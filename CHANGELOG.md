# Changelog
All notable changes to this project will be documented in this file.

The format is based on [Keep a Changelog](https://keepachangelog.com/en/1.0.0/),
and this project adheres to [Semantic Versioning](https://semver.org/spec/v2.0.0.html).

## [Unreleased]

### Added
<<<<<<< HEAD
* Circular/linear polarizations are supported in polarization dropdowns for saving subimages and generating hypercubes.
=======
* The ability to export high resolution png images for publication quality in journals.
### Fixed
* Fixed panning and zooming when opening a new image in distance measuring mode [(#1665)](https://github.com/CARTAvis/carta-frontend/issues/1665).
>>>>>>> 248dc702

## [3.0.0-beta.1b]

### Fixed
* Fixed crash caused by missing region length calculation.

## [3.0.0-beta.1]

### Added
* The image view toolbar can be minimized to prevent it from hiding the image view.
* The last used directory can now be preserved across CARTA sessions.
* The ability to view multiple images at once in a multi-panel view has been added.
* Boolean columns are now supported in FITS and VOTable catalogs.
* Line and poly-line regions can be created. They currently do not have any associated analytic features, but will be used for upcoming PV image features.
* Additional preferences added: smooth updates of the overlay and adjusting the visibility of the cursor overlay.
* The image, region and Stokes value can now be changed on the spatial profiler.
* Multiple images can now be loaded via query parameters, using `?files=[a,b,c]`.
* The Stokes value can be changed on statistics and histogram widgets.
* A cursor widget has been added, which displays the cursor position and value for all open images.
* An experimental JavaScript-based code snippets feature has been added, for scripting CARTA from the frontend. Snippets can be saved, edited and re-executed. The feature can be enabled in the preferences dialog.
* Added a customizable colorbar to the image view widget, with an interactive mode that highlights pixels above a threshold.
* A pixel grid is now displayed at high zoom levels. This can be disabled in the image view settings.
### Changed
* The image overlay title can now be customised on a per-image basis.
* The polarization string (e.g. "Stokes I") is shown instead of the index (e.g. 0).
* The spectral line query widget now checks the Splatalogue server before displaying.
* Optimisations to catalog rendering with a large number of data points.
* Directories displayed in the file browser now have item count and modified date entries. 
### Fixed
* Fixed issue with spectral-matched images not being refreshed [(#1571)](https://github.com/CARTAvis/carta-frontend/issues/1571).
* Fixed issue with image tiles smaller than 4x4 pixels ([#1365](https://github.com/CARTAvis/carta-frontend/issues/1365) and [#1485](https://github.com/CARTAvis/carta-frontend/issues/1485)).
* Fixed crash when region list is initially too small [(#1598)](https://github.com/CARTAvis/carta-frontend/issues/1598).
* Fixed region offset errors when matching and unmatching images [(#1293)](https://github.com/CARTAvis/carta-frontend/issues/1293).
* Fixes progress indicator when displaying multiple spectral profiles [(#1429)](https://github.com/CARTAvis/carta-frontend/issues/1429)
* Fixed minor input issues with the catalog widget ([#1505](https://github.com/CARTAvis/carta-frontend/issues/1505) and [#1544](https://github.com/CARTAvis/carta-frontend/issues/1544)).
* Fixed minor rendering issues on image edges [(#666)](https://github.com/CARTAvis/carta-frontend/issues/666).
* Fixed anchor rendering issue with rotated regions [(#1208)](https://github.com/CARTAvis/carta-frontend/issues/1208).<|MERGE_RESOLUTION|>--- conflicted
+++ resolved
@@ -7,13 +7,10 @@
 ## [Unreleased]
 
 ### Added
-<<<<<<< HEAD
 * Circular/linear polarizations are supported in polarization dropdowns for saving subimages and generating hypercubes.
-=======
 * The ability to export high resolution png images for publication quality in journals.
 ### Fixed
 * Fixed panning and zooming when opening a new image in distance measuring mode [(#1665)](https://github.com/CARTAvis/carta-frontend/issues/1665).
->>>>>>> 248dc702
 
 ## [3.0.0-beta.1b]
 
