# Changelog
All notable changes to this project will be documented in this file.

The format is based on [Keep a Changelog](https://keepachangelog.com/en/1.0.0/),
and this project adheres to [Semantic Versioning](https://semver.org/spec/v2.0.0.html).

## [3.0.0-beta.4]

### Added
* Added support for image fitting with field of view ([#1397](https://github.com/CARTAvis/carta-frontend/issues/1397)).
* Size conversion in the image fitting results ([#1397](https://github.com/CARTAvis/carta-frontend/issues/1397)).
### Changed
* Splatalogue queries are now made directly with the server, rather than proxied through the backend ([#1755](https://github.com/CARTAvis/carta-frontend/issues/1755)).
### Fixed
* Added missing vector overlay and image fitting options in the View menu ([#1848](https://github.com/CARTAvis/carta-frontend/issues/1848)).
* Hide code snippet option in the View menu when code snippet is disabled in the preferences ([#1856](https://github.com/CARTAvis/carta-frontend/issues/1856)).
* Fixed the rotation anchor offset of line regions ([#1739](https://github.com/CARTAvis/carta-frontend/issues/1739)).
* Fixed issue with exporting decimated data instead of full resolution data in spatial profiler ([#1546](https://github.com/CARTAvis/carta-frontend/issues/1546))
* Fixed larger position errors of projected contours, catalog overlays, and vector overlays near the border ([#1843](https://github.com/CARTAvis/carta-frontend/issues/1843)).
* Fixed no updating of spatial profile after region deleting ([#1831](https://github.com/CARTAvis/carta-frontend/issues/1831), [#1855](https://github.com/CARTAvis/carta-frontend/issues/1855)).
* Fixed unable to switch channel by clicking scatter plot in stokes analysis widgets ([#1313](https://github.com/CARTAvis/carta-frontend/issues/1313)).
* Fixed issues of crowded Frame idices in the animator and misalignment of channel slider indices ([#940](https://github.com/CARTAvis/carta-frontend/issues/940), [#1892](https://github.com/CARTAvis/carta-frontend/issues/1892)).
* Fixed gaps in projected unclosed regions ([#1740](https://github.com/CARTAvis/carta-frontend/issues/1740)).
* Fixed projection of polygon regions created on spatially matched images ([#1887](https://github.com/CARTAvis/carta-frontend/issues/1887)).
* Fixed incorrect channels of matched images requested for animation ([#569](https://github.com/CARTAvis/carta-frontend/issues/569)).
* Fixed issue of showing last index of animator sliders ([#1893] (https://github.com/CARTAvis/carta-frontend/issues/1893))
* Fixed tooltip blocking issue of the toolbar in the image viewer ([#1897](https://github.com/CARTAvis/carta-frontend/issues/1897)).
* Fixed persisent tooltip after exporting a png image ([#1742](https://github.com/CARTAvis/carta-frontend/issues/1742)).
* Fixed high CPU/GPU usage when CARTA is idle or attempting to reconnect to server ([#153](https://github.com/CARTAvis/carta/issues/153) and [#1808](https://github.com/CARTAvis/carta-frontend/issues/1808)).
* Fixed incorrect region positions when importing regions on a spatially matched image ([#1899](https://github.com/CARTAvis/carta-frontend/issues/1899)).
* Fixed issue when the active frame changes while the region is being imported.
<<<<<<< HEAD
* Fixed the displayed values in the cursor info of the histogram widget by adopting binary-searched data x and y values ([#1917](https://github.com/CARTAvis/carta-frontend/issues/1917)) 
=======
* Fixed missing regions when the image is matched or unmatched to the reference ([#1780](https://github.com/CARTAvis/carta-frontend/issues/1780)).
>>>>>>> d4613ce2

## [3.0.0-beta.3]

### Added
* Added cursor information to the histogram widget ([#1762](https://github.com/CARTAvis/carta-frontend/issues/1762)).
* The ability to load files with LEL (lattice expression language) expressions ([#1264](https://github.com/CARTAvis/carta-frontend/issues/1264)).
* The ability to set a custom rest frequency for saving subimages ([#1653](https://github.com/CARTAvis/carta-frontend/issues/1653)).
* The ability to load complex images with a dropdown menu in the file browser dialog ([#1492](https://github.com/CARTAvis/carta-frontend/issues/1492)).
* Added image fitting widget for multiple 2D Gaussian component fitting ([#1397](https://github.com/CARTAvis/carta-frontend/issues/1397)).
* Added computed polarizations (Polarized intensity, Polarized angle ...) in polarization selectors ([#714](https://github.com/CARTAvis/carta-frontend/issues/714)).
* Vector field rendering is supported in the image view widget. Data configuration and stlying can be set in the vector overlay dialog ([#1155](https://github.com/CARTAvis/carta-frontend/issues/1155)).
### Changed
* Optimization to the region list widget with a large number of regions ([#1252](https://github.com/CARTAvis/carta-frontend/issues/1252)).
* Optimization to loading images with a million channels ([#1774](https://github.com/CARTAvis/carta-frontend/issues/1774)).
* Limited the filename length of downloaded png files to around 200 characters ([#1501](https://github.com/CARTAvis/carta-frontend/issues/1501)).
* Enabled text selection for region info and catalog info when loading/saving regions and loading catalogs ([#1795](https://github.com/CARTAvis/carta-frontend/issues/1795)).
### Fixed
* Corrected hard reload shortcut suggestions for macOS ([#1623](https://github.com/CARTAvis/carta-frontend/issues/1623)).
* Fixed region re-rendering with click to pan method ([#1751](https://github.com/CARTAvis/carta-frontend/issues/1751)).
* Fixed the initial spectral range of the moment generator ([#1749](https://github.com/CARTAvis/carta-frontend/issues/1749)).
* Fixed crash when loading file with fewer axes than CDELT entries ([#1769](https://github.com/CARTAvis/carta-frontend/issues/1769)).
* Fixed crash with empty line plots ([#1772](https://github.com/CARTAvis/carta-frontend/issues/1772)).
* Fixed issue with PV image rendering ([#1708](https://github.com/CARTAvis/carta-frontend/issues/1708)).
* Tab title of image viewer is reset when all images are closed ([#1686](https://github.com/CARTAvis/carta-frontend/issues/1686)).
* Fixed issue with multiple-panel switch of the image viewer ([#1676](https://github.com/CARTAvis/carta-frontend/issues/1676)).
* Fixed issue with the reset button in the spectral line query widget ([#1741](https://github.com/CARTAvis/carta-frontend/issues/1741)).
* Fixed issue with catalog SIMBAD query after cancelling ([#1750](https://github.com/CARTAvis/carta-frontend/issues/1750)).
* Fixed extra catalog overlay sources at the origin ([#1823](https://github.com/CARTAvis/carta-frontend/issues/1823)).

## [3.0.0-beta.2]

### Added
* Added optional usage collection / telemetry [(#637)](https://github.com/CARTAvis/carta-frontend/issues/637).
* Added ability to list files filtered by extension (rather than content) or list all files ([#1](https://github.com/CARTAvis/carta/issues/1)).
* Added two spectral matching types "Vacuum wavelength" and "Air wavelength."
* Circular/linear polarizations are supported in polarization dropdowns for saving subimages and generating hypercubes.
* The ability to export high resolution png images for publication quality in journals.
* The ability to use a custom rest frequency for spectral matching, spectral axis display, and PV image x/y axis display.
* Added new feature: ability to generate a position-velocity (PV) image from a line region on images with a supported coordinate system. The generated images are loaded as separate images, similar to generated moment maps.
### Changed
* Applied a new approach to calculate the sizes and lengths of a region ([#1572](https://github.com/CARTAvis/carta-frontend/issues/1572)).
### Fixed
* Fixed crash when opening the image view configuration dialog before opening an image [(#1705)](https://github.com/CARTAvis/carta-frontend/issues/1705).
* Fixed panning and zooming when opening a new image in distance measuring mode [(#1665)](https://github.com/CARTAvis/carta-frontend/issues/1665).
* Fixed incorrect color gradient of the colorbar ([#1717](https://github.com/CARTAvis/carta-frontend/issues/1717) and [#1718](https://github.com/CARTAvis/carta-frontend/issues/1718)).

## [3.0.0-beta.1b]

### Fixed
* Fixed crash caused by missing region length calculation.

## [3.0.0-beta.1]

### Added
* The image view toolbar can be minimized to prevent it from hiding the image view.
* The last used directory can now be preserved across CARTA sessions.
* The ability to view multiple images at once in a multi-panel view has been added.
* Boolean columns are now supported in FITS and VOTable catalogs.
* Line and poly-line regions can be created. They currently do not have any associated analytic features, but will be used for upcoming PV image features.
* Additional preferences added: smooth updates of the overlay and adjusting the visibility of the cursor overlay.
* The image, region and Stokes value can now be changed on the spatial profiler.
* Multiple images can now be loaded via query parameters, using `?files=[a,b,c]`.
* The Stokes value can be changed on statistics and histogram widgets.
* A cursor widget has been added, which displays the cursor position and value for all open images.
* An experimental JavaScript-based code snippets feature has been added, for scripting CARTA from the frontend. Snippets can be saved, edited and re-executed. The feature can be enabled in the preferences dialog.
* Added a customizable colorbar to the image view widget, with an interactive mode that highlights pixels above a threshold.
* A pixel grid is now displayed at high zoom levels. This can be disabled in the image view settings.
### Changed
* The image overlay title can now be customised on a per-image basis.
* The polarization string (e.g. "Stokes I") is shown instead of the index (e.g. 0).
* The spectral line query widget now checks the Splatalogue server before displaying.
* Optimizations to catalog rendering with a large number of data points.
* Directories displayed in the file browser now have item count and modified date entries. 
### Fixed
* Fixed issue with spectral-matched images not being refreshed [(#1571)](https://github.com/CARTAvis/carta-frontend/issues/1571).
* Fixed issue with image tiles smaller than 4x4 pixels ([#1365](https://github.com/CARTAvis/carta-frontend/issues/1365) and [#1485](https://github.com/CARTAvis/carta-frontend/issues/1485)).
* Fixed crash when region list is initially too small [(#1598)](https://github.com/CARTAvis/carta-frontend/issues/1598).
* Fixed region offset errors when matching and unmatching images [(#1293)](https://github.com/CARTAvis/carta-frontend/issues/1293).
* Fixes progress indicator when displaying multiple spectral profiles [(#1429)](https://github.com/CARTAvis/carta-frontend/issues/1429)
* Fixed minor input issues with the catalog widget ([#1505](https://github.com/CARTAvis/carta-frontend/issues/1505) and [#1544](https://github.com/CARTAvis/carta-frontend/issues/1544)).
* Fixed minor rendering issues on image edges [(#666)](https://github.com/CARTAvis/carta-frontend/issues/666).
* Fixed anchor rendering issue with rotated regions [(#1208)](https://github.com/CARTAvis/carta-frontend/issues/1208).<|MERGE_RESOLUTION|>--- conflicted
+++ resolved
@@ -29,11 +29,8 @@
 * Fixed high CPU/GPU usage when CARTA is idle or attempting to reconnect to server ([#153](https://github.com/CARTAvis/carta/issues/153) and [#1808](https://github.com/CARTAvis/carta-frontend/issues/1808)).
 * Fixed incorrect region positions when importing regions on a spatially matched image ([#1899](https://github.com/CARTAvis/carta-frontend/issues/1899)).
 * Fixed issue when the active frame changes while the region is being imported.
-<<<<<<< HEAD
 * Fixed the displayed values in the cursor info of the histogram widget by adopting binary-searched data x and y values ([#1917](https://github.com/CARTAvis/carta-frontend/issues/1917)) 
-=======
 * Fixed missing regions when the image is matched or unmatched to the reference ([#1780](https://github.com/CARTAvis/carta-frontend/issues/1780)).
->>>>>>> d4613ce2
 
 ## [3.0.0-beta.3]
 
