--- conflicted
+++ resolved
@@ -7,11 +7,8 @@
 ## [Unreleased]
 
 ### Added
-<<<<<<< HEAD
+* The ability to set a custom rest frequency for saving subimages. ([#1653](https://github.com/CARTAvis/carta-frontend/issues/1653)).
 * Added image fitting widget for multiple 2D Gaussian component fitting ([#1397](https://github.com/CARTAvis/carta-frontend/issues/1397)).
-=======
-* The ability to set a custom rest frequency for saving subimages. ([#1653](https://github.com/CARTAvis/carta-frontend/issues/1653)).
->>>>>>> 88b22c0e
 
 ## [3.0.0-beta.2]
 
