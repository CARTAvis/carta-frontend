--- conflicted
+++ resolved
@@ -18,11 +18,8 @@
 * Added additional cursor info option to spectral profile widget ([#1837](https://github.com/CARTAvis/carta-frontend/issues/1837)).
 * Added a selection option in the PV generator widget to swap x and y axis, an input for spectral axis limit, and a toggle button to let users decide whether or not to keep the previously generated PV images ([#1950](https://github.com/cartavis/carta-frontend/issues/1950), [#1951](https://github.com/cartavis/carta-frontend/issues/1951), [#1952](https://github.com/cartavis/carta-frontend/issues/1952)).
 * Added a toggle button to let users decide whether or not to keep the previously generated moment images ([#2054](https://github.com/CARTAvis/carta-frontend/issues/2054)).
-<<<<<<< HEAD
+* Added settings in the image view settings widget for panning and zooming the images ([#1176](https://github.com/CARTAvis/carta-frontend/issues/1176)).
 * Added layout renaming dialog ([#458](https://github.com/CARTAvis/carta-frontend/issues/458)).
-=======
-* Added settings in the image view settings widget for panning and zooming the images ([#1176](https://github.com/CARTAvis/carta-frontend/issues/1176)).
->>>>>>> 32731bc2
 ### Fixed
 * Fixed the issue of contour levels not deleted as intended ([#2091](https://github.com/CARTAvis/carta-frontend/issues/2091)).
 * Fixed issue of only enabling catalog selection button when there is a layer of catalog overlay ([#1826](https://github.com/CARTAvis/carta-frontend/issues/1826)).
