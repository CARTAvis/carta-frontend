--- conflicted
+++ resolved
@@ -37,10 +37,7 @@
 * Fixed missing regions when the image is matched or unmatched to the reference ([#1780](https://github.com/CARTAvis/carta-frontend/issues/1780)).
 * Fixed inconsistent vector line width on spatially matched images ([#1854](https://github.com/CARTAvis/carta-frontend/issues/1854)).
 * Fixed QU profile rendering black at the first channel in the stokes widget ([#1786](https://github.com/CARTAvis/carta-frontend/issues/1786)).
-<<<<<<< HEAD
 * Fixed the issue of the corrupted spatial profile when cursor is moving ([#1602](https://github.com/CARTAvis/carta-frontend/issues/1602)).
-=======
->>>>>>> 08ce9633
 
 ## [3.0.0-beta.3]
 
