--- conflicted
+++ resolved
@@ -7,11 +7,8 @@
 ## [Unreleased]
 
 ### Fixed
-<<<<<<< HEAD
+* Fixed bug where line region computation width cannot be changed in spatial profile setting widget ([#2000](https://github.com/CARTAvis/carta-frontend/issues/2000)).
 * Fixed the problem of resuming LEL images ([#1226](https://github.com/CARTAvis/carta-backend/issues/1226)).
-=======
-* Fixed bug where line region computation width cannot be changed in spatial profile setting widget ([#2000](https://github.com/CARTAvis/carta-frontend/issues/2000)).
->>>>>>> ea526877
 
 ## [4.0.0-beta.1]
 
