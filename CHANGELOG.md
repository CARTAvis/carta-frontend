--- conflicted
+++ resolved
@@ -13,12 +13,9 @@
 * Added the functionality to mirror cursor position on spatially matched frame via hotkey "G" ([#1947](https://github.com/cartavis/carta-frontend/issues/1947)).
 * Added buttons to image fitting for exporting fitting result and full log ([#1397](https://github.com/cartavis/carta-frontend/issues/1397)).
 * Added support for image fitting with fixed parameters ([#1397](https://github.com/CARTAvis/carta-frontend/issues/1397)).
-<<<<<<< HEAD
-* Added a selection option in the PV generator widget to swap x and y axis, an input for spectral axis limit, and a toggle button to let users decide whether or not to keep the previously generated PV images ([#1950](https://github.com/cartavis/carta-frontend/issues/1950))([#1951](https://github.com/cartavis/carta-frontend/issues/1951))([#1952](https://github.com/cartavis/carta-frontend/issues/1952)).
-=======
 * Added tooltip to the Image column for Image List and Cursor Info overlay ([#1948](https://github.com/CARTAvis/carta-frontend/issues/1948)).
 * Added additional cursor info option to spectral profile widget ([#1837](https://github.com/CARTAvis/carta-frontend/issues/1837)).
->>>>>>> 9f9c17ba
+* Added a selection option in the PV generator widget to swap x and y axis, an input for spectral axis limit, and a toggle button to let users decide whether or not to keep the previously generated PV images ([#1950](https://github.com/cartavis/carta-frontend/issues/1950), [#1951](https://github.com/cartavis/carta-frontend/issues/1951), [#1952](https://github.com/cartavis/carta-frontend/issues/1952)).
 ### Fixed
 * Fixed issue of only enabling catalog selection button when there is a layer of catalog overlay ([#1826](https://github.com/CARTAvis/carta-frontend/issues/1826)).
 * Fixed the issue of the corrupted spatial profile when cursor is moving ([#1602](https://github.com/CARTAvis/carta-frontend/issues/1602)).
