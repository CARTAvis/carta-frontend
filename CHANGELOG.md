# Changelog
All notable changes to this project will be documented in this file.

The format is based on [Keep a Changelog](https://keepachangelog.com/en/1.0.0/),
and this project adheres to [Semantic Versioning](https://semver.org/spec/v2.0.0.html).

## [3.0.0-beta.4]

### Added
* Added support for image fitting with field of view ([#1397](https://github.com/CARTAvis/carta-frontend/issues/1397)).
* Size conversion in the image fitting results ([#1397](https://github.com/CARTAvis/carta-frontend/issues/1397)).
* Show a notification when there is a new CARTA release ([#1852](https://github.com/CARTAvis/carta-frontend/issues/1852)).
* Added links to the CARTA Dashboard to the splashscreen and alert dialog where appropriate ([#1874](https://github.com/CARTAvis/carta-frontend/issues/1874)).
### Changed
* Splatalogue queries are now made directly with the server, rather than proxied through the backend ([#1755](https://github.com/CARTAvis/carta-frontend/issues/1755)).
### Fixed
* Added missing vector overlay and image fitting options in the View menu ([#1848](https://github.com/CARTAvis/carta-frontend/issues/1848)).
* Hide code snippet option in the View menu when code snippet is disabled in the preferences ([#1856](https://github.com/CARTAvis/carta-frontend/issues/1856)).
* Fixed the rotation anchor offset of line regions ([#1739](https://github.com/CARTAvis/carta-frontend/issues/1739)).
* Fixed issue with exporting decimated data instead of full resolution data in spatial profiler ([#1546](https://github.com/CARTAvis/carta-frontend/issues/1546))
* Fixed larger position errors of projected contours, catalog overlays, and vector overlays near the border ([#1843](https://github.com/CARTAvis/carta-frontend/issues/1843)).
* Fixed no updating of spatial profile after region deleting ([#1831](https://github.com/CARTAvis/carta-frontend/issues/1831), [#1855](https://github.com/CARTAvis/carta-frontend/issues/1855)).
* Fixed unable to switch channel by clicking scatter plot in stokes analysis widgets ([#1313](https://github.com/CARTAvis/carta-frontend/issues/1313)).
* Fixed issues of crowded Frame idices in the animator and misalignment of channel slider indices ([#940](https://github.com/CARTAvis/carta-frontend/issues/940), [#1892](https://github.com/CARTAvis/carta-frontend/issues/1892)).
* Fixed gaps in projected unclosed regions ([#1740](https://github.com/CARTAvis/carta-frontend/issues/1740)).
* Fixed projection of polygon regions created on spatially matched images ([#1887](https://github.com/CARTAvis/carta-frontend/issues/1887)).
* Fixed incorrect channels of matched images requested for animation ([#569](https://github.com/CARTAvis/carta-frontend/issues/569)).
* Fixed issue of showing last index of animator sliders ([#1893] (https://github.com/CARTAvis/carta-frontend/issues/1893))
* Fixed tooltip blocking issue of the toolbar in the image viewer ([#1897](https://github.com/CARTAvis/carta-frontend/issues/1897)).
* Fixed persisent tooltip after exporting a png image ([#1742](https://github.com/CARTAvis/carta-frontend/issues/1742)).
* Fixed high CPU/GPU usage when CARTA is idle or attempting to reconnect to server ([#153](https://github.com/CARTAvis/carta/issues/153) and [#1808](https://github.com/CARTAvis/carta-frontend/issues/1808)).
* Fixed incorrect region positions when importing regions on a spatially matched image ([#1899](https://github.com/CARTAvis/carta-frontend/issues/1899)).
* Fixed issue in the spatial profile setting where the "Show WCS Axis" should be disabled for steps and lines plot styles ([#1905](https://github.com/CARTAvis/carta-frontend/issues/1905)).
* Fixed issue when the active frame changes while the region is being imported.
* Fixed the imprecised catalog plot axis. ([#1884](https://github.com/cartavis/carta-frontend/issues/1884)).
* Fixed the displayed values in the cursor info of the histogram widget by adopting binary-searched data x and y values ([#1917](https://github.com/CARTAvis/carta-frontend/issues/1917)) 
* Fixed missing regions when the image is matched or unmatched to the reference ([#1780](https://github.com/CARTAvis/carta-frontend/issues/1780)).
<<<<<<< HEAD
* Fixed issue of only enabling catalog selection button when there is a layer of catalog overlay ([#1826](https://github.com/CARTAvis/carta-frontend/issues/1826)).
* Fixed inconsistent vector line width on spatially matched images ([#1854](https://github.com/CARTAvis/carta-frontend/issues/1854)).
* Fixed QU profile rendering black at the first channel in the stokes widget ([#1786](https://github.com/CARTAvis/carta-frontend/issues/1786)).
=======
* Fixed inconsistent vector line width on spatially matched images ([#1854](https://github.com/CARTAvis/carta-frontend/issues/1854)).
* Fixed QU profile rendering black at the first channel in the stokes widget ([#1786](https://github.com/CARTAvis/carta-frontend/issues/1786)).

>>>>>>> 35ee7075

## [3.0.0-beta.3]

### Added
* Added cursor information to the histogram widget ([#1762](https://github.com/CARTAvis/carta-frontend/issues/1762)).
* The ability to load files with LEL (lattice expression language) expressions ([#1264](https://github.com/CARTAvis/carta-frontend/issues/1264)).
* The ability to set a custom rest frequency for saving subimages ([#1653](https://github.com/CARTAvis/carta-frontend/issues/1653)).
* The ability to load complex images with a dropdown menu in the file browser dialog ([#1492](https://github.com/CARTAvis/carta-frontend/issues/1492)).
* Added image fitting widget for multiple 2D Gaussian component fitting ([#1397](https://github.com/CARTAvis/carta-frontend/issues/1397)).
* Added computed polarizations (Polarized intensity, Polarized angle ...) in polarization selectors ([#714](https://github.com/CARTAvis/carta-frontend/issues/714)).
* Vector field rendering is supported in the image view widget. Data configuration and stlying can be set in the vector overlay dialog ([#1155](https://github.com/CARTAvis/carta-frontend/issues/1155)).
### Changed
* Optimization to the region list widget with a large number of regions ([#1252](https://github.com/CARTAvis/carta-frontend/issues/1252)).
* Optimization to loading images with a million channels ([#1774](https://github.com/CARTAvis/carta-frontend/issues/1774)).
* Limited the filename length of downloaded png files to around 200 characters ([#1501](https://github.com/CARTAvis/carta-frontend/issues/1501)).
* Enabled text selection for region info and catalog info when loading/saving regions and loading catalogs ([#1795](https://github.com/CARTAvis/carta-frontend/issues/1795)).
### Fixed
* Corrected hard reload shortcut suggestions for macOS ([#1623](https://github.com/CARTAvis/carta-frontend/issues/1623)).
* Fixed region re-rendering with click to pan method ([#1751](https://github.com/CARTAvis/carta-frontend/issues/1751)).
* Fixed the initial spectral range of the moment generator ([#1749](https://github.com/CARTAvis/carta-frontend/issues/1749)).
* Fixed crash when loading file with fewer axes than CDELT entries ([#1769](https://github.com/CARTAvis/carta-frontend/issues/1769)).
* Fixed crash with empty line plots ([#1772](https://github.com/CARTAvis/carta-frontend/issues/1772)).
* Fixed issue with PV image rendering ([#1708](https://github.com/CARTAvis/carta-frontend/issues/1708)).
* Tab title of image viewer is reset when all images are closed ([#1686](https://github.com/CARTAvis/carta-frontend/issues/1686)).
* Fixed issue with multiple-panel switch of the image viewer ([#1676](https://github.com/CARTAvis/carta-frontend/issues/1676)).
* Fixed issue with the reset button in the spectral line query widget ([#1741](https://github.com/CARTAvis/carta-frontend/issues/1741)).
* Fixed issue with catalog SIMBAD query after cancelling ([#1750](https://github.com/CARTAvis/carta-frontend/issues/1750)).
* Fixed extra catalog overlay sources at the origin ([#1823](https://github.com/CARTAvis/carta-frontend/issues/1823)).

## [3.0.0-beta.2]

### Added
* Added optional usage collection / telemetry [(#637)](https://github.com/CARTAvis/carta-frontend/issues/637).
* Added ability to list files filtered by extension (rather than content) or list all files ([#1](https://github.com/CARTAvis/carta/issues/1)).
* Added two spectral matching types "Vacuum wavelength" and "Air wavelength."
* Circular/linear polarizations are supported in polarization dropdowns for saving subimages and generating hypercubes.
* The ability to export high resolution png images for publication quality in journals.
* The ability to use a custom rest frequency for spectral matching, spectral axis display, and PV image x/y axis display.
* Added new feature: ability to generate a position-velocity (PV) image from a line region on images with a supported coordinate system. The generated images are loaded as separate images, similar to generated moment maps.
### Changed
* Applied a new approach to calculate the sizes and lengths of a region ([#1572](https://github.com/CARTAvis/carta-frontend/issues/1572)).
### Fixed
* Fixed crash when opening the image view configuration dialog before opening an image [(#1705)](https://github.com/CARTAvis/carta-frontend/issues/1705).
* Fixed panning and zooming when opening a new image in distance measuring mode [(#1665)](https://github.com/CARTAvis/carta-frontend/issues/1665).
* Fixed incorrect color gradient of the colorbar ([#1717](https://github.com/CARTAvis/carta-frontend/issues/1717) and [#1718](https://github.com/CARTAvis/carta-frontend/issues/1718)).

## [3.0.0-beta.1b]

### Fixed
* Fixed crash caused by missing region length calculation.

## [3.0.0-beta.1]

### Added
* The image view toolbar can be minimized to prevent it from hiding the image view.
* The last used directory can now be preserved across CARTA sessions.
* The ability to view multiple images at once in a multi-panel view has been added.
* Boolean columns are now supported in FITS and VOTable catalogs.
* Line and poly-line regions can be created. They currently do not have any associated analytic features, but will be used for upcoming PV image features.
* Additional preferences added: smooth updates of the overlay and adjusting the visibility of the cursor overlay.
* The image, region and Stokes value can now be changed on the spatial profiler.
* Multiple images can now be loaded via query parameters, using `?files=[a,b,c]`.
* The Stokes value can be changed on statistics and histogram widgets.
* A cursor widget has been added, which displays the cursor position and value for all open images.
* An experimental JavaScript-based code snippets feature has been added, for scripting CARTA from the frontend. Snippets can be saved, edited and re-executed. The feature can be enabled in the preferences dialog.
* Added a customizable colorbar to the image view widget, with an interactive mode that highlights pixels above a threshold.
* A pixel grid is now displayed at high zoom levels. This can be disabled in the image view settings.
### Changed
* The image overlay title can now be customised on a per-image basis.
* The polarization string (e.g. "Stokes I") is shown instead of the index (e.g. 0).
* The spectral line query widget now checks the Splatalogue server before displaying.
* Optimizations to catalog rendering with a large number of data points.
* Directories displayed in the file browser now have item count and modified date entries. 
### Fixed
* Fixed issue with spectral-matched images not being refreshed [(#1571)](https://github.com/CARTAvis/carta-frontend/issues/1571).
* Fixed issue with image tiles smaller than 4x4 pixels ([#1365](https://github.com/CARTAvis/carta-frontend/issues/1365) and [#1485](https://github.com/CARTAvis/carta-frontend/issues/1485)).
* Fixed crash when region list is initially too small [(#1598)](https://github.com/CARTAvis/carta-frontend/issues/1598).
* Fixed region offset errors when matching and unmatching images [(#1293)](https://github.com/CARTAvis/carta-frontend/issues/1293).
* Fixes progress indicator when displaying multiple spectral profiles [(#1429)](https://github.com/CARTAvis/carta-frontend/issues/1429)
* Fixed minor input issues with the catalog widget ([#1505](https://github.com/CARTAvis/carta-frontend/issues/1505) and [#1544](https://github.com/CARTAvis/carta-frontend/issues/1544)).
* Fixed minor rendering issues on image edges [(#666)](https://github.com/CARTAvis/carta-frontend/issues/666).
* Fixed anchor rendering issue with rotated regions [(#1208)](https://github.com/CARTAvis/carta-frontend/issues/1208).<|MERGE_RESOLUTION|>--- conflicted
+++ resolved
@@ -35,15 +35,9 @@
 * Fixed the imprecised catalog plot axis. ([#1884](https://github.com/cartavis/carta-frontend/issues/1884)).
 * Fixed the displayed values in the cursor info of the histogram widget by adopting binary-searched data x and y values ([#1917](https://github.com/CARTAvis/carta-frontend/issues/1917)) 
 * Fixed missing regions when the image is matched or unmatched to the reference ([#1780](https://github.com/CARTAvis/carta-frontend/issues/1780)).
-<<<<<<< HEAD
 * Fixed issue of only enabling catalog selection button when there is a layer of catalog overlay ([#1826](https://github.com/CARTAvis/carta-frontend/issues/1826)).
 * Fixed inconsistent vector line width on spatially matched images ([#1854](https://github.com/CARTAvis/carta-frontend/issues/1854)).
 * Fixed QU profile rendering black at the first channel in the stokes widget ([#1786](https://github.com/CARTAvis/carta-frontend/issues/1786)).
-=======
-* Fixed inconsistent vector line width on spatially matched images ([#1854](https://github.com/CARTAvis/carta-frontend/issues/1854)).
-* Fixed QU profile rendering black at the first channel in the stokes widget ([#1786](https://github.com/CARTAvis/carta-frontend/issues/1786)).
-
->>>>>>> 35ee7075
 
 ## [3.0.0-beta.3]
 
