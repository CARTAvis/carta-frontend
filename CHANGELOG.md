# Changelog
All notable changes to this project will be documented in this file.

The format is based on [Keep a Changelog](https://keepachangelog.com/en/1.0.0/),
and this project adheres to [Semantic Versioning](https://semver.org/spec/v2.0.0.html).

## [Unreleased]
<<<<<<< HEAD

### Fixed
* Fixed incorrect range values in the save image dialogue with non-standard spectral axis images.([#2225](https://github.com/CARTAvis/carta-frontend/issues/2225)).
=======
### Fixed
* Fixed the blank screen when clicking X/Y profile setting button without images opened ([#2247](https://github.com/CARTAvis/carta-frontend/issues/2247)).
* Fixed ruler annotation matching bug ([#2242](https://github.com/CARTAvis/carta-frontend/issues/2242)).
* Removed unused help button for PV preview widget ([#2248](https://github.com/CARTAvis/carta-frontend/issues/2248)).
* Fixed PV preview bug where no PV preview shows up after closing a docked PV preview widget ([#2249](https://github.com/CARTAvis/carta-frontend/issues/2249)).
>>>>>>> e1dc9725

## [4.0.0]

### Added
* Added a shortcut button for image annotation ([#2167](https://github.com/CARTAvis/carta-frontend/issues/2167)).
* Added support for AIPS beam images ([#2164](https://github.com/CARTAvis/carta-frontend/issues/2164)).
* Added telemetry data for spectral profile, PV, moment, and catalog creation. ([#2208](https://github.com/CARTAvis/carta-frontend/issues/2208)).
* Added an increase to the default compression ratio to 32 when the header unit of the image is km/s ([#1223](https://github.com/CARTAvis/carta-frontend/issues/1223)).
* Added a toggle in the moment generator to match generated image(s) ([#2121](https://github.com/CARTAvis/carta-frontend/issues/2121)).
* Added automatically generated documentation website.
* Added the ability to share a workspace via URL when using the frontend via the controller.
### Changed
* Changed the default title string in the image viewer ([#2168](https://github.com/CARTAvis/carta-frontend/issues/2168)).
* Modified text annotation textbox to stay the same dimension as user zoom the image ([#2162](https://github.com/CARTAvis/carta-frontend/issues/2162)).
* Disabled spell check in text input ([#2138](https://github.com/CARTAvis/carta-frontend/issues/2138)).
* Support animation playback with matched images in multi-panel view ([#1860](https://github.com/CARTAvis/carta-frontend/issues/1860)).
* Modified spectral matching type selector in Image List Settings won't affect global preferences ([#2098](https://github.com/CARTAvis/carta-frontend/issues/2098)).
* Enabled enter key to trigger filtering in the filter fields, and modified the buttons in the spectral line query widget and catalog widget ([#2046](https://github.com/CARTAvis/carta-frontend/issues/2046)).
* Switched the Splatalogue URL from test to production ([#2238](https://github.com/CARTAvis/carta-frontend/issues/2238)).
* Changed image fitting center position error unit from arcsecond to second when the format is H:M:S; added integrated flux information in the fitting result.
### Fixed
* Fixed bug where line region computation width cannot be changed in spatial profile setting widget ([#2000](https://github.com/CARTAvis/carta-frontend/issues/2000)).
* Fixed when multiple images are open, PV generator can only produce PV preview with live update for one of the images ([#2171](https://github.com/CARTAvis/carta-frontend/issues/2171)).
* Fixed incorrect beam-related and frequency-related intensity unit conversions in the spectral profiler ([#2033](https://github.com/CARTAvis/carta-frontend/issues/2033)).
* Fixed line region anchor rotation degree when the image has non-square pixels ([#1732](https://github.com/CARTAvis/carta-frontend/issues/1732)).
* Fixed the blank screen when using layout with histogram widget ([#2178](https://github.com/CARTAvis/carta-frontend/issues/2178)).
* Fixed the problem of resuming LEL images ([#1226](https://github.com/CARTAvis/carta-backend/issues/1226)).
* Fixed tsv and txt file export naming ([#1987](https://github.com/CARTAvis/carta-frontend/issues/1987)).
* Fixed the spectral line offset by correcting the redshift factor calculation ([#1327](https://github.com/CARTAvis/carta-frontend/issues/1327)).
* Fixed the alignment in workspace dialog ([#2155](https://github.com/CARTAvis/carta-frontend/issues/2155)).
* Fixed the spectral axis for images with headers in `CDi_j` format ([#2144](https://github.com/CARTAvis/carta-frontend/issues/2144)).
* Fixed spatial matching error in sub-milliarcsecond scale ([#1734](https://github.com/CARTAvis/carta-frontend/issues/1734)).
* Fixed inconsistent region coordinate format when images are spatially matched ([#2189](https://github.com/CARTAvis/carta-frontend/issues/2189)).
* Fixed the right ascension label in the image view ([#2192](https://github.com/CARTAvis/carta-frontend/issues/2192)).
* Fixed the multi-spectral-profile intensity unit conversion ([#1758](https://github.com/CARTAvis/carta-frontend/issues/1758)).
* Fixed the Jy/beam to K intensity unit conversion ([#1907](https://github.com/CARTAvis/carta-frontend/issues/1907)).
* Fixed the blinking toolbar in the image view during animating images ([#2163](https://github.com/CARTAvis/carta-frontend/issues/2163)).
* Fixed image arithmetic bug when there are square brackets in the expression ([#2220](https://github.com/CARTAvis/carta-frontend/issues/2220)).
* Fixed missing tiles and distorted tiles during and after animation. ([#1988](https://github.com/CARTAvis/carta-frontend/issues/1988)).
* Fixed the stuck of stokes animation at low frame rates ([#1293](https://github.com/CARTAvis/carta-backend/issues/1293)).

## [4.0.0-beta.1]

### Added
* Added two entries in Service sub-menu to copy the session ID and the session URL to clipboard ([#1930](https://github.com/cartavis/carta-frontend/issues/1930)).
* Added a button for NaN pixel color selection in render config widget ([#1946](https://github.com/cartavis/carta-frontend/issues/1946)).
* Added a setting dialog for the angular distance measurement ([#1201](https://github.com/cartavis/carta-frontend/issues/1201)).
* Added the functionality to show/hide and lock all regions ([#1796](https://github.com/cartavis/carta-frontend/issues/1796)).
* Added a method to auto-scrolling the selected region into the region list view ([#1797](https://github.com/CARTAvis/carta-frontend/issues/1797)).
* Added the functionality to mirror cursor position on spatially matched frame via hotkey "G" ([#1947](https://github.com/cartavis/carta-frontend/issues/1947)).
* Added support for fitting images with regions, fixed parameters, a background offset, and different solvers; added support for setting initial values in world coordinates; added support for generating model and residual images, exporting fitting result and full log, and creating regions from the results; added support for estimating progress and cancelling tasks ([#1397](https://github.com/CARTAvis/carta-frontend/issues/1397)).
* Added tooltip to the Image column for the image list and cursor info widget ([#1948](https://github.com/CARTAvis/carta-frontend/issues/1948)).
* Added additional cursor info option to spectral profile widget ([#1837](https://github.com/CARTAvis/carta-frontend/issues/1837)).
* Added a selection option in the PV generator widget to swap x and y axis, an input for spectral axis limit, and a toggle button to let users decide whether or not to keep the previously generated PV images ([#1950](https://github.com/cartavis/carta-frontend/issues/1950), [#1951](https://github.com/cartavis/carta-frontend/issues/1951), [#1952](https://github.com/cartavis/carta-frontend/issues/1952)).
* Added a toggle button to let users decide whether or not to keep the previously generated moment images ([#2054](https://github.com/CARTAvis/carta-frontend/issues/2054)).
* Added settings in the image view settings widget for panning and zooming the images ([#1176](https://github.com/CARTAvis/carta-frontend/issues/1176)).
* Added layout renaming dialog ([#458](https://github.com/CARTAvis/carta-frontend/issues/458)).
* Added supports for swapped-axes image cubes ([#1953](https://github.com/CARTAvis/carta-frontend/issues/1953)).
* Added supports for image annotations ([#267](https://github.com/CARTAvis/carta-frontend/issues/267)).
* Added the ability of changing to a new directory by entering a path ([#609](https://github.com/CARTAvis/carta-frontend/issues/609)).
* Added supports for customizing histogram calculations ([#1488](https://github.com/CARTAvis/carta-frontend/issues/1488)).
* Added pv image preview feature ([#1561](https://github.com/CARTAvis/carta-frontend/issues/1561)).
* Added support for saving and restoring workspaces ([#1272](https://github.com/CARTAvis/carta-frontend/issues/1272)). Initial support is limited to restoring open images, render/contour/overlay configs and regions.
### Fixed
* Fixed the issue of annoying text input fields ([#1906](https://github.com/CARTAvis/carta-frontend/issues/1906)).
* Fixed the issues of copying the Session URL in the macOS Electron and Linux AppImage versions ([#2102](https://github.com/CARTAvis/carta-frontend/issues/2102), [#2108](https://github.com/CARTAvis/carta-frontend/issues/2108)).
* Fixed the issue of contour levels not deleted as intended ([#2091](https://github.com/CARTAvis/carta-frontend/issues/2091)).
* Fixed issue of only enabling catalog selection button when there is a layer of catalog overlay ([#1826](https://github.com/CARTAvis/carta-frontend/issues/1826)).
* Fixed the issue of the corrupted spatial profile when cursor is moving ([#1602](https://github.com/CARTAvis/carta-frontend/issues/1602)).
* Fixed NaN pixel value in the cursor info bar of the image viewer when the image is 1x1 pixel ([#1879](https://github.com/CARTAvis/carta-frontend/issues/1879)).
* Fixed issue to show cursor info of smoothed profiles in the spatial and spectral profilers ([#1880](https://github.com/CARTAvis/carta-frontend/issues/1880), [#1938](https://github.com/CARTAvis/carta-frontend/pull/1938)).
* Fixed mean and RMS not updating when smoothing in the spatial and spectral profilers ([#1838](https://github.com/CARTAvis/carta-frontend/issues/1838)).
* Fixed limitations of the point size for catalog overlay rendering ([#1662](https://github.com/CARTAvis/carta-frontend/issues/1662) and [#1802](https://github.com/CARTAvis/carta-frontend/issues/1802)).
* Fixed the issue of updating image view mode when catalog selection button is disabled ([#1967](https://github.com/CARTAvis/carta-frontend/issues/1967)).
* Fixed the issue of stuck image viewer after changing single/multi panel mode after catalog selection ([#1989](https://github.com/CARTAvis/carta-frontend/issues/1989)).
* Fixed empty tsv file export for xy profiler ([#2021](https://github.com/CARTAvis/carta-frontend/issues/2021)).
* Fixed missing catalog overlay for single source catalog files ([#2034](https://github.com/CARTAvis/carta-frontend/issues/2034)).
* Fixed the region position offset mismatch problem after zooming to fit for spatially matched images. ([#2028](https://github.com/CARTAvis/carta-frontend/issues/2028)).
* Improved the performance of loading regions in batches ([#2040](https://github.com/CARTAvis/carta-frontend/issues/2040)).
* Fixed offset between cusorInfo and upper wcs axis in the spatial profilers ([#1319](https://github.com/CARTAvis/carta-frontend/issues/1319)).
* Fixed mismatch between cursor and image during PV image panning ([#1790](https://github.com/CARTAvis/carta-frontend/issues/1790)).
* Fixed the hanging problem for computed stokes animation ([#1238](https://github.com/CARTAvis/carta-backend/issues/1238)).
* Fixed the AST grid rendering issues in different reference systems due to missing explicit equinox in the setup ([#2106](https://github.com/CARTAvis/carta-frontend/issues/2106)).
* Fixed crash when sending spectral line queries without network connection ([#2119](https://github.com/CARTAvis/carta-frontend/issues/2119)).
### Changed
* Re-arranged the order of File menu ([#2092](https://github.com/CARTAvis/carta-frontend/issues/2092)).
* Increased the upper limit of averaging width for line/polyline spatial profiles or PV images calculations ([#1949](https://github.com/CARTAvis/carta-frontend/issues/1949)).
* Set white color or black color, based on the theme, as the background for the image view PNG export ([#2029](https://github.com/CARTAvis/carta-frontend/issues/2029)).
* Spectral line queries are migrated to Splatalogue advanced backend queries due to the upcoming deprecation of the current Splatalogue frontend queries ([#2114](https://github.com/CARTAvis/carta-frontend/issues/2114)).

## [3.0.1]

### Fixed
* Fixed issue with dashboard address ([#1991](https://github.com/CARTAvis/carta-frontend/issues/1991)).

## [3.0.0]

### Added
* Added support for image fitting with field of view ([#1397](https://github.com/CARTAvis/carta-frontend/issues/1397)).
* Size conversion in the image fitting results ([#1397](https://github.com/CARTAvis/carta-frontend/issues/1397)).
* Show a notification when there is a new CARTA release ([#1852](https://github.com/CARTAvis/carta-frontend/issues/1852)).
* Added links to the CARTA Dashboard to the splashscreen and alert dialog where appropriate ([#1874](https://github.com/CARTAvis/carta-frontend/issues/1874)).
### Changed
* Splatalogue queries are now made directly with the server, rather than proxied through the backend ([#1755](https://github.com/CARTAvis/carta-frontend/issues/1755)).
### Fixed
* Added missing vector overlay and image fitting options in the View menu ([#1848](https://github.com/CARTAvis/carta-frontend/issues/1848)).
* Hide code snippet option in the View menu when code snippet is disabled in the preferences ([#1856](https://github.com/CARTAvis/carta-frontend/issues/1856)).
* Fixed the rotation anchor offset of line regions ([#1739](https://github.com/CARTAvis/carta-frontend/issues/1739)).
* Fixed issue with exporting decimated data instead of full resolution data in spatial profiler ([#1546](https://github.com/CARTAvis/carta-frontend/issues/1546)).
* Fixed larger position errors of projected contours, catalog overlays, and vector overlays near the border ([#1843](https://github.com/CARTAvis/carta-frontend/issues/1843)).
* Fixed no updating of spatial profile after region deleting ([#1831](https://github.com/CARTAvis/carta-frontend/issues/1831), [#1855](https://github.com/CARTAvis/carta-frontend/issues/1855)).
* Fixed unable to switch channel by clicking scatter plot in stokes analysis widgets ([#1313](https://github.com/CARTAvis/carta-frontend/issues/1313)).
* Fixed issues of crowded Frame idices in the animator and misalignment of channel slider indices ([#940](https://github.com/CARTAvis/carta-frontend/issues/940), [#1892](https://github.com/CARTAvis/carta-frontend/issues/1892)).
* Fixed gaps in projected unclosed regions ([#1740](https://github.com/CARTAvis/carta-frontend/issues/1740)).
* Fixed projection of polygon regions created on spatially matched images ([#1887](https://github.com/CARTAvis/carta-frontend/issues/1887)).
* Fixed incorrect channels of matched images requested for animation ([#569](https://github.com/CARTAvis/carta-frontend/issues/569)).
* Fixed issue of showing last index of animator sliders ([#1893] (https://github.com/CARTAvis/carta-frontend/issues/1893)).
* Fixed tooltip blocking issue of the toolbar in the image viewer ([#1897](https://github.com/CARTAvis/carta-frontend/issues/1897)).
* Fixed persisent tooltip after exporting a png image ([#1742](https://github.com/CARTAvis/carta-frontend/issues/1742)).
* Fixed high CPU/GPU usage when CARTA is idle or attempting to reconnect to server ([#153](https://github.com/CARTAvis/carta/issues/153) and [#1808](https://github.com/CARTAvis/carta-frontend/issues/1808)).
* Fixed incorrect region positions when importing regions on a spatially matched image ([#1899](https://github.com/CARTAvis/carta-frontend/issues/1899)).
* Fixed issue in the spatial profile setting where the "Show WCS Axis" should be disabled for steps and lines plot styles ([#1905](https://github.com/CARTAvis/carta-frontend/issues/1905)).
* Fixed issue when the active frame changes while the region is being imported.
* Fixed the imprecised catalog plot axis. ([#1884](https://github.com/cartavis/carta-frontend/issues/1884)).
* Fixed the displayed values in the cursor info of the histogram widget by adopting binary-searched data x and y values ([#1917](https://github.com/CARTAvis/carta-frontend/issues/1917)).
* Fixed missing regions when the image is matched or unmatched to the reference ([#1780](https://github.com/CARTAvis/carta-frontend/issues/1780)).
* Fixed inconsistent vector line width on spatially matched images ([#1854](https://github.com/CARTAvis/carta-frontend/issues/1854)).
* Fixed QU profile rendering black at the first channel in the stokes widget ([#1786](https://github.com/CARTAvis/carta-frontend/issues/1786)).

## [3.0.0-beta.3]

### Added
* Added cursor information to the histogram widget ([#1762](https://github.com/CARTAvis/carta-frontend/issues/1762)).
* The ability to load files with LEL (lattice expression language) expressions ([#1264](https://github.com/CARTAvis/carta-frontend/issues/1264)).
* The ability to set a custom rest frequency for saving subimages ([#1653](https://github.com/CARTAvis/carta-frontend/issues/1653)).
* The ability to load complex images with a dropdown menu in the file browser dialog ([#1492](https://github.com/CARTAvis/carta-frontend/issues/1492)).
* Added image fitting widget for multiple 2D Gaussian component fitting ([#1397](https://github.com/CARTAvis/carta-frontend/issues/1397)).
* Added computed polarizations (Polarized intensity, Polarized angle ...) in polarization selectors ([#714](https://github.com/CARTAvis/carta-frontend/issues/714)).
* Vector field rendering is supported in the image view widget. Data configuration and stlying can be set in the vector overlay dialog ([#1155](https://github.com/CARTAvis/carta-frontend/issues/1155)).
### Changed
* Optimization to the region list widget with a large number of regions ([#1252](https://github.com/CARTAvis/carta-frontend/issues/1252)).
* Optimization to loading images with a million channels ([#1774](https://github.com/CARTAvis/carta-frontend/issues/1774)).
* Limited the filename length of downloaded png files to around 200 characters ([#1501](https://github.com/CARTAvis/carta-frontend/issues/1501)).
* Enabled text selection for region info and catalog info when loading/saving regions and loading catalogs ([#1795](https://github.com/CARTAvis/carta-frontend/issues/1795)).
### Fixed
* Corrected hard reload shortcut suggestions for macOS ([#1623](https://github.com/CARTAvis/carta-frontend/issues/1623)).
* Fixed region re-rendering with click to pan method ([#1751](https://github.com/CARTAvis/carta-frontend/issues/1751)).
* Fixed the initial spectral range of the moment generator ([#1749](https://github.com/CARTAvis/carta-frontend/issues/1749)).
* Fixed crash when loading file with fewer axes than CDELT entries ([#1769](https://github.com/CARTAvis/carta-frontend/issues/1769)).
* Fixed crash with empty line plots ([#1772](https://github.com/CARTAvis/carta-frontend/issues/1772)).
* Fixed issue with PV image rendering ([#1708](https://github.com/CARTAvis/carta-frontend/issues/1708)).
* Tab title of image viewer is reset when all images are closed ([#1686](https://github.com/CARTAvis/carta-frontend/issues/1686)).
* Fixed issue with multiple-panel switch of the image viewer ([#1676](https://github.com/CARTAvis/carta-frontend/issues/1676)).
* Fixed issue with the reset button in the spectral line query widget ([#1741](https://github.com/CARTAvis/carta-frontend/issues/1741)).
* Fixed issue with catalog SIMBAD query after cancelling ([#1750](https://github.com/CARTAvis/carta-frontend/issues/1750)).
* Fixed extra catalog overlay sources at the origin ([#1823](https://github.com/CARTAvis/carta-frontend/issues/1823)).

## [3.0.0-beta.2]

### Added
* Added optional usage collection / telemetry [(#637)](https://github.com/CARTAvis/carta-frontend/issues/637).
* Added ability to list files filtered by extension (rather than content) or list all files ([#1](https://github.com/CARTAvis/carta/issues/1)).
* Added two spectral matching types "Vacuum wavelength" and "Air wavelength."
* Circular/linear polarizations are supported in polarization dropdowns for saving subimages and generating hypercubes.
* The ability to export high resolution png images for publication quality in journals.
* The ability to use a custom rest frequency for spectral matching, spectral axis display, and PV image x/y axis display.
* Added new feature: ability to generate a position-velocity (PV) image from a line region on images with a supported coordinate system. The generated images are loaded as separate images, similar to generated moment maps.
### Changed
* Applied a new approach to calculate the sizes and lengths of a region ([#1572](https://github.com/CARTAvis/carta-frontend/issues/1572)).
### Fixed
* Fixed crash when opening the image view configuration dialog before opening an image [(#1705)](https://github.com/CARTAvis/carta-frontend/issues/1705).
* Fixed panning and zooming when opening a new image in distance measuring mode [(#1665)](https://github.com/CARTAvis/carta-frontend/issues/1665).
* Fixed incorrect color gradient of the colorbar ([#1717](https://github.com/CARTAvis/carta-frontend/issues/1717) and [#1718](https://github.com/CARTAvis/carta-frontend/issues/1718)).

## [3.0.0-beta.1b]

### Fixed
* Fixed crash caused by missing region length calculation.

## [3.0.0-beta.1]

### Added
* The image view toolbar can be minimized to prevent it from hiding the image view.
* The last used directory can now be preserved across CARTA sessions.
* The ability to view multiple images at once in a multi-panel view has been added.
* Boolean columns are now supported in FITS and VOTable catalogs.
* Line and poly-line regions can be created. They currently do not have any associated analytic features, but will be used for upcoming PV image features.
* Additional preferences added: smooth updates of the overlay and adjusting the visibility of the cursor overlay.
* The image, region and Stokes value can now be changed on the spatial profiler.
* Multiple images can now be loaded via query parameters, using `?files=[a,b,c]`.
* The Stokes value can be changed on statistics and histogram widgets.
* A cursor widget has been added, which displays the cursor position and value for all open images.
* An experimental JavaScript-based code snippets feature has been added, for scripting CARTA from the frontend. Snippets can be saved, edited and re-executed. The feature can be enabled in the preferences dialog.
* Added a customizable colorbar to the image view widget, with an interactive mode that highlights pixels above a threshold.
* A pixel grid is now displayed at high zoom levels. This can be disabled in the image view settings.
### Changed
* The image overlay title can now be customised on a per-image basis.
* The polarization string (e.g. "Stokes I") is shown instead of the index (e.g. 0).
* The spectral line query widget now checks the Splatalogue server before displaying.
* Optimizations to catalog rendering with a large number of data points.
* Directories displayed in the file browser now have item count and modified date entries. 
### Fixed
* Fixed issue with spectral-matched images not being refreshed [(#1571)](https://github.com/CARTAvis/carta-frontend/issues/1571).
* Fixed issue with image tiles smaller than 4x4 pixels ([#1365](https://github.com/CARTAvis/carta-frontend/issues/1365) and [#1485](https://github.com/CARTAvis/carta-frontend/issues/1485)).
* Fixed crash when region list is initially too small [(#1598)](https://github.com/CARTAvis/carta-frontend/issues/1598).
* Fixed region offset errors when matching and unmatching images [(#1293)](https://github.com/CARTAvis/carta-frontend/issues/1293).
* Fixes progress indicator when displaying multiple spectral profiles [(#1429)](https://github.com/CARTAvis/carta-frontend/issues/1429)
* Fixed minor input issues with the catalog widget ([#1505](https://github.com/CARTAvis/carta-frontend/issues/1505) and [#1544](https://github.com/CARTAvis/carta-frontend/issues/1544)).
* Fixed minor rendering issues on image edges [(#666)](https://github.com/CARTAvis/carta-frontend/issues/666).
* Fixed anchor rendering issue with rotated regions [(#1208)](https://github.com/CARTAvis/carta-frontend/issues/1208).<|MERGE_RESOLUTION|>--- conflicted
+++ resolved
@@ -5,17 +5,13 @@
 and this project adheres to [Semantic Versioning](https://semver.org/spec/v2.0.0.html).
 
 ## [Unreleased]
-<<<<<<< HEAD
-
-### Fixed
-* Fixed incorrect range values in the save image dialogue with non-standard spectral axis images.([#2225](https://github.com/CARTAvis/carta-frontend/issues/2225)).
-=======
+
 ### Fixed
 * Fixed the blank screen when clicking X/Y profile setting button without images opened ([#2247](https://github.com/CARTAvis/carta-frontend/issues/2247)).
 * Fixed ruler annotation matching bug ([#2242](https://github.com/CARTAvis/carta-frontend/issues/2242)).
 * Removed unused help button for PV preview widget ([#2248](https://github.com/CARTAvis/carta-frontend/issues/2248)).
 * Fixed PV preview bug where no PV preview shows up after closing a docked PV preview widget ([#2249](https://github.com/CARTAvis/carta-frontend/issues/2249)).
->>>>>>> e1dc9725
+* Fixed incorrect range values in the save image dialogue with non-standard spectral axis images.([#2225](https://github.com/CARTAvis/carta-frontend/issues/2225)).
 
 ## [4.0.0]
 
