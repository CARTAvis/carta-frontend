--- conflicted
+++ resolved
@@ -12,11 +12,8 @@
 * Added missing vector overlay and image fitting options in the View menu ([#1848](https://github.com/CARTAvis/carta-frontend/issues/1848)).
 * Hide code snippet option in the View menu when code snippet is disabled in the preferences ([#1856](https://github.com/CARTAvis/carta-frontend/issues/1856)).
 * Fixed the rotation anchor offset of line regions ([#1739](https://github.com/CARTAvis/carta-frontend/issues/1739)).
-<<<<<<< HEAD
+* Fixed issue with exporting decimated data instead of full resolution data in spatial profiler ([#1546](https://github.com/CARTAvis/carta-frontend/issues/1546))
 * Fixed larger position errors of projected contours, catalog overlays, and vector overlays near the border ([#1843](https://github.com/CARTAvis/carta-frontend/issues/1843)).
-=======
-* Fixed issue with exporting decimated data instead of full resolution data in spatial profiler ([#1546](https://github.com/CARTAvis/carta-frontend/issues/1546))
->>>>>>> 8d7e02c4
 
 ## [3.0.0-beta.3]
 
