--- conflicted
+++ resolved
@@ -45,12 +45,8 @@
 ### Changed
 * Re-arranged the order of File menu ([#2092](https://github.com/CARTAvis/carta-frontend/issues/2092))
 * Increased the upper limit of averaging width for line/polyline spatial profiles or PV images calculations ([#1949](https://github.com/CARTAvis/carta-frontend/issues/1949)).
-<<<<<<< HEAD
-* Set white color or black color, based on the theme, as the background for the image view PNG export ([#2029](https://github.com/CARTAvis/carta-frontend/issues/2029)). 
+* Set white color or black color, based on the theme, as the background for the image view PNG export ([#2029](https://github.com/CARTAvis/carta-frontend/issues/2029)).
 * Upgrading blueprintjs from v3 to v4 ([#2029](https://github.com/CARTAvis/carta-frontend/issues/1395)). 
-=======
-* Set white color or black color, based on the theme, as the background for the image view PNG export ([#2029](https://github.com/CARTAvis/carta-frontend/issues/2029)).
->>>>>>> 65dfb1ee
 
 ## [3.0.1]
 
