--- conflicted
+++ resolved
@@ -42,12 +42,8 @@
         "fuzzy-search": "^3.2.1",
         "glob-to-regexp": "^0.4.1",
         "golden-layout": "^1.5.9",
-<<<<<<< HEAD
         "html2canvas": "^1.4.1",
-        "idb": "^6.1.3",
-=======
         "idb": "^7.1.1",
->>>>>>> 5cde2f61
         "jest-canvas-mock": "^2.4.0",
         "jwt-decode": "^3.1.2",
         "konva": "^8.1.1",
@@ -200,17 +196,10 @@
         ],
         "moduleNameMapper": {
             "canvas": "jest-canvas-mock",
-<<<<<<< HEAD
-            "zfp_wrapper": "<rootDir>/src/__mocks__/ZFPWorkerMock.js",
-            "^!raw-loader!(.*)$": "<rootDir>/src/services/GLSL/$1"
+            "zfp_wrapper": "<rootDir>/src/__mocks__/ZFPWorkerMock.js"
         }
     },
     "dependencies": {
         "usehooks-ts": "^2.9.1"
     }
-=======
-            "zfp_wrapper": "<rootDir>/src/__mocks__/ZFPWorkerMock.js"
-        }            
-    }    
->>>>>>> 5cde2f61
 }