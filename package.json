{
    "name": "carta-frontend",
    "version": "1.3.0-alpha.1",
    "private": true,
    "homepage": "./",
    "dependencies": {
<<<<<<< HEAD
        "@blueprintjs/core": "3.29.0",
        "@blueprintjs/icons": "^3.11.0",
=======
        "@blueprintjs/core": "^3.19.1",
        "@blueprintjs/icons": "^3.19.0",
>>>>>>> 9e291ba3
        "@blueprintjs/select": "^3.11.1",
        "@blueprintjs/table": "3.7.1",
        "@types/react-virtualized-auto-sizer": "^1.0.0",
        "@types/react-window": "^1.8.2",
        "@types/tinycolor2": "^1.4.2",
        "ajv": "^6.10.2",
        "chart.js": "^2.9.3",
        "chartjs-plugin-annotation": "^0.5.7",
        "glob-to-regexp": "^0.4.1",
        "golden-layout": "^1.5.9",
        "konva": "^3.4.1",
        "lodash": "^4.17.15",
        "mnemonist": "^0.29.0",
        "mobx": "^5.14.0",
        "mobx-react": "^5.4.4",
        "moment": "^2.27.0",
        "plotly.js": "^1.52.3",
        "raw-loader": "^0.5.1",
        "react": "^16.10.2",
        "react-chartjs-2": "^2.8.0",
        "react-color": "^2.17.3",
        "react-dom": "^16.10.2",
        "react-flexbox-grid": "^2.1.2",
        "react-konva": "^16.8.6",
        "react-plotly.js": "^2.4.0",
        "react-resize-detector": "^4.2.1",
        "react-rnd": "^9.2.0",
        "react-scripts-ts": "^2.17.0",
        "react-scroll-to-bottom": "^1.3.2",
        "react-split-pane": "^0.1.91",
        "react-transition-group": "^2.9.0",
        "react-virtualized-auto-sizer": "^1.0.2",
        "react-window": "^1.8.5",
        "rxjs": "^6.5.2",
        "source-map-explorer": "^2.1.0",
        "tinycolor2": "^1.4.1"
    },
    "scripts": {
        "git-info": "echo export default {logMessage: \\\"$(git log -1 --oneline)\\\"}\\;  > src/static/gitInfo.ts",
        "analyze": "source-map-explorer build/static/js/main.*",
        "build-css": "node-sass-chokidar -q src/ -o src/",
        "watch-css": "npm run build-css && node-sass-chokidar -q src/ -o src/ --watch --recursive",
        "build-wrappers": "./wasm_src/build_wrappers.sh",
        "build-protobuf": "./protobuf/build_proto.sh",
        "start-js": "react-scripts-ts start",
        "start": "npm run git-info; npm-run-all -p watch-css start-js",
        "build-js": "react-scripts-ts --max_old_space_size=4096 build",
        "build": "npm run git-info; npm-run-all build-wrappers build-protobuf build-css build-js; ./crumbs-fix.sh",
        "test": "react-scripts-ts test --env=jsdom",
        "eject": "react-scripts-ts eject"
    },
    "devDependencies": {
        "@types/chart.js": "^2.9.20",
        "@types/jest": "^24.0.19",
        "@types/jquery": "^3.3.30",
        "@types/lodash": "^4.14.144",
        "@types/node": "^11.13.22",
        "@types/plotly.js": "^1.44.33",
        "@types/react": "^16.9.4",
        "@types/react-color": "^3.0.1",
        "@types/react-dom": "^16.9.2",
        "@types/react-plotly.js": "^2.2.4",
        "@types/react-resize-detector": "^3.1.1",
        "chokidar-cli": "^1.2.2",
        "mobx-react-devtools": "^6.1.1",
        "node-sass-chokidar": "^1.3.5",
        "npm-run-all": "^4.1.3",
        "protobufjs": "6.9.0",
        "typescript": "^3.8.3",
        "worker-loader": "^2.0.0"
    }
}<|MERGE_RESOLUTION|>--- conflicted
+++ resolved
@@ -4,13 +4,8 @@
     "private": true,
     "homepage": "./",
     "dependencies": {
-<<<<<<< HEAD
         "@blueprintjs/core": "3.29.0",
-        "@blueprintjs/icons": "^3.11.0",
-=======
-        "@blueprintjs/core": "^3.19.1",
         "@blueprintjs/icons": "^3.19.0",
->>>>>>> 9e291ba3
         "@blueprintjs/select": "^3.11.1",
         "@blueprintjs/table": "3.7.1",
         "@types/react-virtualized-auto-sizer": "^1.0.0",
