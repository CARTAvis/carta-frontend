--- conflicted
+++ resolved
@@ -100,7 +100,13 @@
     return arcString;
 }
 
-<<<<<<< HEAD
+export function wavelengthToFrequency(meter: number) { // return in Hz
+    if (!isFinite(meter) || meter === 0 || meter === null) {
+        return undefined;
+    }
+    return SPEED_OF_LIGHT / meter;
+}
+
 export function getValueFromArcsecString(formattedString: string): number {
     const trimmedString = formattedString?.trim();
     if (!trimmedString) {
@@ -118,11 +124,4 @@
         return parseFloat(RegExp.$1) * 3600;
     }
     return null;
-=======
-export function wavelengthToFrequency(meter: number) { // return in Hz
-    if (!isFinite(meter) || meter === 0 || meter === null) {
-        return undefined;
-    }
-    return SPEED_OF_LIGHT / meter;
->>>>>>> d1c6ab53
 }