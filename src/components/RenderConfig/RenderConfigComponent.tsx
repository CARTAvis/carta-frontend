--- conflicted
+++ resolved
@@ -204,11 +204,6 @@
         if (frame && frame.unit) {
             unitString = `Value (${frame.unit})`;
         }
-<<<<<<< HEAD
-
-        const imageName = (appStore.activeFrame ? appStore.activeFrame.frameInfo.fileInfo.name : undefined);
-=======
->>>>>>> 0e04f4fa
 
         const imageName = frame.frameInfo.fileInfo.name;
         const plotName = `channel ${frame.channel} histogram`;
@@ -232,11 +227,7 @@
             scrollZoom: true
         };
 
-<<<<<<< HEAD
-        if (frame && frame.renderConfig.histogram && frame.renderConfig.histogram.bins && frame.renderConfig.histogram.bins.length) {
-=======
-        if (frame.renderConfig.channelHistogram && frame.renderConfig.channelHistogram.bins && frame.renderConfig.channelHistogram.bins.length) {
->>>>>>> 0e04f4fa
+        if (frame.renderConfig.histogram && frame.renderConfig.histogram.bins && frame.renderConfig.histogram.bins.length) {
             const currentPlotData = this.plotData;
             if (currentPlotData) {
                 linePlotProps.data = currentPlotData.values;
