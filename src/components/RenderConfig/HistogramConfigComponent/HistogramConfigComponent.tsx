--- conflicted
+++ resolved
@@ -31,11 +31,7 @@
     }
 
     renderHistogramSelectItem = (isCube: boolean, {handleClick, modifiers, query}) => {
-<<<<<<< HEAD
-        return <MenuItem2 text={isCube ? "Per-Cube" : "Per-Channel"} onClick={handleClick} key={isCube ? "cube" : "channel"} />;
-=======
-        return <MenuItem text={isCube ? "Per-cube" : "Per-channel"} onClick={handleClick} key={isCube ? "cube" : "channel"} />;
->>>>>>> f1c4a40d
+        return <MenuItem2 text={isCube ? "Per-cube" : "Per-channel"} onClick={handleClick} key={isCube ? "cube" : "channel"} />;
     };
 
     handleHistogramChange = (value: boolean) => {
