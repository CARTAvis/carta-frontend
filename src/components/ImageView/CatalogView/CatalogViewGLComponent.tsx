--- conflicted
+++ resolved
@@ -44,12 +44,8 @@
         }
 
         const catalogStore = appStore.catalogStore;
-<<<<<<< HEAD
         // TODO: Render catalogs for current image, not active image
-        const catalogFileIds = catalogStore.activeCatalogFiles; 
-=======
         const catalogFileIds = catalogStore.activeCatalogFiles;
->>>>>>> 17b13f04
         catalogStore.catalogGLData.forEach((catalog, fileId) => {
             const catalogWidgetStore = catalogStore.getCatalogWidgetStore(fileId);
             const numVertices = catalog.x.length;
