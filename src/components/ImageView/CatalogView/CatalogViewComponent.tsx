import * as React from "react";
import * as Plotly from "plotly.js";
import {observer} from "mobx-react";
import {computed} from "mobx";
import Plot from "react-plotly.js";
<<<<<<< HEAD
import {AppStore, CatalogStore, OverlayStore} from "stores";
=======
import {AppStore, OverlayStore, FrameStore} from "stores";
import {canvasToTransformedImagePos} from "components/ImageView/RegionView/shared";
import {ImageViewLayer} from "../ImageViewComponent";
import {CursorInfo} from "models";
>>>>>>> ed71ca16
import "./CatalogViewComponent.css";

export interface CatalogViewComponentProps {
<<<<<<< HEAD
=======
    frame: FrameStore;
    overlaySettings: OverlayStore;
    appStore: AppStore;
>>>>>>> ed71ca16
    docked: boolean;
    width: number;
    height: number;
    activeLayer: ImageViewLayer;
    onClicked?: (cursorInfo: CursorInfo) => void;
    onZoomed?: (cursorInfo: CursorInfo, delta: number) => void;
}

@observer
export class CatalogViewComponent extends React.Component<CatalogViewComponentProps> {

    @computed get scatterDatasets() {
        const catalogStore = CatalogStore.Instance;
        let scatterDatasets: Plotly.Data[] = [];

        catalogStore.catalogs.forEach((catalog, key) => {
            const selectedPointIndexs = catalog.selectedPointIndexs;
            let data: Plotly.Data = {};
            let xArray = [];
            let yArray = [];

            data.type = "scattergl";
            data.mode = "markers";
            data.hoverinfo = "none";
            data.marker = {
                symbol: catalog.shape, 
                color: catalog.color,
                size: catalog.size,
                line: {
                    width: 1.5
                }
            };

            for (let i = 0; i < catalog.xImageCoords.length; i++) {
                xArray.push(...catalog.xImageCoords[i]);
                yArray.push(...catalog.yImageCoords[i]);
            }

            data.x = xArray;
            data.y = yArray;
            data.name = key;
            if (selectedPointIndexs.length > 0) {
                data["selectedpoints"] = selectedPointIndexs;
                let opacity = 0.2;
                if (catalog.showSelectedData) {
                    opacity = 0;
                }
                data["unselected"] = {"marker": {"opacity": opacity}};
            } else {
                data["selectedpoints"] = [];
                data["unselected"] = {"marker": {"opacity": 1}};
            }

            scatterDatasets.push(data);
        });
        return scatterDatasets;
    }

    private onClick = (event: Readonly<Plotly.PlotMouseEvent>) => {
        if (event && event.points && event.points.length > 0) {
            const catalogWidgetId = event.points[0].data.name;
            const catalogWidget = this.props.appStore.widgetsStore.catalogOverlayWidgets.get(catalogWidgetId);
            if (catalogWidget) {
                let selectedPointIndex = [];
                const selectedPoint = event.points[0];
                selectedPointIndex.push(selectedPoint.pointIndex);
                catalogWidget.setselectedPointIndexs(selectedPointIndex, true);
                this.props.appStore.catalogStore.updateSelectedPoints(catalogWidgetId, selectedPointIndex);
            }
        }
    }

    private onWheelCaptured = (event: React.WheelEvent<HTMLDivElement>) => {
        if (event && event.nativeEvent && event.nativeEvent.type === "wheel") {
            const wheelEvent = event.nativeEvent;
            const frame = this.props.frame;
            const lineHeight = 15;
            const delta = wheelEvent.deltaMode === WheelEvent.DOM_DELTA_PIXEL ? wheelEvent.deltaY : wheelEvent.deltaY * lineHeight;
            if (this.props.frame.wcsInfo && this.props.onZoomed) {
                const cursorPosImageSpace = canvasToTransformedImagePos(wheelEvent.offsetX, wheelEvent.offsetY, frame, this.props.width, this.props.height);
                this.props.onZoomed(this.props.frame.getCursorInfo(cursorPosImageSpace), -delta);
            }
        }
    }

    render() {
        const appStore = AppStore.Instance;
        const frame = appStore.activeFrame;
        const width = frame ? frame.renderWidth || 1 : 1;
        const height = frame ? frame.renderHeight || 1 : 1;
        const padding = appStore.overlayStore.padding;
        let className = "catalog-div";
        if (this.props.docked) {
            className += " docked";
        }

        let layout: Partial<Plotly.Layout> = {
            width: width, 
            height: height,
            hovermode: "closest",
            xaxis: {
                autorange: false,
                showgrid: false,
                zeroline: false,
                showline: false,
                showticklabels: false
            },
            yaxis: {
                autorange: false,
                showgrid: false,
                zeroline: false,
                showline: false,
                showticklabels: false
            },
            margin: {
                l: 0,
                r: 0,
                b: 0,
                t: 0,
                pad: 0
            },
            showlegend: false,
            dragmode: false,
        };
        const config: Partial<Plotly.Config> = {
            displayModeBar: false,
            showTips: false,
            doubleClick: false,
            displaylogo: false,
            scrollZoom: false,
            showAxisDragHandles: false,
            setBackground: () => { return "transparent"; },
        };

        if (frame) {
            const border = frame.requiredFrameView;
            layout.xaxis.range =  [border.xMin, border.xMax];
            layout.yaxis.range =  [border.yMin, border.yMax];
        }

        return (
            <div className={className} style={{left: padding.left, top: padding.top}} onWheelCapture={this.onWheelCaptured}>
                <Plot
                    className={"catalog-plotly"}
                    data={this.scatterDatasets}
                    layout={layout}
                    config={config}
                    onClick={this.onClick}
                />
            </div>
        );
    }
}<|MERGE_RESOLUTION|>--- conflicted
+++ resolved
@@ -3,23 +3,13 @@
 import {observer} from "mobx-react";
 import {computed} from "mobx";
 import Plot from "react-plotly.js";
-<<<<<<< HEAD
-import {AppStore, CatalogStore, OverlayStore} from "stores";
-=======
-import {AppStore, OverlayStore, FrameStore} from "stores";
+import {AppStore, CatalogStore, OverlayStore, FrameStore} from "stores";
 import {canvasToTransformedImagePos} from "components/ImageView/RegionView/shared";
 import {ImageViewLayer} from "../ImageViewComponent";
 import {CursorInfo} from "models";
->>>>>>> ed71ca16
 import "./CatalogViewComponent.css";
 
 export interface CatalogViewComponentProps {
-<<<<<<< HEAD
-=======
-    frame: FrameStore;
-    overlaySettings: OverlayStore;
-    appStore: AppStore;
->>>>>>> ed71ca16
     docked: boolean;
     width: number;
     height: number;
@@ -79,15 +69,16 @@
     }
 
     private onClick = (event: Readonly<Plotly.PlotMouseEvent>) => {
+        const appStore = AppStore.Instance
         if (event && event.points && event.points.length > 0) {
             const catalogWidgetId = event.points[0].data.name;
-            const catalogWidget = this.props.appStore.widgetsStore.catalogOverlayWidgets.get(catalogWidgetId);
+            const catalogWidget = appStore.widgetsStore.catalogOverlayWidgets.get(catalogWidgetId);
             if (catalogWidget) {
                 let selectedPointIndex = [];
                 const selectedPoint = event.points[0];
                 selectedPointIndex.push(selectedPoint.pointIndex);
                 catalogWidget.setselectedPointIndexs(selectedPointIndex, true);
-                this.props.appStore.catalogStore.updateSelectedPoints(catalogWidgetId, selectedPointIndex);
+                appStore.catalogStore.updateSelectedPoints(catalogWidgetId, selectedPointIndex);
             }
         }
     }
@@ -95,12 +86,12 @@
     private onWheelCaptured = (event: React.WheelEvent<HTMLDivElement>) => {
         if (event && event.nativeEvent && event.nativeEvent.type === "wheel") {
             const wheelEvent = event.nativeEvent;
-            const frame = this.props.frame;
+            const frame = AppStore.Instance.activeFrame;
             const lineHeight = 15;
             const delta = wheelEvent.deltaMode === WheelEvent.DOM_DELTA_PIXEL ? wheelEvent.deltaY : wheelEvent.deltaY * lineHeight;
-            if (this.props.frame.wcsInfo && this.props.onZoomed) {
+            if (frame.wcsInfo && this.props.onZoomed) {
                 const cursorPosImageSpace = canvasToTransformedImagePos(wheelEvent.offsetX, wheelEvent.offsetY, frame, this.props.width, this.props.height);
-                this.props.onZoomed(this.props.frame.getCursorInfo(cursorPosImageSpace), -delta);
+                this.props.onZoomed(frame.getCursorInfo(cursorPosImageSpace), -delta);
             }
         }
     }
