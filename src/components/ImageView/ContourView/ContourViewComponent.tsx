--- conflicted
+++ resolved
@@ -277,7 +277,6 @@
 
     render() {
         // dummy values to trigger React's componentDidUpdate()
-<<<<<<< HEAD
         const baseFrame = this.props.appStore.activeFrame;
         if (baseFrame) {
             const view = baseFrame.requiredFrameView;
@@ -285,35 +284,15 @@
 
         const contourFrames = this.props.appStore.contourFrames;
         for (const frame of contourFrames) {
-            if (frame) {
-                const contourData = frame.contourStores;
-                const config = frame.contourConfig;
-                const thickness = config.thickness;
-                const color = config.colormapEnabled ? config.colormap : config.color;
-                const dashMode = config.dashMode;
-                const bias = config.colormapBias;
-                const contrast = config.colormapContrast;
-
-                contourData.forEach(contourStore => {
-                    const numVertices = contourStore.vertexCount;
-                });
-            }
-=======
-        const frame = this.props.appStore.activeFrame;
-        if (frame) {
-            const view = frame.requiredFrameView;
             const config = frame.contourConfig;
             const thickness = config.thickness;
             const color = config.colormapEnabled ? config.colormap : config.color;
             const dashMode = config.dashMode;
             const bias = config.colormapBias;
             const contrast = config.colormapContrast;
-
-            const contourFrames = this.props.appStore.contourFrames;
-            contourFrames.forEach(f => f.contourStores.forEach(contourStore => {
+            frame.contourStores.forEach(contourStore => {
                 const numVertices = contourStore.vertexCount;
-            }));
->>>>>>> 038de777
+            });
         }
 
         const padding = this.props.overlaySettings.padding;
