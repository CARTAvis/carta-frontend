import * as React from "react";
import {CSSProperties} from "react";
import {observer} from "mobx-react";
import {Button, ButtonGroup, IconName, Menu, MenuItem, Popover, PopoverPosition, Position, Tooltip} from "@blueprintjs/core";
import {CARTA} from "carta-protobuf";
<<<<<<< HEAD
import {AppStore, RegionMode, SystemType} from "stores";
=======
import {exportImage} from "components";
import {AppStore, OverlayStore, PreferenceStore, RegionMode, SystemType} from "stores";
import {ImageViewLayer} from "../ImageViewComponent";
>>>>>>> 47cb545c
import {toFixed} from "utilities";
import "./ToolbarComponent.css";

export class ToolbarComponentProps {
    docked: boolean;
    visible: boolean;
    vertical: boolean;
    onActiveLayerChange: (layer: ImageViewLayer) => void;
    activeLayer: ImageViewLayer;
}

@observer
export class ToolbarComponent extends React.Component<ToolbarComponentProps> {
    private static readonly CoordinateSystemName = new Map<SystemType, string>([
        [SystemType.Auto, "WCS"],
        [SystemType.FK5, "FK5"],
        [SystemType.FK4, "FK4"],
        [SystemType.Galactic, "GAL"],
        [SystemType.Ecliptic, "ECL"],
        [SystemType.ICRS, "ICRS"],
    ]);

    private static readonly CoordinateSystemTooltip = new Map<SystemType, string>([
        [SystemType.Auto, "Automatically select the coordinate system based on file headers"],
        [SystemType.FK5, "FK5 coordinates, J2000.0 equinox"],
        [SystemType.FK4, "FK4 coordinates, B1950.0 equinox"],
        [SystemType.Galactic, "Galactic coordinates"],
        [SystemType.Ecliptic, "Ecliptic coordinates"],
        [SystemType.ICRS, "International Celestial Reference System"],
    ]);

    handleZoomToActualSizeClicked = () => {
        AppStore.Instance.activeFrame.setZoom(1.0);
    };

    handleZoomInClicked = () => {
        const appStore = AppStore.Instance;
        const frame = appStore.activeFrame.spatialReference || appStore.activeFrame;
        frame.setZoom(frame.zoomLevel * 2.0, true);
    };

    handleZoomOutClicked = () => {
        const appStore = AppStore.Instance;
        const frame = appStore.activeFrame.spatialReference || appStore.activeFrame;
        frame.setZoom(frame.zoomLevel / 2.0, true);
    };

    handleRegionTypeClicked = (type: CARTA.RegionType) => {
        const appStore = AppStore.Instance;
        appStore.activeFrame.regionSet.setNewRegionType(type);
        appStore.activeFrame.regionSet.setMode(RegionMode.CREATING);
    };

    handleCoordinateSystemClicked = (coordinateSystem: SystemType) => {
        OverlayStore.Instance.global.setSystem(coordinateSystem);
    };

    private handelActiveLayerClicked = (layer: ImageViewLayer) => {
        this.props.onActiveLayerChange(layer);
        if (layer === ImageViewLayer.RegionMoving) {
            AppStore.Instance.activeFrame.regionSet.setMode(RegionMode.MOVING);
        }
    }

    render() {
        const appStore = AppStore.Instance;
        const preferenceStore = appStore.preferenceStore;
        const overlay = appStore.overlayStore;
        const frame = appStore.activeFrame;
        const grid = overlay.grid;

        let styleProps: CSSProperties = {
            bottom: overlay.padding.bottom,
            right: overlay.padding.right,
            opacity: this.props.visible ? 1 : 0
        };

        let className = "image-toolbar";

        if (appStore.darkTheme) {
            className += " bp3-dark";
        }

        if (this.props.docked) {
            className += " docked";
        }

        const zoomLevel = (frame.spatialReference && frame.spatialTransform) ? frame.spatialReference.zoomLevel * frame.spatialTransform.scale : frame.zoomLevel;
        const currentZoomSpan = <span><br/><i><small>Current: {toFixed(zoomLevel, 2)}x</small></i></span>;
        const tooltipPosition: PopoverPosition = this.props.vertical ? "left" : "bottom";

        const regionMenu = (
            <Menu>
                <MenuItem icon={"symbol-square"} text="Point" onClick={() => this.handleRegionTypeClicked(CARTA.RegionType.POINT)}/>
                <MenuItem icon={"square"} text="Rectangle" onClick={() => this.handleRegionTypeClicked(CARTA.RegionType.RECTANGLE)}/>
                <MenuItem icon={"circle"} text="Ellipse" onClick={() => this.handleRegionTypeClicked(CARTA.RegionType.ELLIPSE)}/>
                <MenuItem icon={"polygon-filter"} text="Polygon" onClick={() => this.handleRegionTypeClicked(CARTA.RegionType.POLYGON)}/>
            </Menu>
        );

        let coordinateSystem = overlay.global.system;

        const coordinateSystemMenu = (
            <Menu>
                <MenuItem text={ToolbarComponent.CoordinateSystemName.get(SystemType.Auto)} onClick={() => this.handleCoordinateSystemClicked(SystemType.Auto)}/>
                <MenuItem text={ToolbarComponent.CoordinateSystemName.get(SystemType.FK5)} onClick={() => this.handleCoordinateSystemClicked(SystemType.FK5)}/>
                <MenuItem text={ToolbarComponent.CoordinateSystemName.get(SystemType.FK4)} onClick={() => this.handleCoordinateSystemClicked(SystemType.FK4)}/>
                <MenuItem text={ToolbarComponent.CoordinateSystemName.get(SystemType.Galactic)} onClick={() => this.handleCoordinateSystemClicked(SystemType.Galactic)}/>
                <MenuItem text={ToolbarComponent.CoordinateSystemName.get(SystemType.Ecliptic)} onClick={() => this.handleCoordinateSystemClicked(SystemType.Ecliptic)}/>
                <MenuItem text={ToolbarComponent.CoordinateSystemName.get(SystemType.ICRS)} onClick={() => this.handleCoordinateSystemClicked(SystemType.ICRS)}/>
            </Menu>
        );

        let regionIcon: IconName;
        switch (frame.regionSet.newRegionType) {
            case CARTA.RegionType.POINT:
                regionIcon = "symbol-square";
                break;
            case CARTA.RegionType.RECTANGLE:
                regionIcon = "square";
                break;
            case CARTA.RegionType.ELLIPSE:
                regionIcon = "circle";
                break;
            case CARTA.RegionType.POLYGON:
                regionIcon = "polygon-filter";
                break;
            default:
                regionIcon = "error";
        }

        const spatialMatchingEnabled = !!frame.spatialReference;
        const spectralMatchingEnabled = !!frame.spectralReference;
        const canEnableSpatialMatching = appStore.spatialReference !== frame;
        const canEnableSpectralMatching = appStore.spectralReference && appStore.spectralReference !== frame && frame.frameInfo.fileInfoExtended.depth > 1;
        const wcsButtonSuperscript = (spatialMatchingEnabled ? "x" : "") + (spectralMatchingEnabled ? "z" : "");
        const wcsButtonTooltipEntries = [];
        if (spectralMatchingEnabled) {
            wcsButtonTooltipEntries.push(`Spectral (${preferenceStore.spectralMatchingType})`);
        }
        if (spatialMatchingEnabled) {
            wcsButtonTooltipEntries.push("Spatial");
        }
        const wcsButtonTooltip = wcsButtonTooltipEntries.join(" and ") || "None";

        const wcsMatchingMenu = (
            <Menu>
                <MenuItem
                    text={`Spectral (${preferenceStore.spectralMatchingType}) and Spatial`}
                    disabled={!canEnableSpatialMatching || !canEnableSpectralMatching}
                    active={spectralMatchingEnabled && spatialMatchingEnabled}
                    onClick={() => appStore.setMatchingEnabled(true, true)}
                />
                <MenuItem
                    text={`Spectral (${preferenceStore.spectralMatchingType})  only`}
                    disabled={!canEnableSpectralMatching}
                    active={spectralMatchingEnabled && !spatialMatchingEnabled}
                    onClick={() => appStore.setMatchingEnabled(false, true)}
                />
                <MenuItem
                    text="Spatial only"
                    disabled={!canEnableSpatialMatching}
                    active={!spectralMatchingEnabled && spatialMatchingEnabled}
                    onClick={() => appStore.setMatchingEnabled(true, false)}
                />
                <MenuItem
                    text="None"
                    disabled={!canEnableSpatialMatching}
                    active={!spectralMatchingEnabled && !spatialMatchingEnabled}
                    onClick={() => appStore.setMatchingEnabled(false, false)}
                />
            </Menu>
        );

        const catalogOverlayEnabled = this.props.activeLayer === ImageViewLayer.Catalog;
        const catalogSelectionDisabled = appStore.catalogs.size === 0;

        return (
            <ButtonGroup className={className} style={styleProps} vertical={this.props.vertical}>
                <Tooltip position={tooltipPosition} content={<span>Catalog selection<br/><i><small>Click to select single catalog source</small></i></span>}>
                    <Button icon={"selection"} active={catalogOverlayEnabled} onClick={() => this.handelActiveLayerClicked(ImageViewLayer.Catalog)} disabled={catalogSelectionDisabled}/>
                </Tooltip>
                {frame.regionSet.mode === RegionMode.CREATING &&
                <Tooltip position={tooltipPosition} content={<span>Create region<br/><i><small>Click to select region type</small></i></span>}>
                    <Popover content={regionMenu} position={Position.TOP} minimal={true}>
                        <Button icon={regionIcon} active={!catalogOverlayEnabled} onClick={() => this.handelActiveLayerClicked(ImageViewLayer.RegionCreating)}/>
                    </Popover>
                </Tooltip>
                }
                {frame.regionSet.mode === RegionMode.MOVING &&
                <Tooltip position={tooltipPosition} content={<span>Create region<br/><i><small>Double-click to select region type</small></i></span>}>
                    <Button icon={regionIcon} onClick={() => frame.regionSet.setMode(RegionMode.CREATING)}/>
                </Tooltip>
                }
                <Tooltip position={tooltipPosition} content="Select and pan mode">
                    <Button icon={"hand"} onClick={() => this.handelActiveLayerClicked(ImageViewLayer.RegionMoving)} active={frame.regionSet.mode === RegionMode.MOVING && !catalogOverlayEnabled}/>
                </Tooltip>
                <Tooltip position={tooltipPosition} content={<span>Zoom in (Scroll wheel up){currentZoomSpan}</span>}>
                    <Button icon={"zoom-in"} onClick={this.handleZoomInClicked}/>
                </Tooltip>
                <Tooltip position={tooltipPosition} content={<span>Zoom out (Scroll wheel down){currentZoomSpan}</span>}>
                    <Button icon={"zoom-out"} onClick={this.handleZoomOutClicked}/>
                </Tooltip>
                <Tooltip position={tooltipPosition} content={<span>Zoom to 1.0x{currentZoomSpan}</span>}>
                    <Button className={"full-zoom-button"} onClick={this.handleZoomToActualSizeClicked}>1.0x</Button>
                </Tooltip>
                <Tooltip position={tooltipPosition} content={<span>Zoom to fit{currentZoomSpan}</span>}>
                    <Button icon="zoom-to-fit" onClick={frame.fitZoom}/>
                </Tooltip>
                <Tooltip position={tooltipPosition} content={<span>WCS Matching <br/><small><i>Current: {wcsButtonTooltip}</i></small></span>}>
                    <Popover content={wcsMatchingMenu} position={Position.TOP} minimal={true}>
                        <Button icon="link" className="link-button">
                            {wcsButtonSuperscript}
                        </Button>
                    </Popover>
                </Tooltip>
                <Tooltip position={tooltipPosition} content={<span>Overlay Coordinate <br/><small><i>Current: {ToolbarComponent.CoordinateSystemTooltip.get(coordinateSystem)}</i></small></span>}>
                    <Popover content={coordinateSystemMenu} position={Position.TOP} minimal={true}>
                        <Button text={ToolbarComponent.CoordinateSystemName.get(coordinateSystem)}/>
                    </Popover>
                </Tooltip>
                <Tooltip position={tooltipPosition} content="Toggle grid">
                    <Button icon="grid" active={grid.visible} onClick={() => grid.setVisible(!grid.visible)}/>
                </Tooltip>
                <Tooltip position={tooltipPosition} content="Toggle labels">
                    <Button icon="numerical" active={!overlay.labelsHidden} onClick={overlay.toggleLabels}/>
                </Tooltip>
                <Tooltip position={tooltipPosition} content={`Export image (${appStore.modifierString}E)`}>
<<<<<<< HEAD
                    <Button icon="floppy-disk" onClick={appStore.exportImage}/>
=======
                    <Button icon="floppy-disk" onClick={() => exportImage(overlay.padding, appStore.darkTheme, frame.frameInfo.fileInfo.name)}/>
>>>>>>> 47cb545c
                </Tooltip>
            </ButtonGroup>
        );
    }
}<|MERGE_RESOLUTION|>--- conflicted
+++ resolved
@@ -3,13 +3,8 @@
 import {observer} from "mobx-react";
 import {Button, ButtonGroup, IconName, Menu, MenuItem, Popover, PopoverPosition, Position, Tooltip} from "@blueprintjs/core";
 import {CARTA} from "carta-protobuf";
-<<<<<<< HEAD
-import {AppStore, RegionMode, SystemType} from "stores";
-=======
-import {exportImage} from "components";
 import {AppStore, OverlayStore, PreferenceStore, RegionMode, SystemType} from "stores";
 import {ImageViewLayer} from "../ImageViewComponent";
->>>>>>> 47cb545c
 import {toFixed} from "utilities";
 import "./ToolbarComponent.css";
 
@@ -238,11 +233,7 @@
                     <Button icon="numerical" active={!overlay.labelsHidden} onClick={overlay.toggleLabels}/>
                 </Tooltip>
                 <Tooltip position={tooltipPosition} content={`Export image (${appStore.modifierString}E)`}>
-<<<<<<< HEAD
                     <Button icon="floppy-disk" onClick={appStore.exportImage}/>
-=======
-                    <Button icon="floppy-disk" onClick={() => exportImage(overlay.padding, appStore.darkTheme, frame.frameInfo.fileInfo.name)}/>
->>>>>>> 47cb545c
                 </Tooltip>
             </ButtonGroup>
         );
