import * as React from "react";
import {CSSProperties} from "react";
import {AnchorButton, ButtonGroup, IconName, Menu, MenuItem, PopoverPosition, Position} from "@blueprintjs/core";
import {Popover2, Tooltip2} from "@blueprintjs/popover2";
import {CARTA} from "carta-protobuf";
import classNames from "classnames";
import {observer} from "mobx-react";

import {ImageViewComponent, ImageViewLayer} from "components";
import {ExportImageMenuComponent} from "components/Shared";
import {CustomIcon, CustomIconName} from "icons/CustomIcons";
import {AppStore} from "stores";
import {FrameStore, RegionMode, RegionStore} from "stores/Frame";
import {OverlayStore, SystemType} from "stores/OverlayStore/OverlayStore";
import {toFixed} from "utilities";

import "./ToolbarComponent.scss";

export class ToolbarComponentProps {
    docked: boolean;
    visible: boolean;
    frame: FrameStore;
    activeLayer: ImageViewLayer;
    onActiveLayerChange: (layer: ImageViewLayer) => void;
    onRegionViewZoom: (zoom: number) => void;
    onZoomToFit: () => void;
}

@observer
export class ToolbarComponent extends React.Component<ToolbarComponentProps> {
    private static readonly CoordinateSystemName = new Map<SystemType, string>([
        [SystemType.Auto, "WCS"],
        [SystemType.FK5, "FK5"],
        [SystemType.FK4, "FK4"],
        [SystemType.Galactic, "GAL"],
        [SystemType.Ecliptic, "ECL"],
        [SystemType.ICRS, "ICRS"]
    ]);

    private static readonly CoordinateSystemTooltip = new Map<SystemType, string>([
        [SystemType.Auto, "Automatically select the coordinate system based on file headers"],
        [SystemType.FK5, "FK5 coordinates, J2000.0 equinox"],
        [SystemType.FK4, "FK4 coordinates, B1950.0 equinox"],
        [SystemType.Galactic, "Galactic coordinates"],
        [SystemType.Ecliptic, "Ecliptic coordinates"],
        [SystemType.ICRS, "International Celestial Reference System"]
    ]);

    handleZoomToActualSizeClicked = () => {
        const zoom = 1.0;
        this.props.frame.setZoom(zoom);
        this.props.onRegionViewZoom(zoom);
    };

    handleZoomInClicked = () => {
        const frame = this.props.frame.spatialReference || this.props.frame;
        const zoom = frame.zoomLevel * 2.0;
        frame.setZoom(zoom, true);
        this.props.onRegionViewZoom(zoom);
    };

    handleZoomOutClicked = () => {
        const frame = this.props.frame.spatialReference || this.props.frame;
        const zoom = frame.zoomLevel / 2.0;
        frame.setZoom(zoom, true);
        this.props.onRegionViewZoom(zoom);
    };

    handleRegionTypeClicked = (type: CARTA.RegionType) => {
        this.props.frame.regionSet.setNewRegionType(type);
        this.props.frame.regionSet.setMode(RegionMode.CREATING);
    };

    handleCoordinateSystemClicked = (coordinateSystem: SystemType) => {
        OverlayStore.Instance.global.setSystem(coordinateSystem);
    };

    private handleActiveLayerClicked = (layer: ImageViewLayer) => {
        const appStore = AppStore.Instance;
        if (appStore.activeLayer !== ImageViewLayer.DistanceMeasuring && layer === ImageViewLayer.DistanceMeasuring) {
            appStore.frames.forEach(frame => frame.distanceMeasuring.resetPos());
        }
        this.props.onActiveLayerChange(layer);
        if (layer === ImageViewLayer.RegionCreating) {
            this.props.frame.regionSet.setMode(RegionMode.CREATING);
        } else {
            this.props.frame.regionSet.setMode(RegionMode.MOVING);
        }
    };

    private handlePanZoomShortCutClicked = () => {
        const widgetsStore = AppStore.Instance.widgetsStore;
        const parentType = ImageViewComponent.WIDGET_CONFIG.type;
        const settingsWidget = widgetsStore.floatingWidgets?.find(w => w.parentType === parentType);
        if (settingsWidget) {
            widgetsStore.removeFloatingWidget(settingsWidget.id);
        }
        // delay to wait for the settings widget tab status to reset
        setTimeout(() => {
            widgetsStore.createFloatingSettingsWidget("Image View", parentType, parentType);
        }, 0);
    };

    exportImageTooltip = () => {
        return (
            <span>
                <br />
                <i>
                    <small>
                        Background color is {AppStore.Instance.preferenceStore.transparentImageBackground ? "transparent" : "filled"}.<br />
                        {AppStore.Instance.preferenceStore.transparentImageBackground ? "Disable" : "Enable"} transparent image background in Preferences.
                        <br />
                    </small>
                </i>
            </span>
        );
    };

    render() {
        const appStore = AppStore.Instance;
        const preferenceStore = appStore.preferenceStore;
        const overlay = appStore.overlayStore;
        const dialogStore = appStore.dialogStore;
        const frame = this.props.frame;
        const grid = overlay.grid;

        const styleProps: CSSProperties = {
            bottom: overlay.padding.bottom,
            right: overlay.padding.right,
            left: overlay.padding.left,
            opacity: this.props.visible ? 1 : 0,
            backgroundColor: "transparent"
        };

        const className = classNames("image-toolbar", {docked: this.props.docked, "bp3-dark": appStore.darkTheme});

        const zoomLevel = frame.spatialReference && frame.spatialTransform ? frame.spatialReference.zoomLevel * frame.spatialTransform.scale : frame.zoomLevel;
        const currentZoomSpan = (
            <span>
                <br />
                <i>
                    <small>Current: {toFixed(zoomLevel, 2)}x</small>
                </i>
            </span>
        );
        const tooltipPosition: PopoverPosition = "top";

        const regionMenu = (
            <Menu>
                {Array.from(RegionStore.AVAILABLE_REGION_TYPES).map(([type, text], index) => {
                    const regionIconString: IconName | CustomIconName = RegionStore.RegionIconString(type);
                    const regionIcon = RegionStore.IsRegionCustomIcon(type) ? <CustomIcon icon={regionIconString as CustomIconName} /> : (regionIconString as IconName);
                    return <MenuItem icon={regionIcon} text={text} onClick={() => this.handleRegionTypeClicked(type)} key={index} />;
                })}
            </Menu>
        );

        let coordinateSystem = overlay.global.system;

        const coordinateSystemMenu = (
            <Menu>
                <MenuItem text={ToolbarComponent.CoordinateSystemName.get(SystemType.Auto)} onClick={() => this.handleCoordinateSystemClicked(SystemType.Auto)} />
                <MenuItem text={ToolbarComponent.CoordinateSystemName.get(SystemType.FK5)} onClick={() => this.handleCoordinateSystemClicked(SystemType.FK5)} />
                <MenuItem text={ToolbarComponent.CoordinateSystemName.get(SystemType.FK4)} onClick={() => this.handleCoordinateSystemClicked(SystemType.FK4)} />
                <MenuItem text={ToolbarComponent.CoordinateSystemName.get(SystemType.Galactic)} onClick={() => this.handleCoordinateSystemClicked(SystemType.Galactic)} />
                <MenuItem text={ToolbarComponent.CoordinateSystemName.get(SystemType.Ecliptic)} onClick={() => this.handleCoordinateSystemClicked(SystemType.Ecliptic)} />
                <MenuItem text={ToolbarComponent.CoordinateSystemName.get(SystemType.ICRS)} onClick={() => this.handleCoordinateSystemClicked(SystemType.ICRS)} />
            </Menu>
        );

        const regionIconString: IconName | CustomIconName = RegionStore.RegionIconString(frame.regionSet.newRegionType);
        const regionIcon = RegionStore.IsRegionCustomIcon(frame.regionSet.newRegionType) ? <CustomIcon icon={regionIconString as CustomIconName} /> : (regionIconString as IconName);

        const spatialMatchingEnabled = !!frame.spatialReference;
        const spectralMatchingEnabled = !!frame.spectralReference;
        const canEnableSpatialMatching = appStore.spatialReference !== frame;
        const canEnableSpectralMatching = appStore.spectralReference && appStore.spectralReference !== frame && frame.frameInfo.fileInfoExtended.depth > 1;
        const wcsButtonSuperscript = (spatialMatchingEnabled ? "x" : "") + (spectralMatchingEnabled ? "z" : "");
        const wcsButtonTooltipEntries = [];
        if (spectralMatchingEnabled) {
            wcsButtonTooltipEntries.push(`Spectral (${preferenceStore.spectralMatchingType})`);
        }
        if (spatialMatchingEnabled) {
            wcsButtonTooltipEntries.push("Spatial");
        }
        const wcsButtonTooltip = wcsButtonTooltipEntries.join(" and ") || "None";

        const wcsMatchingMenu = (
            <Menu>
                <MenuItem
                    text={`Spectral (${preferenceStore.spectralMatchingType}) and spatial`}
                    disabled={!canEnableSpatialMatching || !canEnableSpectralMatching}
                    active={spectralMatchingEnabled && spatialMatchingEnabled}
                    onClick={() => appStore.setMatchingEnabled(true, true)}
                />
                <MenuItem
                    text={`Spectral (${preferenceStore.spectralMatchingType})  only`}
                    disabled={!canEnableSpectralMatching}
                    active={spectralMatchingEnabled && !spatialMatchingEnabled}
                    onClick={() => appStore.setMatchingEnabled(false, true)}
                />
                <MenuItem text="Spatial only" disabled={!canEnableSpatialMatching} active={!spectralMatchingEnabled && spatialMatchingEnabled} onClick={() => appStore.setMatchingEnabled(true, false)} />
                <MenuItem text="None" disabled={!canEnableSpatialMatching} active={!spectralMatchingEnabled && !spatialMatchingEnabled} onClick={() => appStore.setMatchingEnabled(false, false)} />
            </Menu>
        );

        const exportImageMenu = (
            <Menu>
                <ExportImageMenuComponent />
            </Menu>
        );

        const baseFrame = this.props.frame;
        const numSourcesArray = appStore.catalogStore.visibleCatalogFiles.get(baseFrame)?.map(fileId => appStore.catalogStore.catalogCounts.get(fileId));
        const numSourcesIsZero = numSourcesArray?.every(element => element === 0);

        const catalogOverlayEnabled = appStore.activeLayer === ImageViewLayer.Catalog;
        const catalogSelectionDisabled = appStore.catalogNum === 0 || numSourcesIsZero === true;

        const handleDistanceMeasuringClicked = () => {
            this.handleActiveLayerClicked(ImageViewLayer.DistanceMeasuring);
        };

        return (
            <ButtonGroup className={className} style={styleProps}>
                {appStore.toolbarExpanded && (
                    <React.Fragment>
<<<<<<< HEAD
                        {!frame.isPreview && (
                            <>
=======
                        <Tooltip2
                            position={tooltipPosition}
                            content={
                                <span>
                                    Distance measurement
                                    <br />
                                    <i>
                                        <small>Click to create geodesic curves.</small>
                                        <br></br>
                                        <small>Double Click to open the settings.</small>
                                    </i>
                                </span>
                            }
                        >
                            <AnchorButton
                                icon={<CustomIcon icon="distanceMeasuring" />}
                                active={appStore.activeLayer === ImageViewLayer.DistanceMeasuring}
                                onClick={handleDistanceMeasuringClicked}
                                onDoubleClick={dialogStore.showDistanceMeasuringDialog}
                            />
                        </Tooltip2>
                        <Tooltip2
                            position={tooltipPosition}
                            content={
                                <span>
                                    Catalog selection
                                    <br />
                                    <i>
                                        <small>Click to select single catalog source</small>
                                    </i>
                                </span>
                            }
                        >
                            <AnchorButton icon={"locate"} active={catalogOverlayEnabled} onClick={() => this.handleActiveLayerClicked(ImageViewLayer.Catalog)} disabled={catalogSelectionDisabled} />
                        </Tooltip2>
                        {frame.regionSet.mode === RegionMode.CREATING && (
                            <Popover2 popoverClassName="region-menu" content={regionMenu} position={Position.TOP} minimal={true}>
>>>>>>> f1c4a40d
                                <Tooltip2
                                    position={tooltipPosition}
                                    content={
                                        <span>
                                            Distance Measurement
                                            <br />
                                            <i>
                                                <small>Click to create geodesic curves.</small>
                                                <br></br>
                                                <small>Double Click to open the settings.</small>
                                            </i>
                                        </span>
                                    }
                                >
                                    <AnchorButton
                                        icon={<CustomIcon icon="distanceMeasuring" />}
                                        active={appStore.activeLayer === ImageViewLayer.DistanceMeasuring}
                                        onClick={handleDistanceMeasuringClicked}
                                        onDoubleClick={dialogStore.showDistanceMeasuringDialog}
                                    />
                                </Tooltip2>
                                <Tooltip2
                                    position={tooltipPosition}
                                    content={
                                        <span>
                                            Catalog selection
                                            <br />
                                            <i>
                                                <small>Click to select single catalog source</small>
                                            </i>
                                        </span>
                                    }
                                >
                                    <AnchorButton icon={"locate"} active={catalogOverlayEnabled} onClick={() => this.handleActiveLayerClicked(ImageViewLayer.Catalog)} disabled={catalogSelectionDisabled} />
                                </Tooltip2>
                                {frame.regionSet.mode === RegionMode.CREATING && (
                                    <Popover2 popoverClassName="region-menu" content={regionMenu} position={Position.TOP} minimal={true}>
                                        <Tooltip2
                                            position={tooltipPosition}
                                            content={
                                                <span>
                                                    Create region
                                                    <br />
                                                    <i>
                                                        <small>Click to select region type</small>
                                                    </i>
                                                </span>
                                            }
                                        >
                                            <AnchorButton icon={regionIcon} active={appStore.activeLayer === ImageViewLayer.RegionCreating} onClick={() => this.handleActiveLayerClicked(ImageViewLayer.RegionCreating)} />
                                        </Tooltip2>
                                    </Popover2>
                                )}
                                {frame.regionSet.mode === RegionMode.MOVING && (
                                    <Tooltip2
                                        position={tooltipPosition}
                                        content={
                                            <span>
                                                Create region
                                                <br />
                                                <i>
                                                    <small>
                                                        Double-click to select region type.
                                                        <br />
                                                        Press C to enter creation mode.
                                                    </small>
                                                </i>
                                            </span>
                                        }
                                    >
                                        <AnchorButton icon={regionIcon} onClick={() => this.handleActiveLayerClicked(ImageViewLayer.RegionCreating)} />
                                    </Tooltip2>
                                )}
                                <Tooltip2
                                    position={tooltipPosition}
                                    content={
                                        <span>
                                            Select and pan mode
                                            <span>
                                                <br />
                                                <i>
                                                    <small>Double Click to open the settings.</small>
                                                </i>
                                            </span>
                                        </span>
                                    }
                                >
                                    <AnchorButton
                                        icon={"hand"}
                                        onClick={() => this.handleActiveLayerClicked(ImageViewLayer.RegionMoving)}
                                        onDoubleClick={this.handlePanZoomShortCutClicked}
                                        active={frame.regionSet.mode === RegionMode.MOVING && appStore.activeLayer === ImageViewLayer.RegionMoving}
                                    />
                                </Tooltip2>
                            </>
                        )}
<<<<<<< HEAD
                        <Tooltip2 position={tooltipPosition} content={<span>Zoom in (Scroll wheel up){currentZoomSpan}</span>}>
=======
                        <Tooltip2
                            position={tooltipPosition}
                            content={
                                <span>
                                    Select and pan mode
                                    <span>
                                        <br />
                                        <i>
                                            <small>Double Click to open the settings.</small>
                                        </i>
                                    </span>
                                </span>
                            }
                        >
                            <AnchorButton
                                icon={"hand"}
                                onClick={() => this.handleActiveLayerClicked(ImageViewLayer.RegionMoving)}
                                onDoubleClick={this.handlePanZoomShortCutClicked}
                                active={frame.regionSet.mode === RegionMode.MOVING && appStore.activeLayer === ImageViewLayer.RegionMoving}
                            />
                        </Tooltip2>
                        <Tooltip2 position={tooltipPosition} content={<span>Zoom in (scroll wheel up){currentZoomSpan}</span>}>
>>>>>>> f1c4a40d
                            <AnchorButton icon={"zoom-in"} onClick={this.handleZoomInClicked} />
                        </Tooltip2>
                        <Tooltip2 position={tooltipPosition} content={<span>Zoom out (scroll wheel down){currentZoomSpan}</span>}>
                            <AnchorButton icon={"zoom-out"} onClick={this.handleZoomOutClicked} />
                        </Tooltip2>
                        {!frame.isPreview && (
                            <Tooltip2 position={tooltipPosition} content={<span>Zoom to 1.0x{currentZoomSpan}</span>}>
                                <AnchorButton className={"full-zoom-button"} onClick={this.handleZoomToActualSizeClicked}>
                                    1.0x
                                </AnchorButton>
                            </Tooltip2>
                        )}
                        <Tooltip2 position={tooltipPosition} content={<span>Zoom to fit{currentZoomSpan}</span>}>
                            <AnchorButton icon="zoom-to-fit" onClick={this.props.onZoomToFit} />
                        </Tooltip2>
<<<<<<< HEAD
                        {!frame.isPreview && (
                            <>
                                <Popover2 content={wcsMatchingMenu} position={Position.TOP} minimal={true}>
                                    <Tooltip2
                                        position={tooltipPosition}
                                        content={
                                            <span>
                                                WCS Matching <br />
                                                <small>
                                                    <i>Current: {wcsButtonTooltip}</i>
                                                </small>
                                            </span>
                                        }
                                    >
                                        <AnchorButton icon="link" className="link-button">
                                            {wcsButtonSuperscript}
                                        </AnchorButton>
                                    </Tooltip2>
                                </Popover2>
                                <Popover2 content={coordinateSystemMenu} position={Position.TOP} minimal={true}>
                                    <Tooltip2
                                        position={tooltipPosition}
                                        content={
                                            <span>
                                                Overlay Coordinate <br />
                                                <small>
                                                    <i>Current: {ToolbarComponent.CoordinateSystemTooltip.get(coordinateSystem)}</i>
                                                </small>
                                            </span>
                                        }
                                    >
                                        <AnchorButton disabled={!frame.validWcs} text={ToolbarComponent.CoordinateSystemName.get(coordinateSystem)} />
                                    </Tooltip2>
                                </Popover2>
                            </>
                        )}
=======
                        <Popover2 content={wcsMatchingMenu} position={Position.TOP} minimal={true}>
                            <Tooltip2
                                position={tooltipPosition}
                                content={
                                    <span>
                                        WCS matching <br />
                                        <small>
                                            <i>Current: {wcsButtonTooltip}</i>
                                        </small>
                                    </span>
                                }
                            >
                                <AnchorButton icon="link" className="link-button">
                                    {wcsButtonSuperscript}
                                </AnchorButton>
                            </Tooltip2>
                        </Popover2>
                        <Popover2 content={coordinateSystemMenu} position={Position.TOP} minimal={true}>
                            <Tooltip2
                                position={tooltipPosition}
                                content={
                                    <span>
                                        Overlay coordinate <br />
                                        <small>
                                            <i>Current: {ToolbarComponent.CoordinateSystemTooltip.get(coordinateSystem)}</i>
                                        </small>
                                    </span>
                                }
                            >
                                <AnchorButton disabled={!frame.validWcs} text={ToolbarComponent.CoordinateSystemName.get(coordinateSystem)} />
                            </Tooltip2>
                        </Popover2>
>>>>>>> f1c4a40d
                        <Tooltip2 position={tooltipPosition} content="Toggle grid">
                            <AnchorButton icon="grid" active={grid.visible} onClick={() => grid.setVisible(!grid.visible)} />
                        </Tooltip2>
                        {!frame.isPreview && (
                            <>
                                <Tooltip2 position={tooltipPosition} content="Toggle labels">
                                    <AnchorButton icon="numerical" active={!overlay.labelsHidden} onClick={overlay.toggleLabels} />
                                </Tooltip2>
                                <Popover2 content={exportImageMenu} position={Position.TOP} minimal={true}>
                                    <Tooltip2
                                        position={tooltipPosition}
                                        content={
                                            <span>
                                                Export image
                                                {this.exportImageTooltip()}
                                            </span>
                                        }
                                    >
                                        <AnchorButton disabled={appStore.isExportingImage} icon="floppy-disk" />
                                    </Tooltip2>
                                </Popover2>
                            </>
                        )}
                    </React.Fragment>
                )}
                <Tooltip2 position={tooltipPosition} content={appStore.toolbarExpanded ? "Hide toolbar" : "Show toolbar"}>
                    <AnchorButton active={appStore.toolbarExpanded} icon={appStore.toolbarExpanded ? "double-chevron-right" : "double-chevron-left"} onClick={appStore.toggleToolbarExpanded} />
                </Tooltip2>
            </ButtonGroup>
        );
    }
}<|MERGE_RESOLUTION|>--- conflicted
+++ resolved
@@ -225,102 +225,45 @@
             <ButtonGroup className={className} style={styleProps}>
                 {appStore.toolbarExpanded && (
                     <React.Fragment>
-<<<<<<< HEAD
                         {!frame.isPreview && (
-                            <>
-=======
-                        <Tooltip2
-                            position={tooltipPosition}
-                            content={
-                                <span>
-                                    Distance measurement
-                                    <br />
-                                    <i>
-                                        <small>Click to create geodesic curves.</small>
-                                        <br></br>
-                                        <small>Double Click to open the settings.</small>
-                                    </i>
-                                </span>
-                            }
-                        >
-                            <AnchorButton
-                                icon={<CustomIcon icon="distanceMeasuring" />}
-                                active={appStore.activeLayer === ImageViewLayer.DistanceMeasuring}
-                                onClick={handleDistanceMeasuringClicked}
-                                onDoubleClick={dialogStore.showDistanceMeasuringDialog}
-                            />
-                        </Tooltip2>
-                        <Tooltip2
-                            position={tooltipPosition}
-                            content={
-                                <span>
-                                    Catalog selection
-                                    <br />
-                                    <i>
-                                        <small>Click to select single catalog source</small>
-                                    </i>
-                                </span>
-                            }
-                        >
-                            <AnchorButton icon={"locate"} active={catalogOverlayEnabled} onClick={() => this.handleActiveLayerClicked(ImageViewLayer.Catalog)} disabled={catalogSelectionDisabled} />
-                        </Tooltip2>
-                        {frame.regionSet.mode === RegionMode.CREATING && (
-                            <Popover2 popoverClassName="region-menu" content={regionMenu} position={Position.TOP} minimal={true}>
->>>>>>> f1c4a40d
-                                <Tooltip2
-                                    position={tooltipPosition}
-                                    content={
-                                        <span>
-                                            Distance Measurement
-                                            <br />
-                                            <i>
-                                                <small>Click to create geodesic curves.</small>
-                                                <br></br>
-                                                <small>Double Click to open the settings.</small>
-                                            </i>
-                                        </span>
-                                    }
-                                >
-                                    <AnchorButton
-                                        icon={<CustomIcon icon="distanceMeasuring" />}
-                                        active={appStore.activeLayer === ImageViewLayer.DistanceMeasuring}
-                                        onClick={handleDistanceMeasuringClicked}
-                                        onDoubleClick={dialogStore.showDistanceMeasuringDialog}
-                                    />
-                                </Tooltip2>
-                                <Tooltip2
-                                    position={tooltipPosition}
-                                    content={
-                                        <span>
-                                            Catalog selection
-                                            <br />
-                                            <i>
-                                                <small>Click to select single catalog source</small>
-                                            </i>
-                                        </span>
-                                    }
-                                >
-                                    <AnchorButton icon={"locate"} active={catalogOverlayEnabled} onClick={() => this.handleActiveLayerClicked(ImageViewLayer.Catalog)} disabled={catalogSelectionDisabled} />
-                                </Tooltip2>
-                                {frame.regionSet.mode === RegionMode.CREATING && (
-                                    <Popover2 popoverClassName="region-menu" content={regionMenu} position={Position.TOP} minimal={true}>
-                                        <Tooltip2
-                                            position={tooltipPosition}
-                                            content={
-                                                <span>
-                                                    Create region
-                                                    <br />
-                                                    <i>
-                                                        <small>Click to select region type</small>
-                                                    </i>
-                                                </span>
-                                            }
-                                        >
-                                            <AnchorButton icon={regionIcon} active={appStore.activeLayer === ImageViewLayer.RegionCreating} onClick={() => this.handleActiveLayerClicked(ImageViewLayer.RegionCreating)} />
-                                        </Tooltip2>
-                                    </Popover2>
-                                )}
-                                {frame.regionSet.mode === RegionMode.MOVING && (
+                        <>
+                            <Tooltip2
+                                position={tooltipPosition}
+                                content={
+                                    <span>
+                                        Distance measurement
+                                        <br />
+                                        <i>
+                                            <small>Click to create geodesic curves.</small>
+                                            <br></br>
+                                            <small>Double Click to open the settings.</small>
+                                        </i>
+                                    </span>
+                                }
+                            >
+                                <AnchorButton
+                                    icon={<CustomIcon icon="distanceMeasuring" />}
+                                    active={appStore.activeLayer === ImageViewLayer.DistanceMeasuring}
+                                    onClick={handleDistanceMeasuringClicked}
+                                    onDoubleClick={dialogStore.showDistanceMeasuringDialog}
+                                />
+                            </Tooltip2>
+                            <Tooltip2
+                                position={tooltipPosition}
+                                content={
+                                    <span>
+                                        Catalog selection
+                                        <br />
+                                        <i>
+                                            <small>Click to select single catalog source</small>
+                                        </i>
+                                    </span>
+                                }
+                            >
+                                <AnchorButton icon={"locate"} active={catalogOverlayEnabled} onClick={() => this.handleActiveLayerClicked(ImageViewLayer.Catalog)} disabled={catalogSelectionDisabled} />
+                            </Tooltip2>
+                            {frame.regionSet.mode === RegionMode.CREATING && (
+                                <Popover2 popoverClassName="region-menu" content={regionMenu} position={Position.TOP} minimal={true}>
                                     <Tooltip2
                                         position={tooltipPosition}
                                         content={
@@ -328,67 +271,79 @@
                                                 Create region
                                                 <br />
                                                 <i>
-                                                    <small>
-                                                        Double-click to select region type.
-                                                        <br />
-                                                        Press C to enter creation mode.
-                                                    </small>
+                                                    <small>Click to select region type</small>
                                                 </i>
                                             </span>
                                         }
                                     >
-                                        <AnchorButton icon={regionIcon} onClick={() => this.handleActiveLayerClicked(ImageViewLayer.RegionCreating)} />
+                                        <AnchorButton icon={regionIcon} active={appStore.activeLayer === ImageViewLayer.RegionCreating} onClick={() => this.handleActiveLayerClicked(ImageViewLayer.RegionCreating)} />
                                     </Tooltip2>
-                                )}
+                                </Popover2>
+                            )}
+                            {frame.regionSet.mode === RegionMode.MOVING && (
                                 <Tooltip2
                                     position={tooltipPosition}
                                     content={
                                         <span>
-                                            Select and pan mode
-                                            <span>
-                                                <br />
-                                                <i>
-                                                    <small>Double Click to open the settings.</small>
-                                                </i>
-                                            </span>
+                                            Create region
+                                            <br />
+                                            <i>
+                                                <small>
+                                                    Double-click to select region type.
+                                                    <br />
+                                                    Press C to enter creation mode.
+                                                </small>
+                                            </i>
                                         </span>
                                     }
                                 >
-                                    <AnchorButton
-                                        icon={"hand"}
-                                        onClick={() => this.handleActiveLayerClicked(ImageViewLayer.RegionMoving)}
-                                        onDoubleClick={this.handlePanZoomShortCutClicked}
-                                        active={frame.regionSet.mode === RegionMode.MOVING && appStore.activeLayer === ImageViewLayer.RegionMoving}
-                                    />
+                                    <AnchorButton icon={regionIcon} onClick={() => this.handleActiveLayerClicked(ImageViewLayer.RegionCreating)} />
                                 </Tooltip2>
-                            </>
-                        )}
-<<<<<<< HEAD
-                        <Tooltip2 position={tooltipPosition} content={<span>Zoom in (Scroll wheel up){currentZoomSpan}</span>}>
-=======
-                        <Tooltip2
-                            position={tooltipPosition}
-                            content={
-                                <span>
-                                    Select and pan mode
+                            )}
+                            <Tooltip2
+                                position={tooltipPosition}
+                                content={
                                     <span>
-                                        <br />
-                                        <i>
-                                            <small>Double Click to open the settings.</small>
-                                        </i>
+                                        Select and pan mode
+                                        <span>
+                                            <br />
+                                            <i>
+                                                <small>Double Click to open the settings.</small>
+                                            </i>
+                                        </span>
                                     </span>
-                                </span>
-                            }
-                        >
-                            <AnchorButton
-                                icon={"hand"}
-                                onClick={() => this.handleActiveLayerClicked(ImageViewLayer.RegionMoving)}
-                                onDoubleClick={this.handlePanZoomShortCutClicked}
-                                active={frame.regionSet.mode === RegionMode.MOVING && appStore.activeLayer === ImageViewLayer.RegionMoving}
-                            />
-                        </Tooltip2>
+                                }
+                            >
+                                <AnchorButton
+                                    icon={"hand"}
+                                    onClick={() => this.handleActiveLayerClicked(ImageViewLayer.RegionMoving)}
+                                    onDoubleClick={this.handlePanZoomShortCutClicked}
+                                    active={frame.regionSet.mode === RegionMode.MOVING && appStore.activeLayer === ImageViewLayer.RegionMoving}
+                                />
+                            </Tooltip2>
+                            <Tooltip2
+                                position={tooltipPosition}
+                                content={
+                                    <span>
+                                        Select and pan mode
+                                        <span>
+                                            <br />
+                                            <i>
+                                                <small>Double Click to open the settings.</small>
+                                            </i>
+                                        </span>
+                                    </span>
+                                }
+                            >
+                                <AnchorButton
+                                    icon={"hand"}
+                                    onClick={() => this.handleActiveLayerClicked(ImageViewLayer.RegionMoving)}
+                                    onDoubleClick={this.handlePanZoomShortCutClicked}
+                                    active={frame.regionSet.mode === RegionMode.MOVING && appStore.activeLayer === ImageViewLayer.RegionMoving}
+                                />
+                            </Tooltip2>
+                        </>)}
                         <Tooltip2 position={tooltipPosition} content={<span>Zoom in (scroll wheel up){currentZoomSpan}</span>}>
->>>>>>> f1c4a40d
                             <AnchorButton icon={"zoom-in"} onClick={this.handleZoomInClicked} />
                         </Tooltip2>
                         <Tooltip2 position={tooltipPosition} content={<span>Zoom out (scroll wheel down){currentZoomSpan}</span>}>
@@ -404,7 +359,6 @@
                         <Tooltip2 position={tooltipPosition} content={<span>Zoom to fit{currentZoomSpan}</span>}>
                             <AnchorButton icon="zoom-to-fit" onClick={this.props.onZoomToFit} />
                         </Tooltip2>
-<<<<<<< HEAD
                         {!frame.isPreview && (
                             <>
                                 <Popover2 content={wcsMatchingMenu} position={Position.TOP} minimal={true}>
@@ -441,40 +395,6 @@
                                 </Popover2>
                             </>
                         )}
-=======
-                        <Popover2 content={wcsMatchingMenu} position={Position.TOP} minimal={true}>
-                            <Tooltip2
-                                position={tooltipPosition}
-                                content={
-                                    <span>
-                                        WCS matching <br />
-                                        <small>
-                                            <i>Current: {wcsButtonTooltip}</i>
-                                        </small>
-                                    </span>
-                                }
-                            >
-                                <AnchorButton icon="link" className="link-button">
-                                    {wcsButtonSuperscript}
-                                </AnchorButton>
-                            </Tooltip2>
-                        </Popover2>
-                        <Popover2 content={coordinateSystemMenu} position={Position.TOP} minimal={true}>
-                            <Tooltip2
-                                position={tooltipPosition}
-                                content={
-                                    <span>
-                                        Overlay coordinate <br />
-                                        <small>
-                                            <i>Current: {ToolbarComponent.CoordinateSystemTooltip.get(coordinateSystem)}</i>
-                                        </small>
-                                    </span>
-                                }
-                            >
-                                <AnchorButton disabled={!frame.validWcs} text={ToolbarComponent.CoordinateSystemName.get(coordinateSystem)} />
-                            </Tooltip2>
-                        </Popover2>
->>>>>>> f1c4a40d
                         <Tooltip2 position={tooltipPosition} content="Toggle grid">
                             <AnchorButton icon="grid" active={grid.visible} onClick={() => grid.setVisible(!grid.visible)} />
                         </Tooltip2>
