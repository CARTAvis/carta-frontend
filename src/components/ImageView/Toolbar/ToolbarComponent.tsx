--- conflicted
+++ resolved
@@ -147,15 +147,7 @@
 
         const annotationMenu = (
             <Menu style={{padding: 0}}>
-<<<<<<< HEAD
-                {Array.from(RegionStore.AVAILABLE_ANNOTATION_TYPES).map(([type, text], index) => {
-                    const annotationIconString: IconName | CustomIconName = RegionStore.RegionIconString(type);
-                    const annotationIcon = RegionStore.IsRegionCustomIcon(type) ? <CustomIcon icon={annotationIconString as CustomIconName} /> : (annotationIconString as IconName);
-                    return <MenuItem2 icon={annotationIcon} text={text} onClick={() => this.handleRegionTypeClicked(type)} key={index} />;
-                })}
-=======
                 <AnnotationMenuComponent handleRegionTypeClicked={this.handleRegionTypeClicked} />
->>>>>>> f9015018
             </Menu>
         );
 
@@ -172,11 +164,7 @@
                     return <MenuItem2 icon={regionIcon} text={text} onClick={() => this.handleRegionTypeClicked(type)} key={index} />;
                 })}
                 <MenuDivider></MenuDivider>
-<<<<<<< HEAD
-                <MenuItem2 icon={"edit"} text={"Annotations"} popoverProps={popoverProps}>
-=======
-                <MenuItem icon={"annotation"} text={"Annotations"} popoverProps={popoverProps}>
->>>>>>> f9015018
+                <MenuItem2 icon={"annotation"} text={"Annotations"} popoverProps={popoverProps}>
                     {annotationMenu}
                 </MenuItem2>
             </Menu>
