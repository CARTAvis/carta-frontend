--- conflicted
+++ resolved
@@ -250,28 +250,17 @@
                                     position={tooltipPosition}
                                     content={
                                         <span>
-<<<<<<< HEAD
                                             Distance measurement
                                             <br />
                                             <i>
                                                 <small>Click to create geodesic curves.</small>
                                                 <br></br>
                                                 <small>Double Click to open the settings.</small>
-=======
-                                            Create{" "}
-                                            {frame.regionSet.isNewRegionAnnotation
-                                                ? `${RegionStore.AVAILABLE_ANNOTATION_TYPES.get(frame.regionSet.newRegionType).toLowerCase()} annotation`
-                                                : `${RegionStore.AVAILABLE_REGION_TYPES.get(frame.regionSet.newRegionType).toLowerCase()} region`}
-                                            <br />
-                                            <i>
-                                                <small>Click to select region or annotation type</small>
->>>>>>> 44be88ad
                                             </i>
                                         </span>
                                     }
                                 >
                                     <AnchorButton
-<<<<<<< HEAD
                                         icon={<CustomIcon icon="distanceMeasuring" />}
                                         active={appStore.activeLayer === ImageViewLayer.DistanceMeasuring}
                                         onClick={handleDistanceMeasuringClicked}
@@ -298,15 +287,22 @@
                                             position={tooltipPosition}
                                             content={
                                                 <span>
-                                                    Create region
+                                                    Create{" "}
+                                                    {frame.regionSet.isNewRegionAnnotation
+                                                        ? `${RegionStore.AVAILABLE_ANNOTATION_TYPES.get(frame.regionSet.newRegionType).toLowerCase()} annotation`
+                                                        : `${RegionStore.AVAILABLE_REGION_TYPES.get(frame.regionSet.newRegionType).toLowerCase()} region`}
                                                     <br />
                                                     <i>
-                                                        <small>Click to select region type</small>
+                                                        <small>Click to select region or annotation type</small>
                                                     </i>
                                                 </span>
                                             }
                                         >
-                                            <AnchorButton icon={regionIcon} active={appStore.activeLayer === ImageViewLayer.RegionCreating} onClick={() => this.handleActiveLayerClicked(ImageViewLayer.RegionCreating)} />
+                                            <AnchorButton
+                                                icon={frame.regionSet.isNewRegionAnnotation ? "edit" : regionIcon}
+                                                active={appStore.activeLayer === ImageViewLayer.RegionCreating}
+                                                onClick={() => this.handleActiveLayerClicked(ImageViewLayer.RegionCreating)}
+                                            />
                                         </Tooltip2>
                                     </Popover2>
                                 )}
@@ -315,11 +311,14 @@
                                         position={tooltipPosition}
                                         content={
                                             <span>
-                                                Create region
+                                                Create{" "}
+                                                {frame.regionSet.isNewRegionAnnotation
+                                                    ? `${RegionStore.AVAILABLE_ANNOTATION_TYPES.get(frame.regionSet.newRegionType).toLowerCase()} annotation`
+                                                    : `${RegionStore.AVAILABLE_REGION_TYPES.get(frame.regionSet.newRegionType).toLowerCase()} region`}
                                                 <br />
                                                 <i>
                                                     <small>
-                                                        Double-click to select region type.
+                                                        Double-click to select region or annotation type.
                                                         <br />
                                                         Press C to enter creation mode.
                                                     </small>
@@ -327,7 +326,7 @@
                                             </span>
                                         }
                                     >
-                                        <AnchorButton icon={regionIcon} onClick={() => this.handleActiveLayerClicked(ImageViewLayer.RegionCreating)} />
+                                        <AnchorButton icon={frame.regionSet.isNewRegionAnnotation ? "edit" : regionIcon} onClick={() => this.handleActiveLayerClicked(ImageViewLayer.RegionCreating)} />
                                     </Tooltip2>
                                 )}
                                 <Tooltip2
@@ -352,37 +351,6 @@
                                     />
                                 </Tooltip2>
                             </>
-=======
-                                        icon={frame.regionSet.isNewRegionAnnotation ? "edit" : regionIcon}
-                                        active={appStore.activeLayer === ImageViewLayer.RegionCreating}
-                                        onClick={() => this.handleActiveLayerClicked(ImageViewLayer.RegionCreating)}
-                                    />
-                                </Tooltip2>
-                            </Popover2>
-                        )}
-                        {frame.regionSet.mode === RegionMode.MOVING && (
-                            <Tooltip2
-                                position={tooltipPosition}
-                                content={
-                                    <span>
-                                        Create{" "}
-                                        {frame.regionSet.isNewRegionAnnotation
-                                            ? `${RegionStore.AVAILABLE_ANNOTATION_TYPES.get(frame.regionSet.newRegionType).toLowerCase()} annotation`
-                                            : `${RegionStore.AVAILABLE_REGION_TYPES.get(frame.regionSet.newRegionType).toLowerCase()} region`}
-                                        <br />
-                                        <i>
-                                            <small>
-                                                Double-click to select region or annotation type.
-                                                <br />
-                                                Press C to enter creation mode.
-                                            </small>
-                                        </i>
-                                    </span>
-                                }
-                            >
-                                <AnchorButton icon={frame.regionSet.isNewRegionAnnotation ? "edit" : regionIcon} onClick={() => this.handleActiveLayerClicked(ImageViewLayer.RegionCreating)} />
-                            </Tooltip2>
->>>>>>> 44be88ad
                         )}
                         <Tooltip2 position={tooltipPosition} content={<span>Zoom in (scroll wheel up){currentZoomSpan}</span>}>
                             <AnchorButton icon={"zoom-in"} onClick={this.handleZoomInClicked} />
