--- conflicted
+++ resolved
@@ -193,51 +193,33 @@
             </Menu>
         );
 
+        const catalogOverlayEnabled = appStore.activeLayer === ImageViewLayer.Catalog;
         const catalogSelectionDisabled = appStore.catalogNum === 0;
 
         return (
             <ButtonGroup className={className} style={styleProps} vertical={this.props.vertical}>
-<<<<<<< HEAD
-                <Tooltip position={tooltipPosition} content={<span>Measure distance<br/><i><small>Click to create geodesic curves.</small></i></span>}>
+                <Tooltip2 position={tooltipPosition} content={<span>Measure distance<br/><i><small>Click to create geodesic curves.</small></i></span>}>
                     <AnchorButton icon={<CustomIcon icon="distanceMeasuring"/>} active={appStore.activeLayer === ImageViewLayer.DistanceMeasuring} onClick={() => this.handleActiveLayerClicked(ImageViewLayer.DistanceMeasuring)}/>
-                </Tooltip>
-                <Tooltip position={tooltipPosition} content={<span>Catalog selection<br/><i><small>Click to select single catalog source</small></i></span>}>
-                    <AnchorButton icon={"locate"} active={appStore.activeLayer === ImageViewLayer.Catalog} onClick={() => this.handleActiveLayerClicked(ImageViewLayer.Catalog)} disabled={catalogSelectionDisabled}/>
-                </Tooltip>
-                {frame.regionSet.mode === RegionMode.CREATING &&
-                <Tooltip position={tooltipPosition} content={<span>Create region<br/><i><small>Click to select region type</small></i></span>}>
-                    <Popover content={regionMenu} position={Position.TOP} minimal={true}>
-                        <AnchorButton icon={regionIcon} active={appStore.activeLayer === ImageViewLayer.RegionCreating} onClick={() => this.handleActiveLayerClicked(ImageViewLayer.RegionCreating)}/>
-                    </Popover>
-                </Tooltip>
-=======
+                </Tooltip2>
                 <Tooltip2 position={tooltipPosition} content={<span>Catalog selection<br/><i><small>Click to select single catalog source</small></i></span>}>
                     <AnchorButton icon={"locate"} active={catalogOverlayEnabled} onClick={() => this.handleActiveLayerClicked(ImageViewLayer.Catalog)} disabled={catalogSelectionDisabled}/>
                 </Tooltip2>
                 {frame.regionSet.mode === RegionMode.CREATING &&
                 <Tooltip2 position={tooltipPosition} content={<span>Create region<br/><i><small>Click to select region type</small></i></span>}>
                     <Popover2 content={regionMenu} position={Position.TOP} minimal={true}>
-                        <AnchorButton icon={regionIcon} active={true}/>
+                        <AnchorButton icon={regionIcon} active={appStore.activeLayer === ImageViewLayer.RegionCreating} onClick={() => this.handleActiveLayerClicked(ImageViewLayer.RegionCreating)}/>
                     </Popover2>
                 </Tooltip2>
->>>>>>> caf107ff
                 }
                 {frame.regionSet.mode === RegionMode.MOVING &&
                 <Tooltip2 position={tooltipPosition} content={<span>Create region<br/><i><small>Double-click to select region type.<br/>Press C to enter creation mode.</small></i></span>}>
                     <AnchorButton icon={regionIcon} onClick={() => this.handleActiveLayerClicked(ImageViewLayer.RegionCreating)}/>
                 </Tooltip2>
                 }
-<<<<<<< HEAD
-                <Tooltip position={tooltipPosition} content="Select and pan mode">
+                <Tooltip2 position={tooltipPosition} content="Select and pan mode">
                     <AnchorButton icon={"hand"} onClick={() => this.handleActiveLayerClicked(ImageViewLayer.RegionMoving)} active={frame.regionSet.mode === RegionMode.MOVING && appStore.activeLayer === ImageViewLayer.RegionMoving}/>
-                </Tooltip>
-                <Tooltip position={tooltipPosition} content={<span>Zoom in (Scroll wheel up){currentZoomSpan}</span>}>
-=======
-                <Tooltip2 position={tooltipPosition} content="Select and pan mode">
-                    <AnchorButton icon={"hand"} onClick={() => this.handleActiveLayerClicked(ImageViewLayer.RegionMoving)} active={frame.regionSet.mode === RegionMode.MOVING && !catalogOverlayEnabled}/>
                 </Tooltip2>
                 <Tooltip2 position={tooltipPosition} content={<span>Zoom in (Scroll wheel up){currentZoomSpan}</span>}>
->>>>>>> caf107ff
                     <AnchorButton icon={"zoom-in"} onClick={this.handleZoomInClicked}/>
                 </Tooltip2>
                 <Tooltip2 position={tooltipPosition} content={<span>Zoom out (Scroll wheel down){currentZoomSpan}</span>}>
