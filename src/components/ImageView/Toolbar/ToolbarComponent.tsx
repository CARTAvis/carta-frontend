--- conflicted
+++ resolved
@@ -201,24 +201,14 @@
 
         const wcsMatchingMenu = (
             <Menu>
-<<<<<<< HEAD
                 <MenuItem2
-                    text={`Spectral (${preferenceStore.spectralMatchingType}) and spatial`}
-=======
-                <MenuItem
                     text={`Spectral (${appStore.spectralMatchingType}) and spatial`}
->>>>>>> 5068f561
                     disabled={!canEnableSpatialMatching || !canEnableSpectralMatching}
                     active={spectralMatchingEnabled && spatialMatchingEnabled}
                     onClick={() => appStore.setMatchingEnabled(true, true)}
                 />
-<<<<<<< HEAD
                 <MenuItem2
-                    text={`Spectral (${preferenceStore.spectralMatchingType})  only`}
-=======
-                <MenuItem
                     text={`Spectral (${appStore.spectralMatchingType})  only`}
->>>>>>> 5068f561
                     disabled={!canEnableSpectralMatching}
                     active={spectralMatchingEnabled && !spatialMatchingEnabled}
                     onClick={() => appStore.setMatchingEnabled(false, true)}
