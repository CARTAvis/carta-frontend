import * as React from "react";
import classNames from "classnames";
import {observer} from "mobx-react";
import {action, computed, makeObservable, observable} from "mobx";
import {OverlayComponent} from "../Overlay/OverlayComponent";
import {CursorOverlayComponent} from "../CursorOverlay/CursorOverlayComponent";
import {ColorbarComponent} from "../Colorbar/ColorbarComponent";
import {RasterViewComponent} from "../RasterView/RasterViewComponent";
import {ToolbarComponent} from "../Toolbar/ToolbarComponent";
import {BeamProfileOverlayComponent} from "../BeamProfileOverlay/BeamProfileOverlayComponent";
import {RegionViewComponent} from "../RegionView/RegionViewComponent";
import {ContourViewComponent} from "../ContourView/ContourViewComponent";
import {CatalogViewGLComponent} from "../CatalogView/CatalogViewGLComponent";
import {ImageViewLayer} from "../ImageViewComponent";
import {AppStore, FrameStore} from "stores";
import {CursorInfo, CursorInfoVisibility} from "models";
import "./ImagePanelComponent.scss";

interface ImagePanelComponentProps {
    docked: boolean;
    frame: FrameStore;
    row: number;
    column: number;
}

@observer
export class ImagePanelComponent extends React.Component<ImagePanelComponentProps> {
    @observable pixelHighlightValue: number = NaN;
    @observable imageToolbarVisible: boolean = false;
    readonly activeLayer: ImageViewLayer;

    private regionViewRef: RegionViewComponent;

    @action setPixelHighlightValue = (val: number) => {
        this.pixelHighlightValue = val;
    };

    constructor(props: ImagePanelComponentProps) {
        super(props);
        makeObservable(this);

        this.activeLayer = AppStore.Instance.activeLayer;
    }

    private getRegionViewRef = ref => {
        this.regionViewRef = ref;
    };

    private onRegionViewZoom = (zoom: number, isZoomToFit: boolean = false) => {
        const frame = this.props.frame;
        if (frame) {
            if (isZoomToFit) {
                this.regionViewRef?.centerStage();
            }
            this.regionViewRef?.stageZoomToPoint(frame.renderWidth / 2, frame.renderHeight / 2, zoom);
        }
    };

    onClickToCenter = (cursorInfo: CursorInfo) => {
        this.props.frame?.setCenter(cursorInfo.posImageSpace.x, cursorInfo.posImageSpace.y);
    };

    @action onMouseEnter = () => {
        this.imageToolbarVisible = true;
    };

    @action onMouseLeave = () => {
        this.imageToolbarVisible = false;
    };

    onMouseDown = ev => {
        const appStore = AppStore.Instance;
        if (this.props.frame !== appStore.activeFrame) {
            appStore.setActiveFrame(this.props.frame);
            ev.stopPropagation();
        }
    };

    onMouseWheel = ev => {
        const appStore = AppStore.Instance;
        if (this.props.frame !== appStore.activeFrame) {
            appStore.setActiveFrame(this.props.frame);
            ev.stopPropagation();
        }
    };

    @computed get cursorInfoRequired() {
        const appStore = AppStore.Instance;
        switch (appStore.preferenceStore.cursorInfoVisible) {
            case CursorInfoVisibility.Always:
                return true;
            case CursorInfoVisibility.HideTiled:
                return appStore.numImageRows * appStore.numImageColumns === 1;
            case CursorInfoVisibility.ActiveImage:
                return appStore.activeFrame === this.props.frame;
            default:
                return false;
        }
    }

    render() {
        const appStore = AppStore.Instance;
        const overlayStore = appStore.overlayStore;

        const frame = this.props.frame;
        if (frame?.isRenderable && appStore.astReady) {
            const isActive = frame === appStore.activeFrame && appStore.numImageRows * appStore.numImageColumns > 1;
            const className = classNames("image-panel-div", {active: isActive});

            let style: React.CSSProperties = {width: overlayStore.viewWidth, height: overlayStore.viewHeight};
            if (isActive) {
                // Disable border radius rounding in inner corners
                if (this.props.row !== 0) {
                    style.borderTopLeftRadius = 0;
                    style.borderTopRightRadius = 0;
                }
                if (this.props.column !== 0) {
                    style.borderTopLeftRadius = 0;
                    style.borderBottomLeftRadius = 0;
                }
                if (this.props.row !== appStore.numImageRows - 1) {
                    style.borderBottomLeftRadius = 0;
                    style.borderBottomRightRadius = 0;
                }
                if (this.props.column !== appStore.numImageColumns - 1) {
                    style.borderTopRightRadius = 0;
                    style.borderBottomRightRadius = 0;
                }
            }

            return (
                <div id={`image-panel-${this.props.column}-${this.props.row}`} className={className} style={style} onWheel={this.onMouseWheel} onMouseDown={this.onMouseDown} onMouseOver={this.onMouseEnter} onMouseLeave={this.onMouseLeave}>
                    <RasterViewComponent frame={frame} docked={this.props.docked} pixelHighlightValue={this.pixelHighlightValue} row={this.props.row} column={this.props.column} />
                    <ContourViewComponent frame={frame} docked={this.props.docked} row={this.props.row} column={this.props.column} />
                    <OverlayComponent frame={frame} overlaySettings={overlayStore} docked={this.props.docked} />
                    {this.cursorInfoRequired && frame.cursorInfo && (
                        <CursorOverlayComponent
                            cursorInfo={frame.cursorInfo}
                            cursorValue={frame.cursorInfo.isInsideImage ? frame.cursorValue.value : undefined}
                            isValueCurrent={frame.isCursorValueCurrent}
                            spectralInfo={frame.spectralInfo}
                            width={overlayStore.viewWidth}
                            left={overlayStore.padding.left}
                            right={overlayStore.padding.right}
                            docked={this.props.docked}
                            unit={frame.unit}
                            top={overlayStore.padding.top}
                            currentStokes={appStore.activeFrame.requiredStokes >= 0 && appStore.activeFrame.requiredStokes < appStore.activeFrame.stokesInfo?.length ? appStore.activeFrame.requiredStokesInfo : ""}
                        />
                    )}
                    {overlayStore.colorbar.visible && <ColorbarComponent frame={frame} onCursorHoverValueChanged={this.setPixelHighlightValue} />}
                    <BeamProfileOverlayComponent frame={frame} top={overlayStore.padding.top} left={overlayStore.padding.left} docked={this.props.docked} padding={10} />
                    <CatalogViewGLComponent frame={frame} docked={this.props.docked} />
                    <RegionViewComponent
                        ref={this.getRegionViewRef}
                        frame={frame}
                        width={frame.renderWidth}
                        height={frame.renderHeight}
                        top={overlayStore.padding.top}
                        left={overlayStore.padding.left}
                        onClickToCenter={this.onClickToCenter}
                        overlaySettings={overlayStore}
                        dragPanningEnabled={appStore.preferenceStore.dragPanning}
<<<<<<< HEAD
                        docked={this.props.docked && (this.activeLayer === ImageViewLayer.RegionMoving || this.activeLayer === ImageViewLayer.RegionCreating)}
=======
                        cursorFrozen={appStore.cursorFrozen}
                        cursorPoint={frame.cursorInfo.posImageSpace}
                        docked={this.props.docked && this.activeLayer !== ImageViewLayer.Catalog}
>>>>>>> 76479282
                    />
                    <ToolbarComponent docked={this.props.docked} visible={this.imageToolbarVisible} frame={frame} activeLayer={this.activeLayer} onActiveLayerChange={appStore.updateActiveLayer} onRegionViewZoom={this.onRegionViewZoom} />
                </div>
            );
        } else {
            return null;
        }
    }
}<|MERGE_RESOLUTION|>--- conflicted
+++ resolved
@@ -161,13 +161,7 @@
                         onClickToCenter={this.onClickToCenter}
                         overlaySettings={overlayStore}
                         dragPanningEnabled={appStore.preferenceStore.dragPanning}
-<<<<<<< HEAD
-                        docked={this.props.docked && (this.activeLayer === ImageViewLayer.RegionMoving || this.activeLayer === ImageViewLayer.RegionCreating)}
-=======
-                        cursorFrozen={appStore.cursorFrozen}
-                        cursorPoint={frame.cursorInfo.posImageSpace}
                         docked={this.props.docked && this.activeLayer !== ImageViewLayer.Catalog}
->>>>>>> 76479282
                     />
                     <ToolbarComponent docked={this.props.docked} visible={this.imageToolbarVisible} frame={frame} activeLayer={this.activeLayer} onActiveLayerChange={appStore.updateActiveLayer} onRegionViewZoom={this.onRegionViewZoom} />
                 </div>
