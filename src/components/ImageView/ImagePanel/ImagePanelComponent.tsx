--- conflicted
+++ resolved
@@ -29,11 +29,6 @@
 export class ImagePanelComponent extends React.Component<ImagePanelComponentProps> {
     @observable pixelHighlightValue: number = NaN;
     @observable imageToolbarVisible: boolean = false;
-<<<<<<< HEAD
-
-    readonly activeLayer: ImageViewLayer;
-=======
->>>>>>> 968f150b
 
     private regionViewRef: RegionViewComponent;
 
