--- conflicted
+++ resolved
@@ -124,17 +124,10 @@
 
             return (
                 <div id={`image-panel-${this.props.column}-${this.props.row}`} className={className} style={style} onWheel={this.onMouseWheel} onMouseDown={this.onMouseDown} onMouseOver={this.onMouseEnter} onMouseLeave={this.onMouseLeave}>
-<<<<<<< HEAD
-                    {true && <RasterViewComponent frame={frame} docked={this.props.docked} pixelHighlightValue={this.pixelHighlightValue} row={this.props.row} column={this.props.column} />}
+                    <RasterViewComponent frame={frame} docked={this.props.docked} pixelHighlightValue={this.pixelHighlightValue} row={this.props.row} column={this.props.column} />
                     {false && <ContourViewComponent frame={frame} docked={this.props.docked} row={this.props.row} column={this.props.column} />}
-                    {false && frame.valid && <OverlayComponent frame={frame} overlaySettings={overlayStore} docked={this.props.docked} />}
-                    {true && this.cursorInfoRequired && frame.cursorInfo && (
-=======
-                    <RasterViewComponent frame={frame} docked={this.props.docked} pixelHighlightValue={this.pixelHighlightValue} row={this.props.row} column={this.props.column} />
-                    <ContourViewComponent frame={frame} docked={this.props.docked} row={this.props.row} column={this.props.column} />
-                    <OverlayComponent frame={frame} overlaySettings={overlayStore} docked={this.props.docked} />
-                    {this.cursorInfoRequired && frame.cursorInfo && (
->>>>>>> 7f71e57a
+                    {false && <OverlayComponent frame={frame} overlaySettings={overlayStore} docked={this.props.docked} />}
+                    {false && this.cursorInfoRequired && frame.cursorInfo && (
                         <CursorOverlayComponent
                             cursorInfo={frame.cursorInfo}
                             cursorValue={frame.cursorInfo.isInsideImage ? frame.cursorValue.value : undefined}
@@ -147,33 +140,24 @@
                             unit={frame.unit}
                             top={overlayStore.padding.top}
                             currentStokes={appStore.activeFrame.requiredStokes >= 0 && appStore.activeFrame.requiredStokes < appStore.activeFrame.stokesInfo?.length ? appStore.activeFrame.requiredStokesInfo : ""}
-<<<<<<< HEAD
-                            showImage={true}
-                            showWCS={true}
-                            showValue={true}
-                            showChannel={false}
-                            showSpectral={true}
-                            showStokes={true}
                         />
                     )}
-                    {false && frame && overlayStore.colorbar.visible && <ColorbarComponent frame={frame} onCursorHoverValueChanged={this.setPixelHighlightValue} />}
-                    {false && frame && <BeamProfileOverlayComponent frame={frame} top={overlayStore.padding.top} left={overlayStore.padding.left} docked={this.props.docked} padding={10} />}
-                    {false && frame && <CatalogViewGLComponent frame={frame} docked={this.props.docked} />}
-                    {frame && (
-                        <RegionViewComponent
-                            ref={this.getRegionViewRef}
-                            frame={frame}
-                            width={frame.renderWidth}
-                            height={frame.renderHeight}
-                            top={overlayStore.padding.top}
-                            left={overlayStore.padding.left}
-                            onClickToCenter={this.onClickToCenter}
-                            overlaySettings={overlayStore}
-                            dragPanningEnabled={appStore.preferenceStore.dragPanning}
-                            cursorFrozen={appStore.cursorFrozen}
-                            docked={this.props.docked && (this.activeLayer === ImageViewLayer.RegionMoving || this.activeLayer === ImageViewLayer.RegionCreating)}
-                        />
-                    )}
+                    {false && overlayStore.colorbar.visible && <ColorbarComponent frame={frame} onCursorHoverValueChanged={this.setPixelHighlightValue} />}
+                    {false && <BeamProfileOverlayComponent frame={frame} top={overlayStore.padding.top} left={overlayStore.padding.left} docked={this.props.docked} padding={10} />}
+                    {false && <CatalogViewGLComponent frame={frame} docked={this.props.docked} />}
+                    <RegionViewComponent
+                        ref={this.getRegionViewRef}
+                        frame={frame}
+                        width={frame.renderWidth}
+                        height={frame.renderHeight}
+                        top={overlayStore.padding.top}
+                        left={overlayStore.padding.left}
+                        onClickToCenter={this.onClickToCenter}
+                        overlaySettings={overlayStore}
+                        dragPanningEnabled={appStore.preferenceStore.dragPanning}
+                        cursorFrozen={appStore.cursorFrozen}
+                        docked={this.props.docked && (this.activeLayer === ImageViewLayer.RegionMoving || this.activeLayer === ImageViewLayer.RegionCreating)}
+                    />
                     <ToolbarComponent
                         docked={this.props.docked}
                         visible={this.imageToolbarVisible}
@@ -182,30 +166,6 @@
                         onActiveLayerChange={appStore.updateActiveLayer}
                         onRegionViewZoom={this.onRegionViewZoom}
                     />
-=======
-                        />
-                    )}
-                    {overlayStore.colorbar.visible && <ColorbarComponent frame={frame} onCursorHoverValueChanged={this.setPixelHighlightValue} />}
-                    <BeamProfileOverlayComponent frame={frame} top={overlayStore.padding.top} left={overlayStore.padding.left} docked={this.props.docked} padding={10} />
-                    <CatalogViewGLComponent frame={frame} docked={this.props.docked} />
-                    <RegionViewComponent
-                        frame={frame}
-                        width={frame.renderWidth}
-                        height={frame.renderHeight}
-                        top={overlayStore.padding.top}
-                        left={overlayStore.padding.left}
-                        onClicked={this.onClicked}
-                        onRegionDoubleClicked={this.handleRegionDoubleClicked}
-                        onZoomed={this.onZoomed}
-                        overlaySettings={overlayStore}
-                        isRegionCornerMode={appStore.preferenceStore.isRegionCornerMode}
-                        dragPanningEnabled={appStore.preferenceStore.dragPanning}
-                        cursorFrozen={appStore.cursorFrozen}
-                        cursorPoint={frame.cursorInfo.posImageSpace}
-                        docked={this.props.docked && (this.activeLayer === ImageViewLayer.RegionMoving || this.activeLayer === ImageViewLayer.RegionCreating)}
-                    />
-                    <ToolbarComponent docked={this.props.docked} visible={this.imageToolbarVisible} frame={frame} onActiveLayerChange={appStore.updateActiveLayer} activeLayer={this.activeLayer} />
->>>>>>> 7f71e57a
                 </div>
             );
         } else {
