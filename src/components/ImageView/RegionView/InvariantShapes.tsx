import Konva from "konva";
import {Group, Shape} from "react-konva";
<<<<<<< HEAD
import {CARTA} from "carta-protobuf";
=======

>>>>>>> 523d9210
import {AppStore} from "stores";

// const POINT_WIDTH = 6;
// const POINT_DRAG_WIDTH = 13;

const SQUARE_ANCHOR_WIDTH = 7;
const CIRCLE_ANCHOR_RADIUS = SQUARE_ANCHOR_WIDTH / Math.sqrt(2);
export const ROTATOR_ANCHOR_HEIGHT = 15;

const CURSOR_CROSS_LENGTH = 10;
const CURSOR_CROSS_THICKNESS_WIDE = 3;
const CURSOR_CROSS_CENTER_SQUARE = 6;

const HandlePointShapeDraw = (ctx: Konva.Context, shape: Konva.Shape, width: number, pointShape?: CARTA.PointAnnotationShape) => {
    const inverseScale = 1 / shape.getStage().scaleX();
    const offset = -width * 0.5 * inverseScale;
    const squareSize = width * inverseScale;
    ctx.beginPath();
    switch (pointShape) {
        case CARTA.PointAnnotationShape.CIRCLE:
        case CARTA.PointAnnotationShape.CIRCLE_LINED:
            ctx.arc(0, 0, squareSize / 2, 0, 2 * Math.PI, true);
            ctx.closePath();
            break;
        case CARTA.PointAnnotationShape.DIAMOND:
        case CARTA.PointAnnotationShape.DIAMOND_LINED:
            ctx.moveTo(0, -squareSize / 2);
            ctx.lineTo(squareSize / 2, 0);
            ctx.lineTo(0, squareSize / 2);
            ctx.lineTo(-squareSize / 2, 0);
            ctx.closePath();
            break;
        case CARTA.PointAnnotationShape.CROSS:
            ctx.moveTo(0, -squareSize / 2);
            ctx.lineTo(0, squareSize / 2);
            ctx.moveTo(-squareSize / 2, 0);
            ctx.lineTo(squareSize / 2, 0);
            ctx.closePath();
            break;
        case CARTA.PointAnnotationShape.X:
            ctx.moveTo(-squareSize / 2, -squareSize / 2);
            ctx.lineTo(squareSize / 2, squareSize / 2);
            ctx.moveTo(squareSize / 2, -squareSize / 2);
            ctx.lineTo(-squareSize / 2, squareSize / 2);
            ctx.closePath();
            break;
        default:
            ctx.rect(offset, offset, squareSize, squareSize);
            ctx.closePath();
    }
    ctx.fillStrokeShape(shape);
};

interface PointProps {
    x: number;
    y: number;
    rotation: number;
    color: string;
    opacity: number;
    selectionOpacity: number;
    listening: boolean;
    onDragStart: (ev) => void;
    onDragEnd: (ev) => void;
    onDragMove: (ev) => void;
    onClick: (ev) => void;
    onDblClick: (ev) => void;
    pointShape?: CARTA.PointAnnotationShape;
    pointWidth?: number;
}

export const Point = (props: PointProps) => {
    const pointWidth = props.pointWidth && props.pointWidth !== 0 ? props.pointWidth : 6;
    const handlePointDraw = (ctx: Konva.Context, shape: Konva.Shape) => {
        HandlePointShapeDraw(ctx, shape, pointWidth, props.pointShape);
    };

    const handlePointBoundDraw = (ctx: Konva.Context, shape: Konva.Shape) => {
        HandlePointShapeDraw(ctx, shape, 7 + pointWidth);
    };

    const fill = props.pointShape === CARTA.PointAnnotationShape.BOX || props.pointShape === CARTA.PointAnnotationShape.CIRCLE_LINED || props.pointShape === CARTA.PointAnnotationShape.DIAMOND_LINED ? null : props.color;

    return (
        <Group>
            <Shape x={props.x} y={props.y} opacity={props.opacity} rotation={props.rotation} fill={fill} stroke={props.color} strokeScaleEnabled={false} sceneFunc={handlePointDraw} />
            {!AppStore.Instance.activeFrame?.regionSet.locked && (
                <Shape
                    x={props.x}
                    y={props.y}
                    rotation={props.rotation}
                    sceneFunc={handlePointBoundDraw}
                    stroke={"white"}
                    strokeWidth={1}
                    strokeScaleEnabled={false}
                    opacity={props.selectionOpacity}
                    draggable={true}
                    listening={props.listening}
                    onDragStart={props.onDragStart}
                    onDragEnd={props.onDragEnd}
                    onDragMove={props.onDragMove}
                    onClick={props.onClick}
                    onDblClick={props.onDblClick}
                />
            )}
        </Group>
    );
};

interface AnchorProps {
    anchor: string;
    x: number;
    y: number;
    rotation: number;
    isRotator: boolean;
    onMouseEnter: (ev) => void;
    onMouseOut: (ev) => void;
    onDragStart: (ev) => void;
    onDragEnd: (ev) => void;
    onDragMove: (ev) => void;
    onDblClick?: (ev) => void;
    isLineRegion?: boolean;
}

export const Anchor = (props: AnchorProps) => {
    const handleRectDraw = (ctx, shape) => {
        HandlePointShapeDraw(ctx, shape, SQUARE_ANCHOR_WIDTH);
    };

    const handleCircleDraw = (ctx, shape) => {
        const inverseScale = 1 / shape.getStage().scaleX();
        const radius = CIRCLE_ANCHOR_RADIUS * inverseScale;
        const offsetY = props.isLineRegion ? 0 : -ROTATOR_ANCHOR_HEIGHT * inverseScale;
        ctx.beginPath();
        ctx.arc(0, offsetY, radius, 0, 2 * Math.PI, false);
        ctx.fillStrokeShape(shape);
    };

    return (
        <Shape
            x={props.x}
            y={props.y}
            rotation={props.rotation}
            fill={"white"}
            strokeWidth={1}
            stroke={"black"}
            strokeScaleEnabled={false}
            draggable={true}
            key={props.anchor}
            id={props.anchor}
            onMouseEnter={props.onMouseEnter}
            onMouseOut={props.onMouseOut}
            onDragStart={props.onDragStart}
            onDragEnd={props.onDragEnd}
            onDragMove={props.onDragMove}
            onDblClick={props.onDblClick}
            sceneFunc={props.isRotator ? handleCircleDraw : handleRectDraw}
        />
    );
};

interface NonEditableAnchorProps {
    x: number;
    y: number;
    rotation: number;
}

export const NonEditableAnchor = (props: NonEditableAnchorProps) => {
    const handleRectDraw = (ctx, shape) => {
        HandlePointShapeDraw(ctx, shape, SQUARE_ANCHOR_WIDTH);
    };

    return <Shape x={props.x} y={props.y} rotation={props.rotation} fill={"white"} strokeWidth={1} stroke={"black"} strokeScaleEnabled={false} opacity={0.5} listening={false} sceneFunc={handleRectDraw} />;
};

interface CursorMarkerProps {
    x: number;
    y: number;
    rotation: number;
    color: string;
}

export const CursorMarker = (props: CursorMarkerProps) => {
    const handleSquareDraw = (ctx, shape) => {
        HandlePointShapeDraw(ctx, shape, CURSOR_CROSS_CENTER_SQUARE);
    };

    const handleCrossDraw = (ctx, shape) => {
        const inverseScale = 1 / shape.getStage().scaleX();
        const offset = -CURSOR_CROSS_CENTER_SQUARE * 0.5 * inverseScale;
        const crossWidth = CURSOR_CROSS_LENGTH * inverseScale;
        const crossHeight = CURSOR_CROSS_THICKNESS_WIDE * inverseScale;
        ctx.beginPath();
        ctx.rect(-offset, offset / 2, crossWidth, crossHeight);
        ctx.rect(offset - crossWidth, offset / 2, crossWidth, crossHeight);
        ctx.rect(offset / 2, -offset, crossHeight, crossWidth);
        ctx.rect(offset / 2, offset - crossWidth, crossHeight, crossWidth);
        ctx.fillStrokeShape(shape);
    };

    return (
        <Group x={props.x} y={props.y} rotation={-props.rotation}>
            <Shape listening={false} strokeScaleEnabled={false} strokeWidth={1} stroke={"black"} sceneFunc={handleSquareDraw} />
            <Shape listening={false} strokeScaleEnabled={false} fill={props.color} strokeWidth={1} stroke={"black"} sceneFunc={handleCrossDraw} />
        </Group>
    );
};<|MERGE_RESOLUTION|>--- conflicted
+++ resolved
@@ -1,10 +1,7 @@
 import Konva from "konva";
 import {Group, Shape} from "react-konva";
-<<<<<<< HEAD
+
 import {CARTA} from "carta-protobuf";
-=======
-
->>>>>>> 523d9210
 import {AppStore} from "stores";
 
 // const POINT_WIDTH = 6;
