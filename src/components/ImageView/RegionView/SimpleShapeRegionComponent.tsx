import * as React from "react";
<<<<<<< HEAD
import {action} from "mobx";
import {observer} from "mobx-react";
import {Ellipse, Group, Line, Rect, Text} from "react-konva";
import Konva from "konva";
=======
import {Ellipse, Group, Line, Rect} from "react-konva";
>>>>>>> 523d9210
import {CARTA} from "carta-protobuf";
import Konva from "konva";
import {action} from "mobx";
import {observer} from "mobx-react";

import {Point2D} from "models";
import {AppStore} from "stores";
<<<<<<< HEAD
import {FrameStore, RegionStore, TextAnnotationStore} from "stores/Frame";
import {Point2D} from "models";
import {adjustPosToUnityStage, canvasToTransformedImagePos, transformedImageToCanvasPos} from "./shared";
=======
import {FrameStore, RegionStore} from "stores/Frame";
>>>>>>> 523d9210
import {add2D, angle2D, rotate2D, scale2D, subtract2D, transformPoint} from "utilities";

import {Anchor} from "./InvariantShapes";
import {adjustPosToUnityStage, canvasToTransformedImagePos, transformedImageToCanvasPos} from "./shared";

interface SimpleShapeRegionComponentProps {
    region: RegionStore;
    frame: FrameStore;
    layerWidth: number;
    layerHeight: number;
    listening: boolean;
    selected: boolean;
    isRegionCornerMode: boolean;
    stageRef: any;
    onSelect?: (region: RegionStore) => void;
    onDoubleClick?: (region: RegionStore) => void;
}

@observer
export class SimpleShapeRegionComponent extends React.Component<SimpleShapeRegionComponentProps> {
    private editAnchor: string;
    private centerCanvasPos: Point2D;
    private editOppositeAnchorPoint: Point2D;
    private editOppositeAnchorCanvasPos: Point2D;
    private editStartCenterPoint: Point2D;
    private previousCursorStyle: string;
    private textRef: any = React.createRef();

    componentDidUpdate() {
        AppStore.Instance.resetImageRatio();
    }

    componentDidMount() {
        if (this.props.region.regionType === CARTA.RegionType.ANNTEXT && this.props.region.size.x === 0 && this.props.region.size.y === 0) {
            this.props.region.setControlPoint(1, {x: (this.textRef.current.textWidth * devicePixelRatio) / this.props.frame.aspectRatio, y: (this.textRef.current.textHeight * devicePixelRatio) / this.props.frame.aspectRatio}, true);
        }
    }

    private handleContextMenu = (konvaEvent: Konva.KonvaEventObject<MouseEvent>) => {
        konvaEvent.evt.preventDefault();
    };

    private handleDoubleClick = () => {
        this.props.onDoubleClick?.(this.props.region);
    };

    private handleClick = (konvaEvent: Konva.KonvaEventObject<MouseEvent>) => {
        const mouseEvent = konvaEvent.evt;
        if (mouseEvent.button === 0 && !(mouseEvent.ctrlKey || mouseEvent.metaKey)) {
            this.props.onSelect?.(this.props.region);
        }
    };

    private startEditing = (anchor: string) => {
        this.editAnchor = anchor;

        const region = this.props.region;
        const frame = this.props.frame;

        // Find center's canvas space position
        let centerImagePos = region.center;
        if (frame.spatialReference) {
            centerImagePos = transformPoint(frame.spatialTransformAST, centerImagePos, false);
        }
        const centerCanvasPos = transformedImageToCanvasPos(centerImagePos, frame, this.props.layerWidth, this.props.layerHeight, this.props.stageRef.current);
        this.centerCanvasPos = centerCanvasPos;

        let w: number, h: number;
        if (this.props.region.regionType === CARTA.RegionType.RECTANGLE || this.props.region.regionType === CARTA.RegionType.ANNRECTANGLE || this.props.region.regionType === CARTA.RegionType.ANNTEXT) {
            w = region.size.x;
            h = region.size.y;
        } else {
            w = region.size.y;
            h = region.size.x;
        }

        this.editStartCenterPoint = {x: region.center.x, y: region.center.y};

        const relativeOppositeAnchorPointUnrotated = {x: 0, y: 0};

        // Ellipse control points are radii, not diameter
        const sizeFactor = this.props.region.regionType === CARTA.RegionType.RECTANGLE || this.props.region.regionType === CARTA.RegionType.ANNRECTANGLE || this.props.region.regionType === CARTA.RegionType.ANNTEXT ? 0.5 : 1.0;

        if (this.editAnchor.includes("left")) {
            relativeOppositeAnchorPointUnrotated.x = +w * sizeFactor;
        } else if (this.editAnchor.includes("right")) {
            relativeOppositeAnchorPointUnrotated.x = -w * sizeFactor;
        }

        if (this.editAnchor.includes("top")) {
            relativeOppositeAnchorPointUnrotated.y = -h * sizeFactor;
        } else if (this.editAnchor.includes("bottom")) {
            relativeOppositeAnchorPointUnrotated.y = +h * sizeFactor;
        }

        const relativeOppositeAnchorPoint = rotate2D(relativeOppositeAnchorPointUnrotated, (this.props.region.rotation * Math.PI) / 180.0);
        this.editOppositeAnchorPoint = add2D(this.editStartCenterPoint, relativeOppositeAnchorPoint);

        // Find opposite anchor's canvas space position for corner mode
        let editOppositeAnchorImagePos = this.editOppositeAnchorPoint;
        if (frame.spatialReference) {
            editOppositeAnchorImagePos = transformPoint(frame.spatialTransformAST, editOppositeAnchorImagePos, false);
        }
        const editOppositeAnchorCanvasPos = transformedImageToCanvasPos(editOppositeAnchorImagePos, frame, this.props.layerWidth, this.props.layerHeight, this.props.stageRef.current);
        this.editOppositeAnchorCanvasPos = editOppositeAnchorCanvasPos;

        this.props.region.beginEditing();
    };

    private applyCornerScaling = (region: RegionStore, canvasX: number, canvasY: number, anchor: string) => {
        const frame = this.props.frame;
        let newAnchorPoint = canvasToTransformedImagePos(canvasX, canvasY, frame, this.props.layerWidth, this.props.layerHeight);

        if (frame.spatialReference) {
            newAnchorPoint = transformPoint(frame.spatialTransformAST, newAnchorPoint, true);
        }

        let w: number, h: number;
        let sizeFactor: number;
        if (region.regionType === CARTA.RegionType.RECTANGLE || region.regionType === CARTA.RegionType.ANNRECTANGLE || region.regionType === CARTA.RegionType.ANNTEXT) {
            sizeFactor = 1.0;
            w = region.size.x;
            h = region.size.y;
        } else {
            sizeFactor = 0.5;
            w = region.size.y;
            h = region.size.x;
        }

        let deltaAnchors = subtract2D(newAnchorPoint, this.editOppositeAnchorPoint);
        // Apply inverse rotation to get difference between anchors without rotation
        const deltaAnchorsUnrotated = rotate2D(deltaAnchors, (-region.rotation * Math.PI) / 180.0);

        if (anchor.includes("left") || anchor.includes("right")) {
            w = Math.abs(deltaAnchorsUnrotated.x) * sizeFactor;
        } else {
            // anchors without "left" or "right" are purely vertical, so they are clamped in x
            deltaAnchorsUnrotated.x = 0;
        }
        if (anchor.includes("top") || anchor.includes("bottom")) {
            // anchors without "top" or "bottom" are purely horizontal, so they are clamped in y
            h = Math.abs(deltaAnchorsUnrotated.y) * sizeFactor;
        } else {
            deltaAnchorsUnrotated.y = 0;
        }

        // re-rotate after clamping the anchor bounds to get the correct position of the anchor point
        deltaAnchors = rotate2D(deltaAnchorsUnrotated, (region.rotation * Math.PI) / 180.0);
        const newCenter = add2D(this.editOppositeAnchorPoint, scale2D(deltaAnchors, 0.5));
        const newSize =
            region.regionType === CARTA.RegionType.RECTANGLE || region.regionType === CARTA.RegionType.ANNRECTANGLE || region.regionType === CARTA.RegionType.ANNTEXT
                ? {x: Math.max(1e-3, w), y: Math.max(1e-3, h)}
                : {y: Math.max(1e-3, w), x: Math.max(1e-3, h)};
        region.setControlPoints([newCenter, newSize]);
    };

    private applyCenterScaling = (region: RegionStore, canvasX: number, canvasY: number, anchor: string, keepAspect: boolean) => {
        const frame = this.props.frame;
        let newAnchorPoint = canvasToTransformedImagePos(canvasX, canvasY, frame, this.props.layerWidth, this.props.layerHeight);

        if (frame.spatialReference) {
            newAnchorPoint = transformPoint(frame.spatialTransformAST, newAnchorPoint, true);
        }

        let w: number, h: number;
        let sizeFactor: number;
        if (region.regionType === CARTA.RegionType.RECTANGLE || region.regionType === CARTA.RegionType.ANNRECTANGLE || region.regionType === CARTA.RegionType.ANNTEXT) {
            sizeFactor = 2.0;
            w = region.size.x;
            h = region.size.y;
        } else {
            sizeFactor = 1.0;
            w = region.size.y;
            h = region.size.x;
        }

        const deltaAnchorPoint = subtract2D(newAnchorPoint, region.center);
        // Apply inverse rotation to get difference between anchor and center without rotation
        const deltaAnchorPointUnrotated = rotate2D(deltaAnchorPoint, (-region.rotation * Math.PI) / 180.0);

        if (anchor.includes("left") || anchor.includes("right")) {
            w = Math.abs(deltaAnchorPointUnrotated.x) * sizeFactor;
            if (keepAspect) {
                h = w;
            }
        }
        if (anchor.includes("top") || anchor.includes("bottom")) {
            h = Math.abs(deltaAnchorPointUnrotated.y) * sizeFactor;
            if (keepAspect) {
                w = h;
            }
        }

        const newSize =
            region.regionType === CARTA.RegionType.RECTANGLE || region.regionType === CARTA.RegionType.ANNRECTANGLE || region.regionType === CARTA.RegionType.ANNTEXT
                ? {x: Math.max(1e-3, w), y: Math.max(1e-3, h)}
                : {y: Math.max(1e-3, w), x: Math.max(1e-3, h)};
        region.setSize(newSize);
    };

    private handleDragStart = () => {
        this.props.onSelect?.(this.props.region);
        this.props.region.beginEditing();
    };

    private handleDragEnd = () => {
        this.props.region.endEditing();
    };

    private handleDrag = (konvaEvent: Konva.KonvaEventObject<MouseEvent>) => {
        if (konvaEvent.target) {
            const frame = this.props.frame;
            const position = adjustPosToUnityStage(konvaEvent.target.position(), this.props.stageRef.current);
            let positionImageSpace = canvasToTransformedImagePos(position.x, position.y, frame, this.props.layerWidth, this.props.layerHeight);
            if (frame.spatialReference) {
                positionImageSpace = transformPoint(frame.spatialTransformAST, positionImageSpace, true);
            }
            this.props.region.setCenter(positionImageSpace);
        }
    };

    private static GetCursor(anchor: string, rotation: number) {
        let anchorAngle: number;

        switch (anchor) {
            case "rotator":
                return "all-scroll";
            case "top":
            case "bottom":
                anchorAngle = 0;
                break;
            case "left":
            case "right":
                anchorAngle = 90;
                break;
            case "top-left":
            case "bottom-right":
                anchorAngle = 45;
                break;
            default:
                anchorAngle = 135;
        }

        // Add region rotation and round to nearest 45 degrees
        anchorAngle += rotation;
        anchorAngle = Math.round(anchorAngle / 45.0) * 45.0;

        // Clamp between 0 and 135
        while (anchorAngle < 0) {
            anchorAngle += 180;
        }
        while (anchorAngle >= 180) {
            anchorAngle -= 180;
        }

        switch (anchorAngle) {
            case 45:
                return "nwse-resize";
            case 90:
                return "ew-resize";
            case 135:
                return "nesw-resize";
            default:
                return "ns-resize";
        }
    }

    private handleAnchorMouseEnter = (konvaEvent: Konva.KonvaEventObject<MouseEvent>) => {
        const target = konvaEvent.target;
        const stage = target?.getStage();
        if (stage) {
            this.previousCursorStyle = stage.container().style.cursor;
            stage.container().style.cursor = SimpleShapeRegionComponent.GetCursor(target.id(), this.props.region.rotation);
        }
    };

    private handleAnchorMouseOut = (konvaEvent: Konva.KonvaEventObject<MouseEvent>) => {
        if (konvaEvent.target && konvaEvent.target.getStage()) {
            konvaEvent.target.getStage().container().style.cursor = this.previousCursorStyle;
        }
    };

    private handleAnchorDragStart = (konvaEvent: Konva.KonvaEventObject<MouseEvent>) => {
        if (konvaEvent.target) {
            const node = konvaEvent.target;
            const anchor = node.id();
            this.startEditing(anchor);
        }
    };

    private handleAnchorDragEnd = () => {
        this.props.region.endEditing();
    };

    private getDragBoundedAnchorPos = (region: RegionStore, anchorName: string, isCornerMode: boolean): Point2D => {
        // Handle drag bound of left/right/top/bottom anchors
        const frame = this.props.frame;
        if (frame && (anchorName === "left" || anchorName === "right" || anchorName === "top" || anchorName === "bottom")) {
            const width = region.size.x / devicePixelRatio;
            const height = region.size.y / devicePixelRatio;
            const size =
                region.regionType === CARTA.RegionType.RECTANGLE || region.regionType === CARTA.RegionType.ANNRECTANGLE || region.regionType === CARTA.RegionType.ANNTEXT
                    ? {x: width * frame.aspectRatio, y: height}
                    : {x: height * frame.aspectRatio, y: width};
            let delta: Point2D;
            if (anchorName === "left") {
                delta = {x: -size.x, y: 0};
            } else if (anchorName === "right") {
                delta = {x: size.x, y: 0};
            } else if (anchorName === "top") {
                delta = {x: 0, y: -size.y};
            } else {
                delta = {x: 0, y: size.y};
            }
            const offset = rotate2D(
                scale2D(delta, region.regionType === CARTA.RegionType.RECTANGLE || region.regionType === CARTA.RegionType.ANNRECTANGLE || region.regionType === CARTA.RegionType.ANNTEXT ? 0.5 : 1),
                (-region.rotation * Math.PI) / 180.0
            );
            return isCornerMode ? add2D(this.editOppositeAnchorCanvasPos, scale2D(offset, 2)) : add2D(this.centerCanvasPos, offset);
        }
        return undefined;
    };

    private getDragBoundedDiagonalAnchorPos = (region: RegionStore, anchorName: string): Point2D => {
        // Handle keep-aspect drag bound of diagonal anchors
        const frame = this.props.frame;
        if (frame && (anchorName === "top-left" || anchorName === "bottom-left" || anchorName === "top-right" || anchorName === "bottom-right")) {
            const size = {x: region.size.x / devicePixelRatio, y: region.size.y / devicePixelRatio};
            const offset = rotate2D(
                scale2D(size, region.regionType === CARTA.RegionType.RECTANGLE || region.regionType === CARTA.RegionType.ANNRECTANGLE || region.regionType === CARTA.RegionType.ANNTEXT ? 0.5 : 1),
                (region.rotation * Math.PI) / 180.0
            );
            if (anchorName === "top-left") {
                return add2D(this.centerCanvasPos, {x: -offset.y * frame.aspectRatio, y: -offset.x});
            } else if (anchorName === "bottom-left") {
                return add2D(this.centerCanvasPos, {x: -offset.x * frame.aspectRatio, y: offset.y});
            } else if (anchorName === "top-right") {
                return add2D(this.centerCanvasPos, {x: offset.x * frame.aspectRatio, y: -offset.y});
            } else {
                return add2D(this.centerCanvasPos, {x: offset.y * frame.aspectRatio, y: offset.x});
            }
        }
        return undefined;
    };

    @action private handleAnchorDrag = (konvaEvent: Konva.KonvaEventObject<MouseEvent>) => {
        if (konvaEvent.currentTarget) {
            const frame = this.props.frame;
            const region = this.props.region;
            const evt = konvaEvent.evt;
            const anchor = konvaEvent.target;
            const anchorName = anchor.id();
            const anchorPos = anchor.position();
            const offsetPoint = adjustPosToUnityStage(anchorPos, this.props.stageRef.current);
            if (anchorName.includes("rotator")) {
                // Calculate rotation from anchor position
                let newAnchorPoint = canvasToTransformedImagePos(offsetPoint.x, offsetPoint.y, frame, this.props.layerWidth, this.props.layerHeight);
                if (frame.spatialReference) {
                    newAnchorPoint = transformPoint(frame.spatialTransformAST, newAnchorPoint, true);
                }
                const delta = subtract2D(newAnchorPoint, region.center);
                const topAnchorPosition = rotate2D({x: 0, y: 1}, (region.rotation * Math.PI) / 180.0);
                const angle = (180.0 / Math.PI) * angle2D(topAnchorPosition, delta);
                region.setRotation(region.rotation + angle);
            } else {
                const isKeepAspectMode = evt.shiftKey;
                const isCtrlPressed = evt.ctrlKey || evt.metaKey;
                const isRegionCornerMode = (this.props.isRegionCornerMode && !isCtrlPressed) || (!this.props.isRegionCornerMode && isCtrlPressed);
                if (isRegionCornerMode) {
                    this.applyCornerScaling(region, offsetPoint.x, offsetPoint.y, anchorName);
                } else {
                    this.applyCenterScaling(region, offsetPoint.x, offsetPoint.y, anchorName, isKeepAspectMode);
                }

                if (anchorName === "left" || anchorName === "right" || anchorName === "top" || anchorName === "bottom") {
                    const dragBoundedPos = this.getDragBoundedAnchorPos(region, anchorName, isRegionCornerMode);
                    anchor.position(dragBoundedPos);
                }

                if (isKeepAspectMode && (anchorName === "top-left" || anchorName === "bottom-left" || anchorName === "top-right" || anchorName === "bottom-right")) {
                    const dragBoundedPos = this.getDragBoundedDiagonalAnchorPos(region, anchorName);
                    anchor.position(dragBoundedPos);
                }
            }
        }
    };

    private genAnchors = (): React.ReactNode[] => {
        const region = this.props.region;
        const frame = this.props.frame;

        // Ellipse has swapped axes
        const offset =
            region.regionType === CARTA.RegionType.RECTANGLE || region.regionType === CARTA.RegionType.ANNRECTANGLE
                ? {x: region.size.x / 2, y: region.size.y / 2}
                : region.regionType === CARTA.RegionType.ANNTEXT
                ? {x: region.size.x / (2 * (frame.spatialTransform?.scale || 1)), y: region.size.y / (2 * (frame.spatialTransform?.scale || 1))}
                : {x: region.size.y, y: region.size.x};
        let anchorConfigs = [
            {anchor: "top", offset: {x: 0, y: offset.y}},
            {anchor: "bottom", offset: {x: 0, y: -offset.y}},
            {anchor: "left", offset: {x: -offset.x, y: 0}},
            {anchor: "right", offset: {x: offset.x, y: 0}},
            {anchor: "top-left", offset: {x: -offset.x, y: offset.y}},
            {anchor: "bottom-left", offset: {x: -offset.x, y: -offset.y}},
            {anchor: "top-right", offset: {x: offset.x, y: offset.y}},
            {anchor: "bottom-right", offset: {x: offset.x, y: -offset.y}}
        ];

        if (frame.hasSquarePixels) {
            anchorConfigs.push({anchor: "rotator", offset: {x: 0, y: offset.y}});
        }

        return anchorConfigs.map(config => {
            const centerReferenceImage = region.center;
            const transformedCenter = frame.spatialReference && region.regionType === CARTA.RegionType.ANNTEXT ? transformPoint(frame.spatialTransformAST, centerReferenceImage, false) : centerReferenceImage;
            let posImage = add2D(transformedCenter, rotate2D(config.offset, (region.rotation * Math.PI) / 180));

            if (frame.spatialReference && region.regionType !== CARTA.RegionType.ANNTEXT) {
                posImage = transformPoint(frame.spatialTransformAST, posImage, false);
            }

            const posCanvas = transformedImageToCanvasPos(posImage, frame, this.props.layerWidth, this.props.layerHeight, this.props.stageRef.current);
            return (
                <Anchor
                    key={config.anchor}
                    anchor={config.anchor}
                    x={posCanvas.x}
                    y={posCanvas.y}
                    rotation={-region.rotation}
                    isRotator={config.anchor === "rotator"}
                    onMouseEnter={this.handleAnchorMouseEnter}
                    onMouseOut={this.handleAnchorMouseOut}
                    onDragStart={this.handleAnchorDragStart}
                    onDragEnd={this.handleAnchorDragEnd}
                    onDragMove={this.handleAnchorDrag}
                />
            );
        });
    };

    private getTextProps = (region: TextAnnotationStore, centerPixelSpace: Point2D) => {
        const frame = this.props.frame;
        const zoomLevel = frame.spatialReference?.zoomLevel || frame.zoomLevel;
        let align: string;
        let verticalAlign: string;

        switch (region.position) {
            case CARTA.TextAnnotationPosition.UPPER_LEFT:
                align = "left";
                verticalAlign = "top";
                break;
            case CARTA.TextAnnotationPosition.UPPER_RIGHT:
                align = "right";
                verticalAlign = "top";
                break;
            case CARTA.TextAnnotationPosition.LOWER_LEFT:
                align = "left";
                verticalAlign = "bottom";
                break;
            case CARTA.TextAnnotationPosition.LOWER_RIGHT:
                align = "right";
                verticalAlign = "bottom";
                break;
            case CARTA.TextAnnotationPosition.TOP:
                align = "center";
                verticalAlign = "top";
                break;
            case CARTA.TextAnnotationPosition.BOTTOM:
                align = "center";
                verticalAlign = "bottom";
                break;
            case CARTA.TextAnnotationPosition.LEFT:
                align = "left";
                verticalAlign = "middle";
                break;
            case CARTA.TextAnnotationPosition.RIGHT:
                align = "right";
                verticalAlign = "middle";
                break;
            case CARTA.TextAnnotationPosition.CENTER:
                align = "center";
                verticalAlign = "middle";
                break;
        }

        return {
            rotation: frame.spatialReference ? (-frame.spatialTransform.rotation * 180) / Math.PI - region.rotation : -region.rotation,
            x: centerPixelSpace.x,
            y: centerPixelSpace.y,
            stroke: region.color,
            opacity: region.isTemporary ? 0.5 : region.locked ? 0.7 : 1,
            dash: [region.dashLength],
            draggable: true,
            listening: this.props.listening && !region.locked,
            onDragStart: this.handleDragStart,
            onDragEnd: this.handleDragEnd,
            onDragMove: this.handleDrag,
            onClick: this.handleClick,
            onDblClick: this.handleDoubleClick,
            onContextMenu: this.handleContextMenu,
            perfectDrawEnabled: false,
            strokeScaleEnabled: false,
            strokeWidth: (region.lineWidth * AppStore.Instance.imageRatio) / zoomLevel,
            width: (region.size.x / devicePixelRatio) * frame.aspectRatio || undefined,
            height: (region.size.y / devicePixelRatio) * frame.aspectRatio || undefined,
            offsetX: frame.spatialReference ? (frame.spatialTransform.scale * ((region.size.x / devicePixelRatio) * frame.aspectRatio)) / (2.0 * frame.spatialTransform.scale) : ((region.size.x / devicePixelRatio) * frame.aspectRatio) / 2.0,
            offsetY: frame.spatialReference ? (frame.spatialTransform.scale * region.size.y) / devicePixelRatio / (2.0 * frame.spatialTransform.scale) : region.size.y / devicePixelRatio / 2.0,
            align,
            verticalAlign,
            text: region.text,
            fill: region.color,
            fontSize: (region.fontSize * AppStore.Instance.imageRatio) / zoomLevel,
            fontFamily: region.font,
            fontStyle: region.fontStyle
        };
    };

    public render() {
        const region = this.props.region as TextAnnotationStore; // set as TextAnnotationStore because it has all the attributes of rectangles
        const frame = this.props.frame;

        let shapeNode: React.ReactNode;
        const centerReferenceImage = region.center;

        // trigger re-render when exporting images
        // eslint-disable-next-line @typescript-eslint/no-unused-vars
        const imageRatio = AppStore.Instance.imageRatio;

        if (frame.spatialReference) {
            const centerSecondaryImage = transformPoint(frame.spatialTransformAST, centerReferenceImage, false);
            const centerPixelSpace = transformedImageToCanvasPos(centerSecondaryImage, frame, this.props.layerWidth, this.props.layerHeight, this.props.stageRef.current);
            const pointsSecondaryImage = region.getRegionApproximation(frame.spatialTransformAST);
            const N = pointsSecondaryImage.length;
            const pointArray = new Array<number>(N * 2);
            for (let i = 0; i < N; i++) {
                const approxPointPixelSpace = transformedImageToCanvasPos(pointsSecondaryImage[i], frame, this.props.layerWidth, this.props.layerHeight, this.props.stageRef.current);
                pointArray[i * 2] = approxPointPixelSpace.x - centerPixelSpace.x;
                pointArray[i * 2 + 1] = approxPointPixelSpace.y - centerPixelSpace.y;
            }

            shapeNode =
                region.regionType === CARTA.RegionType.ANNTEXT ? (
                    <Text {...this.getTextProps(region, centerPixelSpace)} />
                ) : (
                    <Line
                        x={centerPixelSpace.x}
                        y={centerPixelSpace.y}
                        stroke={region.color}
                        strokeWidth={region.lineWidth}
                        strokeScaleEnabled={false}
                        opacity={region.isTemporary ? 0.5 : region.locked ? 0.7 : 1}
                        dash={[region.dashLength]}
                        closed={true}
                        listening={this.props.listening && !region.locked}
                        onClick={this.handleClick}
                        onDblClick={this.handleDoubleClick}
                        onContextMenu={this.handleContextMenu}
                        onDragStart={this.handleDragStart}
                        onDragEnd={this.handleDragEnd}
                        onDragMove={this.handleDrag}
                        perfectDrawEnabled={false}
                        lineJoin={"round"}
                        draggable={true}
                        points={pointArray}
                    />
                );
        } else {
            const width = region.size.x / devicePixelRatio;
            const height = region.size.y / devicePixelRatio;
            const rotation = region.rotation;

            const centerPixelSpace = transformedImageToCanvasPos(centerReferenceImage, frame, this.props.layerWidth, this.props.layerHeight, this.props.stageRef.current);

            // Adjusts the dash length to force the total number of dashes around the bounding box perimeter to 50
            // TODO: Is this needed anywhere?
            // const borderDash = [(width + height) * 4 / 100.0];

            const commonProps = {
                rotation: -rotation,
                x: centerPixelSpace.x,
                y: centerPixelSpace.y,
                stroke: region.color,
                strokeWidth: region.lineWidth,
                opacity: region.isTemporary ? 0.5 : region.locked ? 0.7 : 1,
                dash: [region.dashLength],
                draggable: true,
                listening: this.props.listening && !region.locked,
                onDragStart: this.handleDragStart,
                onDragEnd: this.handleDragEnd,
                onDragMove: this.handleDrag,
                onClick: this.handleClick,
                onDblClick: this.handleDoubleClick,
                onContextMenu: this.handleContextMenu,
                perfectDrawEnabled: false,
                strokeScaleEnabled: false
            };

            if (region.regionType === CARTA.RegionType.RECTANGLE || region.regionType === CARTA.RegionType.ANNRECTANGLE) {
                shapeNode = <Rect {...commonProps} width={width * frame.aspectRatio} height={height} offsetX={(width * frame.aspectRatio) / 2.0} offsetY={height / 2.0} />;
            } else if (region.regionType === CARTA.RegionType.ANNTEXT) {
                shapeNode = <Text ref={this.textRef} {...this.getTextProps(region, centerPixelSpace)} />;
            } else {
                shapeNode = <Ellipse {...commonProps} radiusY={width} radiusX={height * frame.aspectRatio} />;
            }
        }

        return (
            <Group>
                {shapeNode}
                {this.props.selected && this.props.listening && !region.locked && !AppStore.Instance.activeFrame?.regionSet.locked ? this.genAnchors() : null}
            </Group>
        );
    }
}<|MERGE_RESOLUTION|>--- conflicted
+++ resolved
@@ -1,26 +1,13 @@
 import * as React from "react";
-<<<<<<< HEAD
 import {action} from "mobx";
 import {observer} from "mobx-react";
 import {Ellipse, Group, Line, Rect, Text} from "react-konva";
 import Konva from "konva";
-=======
-import {Ellipse, Group, Line, Rect} from "react-konva";
->>>>>>> 523d9210
 import {CARTA} from "carta-protobuf";
-import Konva from "konva";
-import {action} from "mobx";
-import {observer} from "mobx-react";
 
 import {Point2D} from "models";
 import {AppStore} from "stores";
-<<<<<<< HEAD
 import {FrameStore, RegionStore, TextAnnotationStore} from "stores/Frame";
-import {Point2D} from "models";
-import {adjustPosToUnityStage, canvasToTransformedImagePos, transformedImageToCanvasPos} from "./shared";
-=======
-import {FrameStore, RegionStore} from "stores/Frame";
->>>>>>> 523d9210
 import {add2D, angle2D, rotate2D, scale2D, subtract2D, transformPoint} from "utilities";
 
 import {Anchor} from "./InvariantShapes";
