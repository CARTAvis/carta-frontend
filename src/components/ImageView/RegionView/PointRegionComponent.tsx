--- conflicted
+++ resolved
@@ -63,13 +63,9 @@
         const region = this.props.region;
         const frame = this.props.frame;
 
-<<<<<<< HEAD
-        const centerPixelSpace = imageToCanvasPos(centerImageSpace.x, centerImageSpace.y, frame.requiredFrameView, this.props.layerWidth, this.props.layerHeight);
-=======
         const centerPixelSpace = transformedImageToCanvasPos(region.controlPoints[0].x, region.controlPoints[0].y, frame, this.props.layerWidth, this.props.layerHeight);
         const rotation = frame.spatialReference ? frame.spatialTransform.rotation * 180.0 / Math.PI : 0.0;
 
->>>>>>> b4a16a04
         return (
             <Group>
                 <Rect
