import * as React from "react";
import {observer} from "mobx-react";
import Konva from "konva";
<<<<<<< HEAD
import {AppStore, FrameStore, RegionStore} from "stores";
import {canvasToTransformedImagePos, transformedImageToCanvasPos} from "./shared";
=======
import {FrameStore, RegionStore} from "stores";
import {adjustPosToMutatedStage, adjustPosToUnityStage, canvasToTransformedImagePos, transformedImageToCanvasPos} from "./shared";
>>>>>>> 250287fd
import {Point2D} from "models";
import {transformPoint} from "utilities";
import {Point} from "./InvariantShapes";

interface PointRegionComponentProps {
    region: RegionStore;
    frame: FrameStore;
    layerWidth: number;
    layerHeight: number;
    selected: boolean;
    stageRef: any;
    onSelect?: (region: RegionStore) => void;
    onDoubleClick?: (region: RegionStore) => void;
}

@observer
export class PointRegionComponent extends React.Component<PointRegionComponentProps> {
<<<<<<< HEAD
    componentDidUpdate() {
        AppStore.Instance.resetImageRatio();
    }

    handleDoubleClick = () => {
        if (this.props.onDoubleClick) {
            this.props.onDoubleClick(this.props.region);
        }
=======
    private handleDoubleClick = () => {
        this.props.onDoubleClick?.(this.props.region);
>>>>>>> 250287fd
    };

    private handleClick = (konvaEvent: Konva.KonvaEventObject<MouseEvent>) => {
        const mouseEvent = konvaEvent.evt;
        if (mouseEvent.button === 0 && !(mouseEvent.ctrlKey || mouseEvent.metaKey)) {
            this.props.onSelect?.(this.props.region);
        }
    };

    private handleDragStart = () => {
        this.props.onSelect?.(this.props.region);
        this.props.region.beginEditing();
    };

    private handleDragEnd = () => {
        this.props.region.endEditing();
    };

    private handleDrag = (konvaEvent: Konva.KonvaEventObject<MouseEvent>) => {
        if (konvaEvent.target) {
            const frame = this.props.frame;
            const position = adjustPosToUnityStage(konvaEvent.target.position(), this.props.stageRef.current);
            let positionImageSpace = canvasToTransformedImagePos(position.x, position.y, frame, this.props.layerWidth, this.props.layerHeight);
            if (frame.spatialReference) {
                positionImageSpace = transformPoint(frame.spatialTransformAST, positionImageSpace, true);
            }
            this.props.region.setCenter(positionImageSpace);
        }
    };

    public render() {
        const region = this.props.region;
        const frame = this.props.frame;

        let centerPixelSpace: Point2D;
        let rotation: number;

        if (frame.spatialReference) {
            const pointReferenceImage = region.center;
            const pointSecondaryImage = transformPoint(frame.spatialTransformAST, pointReferenceImage, false);
            centerPixelSpace = transformedImageToCanvasPos(pointSecondaryImage.x, pointSecondaryImage.y, frame, this.props.layerWidth, this.props.layerHeight);
            rotation = (-frame.spatialTransform.rotation * 180.0) / Math.PI;
        } else {
            centerPixelSpace = transformedImageToCanvasPos(region.center.x, region.center.y, frame, this.props.layerWidth, this.props.layerHeight);
            rotation = 0;
        }
        centerPixelSpace = adjustPosToMutatedStage(centerPixelSpace, this.props.stageRef.current);

        return (
            <Point
                x={centerPixelSpace.x}
                y={centerPixelSpace.y}
                rotation={rotation}
                color={region.color}
                opacity={this.props.selected ? 1 : 0}
                listening={!region.locked}
                onDragStart={this.handleDragStart}
                onDragEnd={this.handleDragEnd}
                onDragMove={this.handleDrag}
                onClick={this.handleClick}
                onDblClick={this.handleDoubleClick}
            />
        );
    }
}<|MERGE_RESOLUTION|>--- conflicted
+++ resolved
@@ -1,13 +1,8 @@
 import * as React from "react";
 import {observer} from "mobx-react";
 import Konva from "konva";
-<<<<<<< HEAD
 import {AppStore, FrameStore, RegionStore} from "stores";
-import {canvasToTransformedImagePos, transformedImageToCanvasPos} from "./shared";
-=======
-import {FrameStore, RegionStore} from "stores";
 import {adjustPosToMutatedStage, adjustPosToUnityStage, canvasToTransformedImagePos, transformedImageToCanvasPos} from "./shared";
->>>>>>> 250287fd
 import {Point2D} from "models";
 import {transformPoint} from "utilities";
 import {Point} from "./InvariantShapes";
@@ -25,19 +20,12 @@
 
 @observer
 export class PointRegionComponent extends React.Component<PointRegionComponentProps> {
-<<<<<<< HEAD
     componentDidUpdate() {
         AppStore.Instance.resetImageRatio();
     }
 
-    handleDoubleClick = () => {
-        if (this.props.onDoubleClick) {
-            this.props.onDoubleClick(this.props.region);
-        }
-=======
     private handleDoubleClick = () => {
         this.props.onDoubleClick?.(this.props.region);
->>>>>>> 250287fd
     };
 
     private handleClick = (konvaEvent: Konva.KonvaEventObject<MouseEvent>) => {
@@ -75,6 +63,10 @@
         let centerPixelSpace: Point2D;
         let rotation: number;
 
+        // trigger re-render when exporting images
+        // eslint-disable-next-line @typescript-eslint/no-unused-vars
+        const imageRatio = AppStore.Instance.imageRatio;
+
         if (frame.spatialReference) {
             const pointReferenceImage = region.center;
             const pointSecondaryImage = transformPoint(frame.spatialTransformAST, pointReferenceImage, false);
