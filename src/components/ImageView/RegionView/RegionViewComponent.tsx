import * as React from "react";
import * as _ from "lodash";
import classNames from "classnames";
import {action, makeObservable, observable} from "mobx";
import {observer} from "mobx-react";
import {Group, Layer, Line, Rect, Stage} from "react-konva";
import Konva from "konva";
import {CARTA} from "carta-protobuf";
import {AppStore, FrameStore, OverlayStore, PreferenceStore, RegionMode, RegionStore} from "stores";
import {SimpleShapeRegionComponent} from "./SimpleShapeRegionComponent";
import {LineSegmentRegionComponent} from "./LineSegmentRegionComponent";
import {PointRegionComponent} from "./PointRegionComponent";
import {ImageViewLayer} from "../ImageViewComponent";
import {canvasToImagePos, canvasToTransformedImagePos, imageToCanvasPos, transformedImageToCanvasPos} from "./shared";
import {CursorInfo, Point2D} from "models";
import {average2D, isAstBadPoint, length2D, pointDistanceSquared, scale2D, subtract2D, transformPoint} from "utilities";
import "./RegionViewComponent.scss";

export interface RegionViewComponentProps {
    frame: FrameStore;
    overlaySettings: OverlayStore;
    isRegionCornerMode: boolean;
    dragPanningEnabled: boolean;
    docked: boolean;
    width: number;
    height: number;
    left: number;
    top: number;
    cursorFrozen: boolean;
    cursorPoint?: Point2D;
    onClicked?: (cursorInfo: CursorInfo) => void;
    onRegionDoubleClicked?: (region: RegionStore) => void;
    onZoomed?: (cursorInfo: CursorInfo, delta: number) => void;
}

const DUPLICATE_POINT_THRESHOLD = 0.01;
const DOUBLE_CLICK_DISTANCE = 5;
const KEYCODE_ESC = 27;

@observer
export class RegionViewComponent extends React.Component<RegionViewComponentProps> {
    @observable creatingRegion: RegionStore;
    @observable currentCursorPos: Point2D;

    private regionStartPoint: Point2D;
    private mousePreviousClick: Point2D = {x: -1000, y: -1000};
    private mouseClickDistance: number = 0;
    private dragPanning: boolean;
    private dragOffset: Point2D;
    private initialDragPointCanvasSpace: Point2D;
    private initialDragCenter: Point2D;
    private initialPinchZoom: number;
    private initialPinchDistance: number;
    private layerRef = React.createRef<any>();

    constructor(props: any) {
        super(props);
        makeObservable(this);
    }

    updateCursorPos = _.throttle((x: number, y: number) => {
        const frame = this.props.frame;
        if (frame.wcsInfo) {
            const imagePos = canvasToTransformedImagePos(x, y, frame, this.props.width, this.props.height);
            this.props.frame.setCursorPosition(imagePos);
        }
    }, 100);

    updateDistanceMeasureFinishPos = _.throttle((x: number, y: number) => {
        const frame = this.props.frame;
        frame.distanceMeasuring.finish = this.getDistanceMeasureImagePos(x, y);
        frame.distanceMeasuring.updateTransformedPos(frame.spatialTransform);
    }, 100);

    private getCursorCanvasPos = (imageX: number, imageY: number): Point2D => {
        const frame = this.props.frame;
        const posCanvasSpace = transformedImageToCanvasPos(imageX, imageY, frame, this.props.width, this.props.height);

        const width = this.props.width;
        const height = this.props.height;

        if (posCanvasSpace.x < 0 || posCanvasSpace.x > width || posCanvasSpace.y < 0 || posCanvasSpace.y > height) {
            return null;
        }
        return posCanvasSpace;
    };

    private getCursorPosImageSpace = (offsetX: number, offsetY: number): Point2D => {
        const frame = this.props.frame;
        let cursorPosImageSpace = canvasToTransformedImagePos(offsetX, offsetY, frame, this.props.width, this.props.height);
        if (frame.spatialReference) {
            cursorPosImageSpace = transformPoint(frame.spatialTransformAST, cursorPosImageSpace, true);
        }
        return cursorPosImageSpace;
    };

    private getDistanceMeasureImagePos = (offsetX: number, offsetY: number): Point2D => {
        const frame = this.props.frame;
        const frameView = frame.spatialReference ? frame.spatialReference.requiredFrameView : frame.requiredFrameView;
        const spatialTransform = frame.spatialReference?.spatialTransform ?? frame.spatialTransform;
        let imagePos = canvasToImagePos(offsetX, offsetY, frameView, this.props.width, this.props.height, spatialTransform);
        if (frame.spatialReference) {
            imagePos = frame.spatialTransform.transformCoordinate(imagePos, false);
        }
        return imagePos;
    };

    @action private regionCreationStart = (mouseEvent: MouseEvent) => {
        if (this.creatingRegion) {
            return;
        }
        const frame = this.props.frame;
        const regionType = frame.regionSet.newRegionType;
        const cursorPosImageSpace = this.getCursorPosImageSpace(mouseEvent.offsetX, mouseEvent.offsetY);
        switch (regionType) {
            case CARTA.RegionType.POINT:
                this.creatingRegion = frame.regionSet.addPointRegion(cursorPosImageSpace, false);
                this.regionStartPoint = cursorPosImageSpace;
                break;
            case CARTA.RegionType.RECTANGLE:
                this.creatingRegion = frame.regionSet.addRectangularRegion(cursorPosImageSpace, 0, 0, true);
                this.regionStartPoint = cursorPosImageSpace;
                break;
            case CARTA.RegionType.ELLIPSE:
                this.creatingRegion = frame.regionSet.addEllipticalRegion(cursorPosImageSpace, 0, 0, true);
                this.regionStartPoint = cursorPosImageSpace;
                break;
            case CARTA.RegionType.POLYGON:
                this.creatingRegion = frame.regionSet.addPolygonalRegion([cursorPosImageSpace], true);
                this.polygonRegionCreating(mouseEvent);
                break;
            case CARTA.RegionType.LINE:
                this.creatingRegion = frame.regionSet.addLineRegion([cursorPosImageSpace, cursorPosImageSpace], true);
                this.regionStartPoint = cursorPosImageSpace;
                break;
            case CARTA.RegionType.POLYLINE:
                this.creatingRegion = frame.regionSet.addPolylineRegion([cursorPosImageSpace], true);
                this.polygonRegionCreating(mouseEvent);
                break;
            default:
                return;
        }
        this.creatingRegion.beginCreating();
    };

    @action private regionCreationEnd = (mouseEvent?: MouseEvent) => {
        let frame = this.props.frame;
        if (!this.creatingRegion || frame.regionSet.mode !== RegionMode.CREATING) {
            return;
        }
        const regionType = this.props.frame.regionSet.newRegionType;
        switch (regionType) {
            case CARTA.RegionType.RECTANGLE:
            case CARTA.RegionType.ELLIPSE:
            case CARTA.RegionType.LINE:
                frame = this.props.frame.spatialReference || this.props.frame;
                if (this.creatingRegion.controlPoints.length > 1 && length2D(this.creatingRegion.size) === 0) {
                    const scaleFactor = (PreferenceStore.Instance.regionSize * (this.creatingRegion.regionType === CARTA.RegionType.RECTANGLE ? 1.0 : 0.5)) / frame.zoomLevel;
                    this.creatingRegion.setSize(scale2D(this.creatingRegion.regionType === CARTA.RegionType.LINE ? {x: 2, y: 0} : {x: 1, y: 1}, scaleFactor));
                }
                break;
            case CARTA.RegionType.POINT:
            case CARTA.RegionType.POLYGON:
            case CARTA.RegionType.POLYLINE:
                break;
            default:
                return;
        }

        // Handle region completion
        if (
            this.creatingRegion.isValid &&
            ((regionType !== CARTA.RegionType.POLYGON && regionType !== CARTA.RegionType.POLYLINE) || this.creatingRegion.controlPoints.length > 2) &&
            (regionType !== CARTA.RegionType.LINE || this.creatingRegion.controlPoints.length === 2)
        ) {
            this.creatingRegion.endCreating();
            frame.regionSet.selectRegion(this.creatingRegion);
        } else {
            frame.regionSet.deleteRegion(this.creatingRegion);
        }

        if (regionType === CARTA.RegionType.POLYGON || regionType === CARTA.RegionType.POLYLINE) {
            // avoid mouse up event triggering region creation start
            setTimeout(() => {
                this.creatingRegion = null;
            }, 1);
        } else {
            this.creatingRegion = null;
        }

        // Switch to moving mode after region creation. Use a timeout to allow the handleClick function to execute first
        setTimeout(() => {
            this.props.frame.regionSet.setMode(RegionMode.MOVING);
            AppStore.Instance.updateActiveLayer(ImageViewLayer.RegionMoving);
        }, 1);
    };

    @action private polygonRegionAddPoint = (mouseEvent: MouseEvent) => {
        if (!this.creatingRegion) {
            return;
        }
        const cursorPosImageSpace = this.getCursorPosImageSpace(mouseEvent.offsetX, mouseEvent.offsetY);

        if (this.creatingRegion.controlPoints.length) {
            const previousPoint = this.creatingRegion.controlPoints[this.creatingRegion.controlPoints.length - 1];
            // prevent duplicate points
            if (Math.abs(previousPoint.x - cursorPosImageSpace.x) > DUPLICATE_POINT_THRESHOLD || Math.abs(previousPoint.y - cursorPosImageSpace.y) > DUPLICATE_POINT_THRESHOLD) {
                this.creatingRegion.setControlPoints([...this.creatingRegion.controlPoints, cursorPosImageSpace]);
            }
        }

        this.polygonRegionCreating(mouseEvent);
    };

    private RegionCreating(mouseEvent: MouseEvent) {
        if (!this.creatingRegion) {
            return;
        }
        const cursorPosImageSpace = this.getCursorPosImageSpace(mouseEvent.offsetX, mouseEvent.offsetY);

        let dx = cursorPosImageSpace.x - this.regionStartPoint.x;
        let dy = cursorPosImageSpace.y - this.regionStartPoint.y;
        if (mouseEvent.shiftKey && this.creatingRegion.regionType !== CARTA.RegionType.LINE) {
            const maxDiff = Math.max(Math.abs(dx), Math.abs(dy));
            dx = Math.sign(dx) * maxDiff;
            dy = Math.sign(dy) * maxDiff;
        }
        const isCtrlPressed = mouseEvent.ctrlKey || mouseEvent.metaKey;
        if ((this.props.isRegionCornerMode && !isCtrlPressed) || (!this.props.isRegionCornerMode && isCtrlPressed)) {
            // corner-to-corner region creation
            const endPoint = {x: this.regionStartPoint.x + dx, y: this.regionStartPoint.y + dy};
            const center = {x: (this.regionStartPoint.x + endPoint.x) / 2.0, y: (this.regionStartPoint.y + endPoint.y) / 2.0};
            switch (this.creatingRegion.regionType) {
                case CARTA.RegionType.RECTANGLE:
                    this.creatingRegion.setControlPoints([center, {x: Math.abs(dx), y: Math.abs(dy)}]);
                    break;
                case CARTA.RegionType.ELLIPSE:
                    this.creatingRegion.setControlPoints([center, {y: Math.abs(dx) / 2.0, x: Math.abs(dy) / 2.0}]);
                    break;
                case CARTA.RegionType.LINE:
                    const start = this.regionStartPoint;
                    if (start.x < cursorPosImageSpace.x) {
                        this.creatingRegion.setControlPoints([start, cursorPosImageSpace]);
                    } else {
                        this.creatingRegion.setControlPoints([cursorPosImageSpace, start]);
                    }
                    break;
                default:
                    break;
            }
        } else {
            // center-to-corner region creation
            switch (this.creatingRegion.regionType) {
                case CARTA.RegionType.RECTANGLE:
                    this.creatingRegion.setControlPoints([this.regionStartPoint, {x: 2 * Math.abs(dx), y: 2 * Math.abs(dy)}]);
                    break;
                case CARTA.RegionType.ELLIPSE:
                    this.creatingRegion.setControlPoints([this.regionStartPoint, {y: Math.abs(dx), x: Math.abs(dy)}]);
                    break;
                case CARTA.RegionType.LINE:
                    const start = {x: cursorPosImageSpace.x - 2 * dx, y: cursorPosImageSpace.y - 2 * dy};
                    if (start.x < cursorPosImageSpace.x) {
                        this.creatingRegion.setControlPoints([start, cursorPosImageSpace]);
                    } else {
                        this.creatingRegion.setControlPoints([cursorPosImageSpace, start]);
                    }
                    break;
                default:
                    break;
            }
        }
    }

    @action private polygonRegionCreating = (mouseEvent: MouseEvent) => {
        this.currentCursorPos = {x: mouseEvent.offsetX, y: mouseEvent.offsetY};
    };

    handleDragStart = (konvaEvent: Konva.KonvaEventObject<DragEvent>) => {
        // Only handle stage drag events
        if (konvaEvent.target === konvaEvent.currentTarget) {
            if (this.props.dragPanningEnabled) {
                this.dragPanning = true;

                let cursorPoint = konvaEvent.target.getStage().getPointerPosition();
                if (this.props.frame) {
                    const frame = this.props.frame.spatialReference || this.props.frame;
                    this.initialDragPointCanvasSpace = cursorPoint;
                    this.initialDragCenter = frame.center;
                    frame.startMoving();
                }
            }
        }
    };

    handleDragMove = (konvaEvent: Konva.KonvaEventObject<DragEvent>) => {
        // Only handle stage drag events
        if (konvaEvent.target === konvaEvent.currentTarget) {
            let cursorPoint = konvaEvent.target.getStage().getPointerPosition();
            let isPanDrag = true;
            if (konvaEvent.evt.type === "touchmove") {
                const touchEvent = konvaEvent.evt as unknown as TouchEvent;

                if (touchEvent.touches.length > 1 && touchEvent.target) {
                    isPanDrag = false;
                    const rect = (touchEvent.target as any).getBoundingClientRect();
                    const touch0 = {x: touchEvent.touches[0].pageX - rect.left, y: touchEvent.touches[0].pageY - rect.top};
                    const touch1 = {x: touchEvent.touches[1].pageX - rect.left, y: touchEvent.touches[1].pageY - rect.top};
                    this.handlePinch(touch0, touch1);
                } else {
                    this.initialPinchDistance = -1;
                    this.initialPinchZoom = -1;
                }
            }

            if (isPanDrag) {
                this.handlePan(cursorPoint);
            }
            konvaEvent.target.x(0);
            konvaEvent.target.y(0);
        }
    };

    handleDragEnd = (konvaEvent: Konva.KonvaEventObject<DragEvent>) => {
        // Only handle stage drag events
        if (konvaEvent.target === konvaEvent.currentTarget) {
            this.dragPanning = false;
            this.dragOffset = null;
            const frame = this.props.frame;

            if (frame) {
                frame.endMoving();
            }
        }
        this.initialPinchDistance = -1;
        this.initialPinchZoom = -1;
    };

    handlePinch = (touch0: Point2D, touch1: Point2D) => {
        const frame = this.props.frame;

        if (!frame || !touch0 || !touch1) {
            return;
        }

        const deltaTouch = subtract2D(touch1, touch0);
        const distance = length2D(deltaTouch);
        const centerCanvasSpace = average2D([touch0, touch1]);
        // ignore invalid
        if (!isFinite(distance) || distance <= 0) {
            return;
        }

        if (this.initialPinchDistance > 0) {
            const zoomFactor = distance / this.initialPinchDistance;
            const centerImageSpace = canvasToImagePos(centerCanvasSpace.x, centerCanvasSpace.y, frame.requiredFrameView, this.props.width, this.props.height);
            frame.zoomToPoint(centerImageSpace.x, centerImageSpace.y, this.initialPinchZoom * zoomFactor);
        } else {
            this.initialPinchDistance = distance;
            this.initialPinchZoom = frame.zoomLevel;
        }
    };

    handlePan = (offset: Point2D) => {
        // ignore invalid offsets
        if (!offset || !isFinite(offset.x) || !isFinite(offset.y)) {
            return;
        }
        if (this.props.frame) {
            const frame = this.props.frame.spatialReference || this.props.frame;
            if (!this.dragOffset) {
                this.dragOffset = {x: 0, y: 0};
            } else {
                this.dragOffset = subtract2D(offset, this.initialDragPointCanvasSpace);
                const initialCenterCanvasSpace = imageToCanvasPos(this.initialDragCenter.x, this.initialDragCenter.y, frame.requiredFrameView, this.props.width, this.props.height);
                const newCenterCanvasSpace = subtract2D(initialCenterCanvasSpace, this.dragOffset);
                const newCenterImageSpace = canvasToImagePos(newCenterCanvasSpace.x, newCenterCanvasSpace.y, frame.requiredFrameView, this.props.width, this.props.height);
                frame.setCenter(newCenterImageSpace.x, newCenterImageSpace.y);
            }
        }
    };

    handleClick = (konvaEvent: Konva.KonvaEventObject<MouseEvent>) => {
        const mouseEvent = konvaEvent.evt;
        const frame = this.props.frame;

        const isSecondaryClick = mouseEvent.button !== 0 || mouseEvent.ctrlKey || mouseEvent.metaKey;

        // Record click position and distance
        this.mouseClickDistance = pointDistanceSquared(mouseEvent, this.mousePreviousClick);
        this.mousePreviousClick = {x: mouseEvent.x, y: mouseEvent.y};

        // Ignore clicks that aren't on the stage, unless it's a secondary click
        if (konvaEvent.target !== konvaEvent.currentTarget && !isSecondaryClick) {
            return;
        }

        // Ignore region creation mode clicks
        if (frame.regionSet.mode === RegionMode.CREATING && mouseEvent.button === 0) {
            return;
        }

        if (frame.wcsInfo && AppStore.Instance?.activeLayer === ImageViewLayer.DistanceMeasuring && !isSecondaryClick) {
            const imagePos = this.getDistanceMeasureImagePos(mouseEvent.offsetX, mouseEvent.offsetY);
            const wcsPos = transformPoint(frame.wcsInfo, imagePos);
            if (!isAstBadPoint(wcsPos)) {
                const dist = frame.distanceMeasuring;
                if (!dist.isCreating && !dist.showCurve) {
                    dist.start = imagePos;
                    dist.setIsCreating(true);
                } else if (dist.isCreating) {
                    dist.finish = imagePos;
                    dist.updateTransformedPos(frame.spatialTransform);
                    dist.setIsCreating(false);
                } else {
                    dist.resetPos();
                    dist.start = imagePos;
                    dist.setIsCreating(true);
                }
            }
        }

        // Deselect selected region if in drag-to-pan mode and user clicks on the stage
        if (this.props.dragPanningEnabled && !isSecondaryClick) {
            frame.regionSet.deselectRegion();
        }

        if (frame.wcsInfo && this.props.onClicked && ((!this.props.dragPanningEnabled && AppStore.Instance?.activeLayer !== ImageViewLayer.DistanceMeasuring) || isSecondaryClick)) {
            const cursorPosImageSpace = canvasToTransformedImagePos(mouseEvent.offsetX, mouseEvent.offsetY, frame, this.props.width, this.props.height);
            this.props.onClicked(frame.getCursorInfo(cursorPosImageSpace));
        }
    };

    handleWheel = (konvaEvent: Konva.KonvaEventObject<WheelEvent>) => {
        const mouseEvent = konvaEvent.evt;
        const frame = this.props.frame;
        const lineHeight = 15;
        const delta = mouseEvent.deltaMode === WheelEvent.DOM_DELTA_PIXEL ? mouseEvent.deltaY : mouseEvent.deltaY * lineHeight;
        if (this.props.frame.wcsInfo && this.props.onZoomed) {
            const cursorPosImageSpace = canvasToTransformedImagePos(mouseEvent.offsetX, mouseEvent.offsetY, frame, this.props.width, this.props.height);
            this.props.onZoomed(this.props.frame.getCursorInfo(cursorPosImageSpace), -delta);
        }
    };

    private handleMouseDown = (konvaEvent: Konva.KonvaEventObject<MouseEvent>) => {
        switch (this.props.frame.regionSet.newRegionType) {
            case CARTA.RegionType.RECTANGLE:
            case CARTA.RegionType.ELLIPSE:
            case CARTA.RegionType.LINE:
                this.regionCreationStart(konvaEvent.evt);
                break;
            case CARTA.RegionType.POINT:
                this.regionCreationStart(konvaEvent.evt);
                this.regionCreationEnd();
                break;
            default:
                break;
        }
    };

    private handleMouseUp = (konvaEvent: Konva.KonvaEventObject<MouseEvent>) => {
        this.dragPanning = false;
        switch (this.props.frame.regionSet.newRegionType) {
            case CARTA.RegionType.RECTANGLE:
            case CARTA.RegionType.ELLIPSE:
            case CARTA.RegionType.LINE:
                this.regionCreationEnd();
                break;
            case CARTA.RegionType.POLYGON:
            case CARTA.RegionType.POLYLINE:
                if (!this.creatingRegion) {
                    this.regionCreationStart(konvaEvent.evt);
                } else {
                    this.polygonRegionAddPoint(konvaEvent.evt);
                }
                break;
            default:
                break;
        }
    };

    handleMove = (konvaEvent: Konva.KonvaEventObject<MouseEvent>) => {
        const mouseEvent = konvaEvent.evt;
        if (this.props.dragPanningEnabled && this.dragPanning) {
            return;
        }

        const frame = this.props.frame;
        if (frame.regionSet.mode === RegionMode.CREATING && this.creatingRegion) {
            switch (this.creatingRegion.regionType) {
                case CARTA.RegionType.RECTANGLE:
                case CARTA.RegionType.ELLIPSE:
                case CARTA.RegionType.LINE:
                    this.RegionCreating(mouseEvent);
                    break;
                case CARTA.RegionType.POLYGON:
                case CARTA.RegionType.POLYLINE:
                    this.polygonRegionCreating(mouseEvent);
                    break;
                default:
                    break;
            }
        } else {
            if (frame.wcsInfo && AppStore.Instance?.activeLayer === ImageViewLayer.DistanceMeasuring && frame.distanceMeasuring.isCreating) {
                this.updateDistanceMeasureFinishPos(mouseEvent.offsetX, mouseEvent.offsetY);
            }
            if (!this.props.cursorFrozen) {
                this.updateCursorPos(mouseEvent.offsetX, mouseEvent.offsetY);
            }
        }
    };

    private handleRegionDoubleClick = (region: RegionStore) => {
        if (this.props.onRegionDoubleClicked) {
            this.props.onRegionDoubleClicked(region);
        }
    };

    @action private handleStageDoubleClick = (konvaEvent: Konva.KonvaEventObject<MouseEvent>) => {
        if (this.mouseClickDistance > DOUBLE_CLICK_DISTANCE * DOUBLE_CLICK_DISTANCE) {
            // Ignore the double click distance longer than DOUBLE_CLICK_DISTANCE
            return;
        }
        if (this.creatingRegion?.regionType === CARTA.RegionType.POLYGON || this.creatingRegion?.regionType === CARTA.RegionType.POLYLINE) {
            this.regionCreationEnd();
        }
    };

    @action onKeyDown = (ev: React.KeyboardEvent) => {
        const frame = this.props.frame;
        if (frame && frame.regionSet.mode === RegionMode.CREATING && this.creatingRegion && ev.keyCode === KEYCODE_ESC) {
            frame.regionSet.deleteRegion(this.creatingRegion);
            this.creatingRegion = null;
            frame.regionSet.setMode(RegionMode.MOVING);
            AppStore.Instance.updateActiveLayer(ImageViewLayer.RegionMoving);
        }
    };

    render() {
        const appStore = AppStore.Instance;
        const frame = this.props.frame;
        const regionSet = frame.regionSet;
        const className = classNames("region-stage", {docked: this.props.docked});
        let regionComponents = null;

<<<<<<< HEAD
        const pixelRatio = devicePixelRatio * AppStore.Instance.imageRatio;
        const canvas = this.layerRef?.current?.getCanvas();
        if (canvas && canvas.pixelRatio !== pixelRatio) {
            canvas.setPixelRatio(pixelRatio);
        }

        if (regionSet && regionSet.regions.length) {
=======
        if (appStore.fileBrowserStore.isLoadingDialogOpen) {
            regionComponents = [];
        } else if (regionSet && regionSet.regions.length) {
>>>>>>> 50bf7576
            regionComponents = regionSet.regions
                .filter(r => r.isValid && r.regionId !== 0)
                .sort((a, b) => (a.boundingBoxArea > b.boundingBoxArea ? -1 : 1))
                .map(r => {
                    if (r.regionType === CARTA.RegionType.POLYGON || r.regionType === CARTA.RegionType.LINE || r.regionType === CARTA.RegionType.POLYLINE) {
                        return (
                            <LineSegmentRegionComponent
                                key={r.regionId}
                                region={r}
                                frame={frame}
                                layerWidth={this.props.width}
                                layerHeight={this.props.height}
                                selected={r === regionSet.selectedRegion}
                                onSelect={regionSet.selectRegion}
                                onDoubleClick={this.handleRegionDoubleClick}
                                listening={regionSet.mode !== RegionMode.CREATING && appStore?.activeLayer !== ImageViewLayer.DistanceMeasuring}
                                isRegionCornerMode={this.props.isRegionCornerMode}
                            />
                        );
                    } else if (r.regionType === CARTA.RegionType.POINT) {
                        return (
                            <PointRegionComponent
                                key={r.regionId}
                                region={r}
                                frame={frame}
                                layerWidth={this.props.width}
                                layerHeight={this.props.height}
                                selected={r === regionSet.selectedRegion}
                                onSelect={regionSet.selectRegion}
                                onDoubleClick={this.handleRegionDoubleClick}
                            />
                        );
                    } else {
                        return (
                            <SimpleShapeRegionComponent
                                key={r.regionId}
                                region={r}
                                frame={frame}
                                layerWidth={this.props.width}
                                layerHeight={this.props.height}
                                selected={r === regionSet.selectedRegion}
                                onSelect={regionSet.selectRegion}
                                onDoubleClick={this.handleRegionDoubleClick}
                                listening={regionSet.mode !== RegionMode.CREATING && appStore?.activeLayer !== ImageViewLayer.DistanceMeasuring}
                                isRegionCornerMode={this.props.isRegionCornerMode}
                            />
                        );
                    }
                });
        }

        let cursorMarker = null;

        if (this.props.cursorFrozen && this.props.cursorPoint) {
            const cursorPosPixelSpace = this.getCursorCanvasPos(this.props.cursorPoint.x, this.props.cursorPoint.y);
            const rotation = frame.spatialReference ? (frame.spatialTransform.rotation * 180.0) / Math.PI : 0.0;

            if (cursorPosPixelSpace) {
                const crosshairLength = 20;
                const crosshairThicknessWide = 3;
                const crosshairThicknessNarrow = 1;
                const crosshairGap = 7;
                cursorMarker = (
                    <Group x={Math.floor(cursorPosPixelSpace.x) + 0.5} y={Math.floor(cursorPosPixelSpace.y) + 0.5} rotation={-rotation}>
                        <Line listening={false} points={[-crosshairLength / 2 - crosshairThicknessWide / 2, 0, -crosshairGap / 2, 0]} strokeWidth={crosshairThicknessWide} stroke="black" />
                        <Line listening={false} points={[crosshairGap / 2, 0, crosshairLength / 2 + crosshairThicknessWide / 2, 0]} strokeWidth={crosshairThicknessWide} stroke="black" />
                        <Line listening={false} points={[0, -crosshairLength / 2 - crosshairThicknessWide / 2, 0, -crosshairGap / 2]} strokeWidth={crosshairThicknessWide} stroke="black" />
                        <Line listening={false} points={[0, crosshairGap / 2, 0, crosshairLength / 2 + crosshairThicknessWide / 2]} strokeWidth={crosshairThicknessWide} stroke="black" />
                        <Rect listening={false} width={crosshairGap - 1} height={crosshairGap - 1} offsetX={crosshairGap / 2 - 0.5} offsetY={crosshairGap / 2 - 0.5} strokeWidth={1} stroke="black" />

                        <Line listening={false} points={[-crosshairLength / 2 - crosshairThicknessNarrow / 2, 0, -crosshairGap / 2, 0]} strokeWidth={crosshairThicknessNarrow} stroke="white" />
                        <Line listening={false} points={[crosshairGap / 2, 0, crosshairLength / 2 + crosshairThicknessNarrow / 2, 0]} strokeWidth={crosshairThicknessNarrow} stroke="white" />
                        <Line listening={false} points={[0, -crosshairLength / 2 - crosshairThicknessNarrow / 2, 0, -crosshairGap / 2]} strokeWidth={crosshairThicknessNarrow} stroke="white" />
                        <Line listening={false} points={[0, crosshairGap / 2, 0, crosshairLength / 2 + crosshairThicknessNarrow / 2]} strokeWidth={crosshairThicknessNarrow} stroke="white" />
                    </Group>
                );
            }
        }

        let creatingLine = null;
        if (this.currentCursorPos && (this.creatingRegion?.regionType === CARTA.RegionType.POLYGON || this.creatingRegion?.regionType === CARTA.RegionType.POLYLINE) && this.creatingRegion.isValid) {
            let firstControlPoint = this.creatingRegion.controlPoints[0];
            let lastControlPoint = this.creatingRegion.controlPoints[this.creatingRegion.controlPoints.length - 1];

            if (frame.spatialReference) {
                firstControlPoint = transformPoint(frame.spatialTransformAST, firstControlPoint, false);
                lastControlPoint = transformPoint(frame.spatialTransformAST, lastControlPoint, false);
            }
            const lineStart = this.getCursorCanvasPos(firstControlPoint.x, firstControlPoint.y);
            const lineEnd = this.getCursorCanvasPos(lastControlPoint.x, lastControlPoint.y);
            let points: number[];
            if (this.creatingRegion.controlPoints.length > 1 && this.creatingRegion?.regionType !== CARTA.RegionType.POLYLINE) {
                points = [lineStart.x, lineStart.y, this.currentCursorPos.x, this.currentCursorPos.y, lineEnd.x, lineEnd.y];
            } else {
                points = [lineEnd.x, lineEnd.y, this.currentCursorPos.x, this.currentCursorPos.y];
            }
            creatingLine = <Line points={points} dash={[5]} stroke={this.creatingRegion.color} strokeWidth={this.creatingRegion.lineWidth} opacity={0.5} lineJoin={"round"} listening={false} perfectDrawEnabled={false} />;
        }

        let cursor: string;

        if (regionSet.mode === RegionMode.CREATING || appStore?.activeLayer === ImageViewLayer.DistanceMeasuring) {
            cursor = "crosshair";
        } else if (regionSet.selectedRegion && regionSet.selectedRegion.editing) {
            cursor = "move";
        }

        return (
            <div onKeyDown={this.onKeyDown} tabIndex={0}>
                <Stage
                    className={className}
                    width={this.props.width}
                    height={this.props.height}
                    style={{left: this.props.left, top: this.props.top, cursor}}
                    onClick={this.handleClick}
                    onWheel={this.handleWheel}
                    onMouseMove={this.handleMove}
                    onDblClick={this.handleStageDoubleClick}
                    onMouseDown={regionSet.mode === RegionMode.CREATING ? this.handleMouseDown : null}
                    onMouseUp={regionSet.mode === RegionMode.CREATING ? this.handleMouseUp : null}
                    draggable={regionSet.mode !== RegionMode.CREATING && this.props.dragPanningEnabled}
                    onDragStart={this.handleDragStart}
                    onDragMove={this.handleDragMove}
                    onDragEnd={this.handleDragEnd}
                    x={0}
                    y={0}
                >
                    <Layer ref={this.layerRef}>
                        {regionComponents}
                        {creatingLine}
                        {cursorMarker}
                    </Layer>
                </Stage>
            </div>
        );
    }
}<|MERGE_RESOLUTION|>--- conflicted
+++ resolved
@@ -542,19 +542,15 @@
         const className = classNames("region-stage", {docked: this.props.docked});
         let regionComponents = null;
 
-<<<<<<< HEAD
         const pixelRatio = devicePixelRatio * AppStore.Instance.imageRatio;
         const canvas = this.layerRef?.current?.getCanvas();
         if (canvas && canvas.pixelRatio !== pixelRatio) {
             canvas.setPixelRatio(pixelRatio);
         }
 
-        if (regionSet && regionSet.regions.length) {
-=======
         if (appStore.fileBrowserStore.isLoadingDialogOpen) {
             regionComponents = [];
         } else if (regionSet && regionSet.regions.length) {
->>>>>>> 50bf7576
             regionComponents = regionSet.regions
                 .filter(r => r.isValid && r.regionId !== 0)
                 .sort((a, b) => (a.boundingBoxArea > b.boundingBoxArea ? -1 : 1))
