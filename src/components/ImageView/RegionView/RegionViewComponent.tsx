import * as React from "react";
import * as _ from "lodash";
import classNames from "classnames";
import {action, makeObservable, observable} from "mobx";
import {observer} from "mobx-react";
import {Layer, Line, Stage} from "react-konva";
import Konva from "konva";
import {CARTA} from "carta-protobuf";
import {AppStore, FrameStore, OverlayStore, PreferenceStore, RegionMode, RegionStore} from "stores";
import {CursorRegionComponent} from "./CursorRegionComponent";
import {PointRegionComponent} from "./PointRegionComponent";
import {SimpleShapeRegionComponent} from "./SimpleShapeRegionComponent";
import {LineSegmentRegionComponent} from "./LineSegmentRegionComponent";
import {ImageViewLayer} from "../ImageViewComponent";
import {canvasToImagePos, canvasToTransformedImagePos, imageToCanvasPos, transformedImageToCanvasPos} from "./shared";
import {CursorInfo, Point2D, ZoomPoint} from "models";
import {average2D, isAstBadPoint, length2D, pointDistanceSquared, scale2D, subtract2D, transformPoint} from "utilities";
import "./RegionViewComponent.scss";

export interface RegionViewComponentProps {
    frame: FrameStore;
    overlaySettings: OverlayStore;
    dragPanningEnabled: boolean;
    docked: boolean;
    width: number;
    height: number;
    left: number;
    top: number;
    cursorFrozen: boolean;
    onClickToCenter: (cursorInfo: CursorInfo) => void;
}

const LINE_HEIGHT = 15;
const DUPLICATE_POINT_THRESHOLD = 0.01;
const DOUBLE_CLICK_DISTANCE = 5;
const KEYCODE_ESC = 27;

@observer
export class RegionViewComponent extends React.Component<RegionViewComponentProps> {
    @observable creatingRegion: RegionStore;
    @observable currentCursorPos: Point2D;

    private stageRef;
    private regionStartPoint: Point2D;
    private mousePreviousClick: Point2D = {x: -1000, y: -1000};
    private mouseClickDistance: number = 0;
    private dragPanning: boolean;
    private dragOffset: Point2D;
    private initialStagePosition: Point2D;
    private initialDragCenter: Point2D;
    private initialPinchZoom: number;
    private initialPinchDistance: number;

    constructor(props: any) {
        super(props);
        makeObservable(this);
    }

    private getStageRef = ref => {
        this.stageRef = ref;
        const frame = this.props.frame;
        if (frame) {
            this.stageZoomToPoint(this.props.width / 2, this.props.height / 2, frame.zoomLevel);
        }
    };

    updateCursorPos = _.throttle((x: number, y: number) => {
        const frame = this.props.frame;
        if (frame.wcsInfo) {
            const imagePos = canvasToTransformedImagePos(x, y, frame, this.props.width, this.props.height);
            this.props.frame.setCursorPosition(imagePos);
        }
    }, 100);

    updateDistanceMeasureFinishPos = _.throttle((x: number, y: number) => {
        const frame = this.props.frame;
        frame.distanceMeasuring.finish = this.getDistanceMeasureImagePos(x, y);
        frame.distanceMeasuring.updateTransformedPos(frame.spatialTransform);
    }, 100);

    private getCursorPosImageSpace = (offsetX: number, offsetY: number): Point2D => {
        const frame = this.props.frame;
        let cursorPosImageSpace = canvasToTransformedImagePos(offsetX, offsetY, frame, this.props.width, this.props.height);
        if (frame.spatialReference) {
            cursorPosImageSpace = transformPoint(frame.spatialTransformAST, cursorPosImageSpace, true);
        }
        return cursorPosImageSpace;
    };

    private getDistanceMeasureImagePos = (offsetX: number, offsetY: number): Point2D => {
        const frame = this.props.frame;
        const frameView = frame.spatialReference ? frame.spatialReference.requiredFrameView : frame.requiredFrameView;
        const spatialTransform = frame.spatialReference?.spatialTransform ?? frame.spatialTransform;
        let imagePos = canvasToImagePos(offsetX, offsetY, frameView, this.props.width, this.props.height, spatialTransform);
        if (frame.spatialReference) {
            imagePos = frame.spatialTransform.transformCoordinate(imagePos, false);
        }
        return imagePos;
    };

    @action private regionCreationStart = (mouseEvent: MouseEvent) => {
        if (this.creatingRegion) {
            return;
        }
        const frame = this.props.frame;
        const regionType = frame.regionSet.newRegionType;
        const cursorPosImageSpace = this.getCursorPosImageSpace(mouseEvent.offsetX, mouseEvent.offsetY);
        switch (regionType) {
            case CARTA.RegionType.POINT:
                this.creatingRegion = frame.regionSet.addPointRegion(cursorPosImageSpace, false);
                this.regionStartPoint = cursorPosImageSpace;
                break;
            case CARTA.RegionType.RECTANGLE:
                this.creatingRegion = frame.regionSet.addRectangularRegion(cursorPosImageSpace, 0, 0, true);
                this.regionStartPoint = cursorPosImageSpace;
                break;
            case CARTA.RegionType.ELLIPSE:
                this.creatingRegion = frame.regionSet.addEllipticalRegion(cursorPosImageSpace, 0, 0, true);
                this.regionStartPoint = cursorPosImageSpace;
                break;
            case CARTA.RegionType.POLYGON:
                this.creatingRegion = frame.regionSet.addPolygonalRegion([cursorPosImageSpace], true);
                this.polygonRegionCreating(mouseEvent);
                break;
            case CARTA.RegionType.LINE:
                this.creatingRegion = frame.regionSet.addLineRegion([cursorPosImageSpace, cursorPosImageSpace], true);
                this.regionStartPoint = cursorPosImageSpace;
                break;
            case CARTA.RegionType.POLYLINE:
                this.creatingRegion = frame.regionSet.addPolylineRegion([cursorPosImageSpace], true);
                this.polygonRegionCreating(mouseEvent);
                break;
            default:
                return;
        }
        this.creatingRegion.beginCreating();
    };

    @action private regionCreationEnd = (mouseEvent?: MouseEvent) => {
        let frame = this.props.frame;
        if (!this.creatingRegion || frame.regionSet.mode !== RegionMode.CREATING) {
            return;
        }
        const regionType = this.props.frame.regionSet.newRegionType;
        switch (regionType) {
            case CARTA.RegionType.RECTANGLE:
            case CARTA.RegionType.ELLIPSE:
            case CARTA.RegionType.LINE:
                frame = this.props.frame.spatialReference || this.props.frame;
                if (this.creatingRegion.controlPoints.length > 1 && length2D(this.creatingRegion.size) === 0) {
                    const scaleFactor = (PreferenceStore.Instance.regionSize * (this.creatingRegion.regionType === CARTA.RegionType.RECTANGLE ? 1.0 : 0.5)) / frame.zoomLevel;
                    this.creatingRegion.setSize(scale2D(this.creatingRegion.regionType === CARTA.RegionType.LINE ? {x: 2, y: 0} : {x: 1, y: 1}, scaleFactor));
                }
                break;
            case CARTA.RegionType.POINT:
            case CARTA.RegionType.POLYGON:
            case CARTA.RegionType.POLYLINE:
                break;
            default:
                return;
        }

        // Handle region completion
        if (
            this.creatingRegion.isValid &&
            ((regionType !== CARTA.RegionType.POLYGON && regionType !== CARTA.RegionType.POLYLINE) || this.creatingRegion.controlPoints.length > 2) &&
            (regionType !== CARTA.RegionType.LINE || this.creatingRegion.controlPoints.length === 2)
        ) {
            this.creatingRegion.endCreating();
            frame.regionSet.selectRegion(this.creatingRegion);
        } else {
            frame.regionSet.deleteRegion(this.creatingRegion);
        }

        if (regionType === CARTA.RegionType.POLYGON || regionType === CARTA.RegionType.POLYLINE) {
            // avoid mouse up event triggering region creation start
            setTimeout(() => {
                this.creatingRegion = null;
            }, 1);
        } else {
            this.creatingRegion = null;
        }

        // Switch to moving mode after region creation. Use a timeout to allow the handleClick function to execute first
        setTimeout(() => {
            this.props.frame.regionSet.setMode(RegionMode.MOVING);
            AppStore.Instance.updateActiveLayer(ImageViewLayer.RegionMoving);
        }, 1);
    };

    @action private polygonRegionAddPoint = (mouseEvent: MouseEvent) => {
        if (!this.creatingRegion) {
            return;
        }
        const cursorPosImageSpace = this.getCursorPosImageSpace(mouseEvent.offsetX, mouseEvent.offsetY);

        if (this.creatingRegion.controlPoints.length) {
            const previousPoint = this.creatingRegion.controlPoints[this.creatingRegion.controlPoints.length - 1];
            // prevent duplicate points
            if (Math.abs(previousPoint.x - cursorPosImageSpace.x) > DUPLICATE_POINT_THRESHOLD || Math.abs(previousPoint.y - cursorPosImageSpace.y) > DUPLICATE_POINT_THRESHOLD) {
                this.creatingRegion.setControlPoints([...this.creatingRegion.controlPoints, cursorPosImageSpace]);
            }
        }

        this.polygonRegionCreating(mouseEvent);
    };

    private RegionCreating(mouseEvent: MouseEvent) {
        if (!this.creatingRegion) {
            return;
        }
        const cursorPosImageSpace = this.getCursorPosImageSpace(mouseEvent.offsetX, mouseEvent.offsetY);

        let dx = cursorPosImageSpace.x - this.regionStartPoint.x;
        let dy = cursorPosImageSpace.y - this.regionStartPoint.y;
        if (mouseEvent.shiftKey && this.creatingRegion.regionType !== CARTA.RegionType.LINE) {
            const maxDiff = Math.max(Math.abs(dx), Math.abs(dy));
            dx = Math.sign(dx) * maxDiff;
            dy = Math.sign(dy) * maxDiff;
        }
        const isCtrlPressed = mouseEvent.ctrlKey || mouseEvent.metaKey;
        const isRegionCornerMode = AppStore.Instance.preferenceStore.isRegionCornerMode;
        if ((isRegionCornerMode && !isCtrlPressed) || (!isRegionCornerMode && isCtrlPressed)) {
            // corner-to-corner region creation
            const endPoint = {x: this.regionStartPoint.x + dx, y: this.regionStartPoint.y + dy};
            const center = {x: (this.regionStartPoint.x + endPoint.x) / 2.0, y: (this.regionStartPoint.y + endPoint.y) / 2.0};
            switch (this.creatingRegion.regionType) {
                case CARTA.RegionType.RECTANGLE:
                    this.creatingRegion.setControlPoints([center, {x: Math.abs(dx), y: Math.abs(dy)}]);
                    break;
                case CARTA.RegionType.ELLIPSE:
                    this.creatingRegion.setControlPoints([center, {y: Math.abs(dx) / 2.0, x: Math.abs(dy) / 2.0}]);
                    break;
                case CARTA.RegionType.LINE:
                    const start = this.regionStartPoint;
                    if (start.x < cursorPosImageSpace.x) {
                        this.creatingRegion.setControlPoints([start, cursorPosImageSpace]);
                    } else {
                        this.creatingRegion.setControlPoints([cursorPosImageSpace, start]);
                    }
                    break;
                default:
                    break;
            }
        } else {
            // center-to-corner region creation
            switch (this.creatingRegion.regionType) {
                case CARTA.RegionType.RECTANGLE:
                    this.creatingRegion.setControlPoints([this.regionStartPoint, {x: 2 * Math.abs(dx), y: 2 * Math.abs(dy)}]);
                    break;
                case CARTA.RegionType.ELLIPSE:
                    this.creatingRegion.setControlPoints([this.regionStartPoint, {y: Math.abs(dx), x: Math.abs(dy)}]);
                    break;
                case CARTA.RegionType.LINE:
                    const start = {x: cursorPosImageSpace.x - 2 * dx, y: cursorPosImageSpace.y - 2 * dy};
                    if (start.x < cursorPosImageSpace.x) {
                        this.creatingRegion.setControlPoints([start, cursorPosImageSpace]);
                    } else {
                        this.creatingRegion.setControlPoints([cursorPosImageSpace, start]);
                    }
                    break;
                default:
                    break;
            }
        }
    }

    @action private polygonRegionCreating = (mouseEvent: MouseEvent) => {
        this.currentCursorPos = {x: mouseEvent.offsetX, y: mouseEvent.offsetY};
    };

    handleDragStart = (konvaEvent: Konva.KonvaEventObject<DragEvent>) => {
        // Only handle stage drag events
        if (konvaEvent.target === konvaEvent.currentTarget) {
            if (this.props.dragPanningEnabled) {
                this.dragPanning = true;
                if (this.props.frame) {
                    const frame = this.props.frame.spatialReference || this.props.frame;
                    const stagePosition = konvaEvent.target.getStage().getPosition();
                    this.initialStagePosition = stagePosition;
                    this.initialDragCenter = frame.center;
                    frame.startMoving();
                }
            }
        }
    };

    handleDragMove = (konvaEvent: Konva.KonvaEventObject<DragEvent>) => {
        // Only handle stage drag events
        if (konvaEvent.target === konvaEvent.currentTarget) {
            let isPanDrag = true;
            if (konvaEvent.evt.type === "touchmove") {
                const touchEvent = konvaEvent.evt as unknown as TouchEvent;

                if (touchEvent.touches.length > 1 && touchEvent.target) {
                    isPanDrag = false;
                    const rect = (touchEvent.target as any).getBoundingClientRect();
                    const touch0 = {x: touchEvent.touches[0].pageX - rect.left, y: touchEvent.touches[0].pageY - rect.top};
                    const touch1 = {x: touchEvent.touches[1].pageX - rect.left, y: touchEvent.touches[1].pageY - rect.top};
                    this.handlePinch(touch0, touch1);
                } else {
                    this.initialPinchDistance = -1;
                    this.initialPinchZoom = -1;
                }
            }

            if (isPanDrag) {
                const stagePosition = konvaEvent.target.getStage().getPosition();
                this.handlePan(stagePosition);
            }
        }
    };

    handleDragEnd = (konvaEvent: Konva.KonvaEventObject<DragEvent>) => {
        // Only handle stage drag events
        if (konvaEvent.target === konvaEvent.currentTarget) {
            this.dragPanning = false;
            this.dragOffset = null;
            const frame = this.props.frame;

            if (frame) {
                frame.endMoving();
            }
        }
        this.initialPinchDistance = -1;
        this.initialPinchZoom = -1;
    };

    handlePinch = (touch0: Point2D, touch1: Point2D) => {
        const frame = this.props.frame;

        if (!frame || !touch0 || !touch1) {
            return;
        }

        const deltaTouch = subtract2D(touch1, touch0);
        const distance = length2D(deltaTouch);
        const centerCanvasSpace = average2D([touch0, touch1]);
        // ignore invalid
        if (!isFinite(distance) || distance <= 0) {
            return;
        }

        if (this.initialPinchDistance > 0) {
            const zoomFactor = distance / this.initialPinchDistance;
            const centerImageSpace = canvasToImagePos(centerCanvasSpace.x, centerCanvasSpace.y, frame.requiredFrameView, this.props.width, this.props.height);
            frame.zoomToPoint(centerImageSpace.x, centerImageSpace.y, this.initialPinchZoom * zoomFactor);
        } else {
            this.initialPinchDistance = distance;
            this.initialPinchZoom = frame.zoomLevel;
        }
    };

    handlePan = (currentStagePosition: Point2D) => {
        // ignore invalid offsets
        if (!currentStagePosition || !isFinite(currentStagePosition.x) || !isFinite(currentStagePosition.y)) {
            return;
        }
        if (this.props.frame) {
            const frame = this.props.frame.spatialReference || this.props.frame;
            if (!this.dragOffset) {
                this.dragOffset = {x: 0, y: 0};
            } else {
                this.dragOffset = subtract2D(currentStagePosition, this.initialStagePosition);
                const initialCenterCanvasSpace = imageToCanvasPos(this.initialDragCenter.x, this.initialDragCenter.y, frame.requiredFrameView, this.props.width, this.props.height);
                const newCenterCanvasSpace = subtract2D(initialCenterCanvasSpace, this.dragOffset);
                const newCenterImageSpace = canvasToImagePos(newCenterCanvasSpace.x, newCenterCanvasSpace.y, frame.requiredFrameView, this.props.width, this.props.height);
                frame.setCenter(newCenterImageSpace.x, newCenterImageSpace.y);
            }
        }
    };

    handleClick = (konvaEvent: Konva.KonvaEventObject<MouseEvent>) => {
        const mouseEvent = konvaEvent.evt;
        const frame = this.props.frame;

        const isSecondaryClick = mouseEvent.button !== 0 || mouseEvent.ctrlKey || mouseEvent.metaKey;

        // Record click position and distance
        this.mouseClickDistance = pointDistanceSquared(mouseEvent, this.mousePreviousClick);
        this.mousePreviousClick = {x: mouseEvent.x, y: mouseEvent.y};

        // Ignore clicks that aren't on the stage, unless it's a secondary click
        if (konvaEvent.target !== konvaEvent.currentTarget && !isSecondaryClick) {
            return;
        }

        // Ignore region creation mode clicks
        if (frame.regionSet.mode === RegionMode.CREATING && mouseEvent.button === 0) {
            return;
        }

        if (frame.wcsInfo && AppStore.Instance?.activeLayer === ImageViewLayer.DistanceMeasuring) {
            const imagePos = this.getDistanceMeasureImagePos(mouseEvent.offsetX, mouseEvent.offsetY);
            const wcsPos = transformPoint(frame.wcsInfo, imagePos);
            if (!isAstBadPoint(wcsPos)) {
                const dist = frame.distanceMeasuring;
                if (!dist.isCreating && !dist.showCurve) {
                    dist.start = imagePos;
                    dist.setIsCreating(true);
                } else if (dist.isCreating) {
                    dist.finish = imagePos;
                    dist.updateTransformedPos(frame.spatialTransform);
                    dist.setIsCreating(false);
                } else {
                    dist.resetPos();
                    dist.start = imagePos;
                    dist.setIsCreating(true);
                }
            }
        }

        // Deselect selected region if in drag-to-pan mode and user clicks on the stage
        if (this.props.dragPanningEnabled && !isSecondaryClick) {
            frame.regionSet.deselectRegion();
        }

        if (frame.wcsInfo && this.props.onClickToCenter && (!this.props.dragPanningEnabled || isSecondaryClick)) {
            const cursorPosImageSpace = canvasToTransformedImagePos(mouseEvent.offsetX, mouseEvent.offsetY, frame, this.props.width, this.props.height);
            this.props.onClickToCenter(frame.getCursorInfo(cursorPosImageSpace));

            // Move stage origin according to center moving track
            const centerOffset = subtract2D({x: mouseEvent.offsetX, y: mouseEvent.offsetY}, {x: this.props.width / 2, y: this.props.height / 2});
            const newStageOrigin = subtract2D(this.stageRef.getPosition(), centerOffset);
            this.stageRef.position(newStageOrigin);
        }
    };

    stageZoom = (zoom: number) => {
        // TODO
        console.log("zoom", zoom);
    };

    stageZoomToPoint = (x: number, y: number, zoom: number) => {
        const stageRef = this.stageRef;
        if (stageRef) {
            const oldScale = stageRef.scaleX();
            const origin = stageRef.getPosition();
            const cursorPointTo = {
                x: (x - origin.x) / oldScale,
                y: (y - origin.y) / oldScale,
            };
            stageRef.scale({x: zoom, y: zoom});
            const newOrigin = {
                x: x - cursorPointTo.x * zoom,
                y: y - cursorPointTo.y * zoom,
            };
            stageRef.position(newOrigin);
        }
    };

    handleWheel = (konvaEvent: Konva.KonvaEventObject<WheelEvent>) => {
        const mouseEvent = konvaEvent.evt;
        const frame = this.props.frame;
        if (frame) {
            const cursorPosImageSpace = canvasToTransformedImagePos(mouseEvent.offsetX, mouseEvent.offsetY, frame, this.props.width, this.props.height);
            const cursorInfo = this.props.frame.getCursorInfo(cursorPosImageSpace);
            const delta = -mouseEvent.deltaY * (mouseEvent.deltaMode === WheelEvent.DOM_DELTA_PIXEL ? 1 : LINE_HEIGHT);
            const zoomSpeed = 1 + Math.abs(delta / 750.0);

            // If frame is spatially matched, apply zoom to the reference frame, rather than the active frame
            const newZoom = (frame.spatialReference ? frame.spatialReference.zoomLevel : frame.zoomLevel) * (delta > 0 ? zoomSpeed : 1.0 / zoomSpeed);
            frame.zoomToPoint(cursorInfo.posImageSpace.x, cursorInfo.posImageSpace.y, newZoom, true);

            // Zoom stage
            const zoomCenter = PreferenceStore.Instance.zoomPoint === ZoomPoint.CURSOR ? {x: mouseEvent.offsetX, y: mouseEvent.offsetY} : {x: this.props.width / 2, y: this.props.height / 2};
            this.stageZoomToPoint(zoomCenter.x, zoomCenter.y, newZoom);
        }
    };

    private handleMouseDown = (konvaEvent: Konva.KonvaEventObject<MouseEvent>) => {
        switch (this.props.frame.regionSet.newRegionType) {
            case CARTA.RegionType.RECTANGLE:
            case CARTA.RegionType.ELLIPSE:
            case CARTA.RegionType.LINE:
                this.regionCreationStart(konvaEvent.evt);
                break;
            case CARTA.RegionType.POINT:
                this.regionCreationStart(konvaEvent.evt);
                this.regionCreationEnd();
                break;
            default:
                break;
        }
    };

    private handleMouseUp = (konvaEvent: Konva.KonvaEventObject<MouseEvent>) => {
        this.dragPanning = false;
        switch (this.props.frame.regionSet.newRegionType) {
            case CARTA.RegionType.RECTANGLE:
            case CARTA.RegionType.ELLIPSE:
            case CARTA.RegionType.LINE:
                this.regionCreationEnd();
                break;
            case CARTA.RegionType.POLYGON:
            case CARTA.RegionType.POLYLINE:
                if (!this.creatingRegion) {
                    this.regionCreationStart(konvaEvent.evt);
                } else {
                    this.polygonRegionAddPoint(konvaEvent.evt);
                }
                break;
            default:
                break;
        }
    };

    handleMove = (konvaEvent: Konva.KonvaEventObject<MouseEvent>) => {
        const mouseEvent = konvaEvent.evt;
        if (this.props.dragPanningEnabled && this.dragPanning) {
            return;
        }

        const frame = this.props.frame;
        if (frame.regionSet.mode === RegionMode.CREATING && this.creatingRegion) {
            switch (this.creatingRegion.regionType) {
                case CARTA.RegionType.RECTANGLE:
                case CARTA.RegionType.ELLIPSE:
                case CARTA.RegionType.LINE:
                    this.RegionCreating(mouseEvent);
                    break;
                case CARTA.RegionType.POLYGON:
                case CARTA.RegionType.POLYLINE:
                    this.polygonRegionCreating(mouseEvent);
                    break;
                default:
                    break;
            }
        } else {
            if (frame.wcsInfo && AppStore.Instance?.activeLayer === ImageViewLayer.DistanceMeasuring && frame.distanceMeasuring.isCreating) {
                this.updateDistanceMeasureFinishPos(mouseEvent.offsetX, mouseEvent.offsetY);
            }
            if (!this.props.cursorFrozen) {
                this.updateCursorPos(mouseEvent.offsetX, mouseEvent.offsetY);
            }
        }
    };

    @action private handleStageDoubleClick = (konvaEvent: Konva.KonvaEventObject<MouseEvent>) => {
        if (this.mouseClickDistance > DOUBLE_CLICK_DISTANCE * DOUBLE_CLICK_DISTANCE) {
            // Ignore the double click distance longer than DOUBLE_CLICK_DISTANCE
            return;
        }
        if (this.creatingRegion?.regionType === CARTA.RegionType.POLYGON || this.creatingRegion?.regionType === CARTA.RegionType.POLYLINE) {
            this.regionCreationEnd();
        }
    };

    @action onKeyDown = (ev: React.KeyboardEvent) => {
        const frame = this.props.frame;
        if (frame && frame.regionSet.mode === RegionMode.CREATING && this.creatingRegion && ev.keyCode === KEYCODE_ESC) {
            frame.regionSet.deleteRegion(this.creatingRegion);
            this.creatingRegion = null;
            frame.regionSet.setMode(RegionMode.MOVING);
            AppStore.Instance.updateActiveLayer(ImageViewLayer.RegionMoving);
        }
    };

    render() {
        const appStore = AppStore.Instance;
        const frame = this.props.frame;
        const regionSet = frame.regionSet;
        const className = classNames("region-stage", {docked: this.props.docked});
<<<<<<< HEAD
=======
        let regionComponents = null;

        if (appStore.fileBrowserStore.isLoadingDialogOpen) {
            regionComponents = [];
        } else if (regionSet && regionSet.regions.length) {
            regionComponents = regionSet.regions
                .filter(r => r.isValid && r.regionId !== 0)
                .sort((a, b) => (a.boundingBoxArea > b.boundingBoxArea ? -1 : 1))
                .map(r => {
                    if (r.regionType === CARTA.RegionType.POLYGON || r.regionType === CARTA.RegionType.LINE || r.regionType === CARTA.RegionType.POLYLINE) {
                        return (
                            <LineSegmentRegionComponent
                                key={r.regionId}
                                region={r}
                                frame={frame}
                                layerWidth={this.props.width}
                                layerHeight={this.props.height}
                                selected={r === regionSet.selectedRegion}
                                onSelect={regionSet.selectRegion}
                                onDoubleClick={this.handleRegionDoubleClick}
                                listening={regionSet.mode !== RegionMode.CREATING && appStore?.activeLayer !== ImageViewLayer.DistanceMeasuring}
                                isRegionCornerMode={this.props.isRegionCornerMode}
                            />
                        );
                    } else if (r.regionType === CARTA.RegionType.POINT) {
                        return (
                            <PointRegionComponent
                                key={r.regionId}
                                region={r}
                                frame={frame}
                                layerWidth={this.props.width}
                                layerHeight={this.props.height}
                                selected={r === regionSet.selectedRegion}
                                onSelect={regionSet.selectRegion}
                                onDoubleClick={this.handleRegionDoubleClick}
                            />
                        );
                    } else {
                        return (
                            <SimpleShapeRegionComponent
                                key={r.regionId}
                                region={r}
                                frame={frame}
                                layerWidth={this.props.width}
                                layerHeight={this.props.height}
                                selected={r === regionSet.selectedRegion}
                                onSelect={regionSet.selectRegion}
                                onDoubleClick={this.handleRegionDoubleClick}
                                listening={regionSet.mode !== RegionMode.CREATING && appStore?.activeLayer !== ImageViewLayer.DistanceMeasuring}
                                isRegionCornerMode={this.props.isRegionCornerMode}
                            />
                        );
                    }
                });
        }

        let cursorMarker = null;

        if (this.props.cursorFrozen && this.props.cursorPoint) {
            const cursorPosPixelSpace = this.getCursorCanvasPos(this.props.cursorPoint.x, this.props.cursorPoint.y);
            const rotation = frame.spatialReference ? (frame.spatialTransform.rotation * 180.0) / Math.PI : 0.0;

            if (cursorPosPixelSpace) {
                const crosshairLength = 20;
                const crosshairThicknessWide = 3;
                const crosshairThicknessNarrow = 1;
                const crosshairGap = 7;
                cursorMarker = (
                    <Group x={Math.floor(cursorPosPixelSpace.x) + 0.5} y={Math.floor(cursorPosPixelSpace.y) + 0.5} rotation={-rotation}>
                        <Line listening={false} points={[-crosshairLength / 2 - crosshairThicknessWide / 2, 0, -crosshairGap / 2, 0]} strokeWidth={crosshairThicknessWide} stroke="black" />
                        <Line listening={false} points={[crosshairGap / 2, 0, crosshairLength / 2 + crosshairThicknessWide / 2, 0]} strokeWidth={crosshairThicknessWide} stroke="black" />
                        <Line listening={false} points={[0, -crosshairLength / 2 - crosshairThicknessWide / 2, 0, -crosshairGap / 2]} strokeWidth={crosshairThicknessWide} stroke="black" />
                        <Line listening={false} points={[0, crosshairGap / 2, 0, crosshairLength / 2 + crosshairThicknessWide / 2]} strokeWidth={crosshairThicknessWide} stroke="black" />
                        <Rect listening={false} width={crosshairGap - 1} height={crosshairGap - 1} offsetX={crosshairGap / 2 - 0.5} offsetY={crosshairGap / 2 - 0.5} strokeWidth={1} stroke="black" />

                        <Line listening={false} points={[-crosshairLength / 2 - crosshairThicknessNarrow / 2, 0, -crosshairGap / 2, 0]} strokeWidth={crosshairThicknessNarrow} stroke="white" />
                        <Line listening={false} points={[crosshairGap / 2, 0, crosshairLength / 2 + crosshairThicknessNarrow / 2, 0]} strokeWidth={crosshairThicknessNarrow} stroke="white" />
                        <Line listening={false} points={[0, -crosshairLength / 2 - crosshairThicknessNarrow / 2, 0, -crosshairGap / 2]} strokeWidth={crosshairThicknessNarrow} stroke="white" />
                        <Line listening={false} points={[0, crosshairGap / 2, 0, crosshairLength / 2 + crosshairThicknessNarrow / 2]} strokeWidth={crosshairThicknessNarrow} stroke="white" />
                    </Group>
                );
            }
        }
>>>>>>> 7f71e57a

        let creatingLine = null;
        if (this.currentCursorPos && (this.creatingRegion?.regionType === CARTA.RegionType.POLYGON || this.creatingRegion?.regionType === CARTA.RegionType.POLYLINE) && this.creatingRegion.isValid) {
            let firstControlPoint = this.creatingRegion.controlPoints[0];
            let lastControlPoint = this.creatingRegion.controlPoints[this.creatingRegion.controlPoints.length - 1];

            if (frame.spatialReference) {
                firstControlPoint = transformPoint(frame.spatialTransformAST, firstControlPoint, false);
                lastControlPoint = transformPoint(frame.spatialTransformAST, lastControlPoint, false);
            }
            const lineStart = transformedImageToCanvasPos(firstControlPoint.x, firstControlPoint.y, frame, this.props.width, this.props.height);
            const lineEnd = transformedImageToCanvasPos(lastControlPoint.x, lastControlPoint.y, frame, this.props.width, this.props.height);
            let points: number[];
            if (this.creatingRegion.controlPoints.length > 1 && this.creatingRegion?.regionType !== CARTA.RegionType.POLYLINE) {
                points = [lineStart.x, lineStart.y, this.currentCursorPos.x, this.currentCursorPos.y, lineEnd.x, lineEnd.y];
            } else {
                points = [lineEnd.x, lineEnd.y, this.currentCursorPos.x, this.currentCursorPos.y];
            }
            creatingLine = <Line points={points} dash={[5]} stroke={this.creatingRegion.color} strokeWidth={this.creatingRegion.lineWidth} opacity={0.5} lineJoin={"round"} listening={false} perfectDrawEnabled={false} />;
        }

        let cursor: string;
<<<<<<< HEAD
        if (regionSet.mode === RegionMode.CREATING || AppStore.Instance?.activeLayer === ImageViewLayer.DistanceMeasuring) {
=======

        if (regionSet.mode === RegionMode.CREATING || appStore?.activeLayer === ImageViewLayer.DistanceMeasuring) {
>>>>>>> 7f71e57a
            cursor = "crosshair";
        } else if (regionSet.selectedRegion && regionSet.selectedRegion.editing) {
            cursor = "move";
        }

        return (
            <div onKeyDown={this.onKeyDown} tabIndex={0}>
                <Stage
                    ref={this.getStageRef}
                    className={className}
                    width={this.props.width}
                    height={this.props.height}
                    style={{left: this.props.left, top: this.props.top, cursor}}
                    onClick={this.handleClick}
                    onWheel={this.handleWheel}
                    onMouseMove={this.handleMove}
                    onDblClick={this.handleStageDoubleClick}
                    onMouseDown={regionSet.mode === RegionMode.CREATING ? this.handleMouseDown : null}
                    onMouseUp={regionSet.mode === RegionMode.CREATING ? this.handleMouseUp : null}
                    draggable={regionSet.mode !== RegionMode.CREATING && this.props.dragPanningEnabled}
                    onDragStart={this.handleDragStart}
                    onDragMove={this.handleDragMove}
                    onDragEnd={this.handleDragEnd}
                    x={0}
                    y={0}
                >
                    <Layer>
                        <RegionComponents frame={frame} regions={frame?.regionSet?.regionsForRender} width={this.props.width} height={this.props.height} stageRef={this.stageRef} />
                        {this.props.cursorFrozen && <CursorRegionComponent frame={frame} region={frame.regionSet?.cursorRegion} layerWidth={this.props.width} layerHeight={this.props.height} stageRef={this.stageRef} />}
                        {creatingLine}
                    </Layer>
                </Stage>
            </div>
        );
    }
}

class RegionComponents extends React.Component<{frame: FrameStore; regions: RegionStore[]; width: number; height: number; stageRef: any}> {
    private handleRegionDoubleClicked = (region: RegionStore) => {
        const appStore = AppStore.Instance;
        if (region) {
            const frame = appStore.getFrame(region.fileId);
            if (frame) {
                frame.regionSet.selectRegion(region);
                appStore.dialogStore.showRegionDialog();
            }
        }
    };

    public render() {
        const regions = this.props.regions;
        if (regions?.length) {
            const regionSet = this.props.frame?.regionSet;
            return regions.map(r => {
                const commonProps = {
                    key: r.regionId,
                    region: r,
                    frame: this.props.frame,
                    layerWidth: this.props.width,
                    layerHeight: this.props.height,
                    stageRef: this.props.stageRef,
                    selected: r === regionSet.selectedRegion,
                    onSelect: regionSet.selectRegion,
                    onDoubleClick: this.handleRegionDoubleClicked
                };

                if (r.regionType === CARTA.RegionType.POINT) {
                    return <PointRegionComponent {...commonProps} />;
                } else {
                    const otherProps = {
                        listening: regionSet.mode !== RegionMode.CREATING && AppStore.Instance?.activeLayer !== ImageViewLayer.DistanceMeasuring,
                        isRegionCornerMode: AppStore.Instance.preferenceStore.isRegionCornerMode
                    };
                    return r.regionType === CARTA.RegionType.POLYGON || r.regionType === CARTA.RegionType.LINE || r.regionType === CARTA.RegionType.POLYLINE ? (
                        <LineSegmentRegionComponent {...commonProps} {...otherProps} />
                    ) : (
                        <SimpleShapeRegionComponent {...commonProps} {...otherProps} />
                    );
                }
            });
        }
        return null;
    }
}<|MERGE_RESOLUTION|>--- conflicted
+++ resolved
@@ -561,92 +561,6 @@
         const frame = this.props.frame;
         const regionSet = frame.regionSet;
         const className = classNames("region-stage", {docked: this.props.docked});
-<<<<<<< HEAD
-=======
-        let regionComponents = null;
-
-        if (appStore.fileBrowserStore.isLoadingDialogOpen) {
-            regionComponents = [];
-        } else if (regionSet && regionSet.regions.length) {
-            regionComponents = regionSet.regions
-                .filter(r => r.isValid && r.regionId !== 0)
-                .sort((a, b) => (a.boundingBoxArea > b.boundingBoxArea ? -1 : 1))
-                .map(r => {
-                    if (r.regionType === CARTA.RegionType.POLYGON || r.regionType === CARTA.RegionType.LINE || r.regionType === CARTA.RegionType.POLYLINE) {
-                        return (
-                            <LineSegmentRegionComponent
-                                key={r.regionId}
-                                region={r}
-                                frame={frame}
-                                layerWidth={this.props.width}
-                                layerHeight={this.props.height}
-                                selected={r === regionSet.selectedRegion}
-                                onSelect={regionSet.selectRegion}
-                                onDoubleClick={this.handleRegionDoubleClick}
-                                listening={regionSet.mode !== RegionMode.CREATING && appStore?.activeLayer !== ImageViewLayer.DistanceMeasuring}
-                                isRegionCornerMode={this.props.isRegionCornerMode}
-                            />
-                        );
-                    } else if (r.regionType === CARTA.RegionType.POINT) {
-                        return (
-                            <PointRegionComponent
-                                key={r.regionId}
-                                region={r}
-                                frame={frame}
-                                layerWidth={this.props.width}
-                                layerHeight={this.props.height}
-                                selected={r === regionSet.selectedRegion}
-                                onSelect={regionSet.selectRegion}
-                                onDoubleClick={this.handleRegionDoubleClick}
-                            />
-                        );
-                    } else {
-                        return (
-                            <SimpleShapeRegionComponent
-                                key={r.regionId}
-                                region={r}
-                                frame={frame}
-                                layerWidth={this.props.width}
-                                layerHeight={this.props.height}
-                                selected={r === regionSet.selectedRegion}
-                                onSelect={regionSet.selectRegion}
-                                onDoubleClick={this.handleRegionDoubleClick}
-                                listening={regionSet.mode !== RegionMode.CREATING && appStore?.activeLayer !== ImageViewLayer.DistanceMeasuring}
-                                isRegionCornerMode={this.props.isRegionCornerMode}
-                            />
-                        );
-                    }
-                });
-        }
-
-        let cursorMarker = null;
-
-        if (this.props.cursorFrozen && this.props.cursorPoint) {
-            const cursorPosPixelSpace = this.getCursorCanvasPos(this.props.cursorPoint.x, this.props.cursorPoint.y);
-            const rotation = frame.spatialReference ? (frame.spatialTransform.rotation * 180.0) / Math.PI : 0.0;
-
-            if (cursorPosPixelSpace) {
-                const crosshairLength = 20;
-                const crosshairThicknessWide = 3;
-                const crosshairThicknessNarrow = 1;
-                const crosshairGap = 7;
-                cursorMarker = (
-                    <Group x={Math.floor(cursorPosPixelSpace.x) + 0.5} y={Math.floor(cursorPosPixelSpace.y) + 0.5} rotation={-rotation}>
-                        <Line listening={false} points={[-crosshairLength / 2 - crosshairThicknessWide / 2, 0, -crosshairGap / 2, 0]} strokeWidth={crosshairThicknessWide} stroke="black" />
-                        <Line listening={false} points={[crosshairGap / 2, 0, crosshairLength / 2 + crosshairThicknessWide / 2, 0]} strokeWidth={crosshairThicknessWide} stroke="black" />
-                        <Line listening={false} points={[0, -crosshairLength / 2 - crosshairThicknessWide / 2, 0, -crosshairGap / 2]} strokeWidth={crosshairThicknessWide} stroke="black" />
-                        <Line listening={false} points={[0, crosshairGap / 2, 0, crosshairLength / 2 + crosshairThicknessWide / 2]} strokeWidth={crosshairThicknessWide} stroke="black" />
-                        <Rect listening={false} width={crosshairGap - 1} height={crosshairGap - 1} offsetX={crosshairGap / 2 - 0.5} offsetY={crosshairGap / 2 - 0.5} strokeWidth={1} stroke="black" />
-
-                        <Line listening={false} points={[-crosshairLength / 2 - crosshairThicknessNarrow / 2, 0, -crosshairGap / 2, 0]} strokeWidth={crosshairThicknessNarrow} stroke="white" />
-                        <Line listening={false} points={[crosshairGap / 2, 0, crosshairLength / 2 + crosshairThicknessNarrow / 2, 0]} strokeWidth={crosshairThicknessNarrow} stroke="white" />
-                        <Line listening={false} points={[0, -crosshairLength / 2 - crosshairThicknessNarrow / 2, 0, -crosshairGap / 2]} strokeWidth={crosshairThicknessNarrow} stroke="white" />
-                        <Line listening={false} points={[0, crosshairGap / 2, 0, crosshairLength / 2 + crosshairThicknessNarrow / 2]} strokeWidth={crosshairThicknessNarrow} stroke="white" />
-                    </Group>
-                );
-            }
-        }
->>>>>>> 7f71e57a
 
         let creatingLine = null;
         if (this.currentCursorPos && (this.creatingRegion?.regionType === CARTA.RegionType.POLYGON || this.creatingRegion?.regionType === CARTA.RegionType.POLYLINE) && this.creatingRegion.isValid) {
@@ -669,12 +583,7 @@
         }
 
         let cursor: string;
-<<<<<<< HEAD
-        if (regionSet.mode === RegionMode.CREATING || AppStore.Instance?.activeLayer === ImageViewLayer.DistanceMeasuring) {
-=======
-
         if (regionSet.mode === RegionMode.CREATING || appStore?.activeLayer === ImageViewLayer.DistanceMeasuring) {
->>>>>>> 7f71e57a
             cursor = "crosshair";
         } else if (regionSet.selectedRegion && regionSet.selectedRegion.editing) {
             cursor = "move";
@@ -702,7 +611,7 @@
                     y={0}
                 >
                     <Layer>
-                        <RegionComponents frame={frame} regions={frame?.regionSet?.regionsForRender} width={this.props.width} height={this.props.height} stageRef={this.stageRef} />
+                        {appStore.fileBrowserStore.isLoadingDialogOpen && <RegionComponents frame={frame} regions={frame?.regionSet?.regionsForRender} width={this.props.width} height={this.props.height} stageRef={this.stageRef} />}
                         {this.props.cursorFrozen && <CursorRegionComponent frame={frame} region={frame.regionSet?.cursorRegion} layerWidth={this.props.width} layerHeight={this.props.height} stageRef={this.stageRef} />}
                         {creatingLine}
                     </Layer>
