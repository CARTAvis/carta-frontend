--- conflicted
+++ resolved
@@ -786,13 +786,8 @@
                     x={0}
                     y={0}
                 >
-<<<<<<< HEAD
                     <Layer ref={this.layerRef}>
                         <RegionComponents frame={frame} regions={frame?.regionSet?.regionsAndAnnotationsForRender} width={this.props.width} height={this.props.height} stageRef={this.stageRef} />
-=======
-                    <Layer ref={this.layerRef} opacity={regionSet.locked ? 0.7 * regionSet.opacity : regionSet.opacity} listening={!regionSet.locked}>
-                        <RegionComponents frame={frame} regions={frame?.regionSet?.regionsForRender} width={this.props.width} height={this.props.height} stageRef={this.stageRef} />
->>>>>>> 394ed098
                         <CursorRegionComponent frame={frame} width={this.props.width} height={this.props.height} stageRef={this.stageRef} />
                         {creatingLine}
                     </Layer>
