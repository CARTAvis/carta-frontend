--- conflicted
+++ resolved
@@ -5,7 +5,7 @@
 import {observer} from "mobx-react";
 import {Group, Layer, Line, Rect, Stage} from "react-konva";
 import {CARTA} from "carta-protobuf";
-import {ASTSettingsString, FrameStore, OverlayStore, RegionMode, RegionStore, PreferenceStore} from "stores";
+import {ASTSettingsString, FrameStore, OverlayStore, RegionMode, RegionStore} from "stores";
 import {RegionComponent} from "./RegionComponent";
 import {CursorInfo, Point2D} from "../../../models";
 import "./RegionViewComponent.css";
@@ -13,11 +13,7 @@
 export interface RegionViewComponentProps {
     frame: FrameStore;
     overlaySettings: OverlayStore;
-<<<<<<< HEAD
-    readonly preference: PreferenceStore;
-=======
     isRegionCornerMode: boolean;
->>>>>>> c95f4539
     docked: boolean;
     width: number;
     height: number;
@@ -161,9 +157,6 @@
 
         const cursorPosImageSpace = this.getImagePos(mouseEvent.offsetX, mouseEvent.offsetY);
         switch (regionType) {
-            case CARTA.RegionType.POINT:
-                this.creatingRegion = frame.regionSet.addPointRegion(cursorPosImageSpace, false);
-                break;
             case CARTA.RegionType.RECTANGLE:
                 this.creatingRegion = frame.regionSet.addRectangularRegion(cursorPosImageSpace, 0, 0, true);
                 break;
@@ -229,11 +222,7 @@
                 dy = Math.sign(dy) * maxDiff;
             }
             const isCtrlPressed = mouseEvent.ctrlKey || mouseEvent.metaKey;
-<<<<<<< HEAD
-            if ((this.props.preference.isRegionCornerMode && !isCtrlPressed) || (!this.props.preference.isRegionCornerMode && isCtrlPressed)) {
-=======
             if ((this.props.isRegionCornerMode && !isCtrlPressed) || (!this.props.isRegionCornerMode && isCtrlPressed)) {
->>>>>>> c95f4539
                 // corner-to-corner region creation
                 const endPoint = {x: this.regionStartPoint.x + dx, y: this.regionStartPoint.y + dy};
                 const center = {x: (this.regionStartPoint.x + endPoint.x) / 2.0, y: (this.regionStartPoint.y + endPoint.y) / 2.0};
@@ -283,7 +272,7 @@
         let regionRects = null;
 
         if (regionSet && regionSet.regions.length) {
-            regionRects = regionSet.regions.filter(r => r.isValid && r.regionId > 0)
+            regionRects = regionSet.regions.filter(r => (r.regionType === CARTA.RegionType.RECTANGLE || r.regionType === CARTA.RegionType.ELLIPSE) && r.isValid)
                 .sort((a, b) => a.boundingBoxArea > b.boundingBoxArea ? -1 : 1)
                 .map(
                     r => (
