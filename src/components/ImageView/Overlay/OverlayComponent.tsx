--- conflicted
+++ resolved
@@ -165,15 +165,7 @@
             );
         }
 
-<<<<<<< HEAD
-        let className = "overlay-canvas";
-        if (this.props.docked) {
-            className += " docked";
-        }
+        const className = classNames("overlay-canvas", {docked: this.props.docked});
         return <canvas className={className} style={{width: w, height: h}} id="overlay-canvas" key={styleString} ref={this.getRef} />;
-=======
-        const className = classNames("overlay-canvas", {docked: this.props.docked});
-        return <canvas className={className} style={{width: w, height: h}} id="overlay-canvas" key={styleString} ref={ref => (this.canvas = ref)} />;
->>>>>>> 055ecbe8
     }
 }