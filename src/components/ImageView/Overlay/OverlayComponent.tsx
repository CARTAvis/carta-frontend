import * as React from "react";
import * as AST from "ast_wrapper";
import * as _ from "lodash";
import {observer} from "mobx-react";
import {AppStore, FrameStore, OverlayStore} from "stores";
import {CursorInfo, SPECTRAL_TYPE_STRING} from "models";
import "./OverlayComponent.scss";

export class OverlayComponentProps {
    overlaySettings: OverlayStore;
    frame: FrameStore;
    docked: boolean;
    onClicked?: (cursorInfo: CursorInfo) => void;
    onZoomed?: (cursorInfo: CursorInfo, delta: number) => void;
}

@observer
export class OverlayComponent extends React.Component<OverlayComponentProps> {
    canvas: HTMLCanvasElement;

    componentDidMount() {
        if (this.canvas) {
            this.renderCanvas();
        }
    }

    componentDidUpdate() {
        if (this.canvas) {
            this.renderCanvas();
        }
    }

    updateImageDimensions() {
        this.canvas.width = this.props.overlaySettings.viewWidth * devicePixelRatio;
        this.canvas.height = this.props.overlaySettings.viewHeight * devicePixelRatio;
    }

    renderCanvas = _.throttle(() => {
        const settings = this.props.overlaySettings;
        const frame = this.props.frame;
        const pixelRatio = devicePixelRatio;

        if (frame.wcsInfo) {
            const wcsInfo = frame.spatialReference ? frame.transformedWcsInfo : frame.wcsInfo;
            const frameView = frame.spatialReference ? frame.spatialReference.requiredFrameView : frame.requiredFrameView;

            this.updateImageDimensions();
            AST.setCanvas(this.canvas);

            // Take aspect ratio scaling into account
            let tempWcsInfo = AST.copy(wcsInfo);

            if (!frame.hasSquarePixels) {
                const scaleMapping = AST.scaleMap2D(1.0, 1.0 / frame.aspectRatio);
                const newFrame = AST.frame(2, "Domain=PIXEL");
                AST.addFrame(tempWcsInfo, 1, scaleMapping, newFrame);
                AST.setI(tempWcsInfo, "Base", 3);
                AST.setI(tempWcsInfo, "Current", 2);
            }

            const plot = (styleString: string) => {
                AST.plot(
                    tempWcsInfo,
<<<<<<< HEAD
                    frameView.xMin,
                    frameView.xMax,
                    frameView.yMin / frame.aspectRatio,
                    frameView.yMax / frame.aspectRatio,
                    settings.viewWidth * pixelRatio,
                    settings.viewHeight * pixelRatio,
                    settings.padding.left * pixelRatio,
                    settings.padding.right * pixelRatio,
                    settings.padding.top * pixelRatio,
                    settings.padding.bottom * pixelRatio,
                    styleString
                );
=======
                    frameView.xMin, frameView.xMax,
                    frameView.yMin / frame.aspectRatio, frameView.yMax / frame.aspectRatio,
                    settings.viewWidth * pixelRatio, settings.viewHeight * pixelRatio,
                    settings.padding.left * pixelRatio, settings.padding.right * pixelRatio, settings.padding.top * pixelRatio, settings.padding.bottom * pixelRatio,
                    styleString,
                    frame.distanceMeasuring.showCurve, frame.isPVImage,
                    frame.distanceMeasuring.start.x, frame.distanceMeasuring.start.y, frame.distanceMeasuring.finish.x, frame.distanceMeasuring.finish.y);
>>>>>>> ca14e0c7
            };

            let currentStyleString = settings.styleString;
            // Override the AST tolerance during motion
            if (frame.moving) {
                const tolVal = Math.max((settings.global.tolerance * 2) / 100.0, 0.1);
                currentStyleString += `, Tol=${tolVal}`;
            }

            plot(currentStyleString);

            if (/No grid curves can be drawn for axis/.test(AST.getLastErrorMessage())) {
                // Try to re-plot without the grid
                plot(currentStyleString.replace(/Gap\(\d\)=[^,]+, ?/g, "").replace("Grid=1", "Grid=0"));
            }

            AST.deleteObject(tempWcsInfo);
            AST.clearLastErrorMessage();
        }
    }, 50);

    render() {
        const styleString = this.props.overlaySettings.styleString;

        const frame = this.props.frame;
        const refFrame = frame.spatialReference || frame;
        // changing the frame view, padding or width/height triggers a re-render

        // Dummy variables for triggering re-render
        /* eslint-disable no-unused-vars, @typescript-eslint/no-unused-vars */
        const frameView = refFrame.requiredFrameView;
        const framePadding = this.props.overlaySettings.padding;
        const w = this.props.overlaySettings.viewWidth;
        const h = this.props.overlaySettings.viewHeight;
        const moving = frame.moving;
        const system = this.props.overlaySettings.global.system;
        const globalColor = this.props.overlaySettings.global.color;
        const titleColor = this.props.overlaySettings.title.color;
        const gridColor = this.props.overlaySettings.grid.color;
        const borderColor = this.props.overlaySettings.border.color;
        const oticksColor = this.props.overlaySettings.ticks.color;
        const axesColor = this.props.overlaySettings.axes.color;
        const numbersColor = this.props.overlaySettings.numbers.color;
        const labelsColor = this.props.overlaySettings.labels.color;
        const darktheme = AppStore.Instance.darkTheme;
        const distanceMeasuringShowCurve = frame.distanceMeasuring.showCurve;
        const distanceMeasuringStart = frame.distanceMeasuring.start;
        const distanceMeasuringFinish = frame.distanceMeasuring.finish;
        /* eslint-enable no-unused-vars, @typescript-eslint/no-unused-vars */

        // Trigger switching AST overlay axis for PV image
        if (frame.isPVImage && frame.spectralAxis?.valid) {
            AST.set(
                frame.wcsInfo,
                `${frame.spectralType ? `System(2)=${frame.spectralType},` : ""}` +
                    `${frame.spectralUnit ? `Unit(2)=${frame.spectralUnit},` : ""}` +
                    `${frame.spectralSystem ? `StdOfRest=${frame.spectralSystem},` : ""}` +
                    `${frame.spectralType && frame.spectralSystem ? `Label(2)=[${frame.spectralSystem}] ${SPECTRAL_TYPE_STRING.get(frame.spectralType)},` : ""}`
            );
        }

        let className = "overlay-canvas";
        if (this.props.docked) {
            className += " docked";
        }
        return <canvas className={className} id="overlay-canvas" key={styleString} ref={ref => (this.canvas = ref)} />;
    }
}<|MERGE_RESOLUTION|>--- conflicted
+++ resolved
@@ -61,20 +61,6 @@
             const plot = (styleString: string) => {
                 AST.plot(
                     tempWcsInfo,
-<<<<<<< HEAD
-                    frameView.xMin,
-                    frameView.xMax,
-                    frameView.yMin / frame.aspectRatio,
-                    frameView.yMax / frame.aspectRatio,
-                    settings.viewWidth * pixelRatio,
-                    settings.viewHeight * pixelRatio,
-                    settings.padding.left * pixelRatio,
-                    settings.padding.right * pixelRatio,
-                    settings.padding.top * pixelRatio,
-                    settings.padding.bottom * pixelRatio,
-                    styleString
-                );
-=======
                     frameView.xMin, frameView.xMax,
                     frameView.yMin / frame.aspectRatio, frameView.yMax / frame.aspectRatio,
                     settings.viewWidth * pixelRatio, settings.viewHeight * pixelRatio,
@@ -82,13 +68,12 @@
                     styleString,
                     frame.distanceMeasuring.showCurve, frame.isPVImage,
                     frame.distanceMeasuring.start.x, frame.distanceMeasuring.start.y, frame.distanceMeasuring.finish.x, frame.distanceMeasuring.finish.y);
->>>>>>> ca14e0c7
             };
 
             let currentStyleString = settings.styleString;
             // Override the AST tolerance during motion
             if (frame.moving) {
-                const tolVal = Math.max((settings.global.tolerance * 2) / 100.0, 0.1);
+                const tolVal = Math.max(settings.global.tolerance * 2 / 100.0, 0.1);
                 currentStyleString += `, Tol=${tolVal}`;
             }
 
@@ -135,12 +120,10 @@
 
         // Trigger switching AST overlay axis for PV image
         if (frame.isPVImage && frame.spectralAxis?.valid) {
-            AST.set(
-                frame.wcsInfo,
-                `${frame.spectralType ? `System(2)=${frame.spectralType},` : ""}` +
-                    `${frame.spectralUnit ? `Unit(2)=${frame.spectralUnit},` : ""}` +
-                    `${frame.spectralSystem ? `StdOfRest=${frame.spectralSystem},` : ""}` +
-                    `${frame.spectralType && frame.spectralSystem ? `Label(2)=[${frame.spectralSystem}] ${SPECTRAL_TYPE_STRING.get(frame.spectralType)},` : ""}`
+            AST.set(frame.wcsInfo, `${frame.spectralType ? `System(2)=${frame.spectralType},` : ""}` +
+                                    `${frame.spectralUnit ? `Unit(2)=${frame.spectralUnit},` : ""}` +
+                                    `${frame.spectralSystem ? `StdOfRest=${frame.spectralSystem},` : ""}` +
+                                    `${frame.spectralType && frame.spectralSystem ? `Label(2)=[${frame.spectralSystem}] ${SPECTRAL_TYPE_STRING.get(frame.spectralType)},` : ""}`
             );
         }
 
@@ -148,6 +131,6 @@
         if (this.props.docked) {
             className += " docked";
         }
-        return <canvas className={className} id="overlay-canvas" key={styleString} ref={ref => (this.canvas = ref)} />;
+        return <canvas className={className} id="overlay-canvas" key={styleString} ref={(ref) => this.canvas = ref}/>;
     }
 }