--- conflicted
+++ resolved
@@ -52,28 +52,11 @@
         const shaderUniforms = TileWebGLService.Instance.shaderUniforms;
         const frame = appStore.activeFrame;
         const renderConfig = frame.renderConfig;
-<<<<<<< HEAD
-        const preference = this.props.appStore.preferenceStore;
-        if (renderConfig && preference && tileRenderService.shaderUniforms) {
-            this.gl.uniform1f(tileRenderService.shaderUniforms.MinVal, renderConfig.scaleMinVal);
-            this.gl.uniform1f(tileRenderService.shaderUniforms.MaxVal, renderConfig.scaleMaxVal);
-            this.gl.uniform1i(tileRenderService.shaderUniforms.CmapIndex, renderConfig.colorMapIndex);
-            this.gl.uniform1i(tileRenderService.shaderUniforms.ScaleType, renderConfig.scaling);
-            this.gl.uniform1i(tileRenderService.shaderUniforms.Inverted, renderConfig.inverted ? 1 : 0);
-            this.gl.uniform1f(tileRenderService.shaderUniforms.Bias, renderConfig.bias);
-            this.gl.uniform1f(tileRenderService.shaderUniforms.Contrast, renderConfig.contrast);
-            this.gl.uniform1f(tileRenderService.shaderUniforms.Gamma, renderConfig.gamma);
-            this.gl.uniform1f(tileRenderService.shaderUniforms.Alpha, renderConfig.alpha);
-            this.gl.uniform1f(tileRenderService.shaderUniforms.CanvasWidth, frame.renderWidth * devicePixelRatio);
-            this.gl.uniform1f(tileRenderService.shaderUniforms.CanvasHeight, frame.renderHeight * devicePixelRatio);
-
-            const rgba = hexStringToRgba(preference.nanColorHex, preference.nanAlpha);
-=======
 
         if (renderConfig && shaderUniforms) {
             this.gl.uniform1f(shaderUniforms.MinVal, renderConfig.scaleMinVal);
             this.gl.uniform1f(shaderUniforms.MaxVal, renderConfig.scaleMaxVal);
-            this.gl.uniform1i(shaderUniforms.CmapIndex, renderConfig.colorMap);
+            this.gl.uniform1i(shaderUniforms.CmapIndex, renderConfig.colorMapIndex);
             this.gl.uniform1i(shaderUniforms.ScaleType, renderConfig.scaling);
             this.gl.uniform1i(shaderUniforms.Inverted, renderConfig.inverted ? 1 : 0);
             this.gl.uniform1f(shaderUniforms.Bias, renderConfig.bias);
@@ -84,7 +67,6 @@
             this.gl.uniform1f(shaderUniforms.CanvasHeight, frame.renderHeight * devicePixelRatio);
 
             const rgba = hexStringToRgba(appStore.preferenceStore.nanColorHex, appStore.preferenceStore.nanAlpha);
->>>>>>> 47cb545c
             if (rgba) {
                 this.gl.uniform4f(shaderUniforms.NaNColor, rgba.r / 255, rgba.g / 255, rgba.b / 255, rgba.a);
             }
