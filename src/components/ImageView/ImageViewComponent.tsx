import * as React from "react";
import $ from "jquery";
import {observer} from "mobx-react";
import {autorun, makeObservable, observable, runInAction} from "mobx";
import {NonIdealState, Spinner, Tag} from "@blueprintjs/core";
import ReactResizeDetector from "react-resize-detector";
import {OverlayComponent} from "./Overlay/OverlayComponent";
import {CursorOverlayComponent} from "./CursorOverlay/CursorOverlayComponent";
import {ColorbarComponent} from "./Colorbar/ColorbarComponent";
import {RasterViewComponent} from "./RasterView/RasterViewComponent";
import {ToolbarComponent} from "./Toolbar/ToolbarComponent";
import {BeamProfileOverlayComponent} from "./BeamProfileOverlay/BeamProfileOverlayComponent";
import {RegionViewComponent} from "./RegionView/RegionViewComponent";
import {ContourViewComponent} from "./ContourView/ContourViewComponent";
import {CatalogViewGLComponent} from "./CatalogView/CatalogViewGLComponent";
import {AppStore, RegionStore, DefaultWidgetConfig, WidgetProps, HelpType, Padding} from "stores";
import {CursorInfo, Point2D} from "models";
import {toFixed} from "utilities";
import "./ImageViewComponent.scss";

export const getImageCanvas = (padding: Padding, backgroundColor: string = "rgba(255, 255, 255, 0)"): HTMLCanvasElement => {
    const rasterCanvas = document.getElementById("raster-canvas") as HTMLCanvasElement;
    const contourCanvas = document.getElementById("contour-canvas") as HTMLCanvasElement;
    const overlayCanvas = document.getElementById("overlay-canvas") as HTMLCanvasElement;
    const catalogCanvas = document.getElementById("catalog-canvas") as HTMLCanvasElement;

    if (!rasterCanvas || !contourCanvas || !overlayCanvas) {
        return null;
    }

    let colorbarCanvas: HTMLCanvasElement;
    let regionCanvas: HTMLCanvasElement;
    let beamProfileCanvas: HTMLCanvasElement;
<<<<<<< HEAD
=======
    let catalogCanvas: HTMLCanvasElement;
    const colorbarQuery = $(".colorbar-stage").children().children("canvas");
    if (colorbarQuery && colorbarQuery.length) {
        colorbarCanvas = colorbarQuery[0] as HTMLCanvasElement;
    }

>>>>>>> 252d978f
    const beamProfileQuery = $(".beam-profile-stage").children().children("canvas");
    if (beamProfileQuery && beamProfileQuery.length) {
        beamProfileCanvas = beamProfileQuery[0] as HTMLCanvasElement;
    }

    const regionQuery = $(".region-stage").children().children("canvas");
    if (regionQuery && regionQuery.length) {
        regionCanvas = regionQuery[0] as HTMLCanvasElement;
    }

    const composedCanvas = document.createElement("canvas") as HTMLCanvasElement;
    composedCanvas.width = overlayCanvas.width;
    composedCanvas.height = overlayCanvas.height;

    const ctx = composedCanvas.getContext("2d");
    ctx.fillStyle = backgroundColor;
    ctx.fillRect(0, 0, composedCanvas.width, composedCanvas.height);
    ctx.drawImage(rasterCanvas, padding.left * devicePixelRatio, padding.top * devicePixelRatio);
    ctx.drawImage(contourCanvas, padding.left * devicePixelRatio, padding.top * devicePixelRatio);
    if (colorbarCanvas) {
        const colorbarCanvasWidth = colorbarCanvas.width * overlayCanvas.height / colorbarCanvas.height;
        ctx.drawImage(colorbarCanvas, overlayCanvas.width - colorbarCanvasWidth, 0, colorbarCanvasWidth, overlayCanvas.height);
    }

    if (beamProfileCanvas) {
        ctx.drawImage(beamProfileCanvas, padding.left * devicePixelRatio, padding.top * devicePixelRatio);
    }

    if (regionCanvas) {
        ctx.drawImage(regionCanvas, padding.left * devicePixelRatio, padding.top * devicePixelRatio);
    }

    if (catalogCanvas) {
        ctx.drawImage(catalogCanvas, padding.left * devicePixelRatio, padding.top * devicePixelRatio);
    }

    ctx.setTransform(1, 0, 0, 1, 0, 0);
    ctx.drawImage(overlayCanvas, 0, 0);

    return composedCanvas;
};

export enum ImageViewLayer {
    RegionCreating = "regionCreating",
    Catalog = "catalog",
    RegionMoving = "regionMoving"
}

@observer
export class ImageViewComponent extends React.Component<WidgetProps> {
    private ratioIndicatorTimeoutHandle;
    private cachedImageSize: Point2D;

    @observable showRatioIndicator: boolean;
    readonly activeLayer: ImageViewLayer;

    public static get WIDGET_CONFIG(): DefaultWidgetConfig {
        return {
            id: "image-view",
            type: "image-view",
            minWidth: 500,
            minHeight: 500,
            defaultWidth: 600,
            defaultHeight: 600,
            title: "Image view",
            isCloseable: false,
            helpType: HelpType.IMAGE_VIEW
        };
    }

    constructor(props: WidgetProps) {
        super(props);
        makeObservable(this);

        this.activeLayer = AppStore.Instance.activeLayer;
        autorun(() => {
            const frame = AppStore.Instance.activeFrame;
            // this.activeLayer = AppStore.Instance.activeLayer;
            if (frame) {
                const imageSize = {x: frame.renderWidth, y: frame.renderHeight};
                // Compare to cached image size to prevent duplicate events when changing frames
                if (!this.cachedImageSize || this.cachedImageSize.x !== imageSize.x || this.cachedImageSize.y !== imageSize.y) {
                    this.cachedImageSize = imageSize;
                    clearTimeout(this.ratioIndicatorTimeoutHandle);
                    runInAction(() => this.showRatioIndicator = true);
                    this.ratioIndicatorTimeoutHandle = setTimeout(() => runInAction(() => {
                        this.showRatioIndicator = false;
                    }), 1000);
                }
            }
        });
    }

    onResize = (width: number, height: number) => {
        if (width > 0 && height > 0) {
            AppStore.Instance.setImageViewDimensions(width, height);
        }
    };

    onClicked = (cursorInfo: CursorInfo) => {
        const frame = AppStore.Instance.activeFrame;
        if (frame) {
            frame.setCenter(cursorInfo.posImageSpace.x, cursorInfo.posImageSpace.y);
        }
    };

    onZoomed = (cursorInfo: CursorInfo, delta: number) => {
        const frame = AppStore.Instance.activeFrame;
        if (frame) {
            const zoomSpeed = 1 + Math.abs(delta / 750.0);

            // If frame is spatially matched, apply zoom to the reference frame, rather than the active frame
            if (frame.spatialReference) {
                const newZoom = frame.spatialReference.zoomLevel * (delta > 0 ? zoomSpeed : 1.0 / zoomSpeed);
                frame.zoomToPoint(cursorInfo.posImageSpace.x, cursorInfo.posImageSpace.y, newZoom, true);
            } else {
                const newZoom = frame.zoomLevel * (delta > 0 ? zoomSpeed : 1.0 / zoomSpeed);
                frame.zoomToPoint(cursorInfo.posImageSpace.x, cursorInfo.posImageSpace.y, newZoom, true);
            }
        }
    };

    onMouseEnter = () => {
        AppStore.Instance.showImageToolbar();
    };

    onMouseLeave = () => {
        AppStore.Instance.hideImageToolbar();
    };

    private handleRegionDoubleClicked = (region: RegionStore) => {
        const appStore = AppStore.Instance;
        if (region) {
            const frame = appStore.getFrame(region.fileId);
            if (frame) {
                frame.regionSet.selectRegion(region);
                appStore.dialogStore.showRegionDialog();
            }
        }
    };

    render() {
        const appStore = AppStore.Instance;
        const overlayStore = appStore.overlayStore;
        let divContents;
        if (appStore.activeFrame && appStore.activeFrame.isRenderable && appStore.astReady) {
            const effectiveWidth = appStore.activeFrame.renderWidth * (appStore.activeFrame.renderHiDPI ? devicePixelRatio : 1);
            const effectiveHeight = appStore.activeFrame.renderHeight * (appStore.activeFrame.renderHiDPI ? devicePixelRatio : 1);
            const imageRatioTagOffset = {x: overlayStore.padding.left + overlayStore.viewWidth / 2.0, y: overlayStore.padding.top + overlayStore.viewHeight / 2.0};

            divContents = (
                <React.Fragment>
                    {appStore.activeFrame.valid &&
                    <OverlayComponent
                        frame={appStore.activeFrame}
                        overlaySettings={overlayStore}
                        docked={this.props.docked}
                    />
                    }
                    {appStore.activeFrame.cursorInfo &&
                    <CursorOverlayComponent
                        cursorInfo={appStore.activeFrame.cursorInfo}
                        cursorValue={appStore.activeFrame.cursorInfo.isInsideImage ? appStore.activeFrame.cursorValue.value : undefined}
                        isValueCurrent={appStore.activeFrame.isCursorValueCurrent}
                        spectralInfo={appStore.activeFrame.spectralInfo}
                        width={overlayStore.viewWidth}
                        left={overlayStore.padding.left}
                        right={overlayStore.padding.right}
                        docked={this.props.docked}
                        unit={appStore.activeFrame.unit}
                        top={overlayStore.padding.top}
                        currentStokes={appStore.activeFrame.hasStokes ? appStore.activeFrame.stokesInfo[appStore.activeFrame.requiredStokes] : ""}
                        showImage={true}
                        showWCS={true}
                        showValue={true}
                        showChannel={false}
                        showSpectral={true}
                        showStokes={true}
                    />
                    }
                    {appStore.activeFrame && overlayStore.colorbar.visible &&
                    <ColorbarComponent
                        height={overlayStore.viewHeight}
                        left={overlayStore.padding.left + appStore.activeFrame.renderWidth}
                    />
                    }
                    {appStore.activeFrame &&
                    <BeamProfileOverlayComponent
                        top={overlayStore.padding.top}
                        left={overlayStore.padding.left}
                        docked={this.props.docked}
                        padding={10}
                    />
                    }
                    {appStore.activeFrame &&
                    <RegionViewComponent
                        frame={appStore.activeFrame}
                        width={appStore.activeFrame.renderWidth}
                        height={appStore.activeFrame.renderHeight}
                        top={overlayStore.padding.top}
                        left={overlayStore.padding.left}
                        onClicked={this.onClicked}
                        onRegionDoubleClicked={this.handleRegionDoubleClicked}
                        onZoomed={this.onZoomed}
                        overlaySettings={overlayStore}
                        isRegionCornerMode={appStore.preferenceStore.isRegionCornerMode}
                        dragPanningEnabled={appStore.preferenceStore.dragPanning}
                        cursorFrozen={appStore.cursorFrozen}
                        cursorPoint={appStore.activeFrame.cursorInfo.posImageSpace}
                        docked={this.props.docked && (this.activeLayer === ImageViewLayer.RegionMoving || this.activeLayer === ImageViewLayer.RegionCreating)}
                    />
                    }
                    {appStore.activeFrame &&
                        <CatalogViewGLComponent
                            docked={this.props.docked}
                            onZoomed={this.onZoomed}
                        />
                    }
                    <ToolbarComponent
                        docked={this.props.docked}
                        visible={appStore.imageToolbarVisible}
                        vertical={false}
                        onActiveLayerChange={appStore.updateActiveLayer}
                        activeLayer={this.activeLayer}
                    />
                    <div style={{opacity: this.showRatioIndicator ? 1 : 0, left: imageRatioTagOffset.x, top: imageRatioTagOffset.y}} className={"tag-image-ratio"}>
                        <Tag large={true}>
                            {effectiveWidth} x {effectiveHeight} ({toFixed(effectiveWidth / effectiveHeight, 2)})
                        </Tag>
                    </div>
                </React.Fragment>
            );
        } else if (!appStore.astReady) {
            divContents = <NonIdealState icon={<Spinner className="astLoadingSpinner"/>} title={"Loading AST Library"}/>;
        } else {
            divContents = <NonIdealState icon={"folder-open"} title={"No file loaded"} description={"Load a file using the menu"}/>;
        }

        return (
            <div className="image-view-div" onMouseOver={this.onMouseEnter} onMouseLeave={this.onMouseLeave}>
                <RasterViewComponent
                    docked={this.props.docked}
                />
                <ContourViewComponent
                    docked={this.props.docked}
                />
                {divContents}
                <ReactResizeDetector handleWidth handleHeight onResize={this.onResize} refreshMode={"throttle"} refreshRate={33}>
                </ReactResizeDetector>
            </div>
        );
    }
}<|MERGE_RESOLUTION|>--- conflicted
+++ resolved
@@ -31,15 +31,12 @@
     let colorbarCanvas: HTMLCanvasElement;
     let regionCanvas: HTMLCanvasElement;
     let beamProfileCanvas: HTMLCanvasElement;
-<<<<<<< HEAD
-=======
-    let catalogCanvas: HTMLCanvasElement;
+
     const colorbarQuery = $(".colorbar-stage").children().children("canvas");
     if (colorbarQuery && colorbarQuery.length) {
         colorbarCanvas = colorbarQuery[0] as HTMLCanvasElement;
     }
 
->>>>>>> 252d978f
     const beamProfileQuery = $(".beam-profile-stage").children().children("canvas");
     if (beamProfileQuery && beamProfileQuery.length) {
         beamProfileCanvas = beamProfileQuery[0] as HTMLCanvasElement;
