import * as React from "react";
import $ from "jquery";
import {observer} from "mobx-react";
import {autorun, makeObservable, observable, runInAction} from "mobx";
import {NonIdealState, Spinner, Tag} from "@blueprintjs/core";
import ReactResizeDetector from "react-resize-detector";
import {OverlayComponent} from "./Overlay/OverlayComponent";
import {CursorOverlayComponent} from "./CursorOverlay/CursorOverlayComponent";
import {ColorbarComponent} from "./Colorbar/ColorbarComponent";
import {RasterViewComponent} from "./RasterView/RasterViewComponent";
import {ToolbarComponent} from "./Toolbar/ToolbarComponent";
import {BeamProfileOverlayComponent} from "./BeamProfileOverlay/BeamProfileOverlayComponent";
import {RegionViewComponent} from "./RegionView/RegionViewComponent";
import {ContourViewComponent} from "./ContourView/ContourViewComponent";
import {CatalogViewGLComponent} from "./CatalogView/CatalogViewGLComponent";
import {AppStore, RegionStore, DefaultWidgetConfig, WidgetProps, HelpType, Padding} from "stores";
import {CursorInfo, Point2D} from "models";
import {toFixed} from "utilities";
import "./ImageViewComponent.scss";

export const getImageCanvas = (padding: Padding, colorbarPosition: string, backgroundColor: string = "rgba(255, 255, 255, 0)"): HTMLCanvasElement => {
    const rasterCanvas = document.getElementById("raster-canvas") as HTMLCanvasElement;
    const contourCanvas = document.getElementById("contour-canvas") as HTMLCanvasElement;
    const overlayCanvas = document.getElementById("overlay-canvas") as HTMLCanvasElement;
    const catalogCanvas = document.getElementById("catalog-canvas") as HTMLCanvasElement;

    if (!rasterCanvas || !contourCanvas || !overlayCanvas) {
        return null;
    }

    let colorbarCanvas: HTMLCanvasElement;
    let regionCanvas: HTMLCanvasElement;
    let beamProfileCanvas: HTMLCanvasElement;

    const colorbarQuery = $(".colorbar-stage").children().children("canvas");
    if (colorbarQuery && colorbarQuery.length) {
        colorbarCanvas = colorbarQuery[0] as HTMLCanvasElement;
    }

    const beamProfileQuery = $(".beam-profile-stage").children().children("canvas");
    if (beamProfileQuery && beamProfileQuery.length) {
        beamProfileCanvas = beamProfileQuery[0] as HTMLCanvasElement;
    }

    const regionQuery = $(".region-stage").children().children("canvas");
    if (regionQuery && regionQuery.length) {
        regionCanvas = regionQuery[0] as HTMLCanvasElement;
    }

    const composedCanvas = document.createElement("canvas") as HTMLCanvasElement;
    composedCanvas.width = overlayCanvas.width;
    composedCanvas.height = overlayCanvas.height;

    const ctx = composedCanvas.getContext("2d");
    ctx.fillStyle = backgroundColor;
    ctx.fillRect(0, 0, composedCanvas.width, composedCanvas.height);
    ctx.drawImage(rasterCanvas, padding.left * devicePixelRatio, padding.top * devicePixelRatio);
    ctx.drawImage(contourCanvas, padding.left * devicePixelRatio, padding.top * devicePixelRatio);
    if (colorbarCanvas) {
        let xPos, yPos;
        switch (colorbarPosition) {
            case "top":
                xPos = 0;
                yPos = padding.top * devicePixelRatio - colorbarCanvas.height;
                break;
            case "bottom":
                xPos = 0;
                yPos = overlayCanvas.height - colorbarCanvas.height - AppStore.Instance.overlayStore.colorbarHoverInfoHeight * devicePixelRatio;
                break;
            case "right":
            default:
                xPos = padding.left * devicePixelRatio + rasterCanvas.width;
                yPos = 0;
                break;
        }
        ctx.drawImage(colorbarCanvas, xPos, yPos);
    }

    if (beamProfileCanvas) {
        ctx.drawImage(beamProfileCanvas, padding.left * devicePixelRatio, padding.top * devicePixelRatio);
    }

    ctx.setTransform(1, 0, 0, 1, 0, 0);
    ctx.drawImage(overlayCanvas, 0, 0);

    if (catalogCanvas) {
        ctx.drawImage(catalogCanvas, padding.left * devicePixelRatio, padding.top * devicePixelRatio);
    }

    if (regionCanvas) {
        ctx.drawImage(regionCanvas, padding.left * devicePixelRatio, padding.top * devicePixelRatio);
    }

    return composedCanvas;
};

export enum ImageViewLayer {
    RegionCreating = "regionCreating",
    Catalog = "catalog",
    RegionMoving = "regionMoving",
    DistanceMeasuring = "distanceMeasuring"
}

@observer
export class ImageViewComponent extends React.Component<WidgetProps> {
    private ratioIndicatorTimeoutHandle;
    private cachedImageSize: Point2D;

    @observable showRatioIndicator: boolean;
    readonly activeLayer: ImageViewLayer;

    public static get WIDGET_CONFIG(): DefaultWidgetConfig {
        return {
            id: "image-view",
            type: "image-view",
            minWidth: 500,
            minHeight: 500,
            defaultWidth: 600,
            defaultHeight: 600,
            title: "Image view",
            isCloseable: false,
            helpType: HelpType.IMAGE_VIEW
        };
    }

    constructor(props: WidgetProps) {
        super(props);
        makeObservable(this);

        this.activeLayer = AppStore.Instance.activeLayer;
        autorun(() => {
            const frame = AppStore.Instance.activeFrame;
            if (frame) {
                const imageSize = {x: frame.renderWidth, y: frame.renderHeight};
                // Compare to cached image size to prevent duplicate events when changing frames
                if (!this.cachedImageSize || this.cachedImageSize.x !== imageSize.x || this.cachedImageSize.y !== imageSize.y) {
                    this.cachedImageSize = imageSize;
                    clearTimeout(this.ratioIndicatorTimeoutHandle);
                    runInAction(() => (this.showRatioIndicator = true));
                    this.ratioIndicatorTimeoutHandle = setTimeout(
                        () =>
                            runInAction(() => {
                                this.showRatioIndicator = false;
                            }),
                        1000
                    );
                }
            }
        });
    }

    onResize = (width: number, height: number) => {
        if (width > 0 && height > 0) {
            AppStore.Instance.setImageViewDimensions(width, height);
        }
    };

    onClicked = (cursorInfo: CursorInfo) => {
        const frame = AppStore.Instance.activeFrame;
        if (frame) {
            frame.setCenter(cursorInfo.posImageSpace.x, cursorInfo.posImageSpace.y);
        }
    };

    onZoomed = (cursorInfo: CursorInfo, delta: number) => {
        const frame = AppStore.Instance.activeFrame;
        if (frame) {
            const zoomSpeed = 1 + Math.abs(delta / 750.0);

            // If frame is spatially matched, apply zoom to the reference frame, rather than the active frame
            if (frame.spatialReference) {
                const newZoom = frame.spatialReference.zoomLevel * (delta > 0 ? zoomSpeed : 1.0 / zoomSpeed);
                frame.zoomToPoint(cursorInfo.posImageSpace.x, cursorInfo.posImageSpace.y, newZoom, true);
            } else {
                const newZoom = frame.zoomLevel * (delta > 0 ? zoomSpeed : 1.0 / zoomSpeed);
                frame.zoomToPoint(cursorInfo.posImageSpace.x, cursorInfo.posImageSpace.y, newZoom, true);
            }
        }
    };

    onMouseEnter = () => {
        AppStore.Instance.showImageToolbar();
    };

    onMouseLeave = () => {
        AppStore.Instance.hideImageToolbar();
    };

    private handleRegionDoubleClicked = (region: RegionStore) => {
        const appStore = AppStore.Instance;
        if (region) {
            const frame = appStore.getFrame(region.fileId);
            if (frame) {
                frame.regionSet.selectRegion(region);
                appStore.dialogStore.showRegionDialog();
            }
        }
    };

    render() {
        const appStore = AppStore.Instance;
        const overlayStore = appStore.overlayStore;
        let divContents;
        if (appStore.activeFrame && appStore.activeFrame.isRenderable && appStore.astReady) {
            const effectiveWidth = appStore.activeFrame.renderWidth * (appStore.activeFrame.renderHiDPI ? devicePixelRatio : 1);
            const effectiveHeight = appStore.activeFrame.renderHeight * (appStore.activeFrame.renderHiDPI ? devicePixelRatio : 1);
            const imageRatioTagOffset = {
                x: overlayStore.padding.left + overlayStore.viewWidth / 2.0,
                y: overlayStore.padding.top + overlayStore.viewHeight / 2.0
            };

            divContents = (
                <React.Fragment>
<<<<<<< HEAD
                    {appStore.activeFrame.valid &&
                    <OverlayComponent
                        frame={appStore.activeFrame}
                        overlaySettings={overlayStore}
                        docked={this.props.docked}
                    />
                    }
                    {appStore.activeFrame.cursorInfo &&
                    <CursorOverlayComponent
                        cursorInfo={appStore.activeFrame.cursorInfo}
                        cursorValue={appStore.activeFrame.cursorInfo.isInsideImage ? appStore.activeFrame.cursorValue.value : undefined}
                        isValueCurrent={appStore.activeFrame.isCursorValueCurrent}
                        spectralInfo={appStore.activeFrame.spectralInfo}
                        width={overlayStore.viewWidth}
                        left={overlayStore.padding.left}
                        right={overlayStore.padding.right}
                        docked={this.props.docked}
                        unit={appStore.activeFrame.unit}
                        top={overlayStore.padding.top}
                        currentStokes={appStore.activeFrame.hasStokes ? appStore.activeFrame.stokesInfo[appStore.activeFrame.requiredStokes] : ""}
                        showImage={true}
                        showWCS={true}
                        showValue={true}
                        showChannel={false}
                        showSpectral={true}
                        showStokes={true}
                    />
                    }
                    {appStore.activeFrame && overlayStore.colorbar.visible &&
                    <ColorbarComponent/>
                    }
                    {appStore.activeFrame &&
                    <BeamProfileOverlayComponent
                        top={overlayStore.padding.top}
                        left={overlayStore.padding.left}
                        docked={this.props.docked}
                        padding={10}
                    />
                    }
                    {appStore.activeFrame &&
                    <CatalogViewGLComponent
                        frame={appStore.activeFrame}
                        docked={this.props.docked}
                        onZoomed={this.onZoomed}
                    />
                    }
                    {appStore.activeFrame &&
                    <RegionViewComponent
                        frame={appStore.activeFrame}
                        width={appStore.activeFrame.renderWidth}
                        height={appStore.activeFrame.renderHeight}
                        top={overlayStore.padding.top}
                        left={overlayStore.padding.left}
                        onClicked={this.onClicked}
                        onRegionDoubleClicked={this.handleRegionDoubleClicked}
                        onZoomed={this.onZoomed}
                        overlaySettings={overlayStore}
                        isRegionCornerMode={appStore.preferenceStore.isRegionCornerMode}
                        dragPanningEnabled={appStore.preferenceStore.dragPanning}
                        cursorFrozen={appStore.cursorFrozen}
                        cursorPoint={appStore.activeFrame.cursorInfo.posImageSpace}
                        docked={this.props.docked && (this.activeLayer === ImageViewLayer.RegionMoving || this.activeLayer === ImageViewLayer.RegionCreating)}
                    />
                    }
                    <ToolbarComponent
                        docked={this.props.docked}
                        visible={appStore.imageToolbarVisible}
                        vertical={false}
                        onActiveLayerChange={appStore.updateActiveLayer}
                        activeLayer={this.activeLayer}
                    />
=======
                    {appStore.activeFrame.valid && <OverlayComponent frame={appStore.activeFrame} overlaySettings={overlayStore} docked={this.props.docked} />}
                    {appStore.activeFrame.cursorInfo && (
                        <CursorOverlayComponent
                            cursorInfo={appStore.activeFrame.cursorInfo}
                            cursorValue={appStore.activeFrame.cursorInfo.isInsideImage ? appStore.activeFrame.cursorValue.value : undefined}
                            isValueCurrent={appStore.activeFrame.isCursorValueCurrent}
                            spectralInfo={appStore.activeFrame.spectralInfo}
                            width={overlayStore.viewWidth}
                            left={overlayStore.padding.left}
                            right={overlayStore.padding.right}
                            docked={this.props.docked}
                            unit={appStore.activeFrame.unit}
                            top={overlayStore.padding.top}
                            currentStokes={appStore.activeFrame.hasStokes ? appStore.activeFrame.stokesInfo[appStore.activeFrame.requiredStokes] : ""}
                            showImage={true}
                            showWCS={true}
                            showValue={true}
                            showChannel={false}
                            showSpectral={true}
                            showStokes={true}
                        />
                    )}
                    {appStore.activeFrame && overlayStore.colorbar.visible && <ColorbarComponent />}
                    {appStore.activeFrame && <BeamProfileOverlayComponent top={overlayStore.padding.top} left={overlayStore.padding.left} docked={this.props.docked} padding={10} />}
                    {appStore.activeFrame && <CatalogViewGLComponent docked={this.props.docked} onZoomed={this.onZoomed} />}
                    {appStore.activeFrame && (
                        <RegionViewComponent
                            frame={appStore.activeFrame}
                            width={appStore.activeFrame.renderWidth}
                            height={appStore.activeFrame.renderHeight}
                            top={overlayStore.padding.top}
                            left={overlayStore.padding.left}
                            onClicked={this.onClicked}
                            onRegionDoubleClicked={this.handleRegionDoubleClicked}
                            onZoomed={this.onZoomed}
                            overlaySettings={overlayStore}
                            isRegionCornerMode={appStore.preferenceStore.isRegionCornerMode}
                            dragPanningEnabled={appStore.preferenceStore.dragPanning}
                            cursorFrozen={appStore.cursorFrozen}
                            cursorPoint={appStore.activeFrame.cursorInfo.posImageSpace}
                            docked={this.props.docked && (this.activeLayer === ImageViewLayer.RegionMoving || this.activeLayer === ImageViewLayer.RegionCreating)}
                        />
                    )}
                    <ToolbarComponent docked={this.props.docked} visible={appStore.imageToolbarVisible} vertical={false} onActiveLayerChange={appStore.updateActiveLayer} activeLayer={this.activeLayer} />
>>>>>>> 17b13f04
                    <div style={{opacity: this.showRatioIndicator ? 1 : 0, left: imageRatioTagOffset.x, top: imageRatioTagOffset.y}} className={"tag-image-ratio"}>
                        <Tag large={true}>
                            {effectiveWidth} x {effectiveHeight} ({toFixed(effectiveWidth / effectiveHeight, 2)})
                        </Tag>
                    </div>
                </React.Fragment>
            );
        } else if (!appStore.astReady) {
            divContents = <NonIdealState icon={<Spinner className="astLoadingSpinner" />} title={"Loading AST Library"} />;
        } else {
            divContents = <NonIdealState icon={"folder-open"} title={"No file loaded"} description={"Load a file using the menu"} />;
        }

        return (
            <div className="image-view-div" onMouseOver={this.onMouseEnter} onMouseLeave={this.onMouseLeave}>
<<<<<<< HEAD
                <RasterViewComponent
                    frame={appStore.activeFrame}
                    docked={this.props.docked}
                />
                <ContourViewComponent
                    frame={appStore.activeFrame}
                    docked={this.props.docked}
                />
=======
                <RasterViewComponent docked={this.props.docked} />
                <ContourViewComponent docked={this.props.docked} />
>>>>>>> 17b13f04
                {divContents}
                <ReactResizeDetector handleWidth handleHeight onResize={this.onResize} refreshMode={"throttle"} refreshRate={33}></ReactResizeDetector>
            </div>
        );
    }
}<|MERGE_RESOLUTION|>--- conflicted
+++ resolved
@@ -204,86 +204,10 @@
         if (appStore.activeFrame && appStore.activeFrame.isRenderable && appStore.astReady) {
             const effectiveWidth = appStore.activeFrame.renderWidth * (appStore.activeFrame.renderHiDPI ? devicePixelRatio : 1);
             const effectiveHeight = appStore.activeFrame.renderHeight * (appStore.activeFrame.renderHiDPI ? devicePixelRatio : 1);
-            const imageRatioTagOffset = {
-                x: overlayStore.padding.left + overlayStore.viewWidth / 2.0,
-                y: overlayStore.padding.top + overlayStore.viewHeight / 2.0
-            };
+            const imageRatioTagOffset = {x: overlayStore.padding.left + overlayStore.viewWidth / 2.0, y: overlayStore.padding.top + overlayStore.viewHeight / 2.0};
 
             divContents = (
                 <React.Fragment>
-<<<<<<< HEAD
-                    {appStore.activeFrame.valid &&
-                    <OverlayComponent
-                        frame={appStore.activeFrame}
-                        overlaySettings={overlayStore}
-                        docked={this.props.docked}
-                    />
-                    }
-                    {appStore.activeFrame.cursorInfo &&
-                    <CursorOverlayComponent
-                        cursorInfo={appStore.activeFrame.cursorInfo}
-                        cursorValue={appStore.activeFrame.cursorInfo.isInsideImage ? appStore.activeFrame.cursorValue.value : undefined}
-                        isValueCurrent={appStore.activeFrame.isCursorValueCurrent}
-                        spectralInfo={appStore.activeFrame.spectralInfo}
-                        width={overlayStore.viewWidth}
-                        left={overlayStore.padding.left}
-                        right={overlayStore.padding.right}
-                        docked={this.props.docked}
-                        unit={appStore.activeFrame.unit}
-                        top={overlayStore.padding.top}
-                        currentStokes={appStore.activeFrame.hasStokes ? appStore.activeFrame.stokesInfo[appStore.activeFrame.requiredStokes] : ""}
-                        showImage={true}
-                        showWCS={true}
-                        showValue={true}
-                        showChannel={false}
-                        showSpectral={true}
-                        showStokes={true}
-                    />
-                    }
-                    {appStore.activeFrame && overlayStore.colorbar.visible &&
-                    <ColorbarComponent/>
-                    }
-                    {appStore.activeFrame &&
-                    <BeamProfileOverlayComponent
-                        top={overlayStore.padding.top}
-                        left={overlayStore.padding.left}
-                        docked={this.props.docked}
-                        padding={10}
-                    />
-                    }
-                    {appStore.activeFrame &&
-                    <CatalogViewGLComponent
-                        frame={appStore.activeFrame}
-                        docked={this.props.docked}
-                        onZoomed={this.onZoomed}
-                    />
-                    }
-                    {appStore.activeFrame &&
-                    <RegionViewComponent
-                        frame={appStore.activeFrame}
-                        width={appStore.activeFrame.renderWidth}
-                        height={appStore.activeFrame.renderHeight}
-                        top={overlayStore.padding.top}
-                        left={overlayStore.padding.left}
-                        onClicked={this.onClicked}
-                        onRegionDoubleClicked={this.handleRegionDoubleClicked}
-                        onZoomed={this.onZoomed}
-                        overlaySettings={overlayStore}
-                        isRegionCornerMode={appStore.preferenceStore.isRegionCornerMode}
-                        dragPanningEnabled={appStore.preferenceStore.dragPanning}
-                        cursorFrozen={appStore.cursorFrozen}
-                        cursorPoint={appStore.activeFrame.cursorInfo.posImageSpace}
-                        docked={this.props.docked && (this.activeLayer === ImageViewLayer.RegionMoving || this.activeLayer === ImageViewLayer.RegionCreating)}
-                    />
-                    }
-                    <ToolbarComponent
-                        docked={this.props.docked}
-                        visible={appStore.imageToolbarVisible}
-                        vertical={false}
-                        onActiveLayerChange={appStore.updateActiveLayer}
-                        activeLayer={this.activeLayer}
-                    />
-=======
                     {appStore.activeFrame.valid && <OverlayComponent frame={appStore.activeFrame} overlaySettings={overlayStore} docked={this.props.docked} />}
                     {appStore.activeFrame.cursorInfo && (
                         <CursorOverlayComponent
@@ -308,7 +232,7 @@
                     )}
                     {appStore.activeFrame && overlayStore.colorbar.visible && <ColorbarComponent />}
                     {appStore.activeFrame && <BeamProfileOverlayComponent top={overlayStore.padding.top} left={overlayStore.padding.left} docked={this.props.docked} padding={10} />}
-                    {appStore.activeFrame && <CatalogViewGLComponent docked={this.props.docked} onZoomed={this.onZoomed} />}
+                    {appStore.activeFrame && <CatalogViewGLComponent frame={appStore.activeFrame} docked={this.props.docked} onZoomed={this.onZoomed} />}
                     {appStore.activeFrame && (
                         <RegionViewComponent
                             frame={appStore.activeFrame}
@@ -328,7 +252,6 @@
                         />
                     )}
                     <ToolbarComponent docked={this.props.docked} visible={appStore.imageToolbarVisible} vertical={false} onActiveLayerChange={appStore.updateActiveLayer} activeLayer={this.activeLayer} />
->>>>>>> 17b13f04
                     <div style={{opacity: this.showRatioIndicator ? 1 : 0, left: imageRatioTagOffset.x, top: imageRatioTagOffset.y}} className={"tag-image-ratio"}>
                         <Tag large={true}>
                             {effectiveWidth} x {effectiveHeight} ({toFixed(effectiveWidth / effectiveHeight, 2)})
@@ -344,19 +267,8 @@
 
         return (
             <div className="image-view-div" onMouseOver={this.onMouseEnter} onMouseLeave={this.onMouseLeave}>
-<<<<<<< HEAD
-                <RasterViewComponent
-                    frame={appStore.activeFrame}
-                    docked={this.props.docked}
-                />
-                <ContourViewComponent
-                    frame={appStore.activeFrame}
-                    docked={this.props.docked}
-                />
-=======
-                <RasterViewComponent docked={this.props.docked} />
-                <ContourViewComponent docked={this.props.docked} />
->>>>>>> 17b13f04
+                <RasterViewComponent frame={appStore.activeFrame} docked={this.props.docked} />
+                <ContourViewComponent frame={appStore.activeFrame} docked={this.props.docked} />
                 {divContents}
                 <ReactResizeDetector handleWidth handleHeight onResize={this.onResize} refreshMode={"throttle"} refreshRate={33}></ReactResizeDetector>
             </div>
