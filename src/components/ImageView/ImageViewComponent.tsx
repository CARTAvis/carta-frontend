--- conflicted
+++ resolved
@@ -272,13 +272,8 @@
 
         return (
             <div className="image-view-div" onMouseOver={this.onMouseEnter} onMouseLeave={this.onMouseLeave}>
-<<<<<<< HEAD
-                <RasterViewComponent frame={appStore.activeFrame} docked={this.props.docked} />
+                <RasterViewComponent frame={appStore.activeFrame} docked={this.props.docked} pixelHighlightValue={this.pixelHighlightValue} />
                 <ContourViewComponent frame={appStore.activeFrame} docked={this.props.docked} />
-=======
-                <RasterViewComponent docked={this.props.docked} pixelHighlightValue={this.pixelHighlightValue} />
-                <ContourViewComponent docked={this.props.docked} />
->>>>>>> f7ab484d
                 {divContents}
                 <ReactResizeDetector handleWidth handleHeight onResize={this.onResize} refreshMode={"throttle"} refreshRate={33}></ReactResizeDetector>
             </div>
