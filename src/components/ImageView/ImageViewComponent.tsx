import * as React from "react";
import * as $ from "jquery";
import {observer} from "mobx-react";
import {autorun, observable} from "mobx";
import {Colors, NonIdealState, Spinner, Tag} from "@blueprintjs/core";
import ReactResizeDetector from "react-resize-detector";
import {OverlayComponent} from "./Overlay/OverlayComponent";
import {CursorOverlayComponent} from "./CursorOverlay/CursorOverlayComponent";
import {RasterViewComponent} from "./RasterView/RasterViewComponent";
import {ToolbarComponent} from "./Toolbar/ToolbarComponent";
import {BeamProfileOverlayComponent} from "./BeamProfileOverlay/BeamProfileOverlayComponent";
import {RegionViewComponent} from "./RegionView/RegionViewComponent";
import {AnimationMode, AnimationState, RegionStore, WidgetConfig, WidgetProps} from "stores";
import {CursorInfo, Point2D} from "models";
import "./ImageViewComponent.css";

export const exportImage = (padding, darkTheme, imageName) => {
    const rasterCanvas = document.getElementById("raster-canvas") as HTMLCanvasElement;
    const overlayCanvas = document.getElementById("overlay-canvas") as HTMLCanvasElement;
    let regionCanvas: HTMLCanvasElement;
    let beamProfileCanvas: HTMLCanvasElement;
    const beamProfileQuery = $(".beam-profile-stage").children().children("canvas");
    if (beamProfileQuery && beamProfileQuery.length) {
        beamProfileCanvas = beamProfileQuery[0] as HTMLCanvasElement;
    }

    const regionQuery = $(".region-stage").children().children("canvas");
    if (regionQuery && regionQuery.length) {
        regionCanvas = regionQuery[0] as HTMLCanvasElement;
    }

    const composedCanvas = document.createElement("canvas") as HTMLCanvasElement;
    composedCanvas.width = overlayCanvas.width;
    composedCanvas.height = overlayCanvas.height;

    const ctx = composedCanvas.getContext("2d");
    ctx.fillStyle = darkTheme ? Colors.DARK_GRAY3 : Colors.LIGHT_GRAY5;
    ctx.fillRect(0, 0, composedCanvas.width, composedCanvas.height);
    ctx.drawImage(rasterCanvas, padding.left * devicePixelRatio, padding.top * devicePixelRatio);
    if (beamProfileCanvas) {
        ctx.drawImage(beamProfileCanvas, padding.left * devicePixelRatio, padding.top * devicePixelRatio);
    }

    if (regionCanvas) {
        ctx.drawImage(regionCanvas, padding.left * devicePixelRatio, padding.top * devicePixelRatio);
    }

    ctx.setTransform(1, 0, 0, 1, 0, 0);
    ctx.drawImage(overlayCanvas, 0, 0);

    composedCanvas.toBlob((blob) => {
        const now = new Date();
        const timestamp = `${now.getFullYear()}-${now.getMonth() + 1}-${now.getDate()}-${now.getHours()}-${now.getMinutes()}-${now.getSeconds()}`;
        const link = document.createElement("a") as HTMLAnchorElement;
        link.download = `${imageName}-image-${timestamp}.png`;
        link.href = URL.createObjectURL(blob);
        link.dispatchEvent(new MouseEvent("click"));
    }, "image/png");
};

@observer
export class ImageViewComponent extends React.Component<WidgetProps> {
    private containerDiv: HTMLDivElement;
    private ratioIndicatorTimeoutHandle;
    private cachedImageSize: Point2D;

    @observable showRatioIndicator: boolean;

    public static get WIDGET_CONFIG(): WidgetConfig {
        return {
            id: "image-view",
            type: "image-view",
            minWidth: 500,
            minHeight: 500,
            defaultWidth: 600,
            defaultHeight: 600,
            title: "Image view",
            isCloseable: false
        };
    }

    constructor(props: WidgetProps) {
        super(props);

        autorun(() => {
            const appStore = this.props.appStore;
            if (appStore.activeFrame) {
                const imageSize = {x: appStore.activeFrame.renderWidth, y: appStore.activeFrame.renderHeight};
                // Compare to cached image size to prevent duplicate events when changing frames
                if (!this.cachedImageSize || this.cachedImageSize.x !== imageSize.x || this.cachedImageSize.y !== imageSize.y) {
                    this.cachedImageSize = imageSize;
                    clearTimeout(this.ratioIndicatorTimeoutHandle);
                    this.showRatioIndicator = true;
                    this.ratioIndicatorTimeoutHandle = setTimeout(() => {
                        this.showRatioIndicator = false;
                    }, 1000);
                }
            }
        });
    }

    onResize = (width: number, height: number) => {
        this.props.appStore.setImageViewDimensions(width, height);
    };

    initCenter = (cursorInfo: CursorInfo) => {
        this.props.appStore.setCursorInfo(cursorInfo);
    };

    onCursorMoved = (cursorInfo: CursorInfo) => {
        if (!this.props.appStore.cursorFrozen) {
            this.props.appStore.setCursorInfo(cursorInfo);
        }
    };

    onClicked = (cursorInfo: CursorInfo) => {
        const appStore = this.props.appStore;
        if (appStore.activeFrame
            && 0 < cursorInfo.posImageSpace.x && cursorInfo.posImageSpace.x < appStore.activeFrame.frameInfo.fileInfoExtended.width
            && 0 < cursorInfo.posImageSpace.y && cursorInfo.posImageSpace.y < appStore.activeFrame.frameInfo.fileInfoExtended.height
        ) {
            // Shift from one-indexed image space position to zero-indexed
            appStore.activeFrame.setCenter(cursorInfo.posImageSpace.x + 1, cursorInfo.posImageSpace.y + 1);
        }
    };

    onZoomed = (cursorInfo: CursorInfo, delta: number) => {
        const appStore = this.props.appStore;
        if (appStore.activeFrame) {
            const zoomSpeed = 1 + Math.abs(delta / 750.0);
            const newZoom = appStore.activeFrame.zoomLevel * (delta > 0 ? zoomSpeed : 1.0 / zoomSpeed);
            // Shift from one-indexed image space position to zero-indexed
            appStore.activeFrame.zoomToPoint(cursorInfo.posImageSpace.x + 1, cursorInfo.posImageSpace.y + 1, newZoom);
        }
    };

    onMouseEnter = () => {
        this.props.appStore.showImageToolbar();
    };

    onMouseLeave = () => {
        this.props.appStore.hideImageToolbar();
    };

    private handleRegionDoubleClicked = (region: RegionStore) => {
        const appStore = this.props.appStore;
        if (region) {
            const frame = appStore.getFrame(region.fileId);
            if (frame) {
                frame.regionSet.selectRegion(region);
                appStore.showRegionDialog();
            }
        }
    };

    render() {
        const appStore = this.props.appStore;
        const beamProfile = appStore.activeFrame ? appStore.activeFrame.beamProperties : null;
        const imageRatioTagOffset = {x: appStore.overlayStore.padding.left + appStore.overlayStore.viewWidth / 2.0, y: appStore.overlayStore.padding.top + appStore.overlayStore.viewHeight / 2.0};

        let divContents;
        if (appStore.activeFrame && appStore.astReady) {
            const effectiveWidth = appStore.activeFrame.renderWidth * (appStore.activeFrame.renderHiDPI ? devicePixelRatio : 1);
            const effectiveHeight = appStore.activeFrame.renderHeight * (appStore.activeFrame.renderHiDPI ? devicePixelRatio : 1);

            divContents = (
                <React.Fragment>
                    {appStore.activeFrame.valid &&
                    <OverlayComponent
                        frame={appStore.activeFrame}
                        overlaySettings={appStore.overlayStore}
                        docked={this.props.docked}
                    />
                    }
                    {appStore.cursorInfo &&
                    <CursorOverlayComponent
                        cursorInfo={appStore.cursorInfo}
                        spectralInfo={appStore.activeFrame.spectralInfo}
                        mip={appStore.activeFrame.currentFrameView.mip}
                        width={appStore.overlayStore.viewWidth}
                        left={appStore.overlayStore.padding.left}
                        right={appStore.overlayStore.padding.right}
                        docked={this.props.docked}
                        unit={appStore.activeFrame.unit}
                        top={appStore.overlayStore.padding.top}
                        showImage={true}
                        showWCS={true}
                        showValue={true}
                        showChannel={false}
                        showSpectral={true}
                    />
                    }
                    {beamProfile &&
                    <BeamProfileOverlayComponent
                        width={appStore.overlayStore.viewWidth - appStore.overlayStore.padding.left - appStore.overlayStore.padding.right}
                        height={appStore.overlayStore.viewHeight - appStore.overlayStore.padding.top - appStore.overlayStore.padding.bottom}
                        top={appStore.overlayStore.padding.top}
                        left={appStore.overlayStore.padding.left}
                        beamMajor={beamProfile.x}
                        beamMinor={beamProfile.y}
                        beamAngle={beamProfile.angle}
                        zoomLevel={appStore.activeFrame.zoomLevel}
                        docked={this.props.docked}
                        padding={10}
                    />
                    }
                    <RegionViewComponent
                        frame={appStore.activeFrame}
                        width={appStore.overlayStore.viewWidth - appStore.overlayStore.padding.left - appStore.overlayStore.padding.right}
                        height={appStore.overlayStore.viewHeight - appStore.overlayStore.padding.top - appStore.overlayStore.padding.bottom}
                        top={appStore.overlayStore.padding.top}
                        left={appStore.overlayStore.padding.left}
                        initCenter={this.initCenter}
                        onCursorMoved={this.onCursorMoved}
                        onClicked={this.onClicked}
                        onRegionDoubleClicked={this.handleRegionDoubleClicked}
                        onZoomed={this.onZoomed}
                        overlaySettings={appStore.overlayStore}
<<<<<<< HEAD
                        preference={appStore.preferenceStore}
=======
                        isRegionCornerMode={appStore.preferenceStore.isRegionCornerMode}
>>>>>>> c95f4539
                        cursorFrozen={appStore.cursorFrozen}
                        cursorPoint={appStore.cursorInfo ? appStore.cursorInfo.posImageSpace : null}
                        docked={this.props.docked}
                    />
                    <ToolbarComponent
                        appStore={appStore}
                        docked={this.props.docked}
                        visible={appStore.imageToolbarVisible}
                        vertical={false}
                    />
                    <div style={{opacity: this.showRatioIndicator ? 1 : 0, left: imageRatioTagOffset.x, top: imageRatioTagOffset.y}} className={"tag-image-ratio"}>
                        <Tag large={true}>
                            {effectiveWidth} x {effectiveHeight} ({(effectiveWidth / effectiveHeight).toFixed(2)})
                        </Tag>
                    </div>
                </React.Fragment>
            );
        } else if (!appStore.astReady) {
            divContents = <NonIdealState icon={<Spinner className="astLoadingSpinner"/>} title={"Loading AST Library"}/>;
        } else {
            divContents = <NonIdealState icon={"folder-open"} title={"No file loaded"} description={"Load a file using the menu"}/>;
        }

        return (
            <div className="image-view-div" ref={(ref) => this.containerDiv = ref} onMouseEnter={this.onMouseEnter} onMouseLeave={this.onMouseLeave}>
                <RasterViewComponent
                    frame={appStore.activeFrame}
                    docked={this.props.docked}
                    tiledRendering={appStore.animatorStore.animationState === AnimationState.STOPPED || appStore.animatorStore.animationMode === AnimationMode.FRAME}
                    overlaySettings={appStore.overlayStore}
                    tileService={appStore.tileService}
                />
                {divContents}
                <ReactResizeDetector handleWidth handleHeight onResize={this.onResize} refreshMode={"throttle"} refreshRate={33}/>
            </div>
        );
    }
}<|MERGE_RESOLUTION|>--- conflicted
+++ resolved
@@ -216,11 +216,7 @@
                         onRegionDoubleClicked={this.handleRegionDoubleClicked}
                         onZoomed={this.onZoomed}
                         overlaySettings={appStore.overlayStore}
-<<<<<<< HEAD
-                        preference={appStore.preferenceStore}
-=======
                         isRegionCornerMode={appStore.preferenceStore.isRegionCornerMode}
->>>>>>> c95f4539
                         cursorFrozen={appStore.cursorFrozen}
                         cursorPoint={appStore.cursorInfo ? appStore.cursorInfo.posImageSpace : null}
                         docked={this.props.docked}
