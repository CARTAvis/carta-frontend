import * as React from "react";
import * as AST from "ast_wrapper";
import {observer} from "mobx-react";
import {action, autorun, makeObservable, observable} from "mobx";
import {Select, ItemRenderer} from "@blueprintjs/select";
import {
    Button, Collapse, Divider, FormGroup, HTMLSelect,
    InputGroup, MenuItem,
    Switch, Tab, Tabs, TabId
} from "@blueprintjs/core";
import {AutoColorPickerComponent, SafeNumericInput, SpectralSettingsComponent} from "components/Shared";
import {AppStore, BeamType, LabelType, SystemType, HelpType, NumberFormatType, NUMBER_FORMAT_LABEL, DefaultWidgetConfig, WidgetProps} from "stores";
import { SWATCH_COLORS} from "utilities";
import "./ImageViewSettingsPanelComponent.scss";

enum ImageViewSettingsPanelTabs {
    GLOBAL = "Global",
    TITLE = "Title",
    TICKS = "Ticks",
    GRID = "Grid",
    BORDER = "Border",
    AXES = "Axes",
    NUMBERS = "Numbers",
    LABELS = "Labels",
    BEAM = "Beam",
    CONVERSION = "Conversion"
}

// Font selector
export class Font {
    name: string;
    id: number;
    style: string;
    weight: number;
    family: string;

    constructor(name: string, id: number) {
        this.name = name.replace("{size} ", "");
        this.id = id;

        let family = this.name;

        if (family.indexOf("bold") === 0) {
            family = family.replace("bold ", "");
            this.weight = 700;
        } else {
            this.weight = 400;
        }

        if (family.indexOf("italic") === 0) {
            family = family.replace("italic ", "");
            this.style = "italic";
        } else {
            this.style = "";
        }

        this.family = family;
    }
}

const astFonts: Font[] = AST.fonts.map((x, i) => (new Font(x, i)));
const FontSelect = Select.ofType<Font>();

export const renderFont: ItemRenderer<Font> = (font, {handleClick, modifiers, query}) => {
    return (
        <MenuItem
            active={modifiers.active}
            disabled={modifiers.disabled}
            key={font.id}
            onClick={handleClick}
            text={(<span style={{fontFamily: font.family, fontWeight: font.weight, fontStyle: font.style}}>{font.name}</span>)}
        />
    );
};

@observer
export class ImageViewSettingsPanelComponent extends React.Component<WidgetProps> {
    @observable selectedTab: TabId = ImageViewSettingsPanelTabs.GLOBAL;

    @action private setSelectedTab = (tab: TabId) => {
        this.selectedTab = tab;
    };

    constructor(props: any) {
        super(props);
        makeObservable(this);

        autorun(() => {
            if (!AppStore.Instance.activeFrame?.isPVImage && this.selectedTab === ImageViewSettingsPanelTabs.CONVERSION) {
                this.selectedTab = ImageViewSettingsPanelTabs.GLOBAL;
            }
        });
    }

    private fontSelect(visible: boolean, currentFontId: number, fontSetter: Function) {
        let currentFont: Font = astFonts[currentFontId];
        if (typeof currentFont === "undefined") {
            currentFont = astFonts[0];
        }

        return (
            <FontSelect
                activeItem={currentFont}
                itemRenderer={renderFont}
                items={astFonts}
                disabled={!visible}
                filterable={false}
                popoverProps={{minimal: true, placement: "bottom", popoverClassName: "fontselect"}}
                onItemSelect={(font) => fontSetter(font.id)}
            >
                <Button text={(<span style={{fontFamily: currentFont.family, fontWeight: currentFont.weight, fontStyle: currentFont.style}}>{currentFont.name}</span>)} disabled={!visible} rightIcon="double-caret-vertical"/>
            </FontSelect>
        );
    }

    public static get WIDGET_CONFIG(): DefaultWidgetConfig {
        return {
            id: "image-view-floating-settings",
            type: "floating-settings",
            minWidth: 280,
            minHeight: 225,
            defaultWidth: 650,
            defaultHeight: 420,
            title: "image-view-settings",
            isCloseable: true,
            parentId: "image-view",
            parentType: "image-view",
            helpType: HelpType.IMAGE_VIEW_SETTINGS
        };
    }

    public render() {
        const appStore = AppStore.Instance;
        const overlayStore = appStore.overlayStore;
        const global = overlayStore.global;
        const title = overlayStore.title;
        const grid = overlayStore.grid;
        const border = overlayStore.border;
        const ticks = overlayStore.ticks;
        const axes = overlayStore.axes;
        const numbers = overlayStore.numbers;
        const labels = overlayStore.labels;
        const colorbar = overlayStore.colorbar;
        const beam = overlayStore.beam;
        const beamSettings = beam.settingsForDisplay;

        const interior: boolean = (global.labelType === LabelType.Interior);

        const disabledIfInterior = (interior && "Does not apply to interior labelling.");
        const disabledIfExterior = (!interior && "Does not apply to exterior labelling.");
        const disabledIfNoWcs = (!global.validWcs && "This image has no valid WCS data.");

        const globalPanel = (
            <div className="panel-container">
                <FormGroup inline={true} label="Color">
                    <AutoColorPickerComponent
                        color={global.color}
                        presetColors={SWATCH_COLORS}
                        setColor={global.setColor}
                        disableAlpha={true}
                    />
                </FormGroup>
                <FormGroup inline={true} label="Tolerance" labelInfo="(%)">
                    <SafeNumericInput
                        placeholder="Tolerance"
                        min={0.1}
                        value={global.tolerance}
                        stepSize={0.1}
                        minorStepSize={null}
                        majorStepSize={10}
                        onValueChange={(value: number) => global.setTolerance(value)}
                    />
                </FormGroup>
                <FormGroup inline={true} label="Labelling">
                    <HTMLSelect
                        options={Object.keys(LabelType).map((key) => ({label: key, value: LabelType[key]}))}
                        value={global.labelType}
                        onChange={(event: React.FormEvent<HTMLSelectElement>) => global.setLabelType(event.currentTarget.value as LabelType)}
                    />
                </FormGroup>
                <FormGroup
                    inline={true}
                    label="Coordinate system"
                    disabled={!global.validWcs}
                    helperText={disabledIfNoWcs}
                >
                    <HTMLSelect
                        options={Object.keys(SystemType).map((key) => ({label: key, value: SystemType[key]}))}
                        value={global.system}
                        disabled={!global.validWcs}
                        onChange={(event: React.FormEvent<HTMLSelectElement>) => global.setSystem(event.currentTarget.value as SystemType)}
                    />
                </FormGroup>
            </div>
        );

        const titlePanel = (
            <div className="panel-container">
                <FormGroup inline={true} label="Visible">
                    <Switch
                        checked={title.visible}
                        onChange={(ev) => title.setVisible(ev.currentTarget.checked)}
                    />
                </FormGroup>
                <FormGroup inline={true} className="font-group" label="Font" disabled={!title.visible}>
                    {this.fontSelect(title.visible, title.font, title.setFont)}
                    <SafeNumericInput
                        min={7}
                        max={96}
                        placeholder="Font size"
                        value={title.fontSize}
                        disabled={!title.visible}
                        onValueChange={(value: number) => title.setFontSize(value)}
                    />
                </FormGroup>
                <FormGroup inline={true} label="Custom text" disabled={!title.visible}>
                    <Switch
                        checked={title.customText}
                        disabled={!title.visible}
                        onChange={(ev) => title.setCustomText(ev.currentTarget.checked)}
                    />
                </FormGroup>
                <Collapse isOpen={title.customText}>
                    <FormGroup inline={true} label="Title Text" disabled={!title.visible}>
                        <InputGroup disabled={!title.visible} value={title.customTitleString} placeholder="Enter title text" onChange={ev => title.setCustomTitleString(ev.currentTarget.value)}/>
                    </FormGroup>
                </Collapse>
                <FormGroup inline={true} label="Custom color" disabled={!title.visible}>
                    <Switch
                        checked={title.customColor}
                        disabled={!title.visible}
                        onChange={(ev) => title.setCustomColor(ev.currentTarget.checked)}
                    />
                </FormGroup>
                <Collapse isOpen={title.customColor}>
                    <FormGroup inline={true} label="Color" disabled={!title.visible}>
                        {title.visible &&
                            <AutoColorPickerComponent
                                color={title.color}
                                presetColors={SWATCH_COLORS}
                                setColor={title.setColor}
                                disableAlpha={true}
                            />
                        }
                    </FormGroup>
                </Collapse>
            </div>
        );

        const ticksPanel = (
            <div className="panel-container">
                <FormGroup
                    inline={true}
                    label="Draw on all edges"
                    disabled={interior}
                    helperText={disabledIfInterior}
                >
                    <Switch
                        checked={ticks.drawAll}
                        disabled={interior}
                        onChange={(ev) => ticks.setDrawAll(ev.currentTarget.checked)}
                    />
                </FormGroup>
                <FormGroup inline={true} label="Custom density">
                    <Switch
                        checked={ticks.customDensity}
                        onChange={(ev) => ticks.setCustomDensity(ev.currentTarget.checked)}
                    />
                </FormGroup>
                <Collapse isOpen={ticks.customDensity}>
                    <FormGroup inline={true} label="Density" labelInfo="(X)">
                        <SafeNumericInput
                            placeholder="Density"
                            min={0}
                            value={ticks.densityX}
                            onValueChange={(value: number) => ticks.setDensityX(value)}
                        />
                    </FormGroup>
                    <FormGroup inline={true} label="Density" labelInfo="(Y)">
                        <SafeNumericInput
                            placeholder="Density"
                            min={0}
                            value={ticks.densityY}
                            onValueChange={(value: number) => ticks.setDensityY(value)}
                        />
                    </FormGroup>
                </Collapse>
                <FormGroup inline={true} label="Custom color">
                    <Switch
                        checked={ticks.customColor}
                        onChange={(ev) => ticks.setCustomColor(ev.currentTarget.checked)}
                    />
                </FormGroup>
                <Collapse isOpen={ticks.customColor}>
                    <FormGroup inline={true} label="Color">
                        <AutoColorPickerComponent
                            color={ticks.color}
                            presetColors={SWATCH_COLORS}
                            setColor={ticks.setColor}
                            disableAlpha={true}
                        />
                    </FormGroup>
                </Collapse>
                <FormGroup inline={true} label="Width" labelInfo="(px)">
                    <SafeNumericInput
                        placeholder="Width"
                        min={0.001}
                        max={30}
                        value={ticks.width}
                        stepSize={0.5}
                        minorStepSize={0.1}
                        majorStepSize={1}
                        onValueChange={(value: number) => ticks.setWidth(value)}
                    />
                </FormGroup>
                <FormGroup inline={true} label="Minor length" labelInfo="(%)">
                    <SafeNumericInput
                        placeholder="Length"
                        min={0}
                        max={100}
                        value={ticks.length}
                        stepSize={1}
                        minorStepSize={null}
                        majorStepSize={10}
                        onValueChange={(value: number) => ticks.setLength(value)}
                    />
                </FormGroup>
                <FormGroup inline={true} label="Major length" labelInfo="(%)">
                    <SafeNumericInput
                        placeholder="Length"
                        min={0}
                        max={100}
                        value={ticks.majorLength}
                        stepSize={1}
                        minorStepSize={null}
                        majorStepSize={10}
                        onValueChange={(value: number) => ticks.setMajorLength(value)}
                    />
                </FormGroup>
            </div>
        );

        const gridPanel = (
            <div className="panel-container">
                <FormGroup inline={true} label="Visible">
                    <Switch
                        checked={grid.visible}
                        onChange={(ev) => grid.setVisible(ev.currentTarget.checked)}
                    />
                </FormGroup>
                <FormGroup inline={true} label="Custom color" disabled={!grid.visible}>
                    <Switch
                        checked={grid.customColor}
                        disabled={!grid.visible}
                        onChange={(ev) => grid.setCustomColor(ev.currentTarget.checked)}
                    />
                </FormGroup>
                <Collapse isOpen={grid.customColor}>
                    <FormGroup inline={true} label="Color" disabled={!grid.visible}>
                        {grid.visible &&
                            <AutoColorPickerComponent
                                color={grid.color}
                                presetColors={SWATCH_COLORS}
                                setColor={grid.setColor}
                                disableAlpha={true}
                            />
                        }
                    </FormGroup>
                </Collapse>
                <FormGroup inline={true} label="Width" labelInfo="(px)" disabled={!grid.visible}>
                    <SafeNumericInput
                        placeholder="Width"
                        min={0.001}
                        value={grid.width}
                        stepSize={0.5}
                        minorStepSize={0.1}
                        majorStepSize={1}
                        disabled={!grid.visible}
                        onValueChange={(value: number) => grid.setWidth(value)}
                    />
                </FormGroup>
                <FormGroup inline={true} label="Custom gap" disabled={!grid.visible}>
                    <Switch
                        checked={grid.customGap}
                        disabled={!grid.visible}
                        onChange={(ev) => grid.setCustomGap(ev.currentTarget.checked)}
                    />
                </FormGroup>
                <Collapse isOpen={grid.customGap}>
                    <FormGroup inline={true} label="Gap" labelInfo="(X)" disabled={!grid.visible}>
                        <SafeNumericInput
                            placeholder="Gap"
                            min={0.001}
                            stepSize={0.01}
                            minorStepSize={0.001}
                            majorStepSize={0.1}
                            value={grid.gapX}
                            disabled={!grid.visible}
                            onValueChange={(value: number) => grid.setGapX(value)}
                        />
                    </FormGroup>
                    <FormGroup inline={true} label="Gap" labelInfo="(Y)" disabled={!grid.visible}>
                        <SafeNumericInput
                            placeholder="Gap"
                            min={0.001}
                            stepSize={0.01}
                            minorStepSize={0.001}
                            majorStepSize={0.1}
                            value={grid.gapY}
                            disabled={!grid.visible}
                            onValueChange={(value: number) => grid.setGapY(value)}
                        />
                    </FormGroup>
                </Collapse>
            </div>
        );

        const borderPanel = (
            <div className="panel-container">
                <FormGroup inline={true} label="Visible">
                    <Switch
                        checked={border.visible}
                        onChange={(ev) => border.setVisible(ev.currentTarget.checked)}
                    />
                </FormGroup>
                <FormGroup inline={true} label="Custom color" disabled={!border.visible}>
                    <Switch
                        checked={border.customColor}
                        disabled={!border.visible}
                        onChange={(ev) => border.setCustomColor(ev.currentTarget.checked)}
                    />
                </FormGroup>
                <Collapse isOpen={border.customColor}>
                    <FormGroup inline={true} label="Color" disabled={!border.visible}>
                        {border.visible &&
                            <AutoColorPickerComponent
                                color={border.color}
                                presetColors={SWATCH_COLORS}
                                setColor={border.setColor}
                                disableAlpha={true}
                            />
                        }
                    </FormGroup>
                </Collapse>
                <FormGroup inline={true} label="Width" labelInfo="(px)" disabled={!border.visible}>
                    <SafeNumericInput
                        placeholder="Width"
                        min={0.5}
                        max={30}
                        value={border.width}
                        stepSize={0.5}
                        minorStepSize={0.1}
                        majorStepSize={1}
                        disabled={!border.visible}
                        onValueChange={(value: number) => border.setWidth(value)}
                    />
                </FormGroup>
            </div>
        );

        const axesPanel = (
            <div className="panel-container">
                <FormGroup
                    inline={true}
                    label="Visible"
                    disabled={!interior}
                    helperText={disabledIfExterior}
                >
                    <Switch
                        checked={axes.visible}
                        disabled={!interior}
                        onChange={(ev) => axes.setVisible(ev.currentTarget.checked)}
                    />
                </FormGroup>
                <FormGroup inline={true} label="Custom color" disabled={!interior || !axes.visible}>
                    <Switch
                        checked={axes.customColor}
                        disabled={!interior || !axes.visible}
                        onChange={(ev) => axes.setCustomColor(ev.currentTarget.checked)}
                    />
                </FormGroup>
                <Collapse isOpen={axes.customColor}>
                    <FormGroup
                        inline={true}
                        label="Color"
                        disabled={!interior || !axes.visible}
                        helperText={disabledIfExterior}
                    >
                        {interior && axes.visible &&
                            <AutoColorPickerComponent
                                color={axes.color}
                                presetColors={SWATCH_COLORS}
                                setColor={axes.setColor}
                                disableAlpha={true}
                            />
                        }
                    </FormGroup>
                </Collapse>
                <FormGroup
                    inline={true}
                    label="Width"
                    labelInfo="(px)"
                    disabled={!interior || !axes.visible}
                    helperText={disabledIfExterior}
                >
                    <SafeNumericInput
                        placeholder="Width"
                        min={0.001}
                        value={axes.width}
                        stepSize={0.5}
                        minorStepSize={0.1}
                        majorStepSize={1}
                        disabled={!interior || !axes.visible}
                        onValueChange={(value: number) => axes.setWidth(value)}
                    />
                </FormGroup>
            </div>
        );

        const numbersPanel = (
            <div className="panel-container">
                <FormGroup inline={true} label="Visible">
                    <Switch
                        checked={numbers.visible}
                        onChange={(ev) => numbers.setVisible(ev.currentTarget.checked)}
                    />
                </FormGroup>
                <FormGroup inline={true} className="font-group" label="Font" disabled={!numbers.visible}>
                    {this.fontSelect(numbers.visible, numbers.font, numbers.setFont)}
                    <SafeNumericInput
                        min={7}
                        max={96}
                        placeholder="Font size"
                        value={numbers.fontSize}
                        disabled={!numbers.visible}
                        onValueChange={(value: number) => numbers.setFontSize(value)}
                    />
                </FormGroup>
                <FormGroup inline={true} label="Custom color" disabled={!numbers.visible}>
                    <Switch
                        checked={numbers.customColor}
                        disabled={!numbers.visible}
                        onChange={(ev) => numbers.setCustomColor(ev.currentTarget.checked)}
                    />
                </FormGroup>
                <Collapse isOpen={numbers.customColor}>
                    <FormGroup inline={true} label="Color" disabled={!numbers.visible}>
                        {numbers.visible &&
                            <AutoColorPickerComponent
                                color={numbers.color}
                                presetColors={SWATCH_COLORS}
                                setColor={numbers.setColor}
                                disableAlpha={true}
                            />
                        }
                    </FormGroup>
                </Collapse>
                <FormGroup
                    inline={true}
                    label="Custom format"
                    disabled={!numbers.validWcs}
                    helperText={disabledIfNoWcs}
                >
                    <Switch
                        checked={numbers.customFormat}
                        disabled={!numbers.validWcs}
                        onChange={(ev) => numbers.setCustomFormat(ev.currentTarget.checked)}
                    />
                </FormGroup>
                <Collapse isOpen={numbers.customFormat && numbers.validWcs}>
                    <FormGroup inline={true} label="Format" labelInfo="(X)">
                        <HTMLSelect
                            options={[
                                {label: NUMBER_FORMAT_LABEL.get(NumberFormatType.HMS), value: NumberFormatType.HMS},
                                {label: NUMBER_FORMAT_LABEL.get(NumberFormatType.DMS), value: NumberFormatType.DMS},
                                {label: NUMBER_FORMAT_LABEL.get(NumberFormatType.Degrees), value: NumberFormatType.Degrees}
                            ]}
                            value={numbers.formatX}
                            onChange={(event: React.FormEvent<HTMLSelectElement>) => numbers.setFormatX(event.currentTarget.value as NumberFormatType)}
                        />
                    </FormGroup>
                    <FormGroup inline={true} label="Format" labelInfo="(Y)">
                        <HTMLSelect
                            options={[
                                {label: NUMBER_FORMAT_LABEL.get(NumberFormatType.HMS), value: NumberFormatType.HMS},
                                {label: NUMBER_FORMAT_LABEL.get(NumberFormatType.DMS), value: NumberFormatType.DMS},
                                {label: NUMBER_FORMAT_LABEL.get(NumberFormatType.Degrees), value: NumberFormatType.Degrees}
                            ]}
                            value={numbers.formatY}
                            onChange={(event: React.FormEvent<HTMLSelectElement>) => numbers.setFormatY(event.currentTarget.value as NumberFormatType)}
                        />
                    </FormGroup>
                </Collapse>
                <FormGroup
                    inline={true}
                    label="Custom precision"
                    disabled={!numbers.validWcs}
                    helperText={disabledIfNoWcs}
                >
                    <Switch
                        checked={numbers.customPrecision}
                        disabled={!numbers.validWcs}
                        onChange={(ev) => numbers.setCustomPrecision(ev.currentTarget.checked)}
                    />
                </FormGroup>
                <Collapse isOpen={numbers.customPrecision && numbers.validWcs}>
                    <FormGroup inline={true} label="Precision">
                        <SafeNumericInput
                            placeholder="Precision"
                            min={0}
                            value={numbers.precision}
                            onValueChange={(value: number) => numbers.setPrecision(value)}
                        />
                    </FormGroup>
                </Collapse>
            </div>
        );

        const labelsPanel = (
            <div className="panel-container">
                <FormGroup inline={true} label="Visible">
                    <Switch
                        checked={labels.visible}
                        onChange={(ev) => labels.setVisible(ev.currentTarget.checked)}
                    />
                </FormGroup>
                <FormGroup inline={true} className="font-group" label="Font" disabled={!labels.visible}>
                    {this.fontSelect(labels.visible, labels.font, labels.setFont)}
                    <SafeNumericInput
                        min={7}
                        max={96}
                        placeholder="Font size"
                        value={labels.fontSize}
                        disabled={!labels.visible}
                        onValueChange={(value: number) => labels.setFontSize(value)}
                    />
                </FormGroup>
                <FormGroup inline={true} label="Custom text" disabled={!labels.visible}>
                    <Switch
                        checked={labels.customText}
                        disabled={!labels.visible}
                        onChange={(ev) => labels.setCustomText(ev.currentTarget.checked)}
                    />
                </FormGroup>
                <Collapse isOpen={labels.customText}>
                    <FormGroup inline={true} label="Label Text (X)" disabled={!labels.visible}>
                        <InputGroup disabled={!labels.visible} value={labels.customLabelX} placeholder="Enter label text" onChange={ev => labels.setCustomLabelX(ev.currentTarget.value)}/>
                    </FormGroup>
                    <FormGroup inline={true} label="Label Text (Y)" disabled={!labels.visible}>
                        <InputGroup disabled={!labels.visible} value={labels.customLabelY} placeholder="Enter label text" onChange={ev => labels.setCustomLabelY(ev.currentTarget.value)}/>
                    </FormGroup>
                </Collapse>
                <FormGroup inline={true} label="Custom color" disabled={!labels.visible}>
                    <Switch
                        checked={labels.customColor}
                        disabled={!labels.visible}
                        onChange={(ev) => labels.setCustomColor(ev.currentTarget.checked)}
                    />
                </FormGroup>
                <Collapse isOpen={labels.customColor}>
                    <FormGroup inline={true} label="Color" disabled={!labels.visible}>
                        {labels.visible &&
                            <AutoColorPickerComponent
                                color={labels.color}
                                presetColors={SWATCH_COLORS}
                                setColor={labels.setColor}
                                disableAlpha={true}
                            />
                        }
                    </FormGroup>
                </Collapse>
            </div>
        );

        const colorbarPanel = (
            <div className="panel-container">
                <FormGroup inline={true} label="Visible">
                    <Switch
                        checked={colorbar.visible}
                        onChange={(ev) => colorbar.setVisible(ev.currentTarget.checked)}
                    />
                </FormGroup>
                <FormGroup inline={true} label="Cursor info" disabled={!colorbar.visible}>
                    <Switch
                        disabled={!colorbar.visible}
                        checked={colorbar.showHoverInfo}
                        onChange={(ev) => colorbar.setShowHoverInfo(ev.currentTarget.checked)}
                    />
                </FormGroup>
                <FormGroup inline={true} label="Width" labelInfo="(px)" disabled={!colorbar.visible}>
                    <SafeNumericInput
                        placeholder="Width"
                        min={1}
                        max={overlayStore.viewWidth * 0.3}
                        value={colorbar.width}
                        stepSize={1}
                        minorStepSize={1}
                        majorStepSize={2}
                        disabled={!colorbar.visible}
                        onValueChange={(value: number) => colorbar.setWidth(value)}
                        intOnly={true}
                    />
                </FormGroup>
                <FormGroup inline={true} label="Offset" labelInfo="(px)" disabled={!colorbar.visible}>
                    <SafeNumericInput
                        placeholder="Offset"
                        min={0}
                        max={overlayStore.viewWidth * 0.3}
                        value={colorbar.offset}
                        stepSize={1}
                        minorStepSize={1}
                        majorStepSize={5}
                        disabled={!colorbar.visible}
                        onValueChange={(value: number) => colorbar.setOffset(value)}
                        intOnly={true}
                    />
                </FormGroup>
                <FormGroup inline={true} label="Ticks density" labelInfo="(per 100px)" disabled={!colorbar.visible || (!colorbar.tickVisible && !colorbar.numberVisible)}>
                    <SafeNumericInput
                        placeholder="Ticks density"
                        min={0.2}
                        max={20}
                        value={colorbar.tickDensity}
                        stepSize={0.2}
                        minorStepSize={0.1}
                        majorStepSize={1}
                        disabled={!colorbar.visible || (!colorbar.tickVisible && !colorbar.numberVisible)}
                        onValueChange={(value: number) => colorbar.setTickDensity(value)}
                    />
                </FormGroup>
                <FormGroup inline={true} label="Custom color" disabled={!colorbar.visible}>
                    <Switch
                        checked={colorbar.customColor}
                        disabled={!colorbar.visible}
                        onChange={(ev) => colorbar.setCustomColor(ev.currentTarget.checked)}
                    />
                </FormGroup>
                <Collapse isOpen={colorbar.customColor}>
                    <FormGroup inline={true} label="color" disabled={!colorbar.visible}>
                        {colorbar.visible &&
                            <AutoColorPickerComponent
                                color={colorbar.color}
                                presetColors={SWATCH_COLORS}
                                setColor={colorbar.setColor}
                                disableAlpha={true}
                            />
                        }
                    </FormGroup>
                </Collapse>
                <hr></hr>
                <FormGroup inline={true} label="Label" disabled={!colorbar.visible}>
                    <Switch
                        checked={colorbar.labelVisible}
                        disabled={!colorbar.visible}
                        onChange={(ev) => colorbar.setLabelVisible(ev.currentTarget.checked)}
                    />
                </FormGroup>
                <FormGroup inline={true} label="Label rotation"  disabled={!colorbar.visible || !colorbar.labelVisible}>
                    <HTMLSelect
                        value={colorbar.labelRotation}
                        disabled={!colorbar.visible || !colorbar.labelVisible}
                        onChange={(ev) => {
                            colorbar.setLabelRotation(Number(ev.currentTarget.value));
                            if (colorbar.numberRotation !== 0 && ((Number(ev.currentTarget.value) === 90) || (Number(ev.currentTarget.value) === -90))) {
                                colorbar.setNumberRotation(Number(ev.currentTarget.value));
                            }
                        }}
                    >
                        <option value={-90}>-90</option>
                        <option value={90}>90</option>
                    </HTMLSelect>
                </FormGroup>
                <FormGroup inline={true} className="font-group" label="Label font" disabled={!colorbar.visible || !colorbar.labelVisible}>
                    {this.fontSelect((colorbar.visible && colorbar.labelVisible), colorbar.labelFont, colorbar.setLabelFont)}
                    <SafeNumericInput
                        min={7}
                        max={96}
                        value={colorbar.labelFontSize}
                        disabled={!colorbar.visible || !colorbar.labelVisible}
                        onValueChange={(value: number) => colorbar.setLabelFontSize(value)}
                    />
                </FormGroup>
                <FormGroup inline={true} label="Label custom text" disabled={!colorbar.visible || !colorbar.labelVisible}>
                    <Switch
                        checked={colorbar.labelCustomText}
                        disabled={!colorbar.visible || !colorbar.labelVisible}
                        onChange={(ev) => colorbar.setLabelCustomText(ev.currentTarget.checked)}
                    />
                </FormGroup>
                <Collapse isOpen={colorbar.labelCustomText}>
                    <FormGroup inline={true} label="Label text" disabled={!colorbar.visible || !colorbar.labelVisible}>
                        <InputGroup
                            disabled={!colorbar.visible || !colorbar.labelVisible}
                            value={appStore.activeFrame?.colorbarLabelCustomText}
                            placeholder="Enter label text"
                            onChange={ev => appStore.activeFrame?.setColorbarLabelCustomText(ev.currentTarget.value)}
                        />
                    </FormGroup>
                </Collapse>
                <FormGroup inline={true} label="Label custom color" disabled={!colorbar.visible || !colorbar.labelVisible}>
                    <Switch
                        checked={colorbar.labelCustomColor}
                        disabled={!colorbar.visible || !colorbar.labelVisible}
                        onChange={(ev) => colorbar.setLabelCustomColor(ev.currentTarget.checked)}
                    />
                </FormGroup>
                <Collapse isOpen={colorbar.labelCustomColor}>
                    <FormGroup inline={true} label="Label color" disabled={!colorbar.visible || !colorbar.labelVisible}>
                        {colorbar.visible && colorbar.labelVisible &&
                            <AutoColorPickerComponent
                                color={colorbar.labelColor}
                                presetColors={SWATCH_COLORS}
                                setColor={colorbar.setLabelColor}
                                disableAlpha={true}
                            />
                        }
                    </FormGroup>
                </Collapse>
                <hr></hr>
                <FormGroup inline={true} label="Numbers" disabled={!colorbar.visible}>
                    <Switch
                        checked={colorbar.numberVisible}
                        disabled={!colorbar.visible}
                        onChange={(ev) => colorbar.setNumberVisible(ev.currentTarget.checked)}
                    />
                </FormGroup>
                <FormGroup inline={true} label="Numbers rotation"  disabled={!colorbar.visible || !colorbar.numberVisible}>
                    <HTMLSelect
                        value={colorbar.numberRotation}
                        disabled={!colorbar.visible || !colorbar.numberVisible}
                        onChange={(ev) => colorbar.setNumberRotation(Number(ev.currentTarget.value))}
                    >
                        <option value={-90}>-90</option>
                        <option value={0}>0</option>
                        <option value={90}>90</option>
                    </HTMLSelect>
                </FormGroup>
                <FormGroup inline={true} className="font-group" label="Numbers font" disabled={!colorbar.visible || !colorbar.numberVisible}>
                    {this.fontSelect((colorbar.visible && colorbar.numberVisible), colorbar.numberFont, colorbar.setNumberFont)}
                    <SafeNumericInput
                        min={7}
                        max={96}
                        value={colorbar.numberFontSize}
                        disabled={!colorbar.visible || !colorbar.numberVisible}
                        onValueChange={(value: number) => colorbar.setNumberFontSize(value)}
                    />
                </FormGroup>
                <FormGroup inline={true} label="Numbers custom precision" disabled={!colorbar.visible || !colorbar.numberVisible}>
                    <Switch
                        checked={colorbar.numberCustomPrecision}
                        disabled={!colorbar.visible || !colorbar.numberVisible}
                        onChange={(ev) => colorbar.setNumberCustomPrecision(ev.currentTarget.checked)}
                    />
                </FormGroup>
                <Collapse isOpen={colorbar.numberCustomPrecision}>
                    <FormGroup inline={true} label="Numbers precision" disabled={!colorbar.visible || !colorbar.numberVisible}>
                        <SafeNumericInput
                            min={0}
                            stepSize={1}
                            value={colorbar.numberPrecision}
                            disabled={!colorbar.visible || !colorbar.numberVisible}
                            onValueChange={(value: number) => colorbar.setNumberPrecision(value)}
                            intOnly={true}
                        />
                    </FormGroup>
                </Collapse>
                <FormGroup inline={true} label="Numbers custom color" disabled={!colorbar.visible || !colorbar.numberVisible}>
                    <Switch
                        checked={colorbar.numberCustomColor}
                        disabled={!colorbar.visible || !colorbar.numberVisible}
                        onChange={(ev) => colorbar.setNumberCustomColor(ev.currentTarget.checked)}
                    />
                </FormGroup>
                <Collapse isOpen={colorbar.numberCustomColor}>
                    <FormGroup inline={true} label="Numbers color" disabled={!colorbar.visible || !colorbar.numberVisible}>
                        {colorbar.visible && colorbar.numberVisible &&
                            <AutoColorPickerComponent
                                color={colorbar.numberColor}
                                presetColors={SWATCH_COLORS}
                                setColor={colorbar.setNumberColor}
                                disableAlpha={true}
                            />
                        }
                    </FormGroup>
                </Collapse>
                <hr></hr>
                <FormGroup inline={true} label="Ticks" disabled={!colorbar.visible}>
                    <Switch
                        checked={colorbar.tickVisible}
                        disabled={!colorbar.visible}
                        onChange={(ev) => colorbar.setTickVisible(ev.currentTarget.checked)}
                    />
                </FormGroup>
                <FormGroup inline={true} label="Ticks length" labelInfo="(px)" disabled={!colorbar.visible || !colorbar.tickVisible}>
                    <SafeNumericInput
                        placeholder="Ticks length"
                        min={0.5}
                        max={colorbar.width}
                        value={colorbar.tickLen}
                        stepSize={0.5}
                        minorStepSize={0.1}
                        majorStepSize={1}
                        disabled={!colorbar.visible || !colorbar.tickVisible}
                        onValueChange={(value: number) => colorbar.setTickLen(value)}
                    />
                </FormGroup>
                <FormGroup inline={true} label="Ticks width" labelInfo="(px)" disabled={!colorbar.visible || !colorbar.tickVisible}>
                    <SafeNumericInput
                        placeholder="Ticks width"
                        min={0.5}
                        max={30}
                        value={colorbar.tickWidth}
                        stepSize={0.5}
                        minorStepSize={0.1}
                        majorStepSize={1}
                        disabled={!colorbar.visible || !colorbar.tickVisible}
                        onValueChange={(value: number) => colorbar.setTickWidth(value)}
                    />
                </FormGroup>
                <FormGroup inline={true} label="Ticks custom color" disabled={!colorbar.visible || !colorbar.tickVisible}>
                    <Switch
                        checked={colorbar.tickCustomColor}
                        disabled={!colorbar.visible || !colorbar.tickVisible}
                        onChange={(ev) => colorbar.setTickCustomColor(ev.currentTarget.checked)}
                    />
                </FormGroup>
                <Collapse isOpen={colorbar.tickCustomColor}>
                    <FormGroup inline={true} label="Ticks color" disabled={!colorbar.visible || !colorbar.tickVisible}>
                        {colorbar.visible && colorbar.tickVisible &&
                            <AutoColorPickerComponent
                                color={colorbar.tickColor}
                                presetColors={SWATCH_COLORS}
                                setColor={colorbar.setTickColor}
                                disableAlpha={true}
                            />
                        }
                    </FormGroup>
                </Collapse>
                <hr></hr>
                <FormGroup inline={true} label="Border" disabled={!colorbar.visible}>
                    <Switch
                        checked={colorbar.borderVisible}
                        disabled={!colorbar.visible}
                        onChange={(ev) => colorbar.setBorderVisible(ev.currentTarget.checked)}
                    />
                </FormGroup>
                <FormGroup inline={true} label="Border width" labelInfo="(px)" disabled={!colorbar.visible || !colorbar.borderVisible}>
                    <SafeNumericInput
                        placeholder="Border width"
                        min={0.5}
                        max={30}
                        value={colorbar.borderWidth}
                        stepSize={0.5}
                        minorStepSize={0.1}
                        majorStepSize={1}
                        disabled={!colorbar.visible || !colorbar.borderVisible}
                        onValueChange={(value: number) => colorbar.setBorderWidth(value)}
                    />
                </FormGroup>
                <FormGroup inline={true} label="Border custom color" disabled={!colorbar.visible || !colorbar.borderVisible}>
                    <Switch
                        checked={colorbar.borderCustomColor}
                        disabled={!colorbar.visible || !colorbar.borderVisible}
                        onChange={(ev) => colorbar.setBorderCustomColor(ev.currentTarget.checked)}
                    />
                </FormGroup>
                <Collapse isOpen={colorbar.borderCustomColor}>
                    <FormGroup inline={true} label="Border color" disabled={!colorbar.visible || !colorbar.borderVisible}>
                        {colorbar.visible && colorbar.borderVisible &&
                            <AutoColorPickerComponent
                                color={colorbar.borderColor}
                                presetColors={SWATCH_COLORS}
                                setColor={colorbar.setBorderColor}
                                disableAlpha={true}
                            />
                        }
                    </FormGroup>
                </Collapse>
            </div>
        );

        const beamPanel = beam.isSelectedFrameValid ? (
            <div className="panel-container">
                <FormGroup inline={true} label="Image">
                    <HTMLSelect
                        options={appStore.frameNames}
                        value={beam.selectedFileId}
                        onChange={(event: React.FormEvent<HTMLSelectElement>) => beam.setSelectedFrame(parseInt(event.currentTarget.value))}
                    />
                </FormGroup>
                <FormGroup inline={true} label="Visible">
                    <Switch
                        checked={beamSettings.visible}
                        onChange={(ev) =>  beamSettings.setVisible(ev.currentTarget.checked)}
                    />
                </FormGroup>
                <FormGroup inline={true} label="Color">
                    <AutoColorPickerComponent
                        color={beamSettings.color}
                        presetColors={SWATCH_COLORS}
                        setColor={beamSettings.setColor}
                        disableAlpha={true}
                    />
                </FormGroup>
                <FormGroup inline={true} label="Type">
                    <HTMLSelect
                        options={Object.keys(BeamType).map((key) => ({label: key, value: BeamType[key]}))}
                        value={beamSettings.type}
                        onChange={(event: React.FormEvent<HTMLSelectElement>) => beamSettings.setType(event.currentTarget.value as BeamType)}
                    />
                </FormGroup>
                <FormGroup inline={true} label="Width" labelInfo="(px)">
                    <SafeNumericInput
                        placeholder="Width"
                        min={0.5}
                        max={10}
                        value={beamSettings.width}
                        stepSize={0.5}
                        minorStepSize={0.1}
                        majorStepSize={1}
                        onValueChange={(value: number) => beamSettings.setWidth(value)}
                    />
                </FormGroup>
                <FormGroup inline={true} label="Position (X)" labelInfo="(px)">
                    <SafeNumericInput
                        placeholder="Position (X)"
                        min={0}
                        max={overlayStore.renderWidth}
                        value={beamSettings.shiftX}
                        stepSize={5}
                        minorStepSize={1}
                        majorStepSize={10}
                        onValueChange={(value: number) => beamSettings.setShiftX(value)}
                    />
                </FormGroup>
                <FormGroup inline={true} label="Position (Y)" labelInfo="(px)">
                    <SafeNumericInput
                        placeholder="Position (Y)"
                        min={0}
                        max={overlayStore.renderHeight}
                        value={beamSettings.shiftY}
                        stepSize={5}
                        minorStepSize={1}
                        majorStepSize={10}
                        onValueChange={(value: number) => beamSettings.setShiftY(value)}
                    />
                </FormGroup>
            </div>
        ) : null;

        const frame = appStore.activeFrame;
        const isPVImage = frame?.isPVImage;
        const spectralPanel = isPVImage ? (
            <div className="panel-container">
                <h3>For spatial-spectral image</h3>
                <Divider/>
                <h3>Spectral axis</h3>
                <SpectralSettingsComponent
                    frame={appStore.activeFrame}
                    onSpectralCoordinateChange={frame.setSpectralCoordinate}
                    onSpectralSystemChange={frame.setSpectralSystem}
                    disable={!isPVImage}
                    disableChannelOption={true}
                />
            </div>
        ) : null;

        let className = "image-view-settings";
        if (appStore.darkTheme) {
            className += " bp3-dark";
        }

        return (
            <div className={className}>
                <Tabs
                    id="imageViewSettingsTabs"
                    vertical={true}
                    selectedTabId={this.selectedTab}
                    onChange={this.setSelectedTab}
                >
<<<<<<< HEAD
                    <Tab id="global" title="Global" panel={globalPanel}/>
                    <Tab id="title" title="Title" panel={titlePanel}/>
                    <Tab id="ticks" title="Ticks" panel={ticksPanel}/>
                    <Tab id="grid" title="Grid" panel={gridPanel}/>
                    <Tab id="border" title="Border" panel={borderPanel}/>
                    <Tab id="axes" title="Axes" panel={axesPanel}/>
                    <Tab id="numbers" title="Numbers" panel={numbersPanel}/>
                    <Tab id="labels" title="Labels" panel={labelsPanel}/>
                    <Tab id="colorbar" title="Colorbar" panel={colorbarPanel}/>
                    <Tab id="beam" title="Beam" panel={beamPanel} disabled={appStore.frameNum <= 0}/>
=======
                    <Tab id={ImageViewSettingsPanelTabs.GLOBAL} title={ImageViewSettingsPanelTabs.GLOBAL} panel={globalPanel}/>
                    <Tab id={ImageViewSettingsPanelTabs.TITLE} title={ImageViewSettingsPanelTabs.TITLE} panel={titlePanel}/>
                    <Tab id={ImageViewSettingsPanelTabs.TICKS} title={ImageViewSettingsPanelTabs.TICKS} panel={ticksPanel}/>
                    <Tab id={ImageViewSettingsPanelTabs.GRID} title={ImageViewSettingsPanelTabs.GRID} panel={gridPanel}/>
                    <Tab id={ImageViewSettingsPanelTabs.BORDER} title={ImageViewSettingsPanelTabs.BORDER} panel={borderPanel}/>
                    <Tab id={ImageViewSettingsPanelTabs.AXES} title={ImageViewSettingsPanelTabs.AXES} panel={axesPanel}/>
                    <Tab id={ImageViewSettingsPanelTabs.NUMBERS} title={ImageViewSettingsPanelTabs.NUMBERS} panel={numbersPanel}/>
                    <Tab id={ImageViewSettingsPanelTabs.LABELS} title={ImageViewSettingsPanelTabs.LABELS} panel={labelsPanel}/>
                    <Tab id={ImageViewSettingsPanelTabs.BEAM} title={ImageViewSettingsPanelTabs.BEAM} panel={beamPanel} disabled={appStore.frameNum <= 0}/>
                    <Tab id={ImageViewSettingsPanelTabs.CONVERSION} title={ImageViewSettingsPanelTabs.CONVERSION} panel={spectralPanel} disabled={!isPVImage}/>
>>>>>>> 5863a1da
                </Tabs>
            </div>
        );
    }
}<|MERGE_RESOLUTION|>--- conflicted
+++ resolved
@@ -23,6 +23,7 @@
     NUMBERS = "Numbers",
     LABELS = "Labels",
     BEAM = "Beam",
+    COLORBAR = "Colorbar",
     CONVERSION = "Conversion"
 }
 
@@ -1078,18 +1079,6 @@
                     selectedTabId={this.selectedTab}
                     onChange={this.setSelectedTab}
                 >
-<<<<<<< HEAD
-                    <Tab id="global" title="Global" panel={globalPanel}/>
-                    <Tab id="title" title="Title" panel={titlePanel}/>
-                    <Tab id="ticks" title="Ticks" panel={ticksPanel}/>
-                    <Tab id="grid" title="Grid" panel={gridPanel}/>
-                    <Tab id="border" title="Border" panel={borderPanel}/>
-                    <Tab id="axes" title="Axes" panel={axesPanel}/>
-                    <Tab id="numbers" title="Numbers" panel={numbersPanel}/>
-                    <Tab id="labels" title="Labels" panel={labelsPanel}/>
-                    <Tab id="colorbar" title="Colorbar" panel={colorbarPanel}/>
-                    <Tab id="beam" title="Beam" panel={beamPanel} disabled={appStore.frameNum <= 0}/>
-=======
                     <Tab id={ImageViewSettingsPanelTabs.GLOBAL} title={ImageViewSettingsPanelTabs.GLOBAL} panel={globalPanel}/>
                     <Tab id={ImageViewSettingsPanelTabs.TITLE} title={ImageViewSettingsPanelTabs.TITLE} panel={titlePanel}/>
                     <Tab id={ImageViewSettingsPanelTabs.TICKS} title={ImageViewSettingsPanelTabs.TICKS} panel={ticksPanel}/>
@@ -1098,9 +1087,9 @@
                     <Tab id={ImageViewSettingsPanelTabs.AXES} title={ImageViewSettingsPanelTabs.AXES} panel={axesPanel}/>
                     <Tab id={ImageViewSettingsPanelTabs.NUMBERS} title={ImageViewSettingsPanelTabs.NUMBERS} panel={numbersPanel}/>
                     <Tab id={ImageViewSettingsPanelTabs.LABELS} title={ImageViewSettingsPanelTabs.LABELS} panel={labelsPanel}/>
+                    <Tab id={ImageViewSettingsPanelTabs.COLORBAR} title={ImageViewSettingsPanelTabs.COLORBAR} panel={colorbarPanel}/>
                     <Tab id={ImageViewSettingsPanelTabs.BEAM} title={ImageViewSettingsPanelTabs.BEAM} panel={beamPanel} disabled={appStore.frameNum <= 0}/>
                     <Tab id={ImageViewSettingsPanelTabs.CONVERSION} title={ImageViewSettingsPanelTabs.CONVERSION} panel={spectralPanel} disabled={!isPVImage}/>
->>>>>>> 5863a1da
                 </Tabs>
             </div>
         );
