@import "~@blueprintjs/core/lib/scss/variables.scss";

.image-view-settings {
    padding: 20px;
    height: 100%;

    div.bp4-tabs.bp4-vertical {
        height: 100%;
    }

    .bp4-tab-panel {
        width: 100%;
        height: 100%;
        overflow: auto;
        user-select: none;
    }

    .bp4-tab-list {
        width: 10em;
    }

    .bp4-numeric-input input {
        width: 100px !important;
    }

    .bp4-form-group {
        &:first-of-type {
            margin-left: 0px;
        }
<<<<<<< HEAD
        .bp4-label {
=======
        .bp3-label {
            min-width: 10em;
>>>>>>> 5068f561
            width: 10em;
            text-align: right;
        }
    }

    .font-group {
        .bp4-form-content {
            display: flex;
        }

        input {
            width: 40px !important;
        }

        button > span > span {
            width: 150px;
            overflow: hidden;
            text-overflow: ellipsis;
            display: inline-block;
            white-space: nowrap;
        }

        button {
            width: 190px;
            margin-right: 5px;
        }
    }

    hr {
        margin: 15px;
        border: 1px solid $light-gray3;
    }

    .panel-colorbar {
        .bp4-label {
            width: 12em;
        }
    }

    .panel-pan-and-zoom {
        .coordinate-panel {
            width: auto;
            height: 30px;
        }

        .bp4-form-content {
            display: flex;

            .bp4-numeric-input input {
                width: 125px !important;
            }

            .info-string {
                line-height: 30px;
                margin-left: 20px;
                font-size: x-small;
                font-family: monospace;
                user-select: text;
            }
        }
    }
}<|MERGE_RESOLUTION|>--- conflicted
+++ resolved
@@ -27,12 +27,9 @@
         &:first-of-type {
             margin-left: 0px;
         }
-<<<<<<< HEAD
+
         .bp4-label {
-=======
-        .bp3-label {
             min-width: 10em;
->>>>>>> 5068f561
             width: 10em;
             text-align: right;
         }
