--- conflicted
+++ resolved
@@ -56,29 +56,9 @@
             margin-right: 5px;
         }
     }
-<<<<<<< HEAD
 
     hr {
         margin: 15px;
         border: 1px solid $light-gray3;
     }
-}
-
-.dropdown-color {
-    border: solid 1px black;
-    width: 100%;
-    border-radius: $pt-border-radius;
-}
-
-.bp3-select-popover.colorselect {
-    
-    .bp3-menu {
-        min-width: 100px;
-        max-height: 300px;
-        overflow: auto;
-        padding: 0;
-    }
-    
-=======
->>>>>>> 08d364b3
 }