--- conflicted
+++ resolved
@@ -4,26 +4,19 @@
     padding: 20px;
     height: 100%;
 
-<<<<<<< HEAD
-    div.bp3-tabs.bp3-vertical {
-        height: 100%;
-    }
-    
-=======
     h3 {
         margin: 10px 0 10px 5px;
     }
 
->>>>>>> 5863a1da
+    div.bp3-tabs.bp3-vertical {
+        height: 100%;
+    }
+
     .bp3-tab-panel {
         width: 100%;
-<<<<<<< HEAD
         height: 100%;
         overflow: auto;
         user-select: none;
-=======
-	    user-select: none;
->>>>>>> 5863a1da
     }
 
     .bp3-tab-list {
