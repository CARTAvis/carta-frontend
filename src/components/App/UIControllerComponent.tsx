import * as React from "react";
import {observer} from "mobx-react";
import {RootMenuComponent, SplashScreenComponent, HelpDrawerComponent} from "components";
import {
    AboutDialogComponent,
    AuthDialogComponent,
    FileBrowserDialogComponent,
    OverlaySettingsDialogComponent,
    PreferenceDialogComponent,
    RegionDialogComponent,
    SaveLayoutDialogComponent,
    FileInfoDialogComponent,
    ContourDialogComponent,
    DebugExecutionDialogComponent
} from "components/Dialogs";
<<<<<<< HEAD
import {AppStore} from "stores";

@observer
export class UIControllerComponent extends React.Component<{ appStore: AppStore }> {

=======

@observer
export class UIControllerComponent extends React.Component {
 
>>>>>>> 47cb545c
    render() {
        return (
            <React.Fragment>
<<<<<<< HEAD
                <SplashScreenComponent appStore={appStore}/>
                <RootMenuComponent appStore={appStore}/>
                <OverlaySettingsDialogComponent appStore={appStore}/>
                <AuthDialogComponent appStore={appStore}/>
                <FileBrowserDialogComponent appStore={appStore}/>
                <AboutDialogComponent appStore={appStore}/>
                <RegionDialogComponent appStore={appStore}/>
                <PreferenceDialogComponent appStore={appStore}/>
                <SaveLayoutDialogComponent appStore={appStore}/>
                <FileInfoDialogComponent appStore={appStore}/>
                <ContourDialogComponent appStore={appStore}/>
                <DebugExecutionDialogComponent appStore={appStore}/>
                <HelpDrawerComponent appStore={appStore}/>
=======
                <SplashScreenComponent/>
                <RootMenuComponent/>
                <OverlaySettingsDialogComponent/>
                <AuthDialogComponent/>
                <FileBrowserDialogComponent/>
                <AboutDialogComponent/>
                <RegionDialogComponent/>
                <PreferenceDialogComponent/>
                <SaveLayoutDialogComponent/>
                <FileInfoDialogComponent/>
                <ContourDialogComponent/>
                <HelpDrawerComponent/>
>>>>>>> 47cb545c
            </React.Fragment>
        );
    }
}<|MERGE_RESOLUTION|>--- conflicted
+++ resolved
@@ -13,36 +13,13 @@
     ContourDialogComponent,
     DebugExecutionDialogComponent
 } from "components/Dialogs";
-<<<<<<< HEAD
-import {AppStore} from "stores";
-
-@observer
-export class UIControllerComponent extends React.Component<{ appStore: AppStore }> {
-
-=======
 
 @observer
 export class UIControllerComponent extends React.Component {
  
->>>>>>> 47cb545c
     render() {
         return (
             <React.Fragment>
-<<<<<<< HEAD
-                <SplashScreenComponent appStore={appStore}/>
-                <RootMenuComponent appStore={appStore}/>
-                <OverlaySettingsDialogComponent appStore={appStore}/>
-                <AuthDialogComponent appStore={appStore}/>
-                <FileBrowserDialogComponent appStore={appStore}/>
-                <AboutDialogComponent appStore={appStore}/>
-                <RegionDialogComponent appStore={appStore}/>
-                <PreferenceDialogComponent appStore={appStore}/>
-                <SaveLayoutDialogComponent appStore={appStore}/>
-                <FileInfoDialogComponent appStore={appStore}/>
-                <ContourDialogComponent appStore={appStore}/>
-                <DebugExecutionDialogComponent appStore={appStore}/>
-                <HelpDrawerComponent appStore={appStore}/>
-=======
                 <SplashScreenComponent/>
                 <RootMenuComponent/>
                 <OverlaySettingsDialogComponent/>
@@ -54,8 +31,8 @@
                 <SaveLayoutDialogComponent/>
                 <FileInfoDialogComponent/>
                 <ContourDialogComponent/>
+                <DebugExecutionDialogComponent/>
                 <HelpDrawerComponent/>
->>>>>>> 47cb545c
             </React.Fragment>
         );
     }
