--- conflicted
+++ resolved
@@ -12,13 +12,8 @@
     CodeSnippetDialogComponent,
     ExternalPageDialogComponent,
     StokesDialogComponent,
-<<<<<<< HEAD
-    RestFreqDialogComponent,
     CatalogQueryDialogComponent,
     TelemetryDialogComponent
-=======
-    CatalogQueryDialogComponent
->>>>>>> 888fd1f4
 } from "components/Dialogs";
 
 @observer
