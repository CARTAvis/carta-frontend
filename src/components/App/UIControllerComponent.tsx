--- conflicted
+++ resolved
@@ -30,11 +30,8 @@
                 <AboutDialogComponent/>
                 <ExternalPageDialogComponent/>
                 <HelpDrawerComponent/>
-<<<<<<< HEAD
                 <StokesDialogComponent/>
-=======
                 <SplashScreenComponent/>
->>>>>>> 4b7a4ca2
             </React.Fragment>
         );
     }
