import * as React from "react";
import {observer} from "mobx-react";
import {HelpDrawerComponent, RootMenuComponent, SplashScreenComponent} from "components";
import {
    AboutDialogComponent,
    CatalogQueryDialogComponent,
    CodeSnippetDialogComponent,
    ContourDialogComponent,
    ExternalPageDialogComponent,
    FileBrowserDialogComponent,
    FileInfoDialogComponent,
    PreferenceDialogComponent,
    RegionDialogComponent,
    SaveLayoutDialogComponent,
    StokesDialogComponent,
<<<<<<< HEAD
    TelemetryDialogComponent,
    VectorOverlayDialogComponent
=======
    CatalogQueryDialogComponent,
    TelemetryDialogComponent,
    FittingDialogComponent
>>>>>>> 38079199
} from "components/Dialogs";

@observer
export class UIControllerComponent extends React.Component {
    render() {
        return (
            <React.Fragment>
                <RootMenuComponent />
                <RegionDialogComponent />
                <CatalogQueryDialogComponent />
                <ContourDialogComponent />
                <VectorOverlayDialogComponent />
                <FileInfoDialogComponent />
                <FileBrowserDialogComponent />
                <PreferenceDialogComponent />
                <SaveLayoutDialogComponent />
                <CodeSnippetDialogComponent />
                <AboutDialogComponent />
                <ExternalPageDialogComponent />
                <HelpDrawerComponent />
                <StokesDialogComponent />
                <TelemetryDialogComponent />
                <SplashScreenComponent />
                <FittingDialogComponent />
            </React.Fragment>
        );
    }
}<|MERGE_RESOLUTION|>--- conflicted
+++ resolved
@@ -13,14 +13,9 @@
     RegionDialogComponent,
     SaveLayoutDialogComponent,
     StokesDialogComponent,
-<<<<<<< HEAD
     TelemetryDialogComponent,
-    VectorOverlayDialogComponent
-=======
-    CatalogQueryDialogComponent,
-    TelemetryDialogComponent,
+    VectorOverlayDialogComponent,
     FittingDialogComponent
->>>>>>> 38079199
 } from "components/Dialogs";
 
 @observer
