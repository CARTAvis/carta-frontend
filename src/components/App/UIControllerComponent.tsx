import * as React from "react";
<<<<<<< HEAD
import {observer} from "mobx-react";
import {RootMenuComponent, SplashScreenComponent} from "components";
=======
import { observer } from "mobx-react";
import {RootMenuComponent, SplashScreenComponent, HelpDrawerComponent} from "components";
>>>>>>> c43ee944
import {
    AboutDialogComponent,
    AuthDialogComponent,
    FileBrowserDialogComponent,
    OverlaySettingsDialogComponent,
    PreferenceDialogComponent,
    RegionDialogComponent,
    SaveLayoutDialogComponent,
    FileInfoDialogComponent,
    ContourDialogComponent,
    DebugExecutionDialogComponent
} from "components/Dialogs";
import {AppStore} from "stores";

@observer
export class UIControllerComponent extends React.Component<{ appStore: AppStore }> {

    render() {
        const appStore = this.props.appStore;

        return (
            <React.Fragment>
                <SplashScreenComponent appStore={appStore}/>
                <RootMenuComponent appStore={appStore}/>
                <OverlaySettingsDialogComponent appStore={appStore}/>
                <AuthDialogComponent appStore={appStore}/>
                <FileBrowserDialogComponent appStore={appStore}/>
                <AboutDialogComponent appStore={appStore}/>
                <RegionDialogComponent appStore={appStore}/>
                <PreferenceDialogComponent appStore={appStore}/>
                <SaveLayoutDialogComponent appStore={appStore}/>
                <FileInfoDialogComponent appStore={appStore}/>
                <ContourDialogComponent appStore={appStore}/>
<<<<<<< HEAD
                <DebugExecutionDialogComponent appStore={appStore}/>
=======
                <HelpDrawerComponent appStore={appStore}/>
>>>>>>> c43ee944
            </React.Fragment>
        );
    }
}<|MERGE_RESOLUTION|>--- conflicted
+++ resolved
@@ -1,11 +1,6 @@
 import * as React from "react";
-<<<<<<< HEAD
 import {observer} from "mobx-react";
-import {RootMenuComponent, SplashScreenComponent} from "components";
-=======
-import { observer } from "mobx-react";
 import {RootMenuComponent, SplashScreenComponent, HelpDrawerComponent} from "components";
->>>>>>> c43ee944
 import {
     AboutDialogComponent,
     AuthDialogComponent,
@@ -39,11 +34,8 @@
                 <SaveLayoutDialogComponent appStore={appStore}/>
                 <FileInfoDialogComponent appStore={appStore}/>
                 <ContourDialogComponent appStore={appStore}/>
-<<<<<<< HEAD
                 <DebugExecutionDialogComponent appStore={appStore}/>
-=======
                 <HelpDrawerComponent appStore={appStore}/>
->>>>>>> c43ee944
             </React.Fragment>
         );
     }
