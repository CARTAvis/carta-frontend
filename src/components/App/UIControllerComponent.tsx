--- conflicted
+++ resolved
@@ -12,10 +12,7 @@
     CodeSnippetDialogComponent,
     ExternalPageDialogComponent,
     StokesDialogComponent,
-<<<<<<< HEAD
-=======
     RestFreqDialogComponent,
->>>>>>> 88353e83
     CatalogQueryDialogComponent
 } from "components/Dialogs";
 
