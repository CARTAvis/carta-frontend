import * as React from "react";
import {observer} from "mobx-react";
import {RootMenuComponent, SplashScreenComponent, HelpDrawerComponent} from "components";
import {
    AboutDialogComponent,
    FileBrowserDialogComponent,
    PreferenceDialogComponent,
    RegionDialogComponent,
    SaveLayoutDialogComponent,
    FileInfoDialogComponent,
    ContourDialogComponent,
    CodeSnippetDialogComponent,
    ExternalPageDialogComponent,
    StokesDialogComponent,
<<<<<<< HEAD
    RestFreqDialogComponent
=======
    CatalogQueryDialogComponent
>>>>>>> 6d3514ce
} from "components/Dialogs";

@observer
export class UIControllerComponent extends React.Component {
    render() {
        return (
            <React.Fragment>
                <RootMenuComponent />
                <RegionDialogComponent />
                <CatalogQueryDialogComponent />
                <ContourDialogComponent />
                <FileInfoDialogComponent />
                <FileBrowserDialogComponent />
                <PreferenceDialogComponent />
                <SaveLayoutDialogComponent />
                <CodeSnippetDialogComponent />
                <AboutDialogComponent />
                <ExternalPageDialogComponent />
                <HelpDrawerComponent />
                <StokesDialogComponent />
                <SplashScreenComponent />
                <RestFreqDialogComponent />
            </React.Fragment>
        );
    }
}<|MERGE_RESOLUTION|>--- conflicted
+++ resolved
@@ -12,11 +12,8 @@
     CodeSnippetDialogComponent,
     ExternalPageDialogComponent,
     StokesDialogComponent,
-<<<<<<< HEAD
-    RestFreqDialogComponent
-=======
+    RestFreqDialogComponent,
     CatalogQueryDialogComponent
->>>>>>> 6d3514ce
 } from "components/Dialogs";
 
 @observer
