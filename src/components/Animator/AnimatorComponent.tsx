--- conflicted
+++ resolved
@@ -193,8 +193,7 @@
 
     private getPlayModeIcon = (): IconName => {
         switch (AnimatorStore.Instance.playMode) {
-            case PlayMode.FORWARD:
-            default:
+            case PlayMode.FORWARD: default:
                 return "arrow-right";
             case PlayMode.BACKWARD:
                 return "arrow-left";
@@ -233,14 +232,40 @@
             const frameIndex = appStore.frames.findIndex(f => f.frameInfo.fileId === activeFrame.frameInfo.fileId);
             frameSlider = (
                 <div className="animator-slider">
-                    <Radio value={AnimationMode.FRAME} disabled={appStore.animatorStore.animationActive} checked={appStore.animatorStore.animationMode === AnimationMode.FRAME} onChange={this.onAnimationModeChanged} label="Image" />
-                    {hideSliders && <SafeNumericInput value={frameIndex} min={-1} max={appStore.frames.length} stepSize={1} onValueChange={this.onFrameChanged} fill={true} disabled={appStore.animatorStore.animationActive} />}
-                    {!hideSliders && (
-                        <React.Fragment>
-                            <Slider value={frameIndex} min={0} max={appStore.frames.length - 1} showTrackFill={false} stepSize={1} onChange={this.onFrameChanged} disabled={appStore.animatorStore.animationActive} />
-                            <div className="slider-info">{activeFrame.filename}</div>
-                        </React.Fragment>
-                    )}
+                    <Radio
+                        value={AnimationMode.FRAME}
+                        disabled={appStore.animatorStore.animationActive}
+                        checked={appStore.animatorStore.animationMode === AnimationMode.FRAME}
+                        onChange={this.onAnimationModeChanged}
+                        label="Image"
+                    />
+                    {hideSliders &&
+                    <SafeNumericInput
+                        value={frameIndex}
+                        min={-1}
+                        max={appStore.frames.length}
+                        stepSize={1}
+                        onValueChange={this.onFrameChanged}
+                        fill={true}
+                        disabled={appStore.animatorStore.animationActive}
+                    />
+                    }
+                    {!hideSliders &&
+                    <React.Fragment>
+                        <Slider
+                            value={frameIndex}
+                            min={0}
+                            max={appStore.frames.length - 1}
+                            showTrackFill={false}
+                            stepSize={1}
+                            onChange={this.onFrameChanged}
+                            disabled={appStore.animatorStore.animationActive}
+                        />
+                        <div className="slider-info">
+                            {activeFrame.filename}
+                        </div>
+                    </React.Fragment>
+                    }
                 </div>
             );
         }
@@ -248,48 +273,64 @@
         // Channel Control
         if (numChannels > 1) {
             const numLabels = 5;
-            const channelStep = numChannels > 10 ? (numChannels - 1) / (numLabels - 1) : 1;
+            const channelStep = numChannels > 10 ? ((numChannels - 1) / (numLabels - 1)) : 1;
             channelSlider = (
                 <div className="animator-slider">
-                    <Radio value={AnimationMode.CHANNEL} disabled={appStore.animatorStore.animationActive} checked={appStore.animatorStore.animationMode === AnimationMode.CHANNEL} onChange={this.onAnimationModeChanged} label="Channel" />
-                    {hideSliders && <SafeNumericInput value={activeFrame.requiredChannel} min={-1} max={numChannels} stepSize={1} onValueChange={this.onChannelChanged} fill={true} disabled={appStore.animatorStore.animationActive} />}
-                    {!hideSliders && (
-                        <React.Fragment>
-                            <Slider
-                                className="channel-slider"
-                                value={activeFrame.requiredChannel}
-                                min={0}
-                                max={numChannels - 1}
-                                labelStepSize={channelStep}
-                                labelPrecision={0}
-                                showTrackFill={false}
-                                onChange={this.onChannelChanged}
-                                disabled={appStore.animatorStore.animationActive}
-                            />
-                            <div className="slider-info">
-                                <pre>{activeFrame.simpleSpectralInfo}</pre>
-                            </div>
-                        </React.Fragment>
-                    )}
+                    <Radio
+                        value={AnimationMode.CHANNEL}
+                        disabled={appStore.animatorStore.animationActive}
+                        checked={appStore.animatorStore.animationMode === AnimationMode.CHANNEL}
+                        onChange={this.onAnimationModeChanged}
+                        label="Channel"
+                    />
+                    {hideSliders &&
+                    <SafeNumericInput
+                        value={activeFrame.requiredChannel}
+                        min={-1}
+                        max={numChannels}
+                        stepSize={1}
+                        onValueChange={this.onChannelChanged}
+                        fill={true}
+                        disabled={appStore.animatorStore.animationActive}
+                    />
+                    }
+                    {!hideSliders &&
+                    <React.Fragment>
+                        <Slider
+                            className="channel-slider"
+                            value={activeFrame.requiredChannel}
+                            min={0}
+                            max={numChannels - 1}
+                            labelStepSize={channelStep}
+                            labelPrecision={0}
+                            showTrackFill={false}
+                            onChange={this.onChannelChanged}
+                            disabled={appStore.animatorStore.animationActive}
+                        />
+                        <div className="slider-info">
+                            <pre>{activeFrame.simpleSpectralInfo}</pre>
+                        </div>
+                    </React.Fragment>
+                    }
                 </div>
             );
             channelRangeSlider = (
                 <div className="animator-slider range-slider">
-                    <div className="range-label" />
-                    {!hideSliders && (
-                        <React.Fragment>
-                            <RangeSlider
-                                value={activeFrame.animationChannelRange}
-                                min={0}
-                                max={numChannels - 1}
-                                labelStepSize={channelStep}
-                                labelPrecision={0}
-                                onChange={this.onRangeChanged}
-                                disabled={appStore.animatorStore.animationActive}
-                            />
-                            <div className="slider-info" />
-                        </React.Fragment>
-                    )}
+                    <div className="range-label"/>
+                    {!hideSliders &&
+                    <React.Fragment>
+                        <RangeSlider
+                            value={activeFrame.animationChannelRange}
+                            min={0}
+                            max={numChannels - 1}
+                            labelStepSize={channelStep}
+                            labelPrecision={0}
+                            onChange={this.onRangeChanged}
+                            disabled={appStore.animatorStore.animationActive}
+                        />
+                        <div className="slider-info"/>
+                    </React.Fragment>
+                    }
                 </div>
             );
         }
@@ -298,31 +339,37 @@
         if (numStokes > 1) {
             stokesSlider = (
                 <div className="animator-slider">
-                    <Radio value={AnimationMode.STOKES} disabled={appStore.animatorStore.animationActive} checked={appStore.animatorStore.animationMode === AnimationMode.STOKES} onChange={this.onAnimationModeChanged} label="Stokes" />
-                    {hideSliders && (
-                        <SafeNumericInput
+                    <Radio
+                        value={AnimationMode.STOKES}
+                        disabled={appStore.animatorStore.animationActive}
+                        checked={appStore.animatorStore.animationMode === AnimationMode.STOKES}
+                        onChange={this.onAnimationModeChanged}
+                        label="Stokes"
+                    />
+                    {hideSliders &&
+                    <SafeNumericInput
+                        value={activeFrame.requiredStokes}
+                        min={-1}
+                        max={activeFrame.frameInfo.fileInfoExtended.stokes}
+                        stepSize={1}
+                        onValueChange={this.onStokesChanged}
+                        disabled={appStore.animatorStore.animationActive}
+                        fill={true}
+                    />
+                    }
+                    {!hideSliders &&
+                    <React.Fragment>
+                        <Slider
                             value={activeFrame.requiredStokes}
-                            min={-1}
-                            max={activeFrame.frameInfo.fileInfoExtended.stokes}
-                            stepSize={1}
-                            onValueChange={this.onStokesChanged}
+                            min={0}
+                            showTrackFill={false}
+                            max={activeFrame.frameInfo.fileInfoExtended.stokes - 1}
+                            onChange={this.onStokesChanged}
                             disabled={appStore.animatorStore.animationActive}
-                            fill={true}
                         />
-                    )}
-                    {!hideSliders && (
-                        <React.Fragment>
-                            <Slider
-                                value={activeFrame.requiredStokes}
-                                min={0}
-                                showTrackFill={false}
-                                max={activeFrame.frameInfo.fileInfoExtended.stokes - 1}
-                                onChange={this.onStokesChanged}
-                                disabled={appStore.animatorStore.animationActive}
-                            />
-                            <div className="slider-info" />
-                        </React.Fragment>
-                    )}
+                        <div className="slider-info"/>
+                    </React.Fragment>
+                    }
                 </div>
             );
         }
@@ -337,105 +384,85 @@
                 className="playback-mode"
                 content={
                     <Menu>
-                        <MenuItem icon="arrow-right" text="Play Forward" active={appStore.animatorStore.playMode === PlayMode.FORWARD} onClick={() => (appStore.animatorStore.playMode = PlayMode.FORWARD)} />
-                        <MenuItem icon="arrow-left" text="Play Backwards" active={appStore.animatorStore.playMode === PlayMode.BACKWARD} onClick={() => (appStore.animatorStore.playMode = PlayMode.BACKWARD)} />
-                        <MenuItem icon="swap-horizontal" text="Bouncing" active={appStore.animatorStore.playMode === PlayMode.BOUNCING} onClick={() => (appStore.animatorStore.playMode = PlayMode.BOUNCING)} />
-                        <MenuItem icon="exchange" text="Blink" active={appStore.animatorStore.playMode === PlayMode.BLINK} onClick={() => (appStore.animatorStore.playMode = PlayMode.BLINK)} />
+                        <MenuItem icon="arrow-right" text="Play Forward" active={appStore.animatorStore.playMode === PlayMode.FORWARD} onClick={() => appStore.animatorStore.playMode = PlayMode.FORWARD}/>
+                        <MenuItem icon="arrow-left" text="Play Backwards" active={appStore.animatorStore.playMode === PlayMode.BACKWARD} onClick={() => appStore.animatorStore.playMode = PlayMode.BACKWARD}/>
+                        <MenuItem icon="swap-horizontal" text="Bouncing" active={appStore.animatorStore.playMode === PlayMode.BOUNCING} onClick={() => appStore.animatorStore.playMode = PlayMode.BOUNCING}/>
+                        <MenuItem icon="exchange" text="Blink" active={appStore.animatorStore.playMode === PlayMode.BLINK} onClick={() => appStore.animatorStore.playMode = PlayMode.BLINK}/>
                     </Menu>
                 }
                 position={Position.TOP}
             >
-<<<<<<< HEAD
-                <Tooltip content="Playback Mode" position={Position.TOP}>
-                    <AnchorButton icon={this.getPlayModeIcon()} disabled={appStore.animatorStore.animationActive}>
-                        {!iconOnly && "Mode"}
-                    </AnchorButton>
-                </Tooltip>
-            </Popover>
-=======
                 <Tooltip2 content="Playback Mode" position={Position.TOP}>
                     <AnchorButton icon={this.getPlayModeIcon()} disabled={appStore.animatorStore.animationActive}>{!iconOnly && "Mode"}</AnchorButton>
                 </Tooltip2>
             </Popover2>
->>>>>>> ca14e0c7
         );
 
         const playbackButtons = (
             <ButtonGroup fill={true} className="playback-buttons">
-                <Button icon={"chevron-backward"} onClick={this.onFirstClicked}>
-                    {!iconOnly && "First"}
-                </Button>
-                <Button icon={"step-backward"} onClick={this.onPrevClicked}>
-                    {!iconOnly && "Prev"}
-                </Button>
-                {appStore.animatorStore.animationActive && (
-                    <Button icon={"stop"} onClick={appStore.animatorStore.stopAnimation}>
-                        {!iconOnly && "Stop"}
-                    </Button>
-                )}
-                {!appStore.animatorStore.animationActive && (
-                    <Button icon={"play"} onClick={appStore.animatorStore.startAnimation}>
-                        {!iconOnly && "Play"}
-                    </Button>
-                )}
-                <Button icon={"step-forward"} onClick={this.onNextClicked}>
-                    {!iconOnly && "Next"}
-                </Button>
-                <Button icon={"chevron-forward"} onClick={this.onLastClicked}>
-                    {!iconOnly && "Last"}
-                </Button>
+                <Button icon={"chevron-backward"} onClick={this.onFirstClicked}>{!iconOnly && "First"}</Button>
+                <Button icon={"step-backward"} onClick={this.onPrevClicked}>{!iconOnly && "Prev"}</Button>
+                {appStore.animatorStore.animationActive &&
+                <Button icon={"stop"} onClick={appStore.animatorStore.stopAnimation}>{!iconOnly && "Stop"}</Button>
+                }
+                {!appStore.animatorStore.animationActive &&
+                <Button icon={"play"} onClick={appStore.animatorStore.startAnimation}>{!iconOnly && "Play"}</Button>
+                }
+                <Button icon={"step-forward"} onClick={this.onNextClicked}>{!iconOnly && "Next"}</Button>
+                <Button icon={"chevron-forward"} onClick={this.onLastClicked}>{!iconOnly && "Last"}</Button>
             </ButtonGroup>
         );
 
         const numericControl = (
             <ControlGroup className="playback-numeric-control">
-                <HTMLSelect options={[NumericInputType.FrameRate, NumericInputType.Step]} onChange={ev => this.onNumericInputTypeChange(ev.currentTarget.value as NumericInputType)} />
-                {this.numericInputType === NumericInputType.FrameRate ? (
-                    <SafeNumericInput
-                        value={appStore.animatorStore.frameRate}
-                        min={appStore.animatorStore.minFrameRate}
-                        max={appStore.animatorStore.maxFrameRate}
-                        stepSize={1}
-                        minorStepSize={1}
-                        majorStepSize={1}
-                        onValueChange={appStore.animatorStore.setFrameRate}
-                        disabled={appStore.animatorStore.animationActive}
-                    />
-                ) : (
-                    <SafeNumericInput
-                        value={appStore.animatorStore.step}
-                        min={appStore.animatorStore.minStep}
-                        max={appStore.animatorStore.maxStep}
-                        stepSize={1}
-                        minorStepSize={1}
-                        majorStepSize={1}
-                        onValueChange={appStore.animatorStore.setStep}
-                        disabled={appStore.animatorStore.animationActive}
-                    />
-                )}
+                <HTMLSelect options={[NumericInputType.FrameRate, NumericInputType.Step]} onChange={(ev) => this.onNumericInputTypeChange(ev.currentTarget.value as NumericInputType)}/>
+                {this.numericInputType === NumericInputType.FrameRate ?
+                <SafeNumericInput
+                    value={appStore.animatorStore.frameRate}
+                    min={appStore.animatorStore.minFrameRate}
+                    max={appStore.animatorStore.maxFrameRate}
+                    stepSize={1}
+                    minorStepSize={1}
+                    majorStepSize={1}
+                    onValueChange={appStore.animatorStore.setFrameRate}
+                    disabled={appStore.animatorStore.animationActive}
+                /> :
+                <SafeNumericInput
+                    value={appStore.animatorStore.step}
+                    min={appStore.animatorStore.minStep}
+                    max={appStore.animatorStore.maxStep}
+                    stepSize={1}
+                    minorStepSize={1}
+                    majorStepSize={1}
+                    onValueChange={appStore.animatorStore.setStep}
+                    disabled={appStore.animatorStore.animationActive}
+                />
+                }
             </ControlGroup>
         );
 
         return (
             <div className="animator-widget">
-                {!activeFrame && <NonIdealState icon={"folder-open"} title={"No file loaded"} description={"Load a file using the menu"} />}
-                {activeFrame && (
-                    <div className={playbackClass}>
-                        {playbackButtons}
-                        {playbackModeButton}
-                        {numericControl}
-                    </div>
-                )}
+                {!activeFrame &&
+                <NonIdealState icon={"folder-open"} title={"No file loaded"} description={"Load a file using the menu"}/>
+                }
                 {activeFrame &&
-                    this.width > 0 && ( // temporary fix for broken range slider, issue #1078
-                        <div className="animator-sliders">
-                            {frameSlider}
-                            {channelSlider}
-                            {channelRangeSlider}
-                            {stokesSlider}
-                        </div>
-                    )}
-                <ReactResizeDetector handleWidth handleHeight onResize={this.onResize} refreshMode={"throttle"} refreshRate={33}></ReactResizeDetector>
+                <div className={playbackClass}>
+                    {playbackButtons}
+                    {playbackModeButton}
+                    {numericControl}
+                </div>
+                }
+                {activeFrame && this.width > 0 && // temporary fix for broken range slider, issue #1078
+                <div className="animator-sliders">
+                    {frameSlider}
+                    {channelSlider}
+                    {channelRangeSlider}
+                    {stokesSlider}
+                </div>
+                }
+                <ReactResizeDetector handleWidth handleHeight onResize={this.onResize} refreshMode={"throttle"} refreshRate={33}>
+                </ReactResizeDetector>
             </div>
         );
     }
