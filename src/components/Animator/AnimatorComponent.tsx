--- conflicted
+++ resolved
@@ -331,17 +331,10 @@
                 className={playbackModeClass}
                 content={
                     <Menu>
-<<<<<<< HEAD
-                        <MenuItem2 icon="arrow-right" text="Play Forward" active={appStore.animatorStore.playMode === PlayMode.FORWARD} onClick={() => (appStore.animatorStore.playMode = PlayMode.FORWARD)} />
-                        <MenuItem2 icon="arrow-left" text="Play Backwards" active={appStore.animatorStore.playMode === PlayMode.BACKWARD} onClick={() => (appStore.animatorStore.playMode = PlayMode.BACKWARD)} />
+                        <MenuItem2 icon="arrow-right" text="Play forward" active={appStore.animatorStore.playMode === PlayMode.FORWARD} onClick={() => (appStore.animatorStore.playMode = PlayMode.FORWARD)} />
+                        <MenuItem2 icon="arrow-left" text="Play backwards" active={appStore.animatorStore.playMode === PlayMode.BACKWARD} onClick={() => (appStore.animatorStore.playMode = PlayMode.BACKWARD)} />
                         <MenuItem2 icon="swap-horizontal" text="Bouncing" active={appStore.animatorStore.playMode === PlayMode.BOUNCING} onClick={() => (appStore.animatorStore.playMode = PlayMode.BOUNCING)} />
                         <MenuItem2 icon="exchange" text="Blink" active={appStore.animatorStore.playMode === PlayMode.BLINK} onClick={() => (appStore.animatorStore.playMode = PlayMode.BLINK)} />
-=======
-                        <MenuItem icon="arrow-right" text="Play forward" active={appStore.animatorStore.playMode === PlayMode.FORWARD} onClick={() => (appStore.animatorStore.playMode = PlayMode.FORWARD)} />
-                        <MenuItem icon="arrow-left" text="Play backwards" active={appStore.animatorStore.playMode === PlayMode.BACKWARD} onClick={() => (appStore.animatorStore.playMode = PlayMode.BACKWARD)} />
-                        <MenuItem icon="swap-horizontal" text="Bouncing" active={appStore.animatorStore.playMode === PlayMode.BOUNCING} onClick={() => (appStore.animatorStore.playMode = PlayMode.BOUNCING)} />
-                        <MenuItem icon="exchange" text="Blink" active={appStore.animatorStore.playMode === PlayMode.BLINK} onClick={() => (appStore.animatorStore.playMode = PlayMode.BLINK)} />
->>>>>>> f1c4a40d
                     </Menu>
                 }
                 position={Position.TOP}
