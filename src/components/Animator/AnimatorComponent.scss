@import "../../../node_modules/@blueprintjs/core/lib/scss/variables.scss";

.animator-widget {
    width: 100%;
    height: 100%;
    overflow-y: auto;
<<<<<<< HEAD
    user-select: none;
=======

>>>>>>> f5f871f3
    .animator-sliders {
        margin: 10px;

        .animator-slider {
            display: flex;
            width: 100%;
            margin-bottom: 5px;

            .bp3-radio {
                flex: 1 1 110px;
            }

            .bp3-slider {
                flex: 3 3 auto;
                margin-right: 15px;
            }

            .bp3-input-group {
                max-width: 80px;
            }

            .slider-info {
                overflow-x: hidden;
                flex: 1 1 180px;
            }

            .channel-slider {
            }

            &.range-slider {
                position: relative;
                height: 30px;
                .bp3-slider {
                    .bp3-slider-axis {
                        display: none;
                    }

                    top: -5px;
                }

                .range-label {
                    flex: 1 1 110px;
                    margin-right: 4px;
                }
            }
        }
    }

    .animator-playback {
        margin-top: 10px;
        margin-left: 10px;
        margin-right: 10px;
        display: flex;

        &.wrap {
            flex-wrap: wrap;

            .playback-buttons {
                height: auto;
                margin-right: 0;
            }

            .playback-framerate {
                margin-top: 10px;
            }
        }
    }

    .playback-framerate {
        min-width: 150px;
        flex: 1 1 150px;
    }

    #framerate-numeric {
        width: 40px;
    }

    .playback-buttons {
        flex: 3 3 auto;
        margin-right: 10px;
        height: 20px;

        // Re-center button icons
        .bp3-button {
            .bp3-icon {
                position: relative;
                left: 3px;
            }
        }
    }
}<|MERGE_RESOLUTION|>--- conflicted
+++ resolved
@@ -4,11 +4,7 @@
     width: 100%;
     height: 100%;
     overflow-y: auto;
-<<<<<<< HEAD
     user-select: none;
-=======
-
->>>>>>> f5f871f3
     .animator-sliders {
         margin: 10px;
 
