--- conflicted
+++ resolved
@@ -23,28 +23,29 @@
 
 @observer
 export class FileInfoComponent extends React.Component<{
-    infoTypes: FileInfoType[];
-    HDUOptions?: {HDUList: IOptionProps[]; handleSelectedHDUChange: (hdu: string) => void};
-    fileInfoExtended: CARTA.IFileInfoExtended;
-    regionFileInfo: string;
-    catalogFileInfo: CARTA.ICatalogFileInfo;
-    selectedTab: TabId;
+    infoTypes: FileInfoType[],
+    HDUOptions?: {HDUList: IOptionProps[], handleSelectedHDUChange: (hdu: string) => void;},
+    fileInfoExtended: CARTA.IFileInfoExtended,
+    regionFileInfo: string,
+    catalogFileInfo: CARTA.ICatalogFileInfo,
+    selectedTab: TabId,
     handleTabChange: (tab: TabId) => void;
-    isLoading: boolean;
-    errorMessage: string;
-    catalogHeaderTable?: SimpleTableComponentProps;
-    selectedFile?: CARTA.IFileInfo | CARTA.ICatalogFileInfo;
+    isLoading: boolean,
+    errorMessage: string,
+    catalogHeaderTable?: SimpleTableComponentProps,
+    selectedFile?: CARTA.IFileInfo | CARTA.ICatalogFileInfo
 }> {
+
     @observable searchString: string = "";
     @observable matchedIter: number = 0;
     @observable isMouseEntered: boolean = false;
 
     private isSearchOpened: boolean = false;
     private matchedTotal: number = 0;
-    private matchedIterLocation: {line: number; num: number} = {line: -1, num: -1};
+    private matchedIterLocation: {line: number, num: number} = {line: -1, num: -1};
     private selectedFile: CARTA.IFileInfo | CARTA.ICatalogFileInfo;
     private splitLengthArray: Array<Array<number>> = [];
-    private matchedLocationArray: Array<{line: number; num: number}> = [];
+    private matchedLocationArray: Array<{line: number, num: number}> = [];
     private listRef = React.createRef<any>();
     private clickMatchedTimer;
     private clickMatchedTimerStart;
@@ -80,7 +81,7 @@
     };
 
     @action minusMatchedIter = () => {
-        if (this.matchedIter === 0) {
+        if (this.matchedIter === 0){
             return;
         } else if (this.matchedIter === 1) {
             this.matchedIter = this.matchedTotal;
@@ -90,7 +91,7 @@
     };
 
     @action initMatchedIter = () => {
-        this.matchedIter = this.matchedTotal > 0 ? 1 : 0;
+        this.matchedIter = (this.matchedTotal > 0) ? 1 : 0;
     };
 
     @action addMatchedTotal = (inputNum: number) => {
@@ -98,7 +99,7 @@
     };
 
     private updateMatchedIterLocation = () => {
-        this.matchedIterLocation = this.matchedTotal > 0 ? this.matchedLocationArray[this.matchedIter - 1] : {line: -1, num: -1};
+        this.matchedIterLocation = (this.matchedTotal > 0) ? this.matchedLocationArray[this.matchedIter - 1] : {line: -1, num: -1};
     };
 
     // scrollToItem() scroll to positions without the effect of padding
@@ -132,12 +133,13 @@
 
         if (this.searchString !== "") {
             // RegExp ignores the difference of lettercase; use special characters as normal strings by putting \ in the front
-            const searchStringRegExp = new RegExp(this.searchString.replace(/[.*+?^${}()|[\]\\]/g, "\\$&"), "i");
+            const searchStringRegExp = new RegExp(this.searchString.replace(/[.*+?^${}()|[\]\\]/g, '\\$&'), 'i');
             this.splitLengthArray = [];
             this.matchedLocationArray = [];
 
             this.props.fileInfoExtended.headerEntries.forEach((entriesValue, index) => {
-                let splitString = entriesValue.name !== "END" ? `${entriesValue.name} = ${entriesValue.value}${entriesValue.comment && " / " + entriesValue.comment}`.split(searchStringRegExp) : entriesValue.name.split(searchStringRegExp);
+                let splitString = (entriesValue.name !== "END") ?
+                    `${entriesValue.name} = ${entriesValue.value}${entriesValue.comment && " / " + entriesValue.comment}`.split(searchStringRegExp) : entriesValue.name.split(searchStringRegExp);
                 this.splitLengthArray.push(splitString.map(value => value.length));
                 this.matchedTotal += splitString.length - 1;
                 if (splitString.length > 1) {
@@ -172,7 +174,7 @@
                 }
                 this.updateMatchedIterLocation();
                 this.scrollToPosition();
-            };
+            }
 
             if (mode === 99 || mode === -99) {
                 clickMatched();
@@ -196,17 +198,17 @@
         const infoTypes = this.props.infoTypes;
         const tabEntries = infoTypes.map(infoType => {
             switch (infoType) {
-                case FileInfoType.IMAGE_FILE:
+                case (FileInfoType.IMAGE_FILE):
                     return <Tab key={infoType} id={infoType} title="File Information" />;
-                case FileInfoType.IMAGE_HEADER:
+                case (FileInfoType.IMAGE_HEADER):
                     return <Tab key={infoType} id={infoType} title="Header" />;
-                case FileInfoType.SAVE_IMAGE:
+                case (FileInfoType.SAVE_IMAGE):
                     return <Tab key={infoType} id={infoType} title="Save Image" />;
-                case FileInfoType.CATALOG_FILE:
+                case (FileInfoType.CATALOG_FILE):
                     return <Tab key={infoType} id={infoType} title="Catalog Information" />;
-                case FileInfoType.CATALOG_HEADER:
+                case (FileInfoType.CATALOG_HEADER):
                     return <Tab key={infoType} id={infoType} title="Catalog Header" />;
-                case FileInfoType.REGION_FILE:
+                case (FileInfoType.REGION_FILE):
                     return <Tab key={infoType} id={infoType} title="Region Information" />;
                 case (FileInfoType.SELECT_REGION):
                     return <Tab key={infoType} id={infoType} title="Select Regions" />;
@@ -215,7 +217,7 @@
             }
         });
         return (
-            <Tabs id="file-info-tabs" onChange={value => this.props.handleTabChange(value)} selectedTabId={this.props.selectedTab}>
+            <Tabs id="file-info-tabs" onChange={(value) => this.props.handleTabChange(value)} selectedTabId={this.props.selectedTab}>
                 {tabEntries}
             </Tabs>
         );
@@ -224,9 +226,9 @@
     private renderHDUList = () => {
         return this.props.HDUOptions && this.props.HDUOptions.HDUList?.length > 1 ? (
             <ControlGroup vertical={false}>
-                <Divider />
+                <Divider/>
                 <FormGroup inline={true} label="HDU">
-                    <HTMLSelect options={this.props.HDUOptions.HDUList} onChange={ev => this.props.HDUOptions.handleSelectedHDUChange(ev.currentTarget.value)} />
+                    <HTMLSelect options={this.props.HDUOptions.HDUList} onChange={(ev) => this.props.HDUOptions.handleSelectedHDUChange(ev.currentTarget.value)}/>
                 </FormGroup>
             </ControlGroup>
         ) : undefined;
@@ -251,13 +253,9 @@
         }
         switch (this.props.selectedTab) {
             case FileInfoType.SAVE_IMAGE:
-<<<<<<< HEAD
-                return <ImageSaveComponent />;
-=======
                 return (<ImageSaveComponent />);
             case FileInfoType.SELECT_REGION:
                 return (<RegionSelectComponent />);
->>>>>>> ca14e0c7
             case FileInfoType.IMAGE_FILE:
                 return this.renderImageHeaderList(this.props.fileInfoExtended.computedEntries);
             case FileInfoType.IMAGE_HEADER:
@@ -274,7 +272,7 @@
                 if (this.props.catalogHeaderTable) {
                     return (
                         <Pre className="file-header-table">
-                            <SimpleTableComponent {...this.props.catalogHeaderTable} />
+                            <SimpleTableComponent {...this.props.catalogHeaderTable}/>
                         </Pre>
                     );
                 }
@@ -285,11 +283,12 @@
     };
 
     private highlightString = (index: number, name: string, value?: string, comment?: string) => {
-        if (!isFinite(index) || index < 0 || !name) {
+
+        if(!isFinite(index) || index < 0 || !name) {
             return null;
         }
 
-        const splitLength = this.splitLengthArray[index];
+        const splitLength = this.splitLengthArray[index]
         const nameValueLength = name.length + 3 + value.length;
         let highlightedString = [];
         let keyIter = 0; // add unique keys to span to avoid warning
@@ -298,14 +297,11 @@
         let usedLength = 0;
 
         let addHighlightedString = (sliceStart: number, sliceEnd: number) => {
-            if (!isFinite(sliceStart) || !isFinite(sliceEnd)) {
+            if(!isFinite(sliceStart) || !isFinite(sliceEnd)) {
                 return;
             }
-            highlightedString.push(
-                <span className={typeClassName + highlightClassName} key={keyIter.toString()}>
-                    {(name !== "END" ? `${name} = ${value}${comment && " / " + comment}` : name).slice(sliceStart, sliceEnd)}
-                </span>
-            );
+            highlightedString.push(<span className={typeClassName + highlightClassName} key={keyIter.toString()}>
+                {((name !== "END") ? `${name} = ${value}${comment && " / " + comment}` : name).slice(sliceStart, sliceEnd)}</span>);
             keyIter += 1;
             return;
         };
@@ -348,7 +344,7 @@
         });
         highlightedString.pop();
         return highlightedString;
-    };
+    }
 
     private renderImageHeaderList = (entries: CARTA.IHeaderEntry[]) => {
         if (this.props.selectedFile !== this.selectedFile) {
@@ -386,7 +382,14 @@
         return (
             <AutoSizer>
                 {({height, width}) => (
-                    <List className="header-list bp3-code-block" itemCount={numHeaders} itemSize={18} height={height} width={width} ref={this.listRef}>
+                    <List
+                        className="header-list bp3-code-block"
+                        itemCount={numHeaders}
+                        itemSize={18}
+                        height={height}
+                        width={width}
+                        ref={this.listRef}
+                    >
                         {renderHeaderRow}
                     </List>
                 )}
@@ -395,21 +398,15 @@
     };
 
     private renderHeaderToolbar = () => {
-<<<<<<< HEAD
-        const popoverModifiers: PopperModifiers = {arrow: {enabled: false}, offset: {offset: "0, 10px, 0, 0"}};
-=======
->>>>>>> ca14e0c7
         const searchIter = (
             <ButtonGroup className="header-search">
-                <span className="header-search-iter">
-                    &nbsp;{this.matchedIter} of {this.matchedTotal}&nbsp;
-                </span>
+                <span className="header-search-iter">&nbsp;{this.matchedIter} of {this.matchedTotal}&nbsp;</span>
                 <Button
                     icon="caret-left"
                     minimal={true}
                     onMouseDown={() => this.handleClickMatched(-99)}
                     onMouseUp={() => this.handleClickMatched(0)}
-                    onKeyDown={ev => this.handleClickMatched(-1, ev)}
+                    onKeyDown={(ev) => this.handleClickMatched(-1, ev)}
                     disabled={this.matchedIter === 0 || this.matchedTotal === 1 ? true : false}
                 />
                 <Button
@@ -417,37 +414,12 @@
                     minimal={true}
                     onMouseDown={() => this.handleClickMatched(99)}
                     onMouseUp={() => this.handleClickMatched(0)}
-                    onKeyDown={ev => this.handleClickMatched(1, ev)}
+                    onKeyDown={(ev) => this.handleClickMatched(1, ev)}
                     disabled={this.matchedIter === 0 || this.matchedTotal === 1 ? true : false}
                 />
             </ButtonGroup>
         );
 
-<<<<<<< HEAD
-        return !this.props.isLoading && !this.props.errorMessage && this.props.fileInfoExtended && this.props.selectedTab === FileInfoType.IMAGE_HEADER ? (
-            <ButtonGroup className="header-search-button" style={{opacity: this.isMouseEntered || this.isSearchOpened ? 1 : 0}}>
-                <Popover
-                    position={Position.LEFT}
-                    interactionKind={PopoverInteractionKind.CLICK_TARGET_ONLY}
-                    modifiers={popoverModifiers}
-                    onOpening={() => this.handleSearchPanelClicked(true)}
-                    onClosing={() => this.handleSearchPanelClicked(false)}
-                >
-                    <Button icon="search-text"></Button>
-                    <InputGroup
-                        className="header-search-input"
-                        autoFocus={true}
-                        placeholder={"Search text"}
-                        leftIcon="search-text"
-                        rightElement={searchIter}
-                        onChange={this.handleSearchStringChanged}
-                        onKeyDown={ev => this.handleClickMatched(1, ev)}
-                    />
-                </Popover>
-                <Button icon="import" onClick={this.exportHeader}></Button>
-            </ButtonGroup>
-        ) : null;
-=======
         return (!this.props.isLoading && !this.props.errorMessage && this.props.fileInfoExtended &&
             this.props.selectedTab === FileInfoType.IMAGE_HEADER) ? (
                 <ButtonGroup className="header-search-button" style={{opacity: (this.isMouseEntered || this.isSearchOpened) ? 1 : 0}}>
@@ -477,16 +449,15 @@
                     <Button icon="import" onClick={this.exportHeader}></Button>
                 </ButtonGroup>
             ) : null;
->>>>>>> ca14e0c7
     };
 
     private exportHeader = () => {
         const headerContent = this.props.fileInfoExtended.headerEntries;
         const imageName = `${this.props.fileInfoExtended.computedEntries[0].value}-Header`;
         let content = "";
-        content += `# ${this.props.fileInfoExtended.computedEntries[0].value}\n`;
+        content += `# ${this.props.fileInfoExtended.computedEntries[0].value}\n`
         headerContent.forEach((row, index) => {
-            if (row.comment) {
+            if (row.comment){
                 content += `${row.name} = ${row.value} / ${row.comment}\n`;
             } else {
                 content += `${row.name} = ${row.value}\n`;
