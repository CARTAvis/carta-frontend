--- conflicted
+++ resolved
@@ -1,13 +1,7 @@
 import * as React from "react";
-<<<<<<< HEAD
-import {observer} from "mobx-react";
-import {action, makeObservable, observable} from "mobx";
-import {Button, ButtonGroup, ControlGroup, Divider, FormGroup, HTMLSelect, InputGroup, OptionProps, NonIdealState, Position, Pre, Spinner, Tab, TabId, Tabs, Text} from "@blueprintjs/core";
-=======
 import AutoSizer from "react-virtualized-auto-sizer";
 import {FixedSizeList as List} from "react-window";
-import {Button, ButtonGroup, ControlGroup, Divider, FormGroup, HTMLSelect, InputGroup, IOptionProps, NonIdealState, Position, Pre, Spinner, Tab, TabId, Tabs, Text} from "@blueprintjs/core";
->>>>>>> 32731bc2
+import {Button, ButtonGroup, ControlGroup, Divider, FormGroup, HTMLSelect, InputGroup, NonIdealState, OptionProps, Position, Pre, Spinner, Tab, TabId, Tabs, Text} from "@blueprintjs/core";
 import {Popover2, Popover2InteractionKind} from "@blueprintjs/popover2";
 import {CARTA} from "carta-protobuf";
 import {action, makeObservable, observable} from "mobx";
