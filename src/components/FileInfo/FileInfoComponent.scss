--- conflicted
+++ resolved
@@ -72,8 +72,6 @@
         font-family: 'Helvetica Neue', 'Helvetica', 'Arial', sans-serif;
     }
 
-<<<<<<< HEAD
-=======
     .header-search-button {
         position: absolute;
         bottom: -40px;
@@ -94,5 +92,4 @@
         color: $gray1;
         padding-top: 6px;
     }
->>>>>>> 08d364b3
 }