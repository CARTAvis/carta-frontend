--- conflicted
+++ resolved
@@ -54,8 +54,8 @@
             if (!frameMap) {
                 return null;
             }
-            const regionMap = frameMap.get(regionId)
-            if (!regionMap){
+            const regionMap = frameMap.get(regionId);
+            if (!regionMap) {
                 return null;
             }
             const stokes = this.widgetStore.effectiveFrame.stokesInfo.findIndex(stokes => stokes === coordinate.slice(0, 1));
@@ -221,13 +221,13 @@
         let enableStokesSelect = false;
         let stokesClassName = "unlinked-to-selected";
         const coordinateOptions = [{value: "z", label: "Current"}];
-        
+
         if (widgetStore.effectiveFrame && widgetStore.effectiveFrame.regionSet) {
             enableStokesSelect = widgetStore.effectiveFrame.hasStokes;
             const stokesInfo = widgetStore.effectiveFrame.stokesInfo;
             stokesInfo.forEach(stokes => coordinateOptions.push({value: `${stokes}z`, label: stokes}));
 
-            if (enableStokesSelect && widgetStore.isEffectiveFrameEqualToActiveFrame && (widgetStore.coordinate === stokesInfo[widgetStore.effectiveFrame.requiredStokes] + "z")) {
+            if (enableStokesSelect && widgetStore.isEffectiveFrameEqualToActiveFrame && widgetStore.coordinate === stokesInfo[widgetStore.effectiveFrame.requiredStokes] + "z") {
                 const linkedClass = "linked-to-selected-stokes";
                 stokesClassName = AppStore.Instance.darkTheme ? `${linkedClass} dark-theme` : linkedClass;
             }
@@ -284,14 +284,10 @@
         return (
             <div className={className}>
                 <div className="stats-toolbar">
-<<<<<<< HEAD
-                    <RegionSelectorComponent widgetStore={this.widgetStore}/>
+                    <RegionSelectorComponent widgetStore={this.widgetStore} />
                     <FormGroup label={"Stokes"} inline={true} disabled={!enableStokesSelect}>
-                        <HTMLSelect className={stokesClassName} value={widgetStore.coordinate} options={coordinateOptions} onChange={this.handleCoordinateChanged} disabled={!enableStokesSelect}/>
+                        <HTMLSelect className={stokesClassName} value={widgetStore.coordinate} options={coordinateOptions} onChange={this.handleCoordinateChanged} disabled={!enableStokesSelect} />
                     </FormGroup>
-=======
-                    <RegionSelectorComponent widgetStore={this.widgetStore} />
->>>>>>> 17b13f04
                 </div>
                 <div className="stats-display" onMouseEnter={this.onMouseEnter} onMouseLeave={this.onMouseLeave}>
                     {formContent}
