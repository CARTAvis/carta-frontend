--- conflicted
+++ resolved
@@ -45,13 +45,8 @@
 
         // Update widget title when region or coordinate changes
         autorun(() => {
-<<<<<<< HEAD
-            const appStore = this.props.appStore;
+            const appStore = AppStore.Instance;
             if (this.widgetStore && this.widgetStore.effectiveFrame) {
-=======
-            const appStore = AppStore.Instance;
-            if (this.widgetStore && appStore.activeFrame) {
->>>>>>> 299e1bb8
                 let regionString = "Unknown";
                 const regionId = this.widgetStore.effectiveRegionId;
 
