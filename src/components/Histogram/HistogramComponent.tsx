import * as React from "react";
import * as _ from "lodash";
import ReactResizeDetector from "react-resize-detector";
import {action, autorun, computed, observable} from "mobx";
import {observer} from "mobx-react";
import {NonIdealState, Colors} from "@blueprintjs/core";
import {CARTA} from "carta-protobuf";
import {HistogramToolbarComponent} from "./HistogramToolbarComponent/HistogramToolbarComponent";
import {LinePlotComponent, LinePlotComponentProps, PlotType} from "components/Shared";
import {TickType} from "../Shared/LinePlot/PlotContainer/PlotContainerComponent";
import {HistogramWidgetStore} from "stores/widgets";
import {FrameStore, WidgetConfig, WidgetProps, HelpType, WidgetsStore, AppStore} from "stores";
import {clamp} from "utilities";
import {Point2D} from "models";
import "./HistogramComponent.css";

@observer
export class HistogramComponent extends React.Component<WidgetProps> {
    public static get WIDGET_CONFIG(): WidgetConfig {
        return {
            id: "histogram",
            type: "histogram",
            minWidth: 400,
            minHeight: 225,
            defaultWidth: 650,
            defaultHeight: 225,
            title: "Histogram",
            isCloseable: true,
            helpType: HelpType.HISTOGRAM
        };
    }

    private cachedFrame: FrameStore;

    @observable width: number;
    @observable height: number;

    @computed get widgetStore(): HistogramWidgetStore {
        const widgetsStore = WidgetsStore.Instance;
        if (widgetsStore.histogramWidgets) {
            const widgetStore = widgetsStore.histogramWidgets.get(this.props.id);
            if (widgetStore) {
                return widgetStore;
            }
        }
        console.log("can't find store for widget");
        return new HistogramWidgetStore();
    }

    @computed get histogramData(): CARTA.IHistogram {
        const appStore = AppStore.Instance;

        if (this.widgetStore.effectiveFrame) {
            let fileId = this.widgetStore.effectiveFrame.frameInfo.fileId;
            let regionId = this.widgetStore.effectiveRegionId;

            // // Image histograms handled slightly differently
            // if (regionId === -1) {
            //     const frame = appStore.getFrame(fileId);
            //     if (frame && frame.renderConfig && frame.renderConfig.channelHistogram) {
            //
            //     }
            // }

            const frameMap = appStore.regionHistograms.get(fileId);
            if (!frameMap) {
                return null;
            }
            const data = frameMap.get(regionId);
            if (data && data.histograms && data.histograms.length) {
                return data.histograms[0];
            }
        }
        return null;
    }

    @computed get plotData(): { values: Array<Point2D>, xMin: number, xMax: number, yMin: number, yMax: number } {
        const histogram = this.histogramData;
        if (histogram) {
            let minIndex = 0;
            let maxIndex = histogram.bins.length - 1;

            // Truncate array if zoomed in (sidestepping ChartJS bug with off-canvas rendering and speeding up layout)
            if (!this.widgetStore.isAutoScaledX) {
                minIndex = Math.floor((this.widgetStore.minX - histogram.firstBinCenter) / histogram.binWidth);
                minIndex = clamp(minIndex, 0, histogram.bins.length - 1);
                maxIndex = Math.ceil((this.widgetStore.maxX - histogram.firstBinCenter) / histogram.binWidth);
                maxIndex = clamp(maxIndex, 0, histogram.bins.length - 1);
            }

            let xMin = histogram.firstBinCenter + histogram.binWidth * minIndex;
            let xMax = histogram.firstBinCenter + histogram.binWidth * maxIndex;
            let yMin = histogram.bins[minIndex];
            let yMax = yMin;

            let values: Array<{ x: number, y: number }>;
            const N = maxIndex - minIndex;
            if (N > 0 && !isNaN(N)) {
                values = new Array(maxIndex - minIndex);

                for (let i = minIndex; i <= maxIndex; i++) {
                    values[i - minIndex] = {x: histogram.firstBinCenter + histogram.binWidth * i, y: histogram.bins[i]};
                    yMin = Math.min(yMin, histogram.bins[i]);
                    yMax = Math.max(yMax, histogram.bins[i]);
                }
            }
            return {values, xMin, xMax, yMin, yMax};
        }
        return null;
    }

    @computed get exportHeaders(): string[] {
        let headerString = [];

        // region info
<<<<<<< HEAD
        const frame = this.widgetStore.effectiveFrame;
=======
        const frame = AppStore.Instance.activeFrame;
>>>>>>> 299e1bb8
        if (frame && frame.frameInfo && frame.regionSet) {
            const regionId = this.widgetStore.effectiveRegionId;
            const region = frame.regionSet.regions.find(r => r.regionId === regionId);
            if (region) {
                headerString.push(region.regionProperties);
            }
        }

        return headerString;
    }

    constructor(props: WidgetProps) {
        super(props);
        const appStore = AppStore.Instance;
        // Check if this widget hasn't been assigned an ID yet
        if (!props.docked && props.id === HistogramComponent.WIDGET_CONFIG.type) {
            // Assign the next unique ID
            const id = appStore.widgetsStore.addHistogramWidget();
            appStore.widgetsStore.changeWidgetId(props.id, id);
        } else {
            if (!appStore.widgetsStore.histogramWidgets.has(this.props.id)) {
                console.log(`can't find store for widget with id=${this.props.id}`);
                appStore.widgetsStore.histogramWidgets.set(this.props.id, new HistogramWidgetStore());
            }
        }
        // Update widget title when region or coordinate changes
        autorun(() => {
<<<<<<< HEAD
            const appStore = this.props.appStore;
            if (this.widgetStore && this.widgetStore.effectiveFrame) {
=======
            if (this.widgetStore && appStore.activeFrame) {
>>>>>>> 299e1bb8
                let regionString = "Unknown";
                const regionId = this.widgetStore.effectiveRegionId;

                if (regionId === -1) {
                    regionString = "Image";
                } else if (this.widgetStore.effectiveFrame.regionSet) {
                    const region = this.widgetStore.effectiveFrame.regionSet.regions.find(r => r.regionId === regionId);
                    if (region) {
                        regionString = region.nameString;
                    }
                }
                const selectedString = this.widgetStore.matchesSelectedRegion ? "(Active)" : "";
                appStore.widgetsStore.setWidgetTitle(this.props.id, `Histogram: ${regionString} ${selectedString}`);
            } else {
                appStore.widgetsStore.setWidgetTitle(this.props.id, `Histogram`);
            }
            const widgetStore = this.widgetStore;
            if (widgetStore) {
                const currentData = this.plotData;
                if (currentData) {
                    widgetStore.initXYBoundaries(currentData.xMin, currentData.xMax, currentData.yMin, currentData.yMax);
                }
            }
        });
    }

    componentDidUpdate() {
<<<<<<< HEAD
        const frame = this.widgetStore.effectiveFrame;
=======
        const frame = AppStore.Instance.activeFrame;
>>>>>>> 299e1bb8

        if (frame !== this.cachedFrame) {
            this.cachedFrame = frame;
            this.widgetStore.clearXYBounds();
        }
    }

    @action onResize = (width: number, height: number) => {
        this.width = width;
        this.height = height;
    };

    onGraphCursorMoved = _.throttle((x) => {
        this.widgetStore.setCursor(x);
    }, 100);

    render() {
<<<<<<< HEAD
        const appStore = this.props.appStore;
        const frame = this.widgetStore.effectiveFrame;
=======
        const appStore = AppStore.Instance;
        const frame = appStore.activeFrame;
>>>>>>> 299e1bb8

        if (!frame || !this.widgetStore) {
            return (
                <div className="histogram-widget">
                    <NonIdealState icon={"folder-open"} title={"No file loaded"} description={"Load a file using the menu"}/>
                </div>
            );
        }

        let unitString = "Value";
        if (frame && frame.unit) {
            unitString = `Value (${frame.unit})`;
        }

        const imageName = frame.frameInfo.fileInfo.name;
        const plotName = `channel ${frame.channel} histogram`;
        let linePlotProps: LinePlotComponentProps = {
            xLabel: unitString,
            yLabel: "Count",
            darkMode: appStore.darkTheme,
            imageName: imageName,
            plotName: plotName,
            logY: this.widgetStore.logScaleY,
            usePointSymbols: this.widgetStore.plotType === PlotType.POINTS,
            interpolateLines: this.widgetStore.plotType === PlotType.LINES,
            tickTypeY: TickType.Scientific,
            graphZoomedX: this.widgetStore.setXBounds,
            graphZoomedY: this.widgetStore.setYBounds,
            graphZoomedXY: this.widgetStore.setXYBounds,
            graphZoomReset: this.widgetStore.clearXYBounds,
            graphCursorMoved: this.onGraphCursorMoved,
            scrollZoom: true,
            borderWidth: this.widgetStore.lineWidth,
            pointRadius: this.widgetStore.linePlotPointSize,
            zeroLineWidth: 2
        };

        if (frame.renderConfig.histogram && frame.renderConfig.histogram.bins && frame.renderConfig.histogram.bins.length) {
            const currentPlotData = this.plotData;
            if (currentPlotData) {
                linePlotProps.data = currentPlotData.values;

                // set line color
                let primaryLineColor = this.widgetStore.primaryLineColor.colorHex;
                if (appStore.darkTheme) {
                    if (!this.widgetStore.primaryLineColor.fixed) {
                        primaryLineColor = Colors.BLUE4;   
                    }
                }
                linePlotProps.lineColor = primaryLineColor;

                // Determine scale in X and Y directions. If auto-scaling, use the bounds of the current data
                if (this.widgetStore.isAutoScaledX) {
                    linePlotProps.xMin = currentPlotData.xMin;
                    linePlotProps.xMax = currentPlotData.xMax;
                } else {
                    linePlotProps.xMin = this.widgetStore.minX;
                    linePlotProps.xMax = this.widgetStore.maxX;
                }

                if (this.widgetStore.isAutoScaledY) {
                    linePlotProps.yMin = currentPlotData.yMin;
                    linePlotProps.yMax = currentPlotData.yMax;
                } else {
                    linePlotProps.yMin = this.widgetStore.minY;
                    linePlotProps.yMax = this.widgetStore.maxY;
                }
                // Fix log plot min bounds for entries with zeros in them
                if (this.widgetStore.logScaleY && linePlotProps.yMin <= 0) {
                    linePlotProps.yMin = 0.5;
                }
            }

            linePlotProps.comments = this.exportHeaders;
        }

        let className = "histogram-widget";
        if (this.widgetStore.matchesSelectedRegion) {
            className += " linked-to-selected";
        }

        if (appStore.darkTheme) {
            className += " dark-theme";
        }

        return (
            <div className={className}>
                <div className="histogram-container">
                    <HistogramToolbarComponent widgetStore={this.widgetStore}/>
                    <div className="histogram-plot">
                        <LinePlotComponent {...linePlotProps}/>
                    </div>
                </div>
                <ReactResizeDetector handleWidth handleHeight onResize={this.onResize} refreshMode={"throttle"}/>
            </div>
        );
    }
}<|MERGE_RESOLUTION|>--- conflicted
+++ resolved
@@ -113,11 +113,7 @@
         let headerString = [];
 
         // region info
-<<<<<<< HEAD
         const frame = this.widgetStore.effectiveFrame;
-=======
-        const frame = AppStore.Instance.activeFrame;
->>>>>>> 299e1bb8
         if (frame && frame.frameInfo && frame.regionSet) {
             const regionId = this.widgetStore.effectiveRegionId;
             const region = frame.regionSet.regions.find(r => r.regionId === regionId);
@@ -145,12 +141,7 @@
         }
         // Update widget title when region or coordinate changes
         autorun(() => {
-<<<<<<< HEAD
-            const appStore = this.props.appStore;
             if (this.widgetStore && this.widgetStore.effectiveFrame) {
-=======
-            if (this.widgetStore && appStore.activeFrame) {
->>>>>>> 299e1bb8
                 let regionString = "Unknown";
                 const regionId = this.widgetStore.effectiveRegionId;
 
@@ -178,11 +169,7 @@
     }
 
     componentDidUpdate() {
-<<<<<<< HEAD
         const frame = this.widgetStore.effectiveFrame;
-=======
-        const frame = AppStore.Instance.activeFrame;
->>>>>>> 299e1bb8
 
         if (frame !== this.cachedFrame) {
             this.cachedFrame = frame;
@@ -200,13 +187,9 @@
     }, 100);
 
     render() {
-<<<<<<< HEAD
-        const appStore = this.props.appStore;
+
+        const appStore = AppStore.Instance;
         const frame = this.widgetStore.effectiveFrame;
-=======
-        const appStore = AppStore.Instance;
-        const frame = appStore.activeFrame;
->>>>>>> 299e1bb8
 
         if (!frame || !this.widgetStore) {
             return (
