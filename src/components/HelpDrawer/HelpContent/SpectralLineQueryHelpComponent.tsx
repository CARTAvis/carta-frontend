import * as React from "react";
import {ImageComponent} from "./ImageComponent";
import * as headLineQueryButton from "static/help/head_linequery_button.png";
import * as headLineQueryButton_d from "static/help/head_linequery_button_d.png";

export class SpectralLineQueryHelpComponent extends React.Component {
    public render() {
        return (
            <div>
                <p><ImageComponent light={headLineQueryButton} dark={headLineQueryButton_d} width="90%"/></p>
<<<<<<< HEAD
                <p>CARTA supports spectral line ID overlay on a spectral 
                    profiler widget with a query from the Splatalogue service 
                    (https://splatalogue.online). The query is made by 
                    defining a spectral range in frequency or wavelength and 
                    optionally a lower limit of CDMS/JPL line intensity (log). 
                    The spectral range can be defined as from-to or a center 
                    with a width. The allowed maximum query range, equivalent 
                    in frequency, is 20 GHz.</p>                
                <h4>NOTE</h4>
                <p>Currently, there is a known issue if the number of the returned 
                    entries are more than ~65000 (unable to load or truncated). 
                    If a query is successful and the displayed total number of 
                    entries is close to 65000, the returned entries may be truncated, 
                    thus the query result may not be fully displayed. In this case, 
                    please consider to apply a higher CDMS/JPL line intensity limit 
                    and/or apply a narrower spectral range. This issue will be 
                    addressed in a future release.</p>
                <p>Once a query is successfully made, the line catalogue will be 
                    displayed in the tables. The upper table shows the column 
                    information in the catalogue with options to show or hide a 
                    specific column. The actually line catalogue is displayed in 
                    the lower table.</p>
                <p>The &quot;Shifted Frequency&quot; column is computed based 
                    on the user input of a velocity or a redshift. 
                    This &quot;Shifted Frequency&quot; is adopted for line 
                    ID overlay on a spectral profiler widget.</p>
                <p>The line catalogue table accepts sub-filters such as partial 
                    string match or value range. This would allow users to select 
                    potential target lines quickly. Users can use the checkbox to 
                    select a set of lines to be overplotted on a spectral profiler 
                    widget. The maximum number of line ID overlay is 1000.</p>
                <p>The text labels of the line ID overlay are shown dynamically 
                    based on the zoom level of a profile. Different line ID overlays 
                    (with different velocity shifts) can be created on different 
                    spectral profilers widgets via the &quot;Spectral Profiler&quot; 
                    dropdown. By clicking the &quot;Clear&quot; button, the line 
                    ID overlay on the selected &quot;Spectral Profiler&quot; will 
                    be removed.</p>                    
=======
                <p>CARTA supports an initial implementation of spectral line ID overlay on a spectral profiler widget with a query to the Splatalogue service (https://splatalogue.online). The query is made by defining a spectral range in
                    frequency or wavelength and optionally a lower limit of CDMS/JPL line intensity (log). The spectral range can be defined as from-to or a center with a width.</p>
                <h4>QUERY LIMITATION</h4>
                <ul>
                    <li>The allowed maximum query range, equivalent in frequency, is 20 GHz.</li>
                    <li>The actual query is made with a frequency range in MHz rounded to integer.</li>
                    <li>When an intensity limit is applied, only the lines from CDMS and JPL catalogues will be returned.</li>
                    <li>Up to 100000 lines are displayed.</li>
                </ul>
                <h4>IMPORTANT NOTE</h4>
                <p>Currently, the Splatalogue query service is under active development. Unexpected query results might happen. When users believe there is something wrong, please contact 
                    the <a href="mailto:carta_helpdesk@asiaa.sinica.edu.tw">helpdesk</a> or file an issue on <a href="https://github.com/CARTAvis/carta/issues">Github</a> (recommended).
                </p>
                <br/>
                <p>Once a query is successfully made, the line catalogue will be displayed in the tables. The upper table shows the column information in the catalogue with options to show or hide a specific column. The actual line
                    catalogue is displayed in the lower table.</p>
                <p>The &quot;Shifted Frequency&quot; column is computed based on the user input of a velocity or a redshift. This &quot;Shifted Frequency&quot; is adopted for line ID overlay on a spectral profiler widget.</p>
                <p>Users can use the checkbox to select a set of lines to be overplotted on a spectral profiler widget. The maximum number of line ID overlay is 1000.</p>
                <p>The sorting and filtering functions in the line table will be available in a future release.</p>
                <p>The text labels of the line ID overlay are shown dynamically based on the zoom level of a profile. Different line ID overlays (with different velocity shifts) can be created on different spectral profilers widgets via
                    the &quot;Spectral Profiler&quot; dropdown. By clicking the &quot;Clear&quot; button, the line ID overlay on the selected &quot;Spectral Profiler&quot; will be removed.</p>
>>>>>>> ab47d69d
            </div>
        );
    }
}<|MERGE_RESOLUTION|>--- conflicted
+++ resolved
@@ -8,46 +8,6 @@
         return (
             <div>
                 <p><ImageComponent light={headLineQueryButton} dark={headLineQueryButton_d} width="90%"/></p>
-<<<<<<< HEAD
-                <p>CARTA supports spectral line ID overlay on a spectral 
-                    profiler widget with a query from the Splatalogue service 
-                    (https://splatalogue.online). The query is made by 
-                    defining a spectral range in frequency or wavelength and 
-                    optionally a lower limit of CDMS/JPL line intensity (log). 
-                    The spectral range can be defined as from-to or a center 
-                    with a width. The allowed maximum query range, equivalent 
-                    in frequency, is 20 GHz.</p>                
-                <h4>NOTE</h4>
-                <p>Currently, there is a known issue if the number of the returned 
-                    entries are more than ~65000 (unable to load or truncated). 
-                    If a query is successful and the displayed total number of 
-                    entries is close to 65000, the returned entries may be truncated, 
-                    thus the query result may not be fully displayed. In this case, 
-                    please consider to apply a higher CDMS/JPL line intensity limit 
-                    and/or apply a narrower spectral range. This issue will be 
-                    addressed in a future release.</p>
-                <p>Once a query is successfully made, the line catalogue will be 
-                    displayed in the tables. The upper table shows the column 
-                    information in the catalogue with options to show or hide a 
-                    specific column. The actually line catalogue is displayed in 
-                    the lower table.</p>
-                <p>The &quot;Shifted Frequency&quot; column is computed based 
-                    on the user input of a velocity or a redshift. 
-                    This &quot;Shifted Frequency&quot; is adopted for line 
-                    ID overlay on a spectral profiler widget.</p>
-                <p>The line catalogue table accepts sub-filters such as partial 
-                    string match or value range. This would allow users to select 
-                    potential target lines quickly. Users can use the checkbox to 
-                    select a set of lines to be overplotted on a spectral profiler 
-                    widget. The maximum number of line ID overlay is 1000.</p>
-                <p>The text labels of the line ID overlay are shown dynamically 
-                    based on the zoom level of a profile. Different line ID overlays 
-                    (with different velocity shifts) can be created on different 
-                    spectral profilers widgets via the &quot;Spectral Profiler&quot; 
-                    dropdown. By clicking the &quot;Clear&quot; button, the line 
-                    ID overlay on the selected &quot;Spectral Profiler&quot; will 
-                    be removed.</p>                    
-=======
                 <p>CARTA supports an initial implementation of spectral line ID overlay on a spectral profiler widget with a query to the Splatalogue service (https://splatalogue.online). The query is made by defining a spectral range in
                     frequency or wavelength and optionally a lower limit of CDMS/JPL line intensity (log). The spectral range can be defined as from-to or a center with a width.</p>
                 <h4>QUERY LIMITATION</h4>
@@ -69,7 +29,6 @@
                 <p>The sorting and filtering functions in the line table will be available in a future release.</p>
                 <p>The text labels of the line ID overlay are shown dynamically based on the zoom level of a profile. Different line ID overlays (with different velocity shifts) can be created on different spectral profilers widgets via
                     the &quot;Spectral Profiler&quot; dropdown. By clicking the &quot;Clear&quot; button, the line ID overlay on the selected &quot;Spectral Profiler&quot; will be removed.</p>
->>>>>>> ab47d69d
             </div>
         );
     }
