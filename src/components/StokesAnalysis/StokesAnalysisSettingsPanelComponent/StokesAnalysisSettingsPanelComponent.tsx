import * as React from "react";
import {computed, autorun} from "mobx";
import {observer} from "mobx-react";
import {Colors, Tab, Tabs} from "@blueprintjs/core";
import {LinePlotSettingsPanelComponent, LinePlotSettingsPanelComponentProps, ScatterPlotSettingsPanelComponentProps, ScatterPlotSettingsPanelComponent, SpectralSettingsComponent} from "components/Shared";
import {StokesAnalysisWidgetStore} from "stores/widgets";
import {WidgetProps, WidgetConfig, HelpType, WidgetsStore, AppStore} from "stores";
import "./StokesAnalysisSettingsPanelComponent.css";

@observer
export class StokesAnalysisSettingsPanelComponent extends React.Component<WidgetProps> {

    public static get WIDGET_CONFIG(): WidgetConfig {
        return {
            id: "stokes-floating-settings",
            type: "floating-settings",
            minWidth: 350,
            minHeight: 300,
            defaultWidth: 550,
            defaultHeight: 450,
            title: "stokes-settings",
            isCloseable: true,
            parentId: "stokes",
            parentType: "stokes",
            helpType: HelpType.STOKES_ANALYSIS_SETTINGS
        };
    }

    @computed get widgetStore(): StokesAnalysisWidgetStore {
        const widgetsStore = WidgetsStore.Instance;
        if (widgetsStore.stokesAnalysisWidgets) {
            const widgetStore = widgetsStore.stokesAnalysisWidgets.get(this.props.id);
            if (widgetStore) {
                return widgetStore;
            }
        }
        console.log("can't find store for widget");
        return null;
    }

    constructor(props: WidgetProps) {
        super(props);
        const appStore = AppStore.Instance;

        autorun(() => {
            if (this.widgetStore) {
<<<<<<< HEAD
                const frame = this.widgetStore.effectiveFrame;
=======
                const frame = appStore.activeFrame;
>>>>>>> 299e1bb8
                if (frame) {
                    const regionId = this.widgetStore.effectiveRegionId;
                    const regionString = regionId === 0 ? "Cursor" : `Region #${regionId}`;
                    const selectedString = this.widgetStore.matchesSelectedRegion ? "(Active)" : "";
                    appStore.widgetsStore.setWidgetTitle(this.props.floatingSettingsId, `Stokes Analysis Settings: ${regionString} ${selectedString}`);
                }
            }
        });
    }

    handleEqualAxesValuesChanged = (changeEvent: React.ChangeEvent<HTMLInputElement>) => {
        this.widgetStore.setEqualAxesValue(changeEvent.target.checked);
    };

    render() {
        const appStore = AppStore.Instance;
        const widgetStore = this.widgetStore;
        const lineSettingsProps: LinePlotSettingsPanelComponentProps = {
            darkMode: appStore.darkTheme,
            primaryDarkModeLineColor: Colors.BLUE4,
            primaryLineColor: widgetStore.primaryLineColor,
            lineWidth: widgetStore.lineWidth,
            plotType: widgetStore.plotType,
            linePlotPointSize: widgetStore.linePlotPointSize,
            setPrimaryLineColor: widgetStore.setPrimaryLineColor,
            setLineWidth: widgetStore.setLineWidth,
            setLinePlotPointSize: widgetStore.setLinePlotPointSize,
            setPlotType: widgetStore.setPlotType,
            secondaryDarkModeLineColor: Colors.ORANGE4,
            secondaryLineColor: widgetStore.secondaryLineColor,
            setSecondaryLineColor: widgetStore.setSecondaryLineColor
        };

        const scatterSettingsProps: ScatterPlotSettingsPanelComponentProps = {
            colorMap: widgetStore.colorMap,
            scatterPlotPointSize: widgetStore.scatterPlotPointSize,
            pointTransparency: widgetStore.pointTransparency,
            equalAxes: widgetStore.equalAxes,
            setPointTransparency:  widgetStore.setPointTransparency,
            setScatterPlotPointSize: widgetStore.setScatterPlotPointSize,
            setColormap: widgetStore.setColormap,
            handleEqualAxesValuesChanged: this.handleEqualAxesValuesChanged
        };

<<<<<<< HEAD
        const hasStokes = widgetStore.effectiveFrame && widgetStore.effectiveFrame.frameInfo && widgetStore.effectiveFrame.frameInfo.fileInfoExtended.stokes > 1;
=======
        const hasStokes = appStore.activeFrame && appStore.activeFrame.hasStokes;
>>>>>>> 299e1bb8

        return (
            <div className="stokes-settings">
                <Tabs id="spectralSettingTabs">
                    <Tab id="conversion" title="Conversion" panel={<SpectralSettingsComponent widgetStore={widgetStore} disable={!hasStokes}/>}/>
                    <Tab id="linePlotStyling" title="Line Plot Styling" panel={<LinePlotSettingsPanelComponent {...lineSettingsProps}/>}/>
                    <Tab id="scatterPlotStyling" title="Scatter Plot Styling" panel={<ScatterPlotSettingsPanelComponent {...scatterSettingsProps}/>}/>
                </Tabs>
            </div>
        );
    }
}<|MERGE_RESOLUTION|>--- conflicted
+++ resolved
@@ -44,11 +44,7 @@
 
         autorun(() => {
             if (this.widgetStore) {
-<<<<<<< HEAD
                 const frame = this.widgetStore.effectiveFrame;
-=======
-                const frame = appStore.activeFrame;
->>>>>>> 299e1bb8
                 if (frame) {
                     const regionId = this.widgetStore.effectiveRegionId;
                     const regionString = regionId === 0 ? "Cursor" : `Region #${regionId}`;
@@ -93,11 +89,7 @@
             handleEqualAxesValuesChanged: this.handleEqualAxesValuesChanged
         };
 
-<<<<<<< HEAD
-        const hasStokes = widgetStore.effectiveFrame && widgetStore.effectiveFrame.frameInfo && widgetStore.effectiveFrame.frameInfo.fileInfoExtended.stokes > 1;
-=======
-        const hasStokes = appStore.activeFrame && appStore.activeFrame.hasStokes;
->>>>>>> 299e1bb8
+        const hasStokes = widgetStore.effectiveFrame && widgetStore.effectiveFrame.hasStokes;
 
         return (
             <div className="stokes-settings">
