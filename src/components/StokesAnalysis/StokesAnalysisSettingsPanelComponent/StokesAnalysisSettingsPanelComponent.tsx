import * as React from "react";
import {computed, autorun} from "mobx";
import {observer} from "mobx-react";
import {Colors, Tab, Tabs} from "@blueprintjs/core";
import {LinePlotSettingsPanelComponent, LinePlotSettingsPanelComponentProps, ScatterPlotSettingsPanelComponentProps, ScatterPlotSettingsPanelComponent, SpectralSettingsComponent, SmoothingSettingsComponent} from "components/Shared";
import {StokesAnalysisWidgetStore} from "stores/widgets";
import {WidgetProps, DefaultWidgetConfig, HelpType, WidgetsStore, AppStore} from "stores";
import "./StokesAnalysisSettingsPanelComponent.scss";

export enum StokesAnalysisSettingsTabs {
    CONVERSION,
    LINE_PLOT_STYLING,
    SCATTER_PLOT_STYLING,
    SMOOTHING
}

@observer
export class StokesAnalysisSettingsPanelComponent extends React.Component<WidgetProps> {

    public static get WIDGET_CONFIG(): DefaultWidgetConfig {
        return {
            id: "stokes-floating-settings",
            type: "floating-settings",
            minWidth: 350,
            minHeight: 300,
            defaultWidth: 550,
            defaultHeight: 450,
            title: "stokes-settings",
            isCloseable: true,
            parentId: "stokes",
            parentType: "stokes",
            helpType: [HelpType.STOKES_ANALYSIS_SETTINGS_CONVERSION, HelpType.STOKES_ANALYSIS_SETTINGS_LINE_PLOT_STYLING, HelpType.STOKES_ANALYSIS_SETTINGS_SCATTER_PLOT_STYLING, HelpType.STOKES_ANALYSIS_SETTINGS_SMOOTHING]
        };
    }

    @computed get widgetStore(): StokesAnalysisWidgetStore {
        const widgetsStore = WidgetsStore.Instance;
        if (widgetsStore.stokesAnalysisWidgets) {
            const widgetStore = widgetsStore.stokesAnalysisWidgets.get(this.props.id);
            if (widgetStore) {
                return widgetStore;
            }
        }
        console.log("can't find store for widget");
        return null;
    }

    constructor(props: WidgetProps) {
        super(props);
        const appStore = AppStore.Instance;

        autorun(() => {
            if (this.widgetStore) {
                const frame = this.widgetStore.effectiveFrame;
                if (frame) {
                    const regionId = this.widgetStore.effectiveRegionId;
                    const regionString = regionId === 0 ? "Cursor" : `Region #${regionId}`;
                    const selectedString = this.widgetStore.matchesSelectedRegion ? "(Active)" : "";
                    appStore.widgetsStore.setWidgetTitle(this.props.floatingSettingsId, `Stokes Analysis Settings: ${regionString} ${selectedString}`);
                }
            }
        });
    }

    handleEqualAxesValuesChanged = (changeEvent: React.ChangeEvent<HTMLInputElement>) => {
        this.widgetStore.setEqualAxesValue(changeEvent.target.checked);
    };

<<<<<<< HEAD
    handleInvertedColorMapChanged = (changeEvent: React.ChangeEvent<HTMLInputElement>) => {
        this.widgetStore.setInvertedColorMap(changeEvent.target.checked);
    };
=======
    handleSelectedTabChanged = (newTabId: React.ReactText) => {
        this.widgetStore.setSettingsTabId(Number.parseInt(newTabId.toString()));
    }
>>>>>>> 2e1e55bf

    render() {
        const appStore = AppStore.Instance;
        const widgetStore = this.widgetStore;
        const lineSettingsProps: LinePlotSettingsPanelComponentProps = {
            darkMode: appStore.darkTheme,
            primaryDarkModeLineColor: Colors.BLUE4,
            primaryLineColor: widgetStore.primaryLineColor,
            lineWidth: widgetStore.lineWidth,
            plotType: widgetStore.plotType,
            linePlotPointSize: widgetStore.linePlotPointSize,
            setPrimaryLineColor: widgetStore.setPrimaryLineColor,
            setLineWidth: widgetStore.setLineWidth,
            setLinePlotPointSize: widgetStore.setLinePlotPointSize,
            setPlotType: widgetStore.setPlotType,
            secondaryDarkModeLineColor: Colors.ORANGE4,
            secondaryLineColor: widgetStore.secondaryLineColor,
            setSecondaryLineColor: widgetStore.setSecondaryLineColor
        };

        const scatterSettingsProps: ScatterPlotSettingsPanelComponentProps = {
            colorMap: widgetStore.colorMap,
            scatterPlotPointSize: widgetStore.scatterPlotPointSize,
            pointTransparency: widgetStore.pointTransparency,
            equalAxes: widgetStore.equalAxes,
            setPointTransparency:  widgetStore.setPointTransparency,
            setScatterPlotPointSize: widgetStore.setScatterPlotPointSize,
            setColormap: widgetStore.setColormap,
            handleEqualAxesValuesChanged: this.handleEqualAxesValuesChanged,
            invertedColorMap: widgetStore.invertedColorMap,
            handleInvertedColorMapChanged: this.handleInvertedColorMapChanged
        };

        const hasStokes = widgetStore.effectiveFrame && widgetStore.effectiveFrame.hasStokes;

        return (
            <div className="stokes-settings">
                <Tabs id="spectralSettingTabs" selectedTabId={widgetStore.settingsTabId} onChange={this.handleSelectedTabChanged}>
                    <Tab id={StokesAnalysisSettingsTabs.CONVERSION} title="Conversion" panel={<SpectralSettingsComponent widgetStore={widgetStore} disable={!hasStokes}/>}/>
                    <Tab id={StokesAnalysisSettingsTabs.LINE_PLOT_STYLING} title="Line Plot Styling" panel={<LinePlotSettingsPanelComponent {...lineSettingsProps}/>}/>
                    <Tab id={StokesAnalysisSettingsTabs.SCATTER_PLOT_STYLING} title="Scatter Plot Styling" panel={<ScatterPlotSettingsPanelComponent {...scatterSettingsProps}/>}/>
                    <Tab id={StokesAnalysisSettingsTabs.SMOOTHING} title="Smoothing" panel={<SmoothingSettingsComponent smoothingStore={widgetStore.smoothingStore} diableStyle={true} diableDecimation={true}/>}/>
                </Tabs>
            </div>
        );
    }
}<|MERGE_RESOLUTION|>--- conflicted
+++ resolved
@@ -66,15 +66,12 @@
         this.widgetStore.setEqualAxesValue(changeEvent.target.checked);
     };
 
-<<<<<<< HEAD
     handleInvertedColorMapChanged = (changeEvent: React.ChangeEvent<HTMLInputElement>) => {
         this.widgetStore.setInvertedColorMap(changeEvent.target.checked);
     };
-=======
     handleSelectedTabChanged = (newTabId: React.ReactText) => {
         this.widgetStore.setSettingsTabId(Number.parseInt(newTabId.toString()));
     }
->>>>>>> 2e1e55bf
 
     render() {
         const appStore = AppStore.Instance;
