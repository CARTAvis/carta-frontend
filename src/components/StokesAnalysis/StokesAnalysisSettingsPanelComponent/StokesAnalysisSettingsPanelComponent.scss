.stokes-settings {
    margin: 20px;

    .bp4-form-group {
        &:first-of-type {
            margin-left: 0px;
        }
    }

<<<<<<< HEAD
    .bp4-form-group .bp4-label {
        width: 12em;
        text-align: left;
=======
    .bp3-form-group .bp3-label {
        width: 11em;
        text-align: right;
>>>>>>> 5068f561
    }

    .bp4-numeric-input {
        .bp4-input-group {
            width: 60px;
        }
    }
}<|MERGE_RESOLUTION|>--- conflicted
+++ resolved
@@ -7,15 +7,9 @@
         }
     }
 
-<<<<<<< HEAD
     .bp4-form-group .bp4-label {
-        width: 12em;
-        text-align: left;
-=======
-    .bp3-form-group .bp3-label {
         width: 11em;
         text-align: right;
->>>>>>> 5068f561
     }
 
     .bp4-numeric-input {
