import {observer} from "mobx-react";
import * as React from "react";
<<<<<<< HEAD
import {FormGroup, Switch, ButtonGroup, Button, Tooltip} from "@blueprintjs/core";
import {AppStore} from "stores";
import {StokesAnalysisWidgetStore, StokesAnalysisSettingsTabs} from "stores/widgets";
import {StokesAnalysisComponent, RegionSelectorComponent} from "components";
import {CustomIcon} from "icons/CustomIcons";
=======
import {FormGroup, Switch} from "@blueprintjs/core";
import {AppStore, FrameStore} from "stores";
import {StokesAnalysisWidgetStore} from "stores/widgets";
import {RegionSelectorComponent} from "components";
>>>>>>> 69ffc8d7
import "./StokesAnalysisToolbarComponent.css";

@observer
export class StokesAnalysisToolbarComponent extends React.Component<{widgetStore: StokesAnalysisWidgetStore, id: string}> {

    private handleFractionalPolChanged = (changeEvent: React.ChangeEvent<HTMLInputElement>) => {
        this.props.widgetStore.setFractionalPolVisible(changeEvent.target.checked);
    };

<<<<<<< HEAD
    private smoothingShortcutClick = () => {
        this.props.widgetStore.setSettingsTabId(StokesAnalysisSettingsTabs.SMOOTHING);
        AppStore.Instance.widgetsStore.createFloatingSettingsWidget(StokesAnalysisComponent.WIDGET_CONFIG.title, this.props.id, StokesAnalysisComponent.WIDGET_CONFIG.type);
=======
    private handleFrameChanged = (newFrame: FrameStore) => {
        if (newFrame && newFrame.regionSet && !(newFrame.frameInfo.fileInfoExtended.stokes > 1)) {
            this.props.widgetStore.setFractionalPolVisible(false);
        }
>>>>>>> 69ffc8d7
    }

    public render() {
        const widgetStore = this.props.widgetStore;
        const frame = AppStore.Instance.activeFrame;

        let enableFractionalPol = false;
        if (widgetStore.effectiveFrame && widgetStore.effectiveFrame.regionSet) {
            enableFractionalPol = widgetStore.effectiveFrame.frameInfo.fileInfoExtended.stokes > 1;
        }

        return (
            <div className="stokes-analysis-toolbar">
                <RegionSelectorComponent widgetStore={this.props.widgetStore} onFrameChanged={this.handleFrameChanged}/>
                <FormGroup label={"Frac. Pol."} inline={true} disabled={!enableFractionalPol}>
                    <Switch checked={widgetStore.fractionalPolVisible} onChange={this.handleFractionalPolChanged} disabled={!enableFractionalPol}/>
                </FormGroup>
                <ButtonGroup className="profile-buttons">
                    <Tooltip content="Smoothing">
                        <Button icon={<CustomIcon icon="smoothing"/>} onClick={this.smoothingShortcutClick}/>
                    </Tooltip>
                </ButtonGroup>
            </div>
        );
    }
}<|MERGE_RESOLUTION|>--- conflicted
+++ resolved
@@ -1,17 +1,10 @@
 import {observer} from "mobx-react";
 import * as React from "react";
-<<<<<<< HEAD
 import {FormGroup, Switch, ButtonGroup, Button, Tooltip} from "@blueprintjs/core";
-import {AppStore} from "stores";
+import {AppStore, FrameStore} from "stores";
 import {StokesAnalysisWidgetStore, StokesAnalysisSettingsTabs} from "stores/widgets";
 import {StokesAnalysisComponent, RegionSelectorComponent} from "components";
 import {CustomIcon} from "icons/CustomIcons";
-=======
-import {FormGroup, Switch} from "@blueprintjs/core";
-import {AppStore, FrameStore} from "stores";
-import {StokesAnalysisWidgetStore} from "stores/widgets";
-import {RegionSelectorComponent} from "components";
->>>>>>> 69ffc8d7
 import "./StokesAnalysisToolbarComponent.css";
 
 @observer
@@ -21,17 +14,16 @@
         this.props.widgetStore.setFractionalPolVisible(changeEvent.target.checked);
     };
 
-<<<<<<< HEAD
     private smoothingShortcutClick = () => {
         this.props.widgetStore.setSettingsTabId(StokesAnalysisSettingsTabs.SMOOTHING);
         AppStore.Instance.widgetsStore.createFloatingSettingsWidget(StokesAnalysisComponent.WIDGET_CONFIG.title, this.props.id, StokesAnalysisComponent.WIDGET_CONFIG.type);
-=======
+    }
+
     private handleFrameChanged = (newFrame: FrameStore) => {
         if (newFrame && newFrame.regionSet && !(newFrame.frameInfo.fileInfoExtended.stokes > 1)) {
             this.props.widgetStore.setFractionalPolVisible(false);
         }
->>>>>>> 69ffc8d7
-    }
+    };
 
     public render() {
         const widgetStore = this.props.widgetStore;
