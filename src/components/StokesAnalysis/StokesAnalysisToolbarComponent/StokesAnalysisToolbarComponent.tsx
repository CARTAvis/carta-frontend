--- conflicted
+++ resolved
@@ -24,22 +24,13 @@
         const frame = AppStore.Instance.activeFrame;
 
         let enableFractionalPol = false;
-<<<<<<< HEAD
         if (widgetStore.effectiveFrame && widgetStore.effectiveFrame.regionSet) {
             enableFractionalPol = widgetStore.effectiveFrame.frameInfo.fileInfoExtended.stokes > 1;
-=======
-        if (frame && frame.regionSet) {
-            enableFractionalPol = frame.frameInfo.fileInfoExtended.stokes > 1;
->>>>>>> 299e1bb8
         }
 
         return (
             <div className="stokes-analysis-toolbar">
-<<<<<<< HEAD
-                <RegionSelectorComponent widgetStore={this.props.widgetStore} appStore={this.props.appStore} onFrameChanged={this.handleFrameChanged}/>
-=======
-                <RegionSelectorComponent widgetStore={this.props.widgetStore}/>
->>>>>>> 299e1bb8
+                <RegionSelectorComponent widgetStore={this.props.widgetStore} onFrameChanged={this.handleFrameChanged}/>
                 <FormGroup label={"Frac. Pol."} inline={true} disabled={!enableFractionalPol}>
                     <Switch checked={widgetStore.fractionalPolVisible} onChange={this.handleFractionalPolChanged} disabled={!enableFractionalPol}/>
                 </FormGroup>
