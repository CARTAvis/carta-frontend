--- conflicted
+++ resolved
@@ -22,6 +22,7 @@
     private opacityOutRange = 0.1;
     private colorRangeEnd = 240;
     private pointRadius = 3;
+    private channelBorder: {xMin: number, xMax: number};
     private static layoutRatioCutoffs = {
         vertical: 0.5,
         horizontal: 2,
@@ -405,7 +406,6 @@
         return scatterColors;
     }
 
-<<<<<<< HEAD
     private closestChannel(channel: number, data: Array<{x: number, y: number, z?: number}>): number {
         var mid;
         var lo = 0;
@@ -452,8 +452,6 @@
         return point;
     }
 
-=======
->>>>>>> 21767090
     private onMouseEnterHandler = () => {
         this.isMouseMoveIntoLinePlots = false;
     }
@@ -601,16 +599,12 @@
             centeredOrigin: true,
             equalScale: true,
             zIndex: true,
-<<<<<<< HEAD
-            pointRadiusSet: [],
-            graphCursorMoved: this.onGraphCursorMoved,
-            markers: []
-=======
             pointRadius: this.pointRadius,
->>>>>>> 21767090
+            markers: [],
         };
 
         let className = "profile-container-" + StokesAnalysisComponent.calculateLayout(this.width, this.height);
+        let interactionBorder = {xMin: 0, xMax: 0};
         if (this.profileStore && frame) {
             const currentPlotData = this.plotData;
             if (currentPlotData && currentPlotData.piValues && currentPlotData.paValues && currentPlotData.qValues && currentPlotData.uValues && currentPlotData.quValues) {
@@ -627,7 +621,8 @@
                 let quBorder = currentPlotData.quValues.border;
 
                 if (this.compareVariable(qBorder.xMin, uBorder.xMin, piBorder.xMin, paBorder.xMin) && this.compareVariable(qBorder.xMax, uBorder.xMax, piBorder.xMax, paBorder.xMax)) {
-                    let interactionBorder = {xMin: paBorder.xMin, xMax: paBorder.xMax};
+                    interactionBorder = {xMin: paBorder.xMin, xMax: paBorder.xMax};
+                    this.channelBorder = {xMin: paBorder.xMin, xMax: paBorder.xMax};
                     if (this.widgetStore.isLinePlotsAutoScaledX) {
                         quLinePlotProps.xMin = qBorder.xMin;
                         quLinePlotProps.xMax = qBorder.xMax;
@@ -714,6 +709,7 @@
                 image: this.getCurrentChannelValue(),
                 unit: this.getChannelUnit()
             };
+            let channel = {channelCurrent: 0, channelHovered: 0};
             paLinePlotProps.cursorX = cursorXInfo;
             piLinePlotProps.cursorX = cursorXInfo;
             quLinePlotProps.cursorX = cursorXInfo;
@@ -736,7 +732,6 @@
                 paLinePlotProps.markers.push(cursor);
                 piLinePlotProps.markers.push(cursor);
                 quLinePlotProps.markers.push(cursor);
-<<<<<<< HEAD
 
                 let cursor2 = {
                     value: paLinePlotProps.cursorX.profiler,
@@ -753,8 +748,6 @@
                 if (cursor && cursor.value && typeof(cursor.value) !== undefined) {
                     channel.channelHovered = cursor.value;   
                 }
-=======
->>>>>>> 21767090
             }
 
             if (paLinePlotProps.cursorX.image !== null) {
@@ -775,7 +768,6 @@
                 paLinePlotProps.markers.push(channelCurrent, channelRequired);
                 piLinePlotProps.markers.push(channelCurrent, channelRequired);
                 quLinePlotProps.markers.push(channelCurrent, channelRequired);
-<<<<<<< HEAD
 
                 if (channelCurrent && channelCurrent.value && typeof(channelCurrent.value) !== undefined) {
                     channel.channelCurrent = channelCurrent.value;
@@ -785,8 +777,6 @@
             if (quScatterPlotProps.data && quScatterPlotProps.data.length && interactionBorder) {
                 const scatterChannel = this.setPointRadius(quScatterPlotProps.data, channel, true);
                 quScatterPlotProps.currentChannel = scatterChannel;
-=======
->>>>>>> 21767090
             }
 
             quLinePlotProps.multiPlotBorderColor.set(StokesCoordinate.LinearPolarizationQ, Colors.GREEN2);
