import * as React from "react";
import * as _ from "lodash";
import * as AST from "ast_wrapper";
import {autorun, computed, observable} from "mobx";
import {observer} from "mobx-react";
import {Colors, NonIdealState} from "@blueprintjs/core";
import ReactResizeDetector from "react-resize-detector";
import {ChartArea} from "chart.js";
import {CARTA} from "carta-protobuf";
import {LinePlotComponent, LinePlotComponentProps, ProfilerInfoComponent, ScatterPlotComponent, ScatterPlotComponentProps, VERTICAL_RANGE_PADDING, PlotType} from "components/Shared";
import {StokesAnalysisToolbarComponent} from "./StokesAnalysisToolbarComponent/StokesAnalysisToolbarComponent";
import {TickType} from "../Shared/LinePlot/PlotContainer/PlotContainerComponent";
import {AnimationState, SpectralProfileStore, WidgetConfig, WidgetProps, HelpType} from "stores";
import {StokesAnalysisWidgetStore, StokesCoordinate} from "stores/widgets";
import {Point2D} from "models";
import {clamp, normalising, polarizationAngle, polarizedIntensity, binarySearchByX, closestPointIndexToCursor, toFixed, toExponential, minMaxPointArrayZ, formattedNotation} from "utilities";
import "./StokesAnalysisComponent.css";

type Border = { xMin: number, xMax: number, yMin: number, yMax: number };
type Point3D = { x: number, y: number, z?: number };

@observer
export class StokesAnalysisComponent extends React.Component<WidgetProps> {
    private pointDefaultColor = Colors.GRAY2;
    private opacityOutRange = 0.1;
    private channelBorder: { xMin: number, xMax: number };
    private minProgress = 0;
    private cursorInfo: {isMouseEntered: boolean, quValue: Point2D, channel: number, pi: number, pa: number, xUnit: string};
    private static layoutRatioCutoffs = {
        vertical: 0.5,
        horizontal: 2,
    };
    private multicolorLineColorOutRange = "hsla(0, 0%, 50%, 0.5)";

    public static get WIDGET_CONFIG(): WidgetConfig {
        return {
            id: "stokes",
            type: "stokes",
            minWidth: 320,
            minHeight: 400,
            defaultWidth: 520,
            defaultHeight: 650,
            title: "Stokes Analysis",
            isCloseable: true,
            helpType: HelpType.STOKES_ANALYSIS
        };
    }

    @observable width: number;
    @observable height: number;

    @computed get widgetStore(): StokesAnalysisWidgetStore {
        if (this.props.appStore && this.props.appStore.widgetsStore.stokesAnalysisWidgets) {
            const widgetStore = this.props.appStore.widgetsStore.stokesAnalysisWidgets.get(this.props.id);
            if (widgetStore) {
                return widgetStore;
            }
        }
        console.log("can't find store for widget");
        return new StokesAnalysisWidgetStore(this.props.appStore);
    }

    @computed get profileStore(): SpectralProfileStore {
        if (this.props.appStore && this.widgetStore.effectiveFrame) {
            let fileId = this.widgetStore.effectiveFrame.frameInfo.fileId;
            const regionId = this.widgetStore.effectiveRegionId;
            const frameMap = this.props.appStore.spectralProfiles.get(fileId);
            if (frameMap) {
                return frameMap.get(regionId);
            }
        }
        return null;
    }

    @computed get exportHeaders(): string[] {
        let headerString = [];
        const frame = this.widgetStore.effectiveFrame;
        if (frame && frame.frameInfo && frame.regionSet) {
            const regionId = this.widgetStore.effectiveRegionId;
            const region = frame.regionSet.regions.find(r => r.regionId === regionId);

            if (region) {
                headerString.push(region.regionProperties);
            }
        }
        return headerString;
    }

    constructor(props: WidgetProps) {
        super(props);
        if (!props.docked && props.id === StokesAnalysisComponent.WIDGET_CONFIG.type) {
            const id = props.appStore.widgetsStore.addStokesWidget();
            props.appStore.widgetsStore.changeWidgetId(props.id, id);
        } else {
            if (!this.props.appStore.widgetsStore.stokesAnalysisWidgets.has(this.props.id)) {
                console.log(`can't find store for widget with id=${this.props.id}`);
                this.props.appStore.widgetsStore.stokesAnalysisWidgets.set(this.props.id, new StokesAnalysisWidgetStore(this.props.appStore));
            }
        }

        autorun(() => {
            if (this.widgetStore) {
                const frame = this.widgetStore.effectiveFrame;
                let progressString = "";
                const currentData = this.plotData;
                if (currentData && isFinite(currentData.qProgress) && isFinite(currentData.uProgress)) {
                    const minProgress = Math.min(currentData.qProgress, currentData.uProgress, currentData.iProgress);
                    if (minProgress < 1) {
                        progressString = `[${toFixed(minProgress * 100)}% complete]`;
                    }
                    this.minProgress = minProgress;
                }
                if (frame) {
                    const regionId = this.widgetStore.effectiveRegionId;
                    const regionString = regionId === 0 ? "Cursor" : `Region #${regionId}`;
                    const selectedString = this.widgetStore.matchesSelectedRegion ? "(Active)" : "";
                    this.props.appStore.widgetsStore.setWidgetTitle(this.props.id, `Stokes Analysis : ${regionString} ${selectedString} ${progressString}`);
                }
            } else {
                this.props.appStore.widgetsStore.setWidgetTitle(this.props.id, `Stokes Analysis: Cursor`);
            }
        });
    }

    onResize = (width: number, height: number) => {
        this.width = width;
        this.height = height;
        this.widgetStore.clearScatterPlotXYBounds();
    };

    @computed get currentChannelValue(): number {
<<<<<<< HEAD
        const frame = this.widgetStore.effectiveFrame;
        if (!frame || !this.widgetStore.channelValues) {
=======
        const frame = this.props.appStore.activeFrame;
        if (!frame || !frame.channelValues) {
>>>>>>> c43ee944
            return null;
        }
        const channel = frame.channel;
        if (channel < 0 || channel >= frame.channelValues.length) {
            return null;
        }
        return frame.isCoordChannel ? channel : frame.channelValues[channel];
    }

    @computed get requiredChannelValue(): number {
<<<<<<< HEAD
        const frame = this.widgetStore.effectiveFrame;
        if (!frame || !this.widgetStore.channelValues) {
=======
        const frame = this.props.appStore.activeFrame;
        if (!frame || !frame.channelValues) {
>>>>>>> c43ee944
            return null;
        }
        const channel = frame.requiredChannel;
        if (channel < 0 || channel >= frame.channelValues.length) {
            return null;
        }
        return frame.isCoordChannel ? channel : frame.channelValues[channel];
    }

    private getChannelUnit = (): string => {
        const frame = this.props.appStore.activeFrame;
        return frame && !frame.isCoordChannel ? frame.spectralUnit : "Channel";
    };

    onChannelChanged = (x: number) => {
        const frame = this.widgetStore.effectiveFrame;
        if (this.props.appStore.animatorStore.animationState === AnimationState.PLAYING) {
            return;
        }

        if (frame && frame.channelInfo) {
            let channelInfo = frame.channelInfo;
            let nearestIndex;
            if (frame.isCoordChannel) {
                nearestIndex = channelInfo.getChannelIndexSimple(x);
            } else {
                if (frame.isSpectralPropsEqual) {
                    nearestIndex = channelInfo.getChannelIndexWCS(x);
                } else {
                    // invert x in selected widget wcs to frame's default wcs
                    const tx =  AST.transformSpectralPoint(frame.spectralFrame, frame.spectralType, frame.spectralUnit, frame.spectralSystem, x, false);
                    nearestIndex = channelInfo.getChannelIndexWCS(tx);
                }
            }
            if (nearestIndex !== null && nearestIndex !== undefined) {
                frame.setChannels(nearestIndex, frame.requiredStokes, true);
            }
        }
    };

    onScatterChannelChanged = (x: number, y: number, data: Point3D[]) => {
        const frame = this.widgetStore.effectiveFrame;
        if (this.props.appStore.animatorStore.animationState === AnimationState.PLAYING) {
            return;
        }
        if (data.length > 0 && frame && frame.channelInfo) {
            let channelInfo = frame.channelInfo;
            const zIndex = this.matchZindex(x, y, data);
            let nearestIndex;
            if (frame.isCoordChannel) {
                nearestIndex = channelInfo.getChannelIndexSimple(zIndex);
            } else {
                if (frame.isSpectralPropsEqual) {
                    nearestIndex = channelInfo.getChannelIndexWCS(zIndex);
                } else {
                    // invert x in selected widget wcs to frame's default wcs
                    const tx =  AST.transformSpectralPoint(frame.spectralFrame, frame.spectralType, frame.spectralUnit, frame.spectralSystem, zIndex, false);
                    nearestIndex = channelInfo.getChannelIndexWCS(tx);
                }
            }
            if (nearestIndex !== null && nearestIndex !== undefined) {
                frame.setChannels(nearestIndex, frame.requiredStokes, true);
            }
        }
    };

    private matchZindex (x: number, y: number, data: Point3D[]): number {
        let channel = 0;
        for (let index = 0; index < data.length; index++) {
            const element = data[index];
            if (element.x === x && element.y === y) {
                channel = element.z;
                break;
            }
        }
        return channel;
    }

    private matchXYindex (z: number, data: readonly Point3D[]): Point3D {
        let point = data[0];
        for (let index = 0; index < data.length; index++) {
            const element = data[index];
            if (element.z === z) {
                point = element;
                break;
            }
        }
        return point;
    }

    private static calculateLayout = (width: number, height: number): string => {
        if (width && height) {
            let ratio = width / height;
            let verticalDiff = Math.abs(ratio - StokesAnalysisComponent.layoutRatioCutoffs.vertical);
            let horizontalDiff = Math.abs(ratio - StokesAnalysisComponent.layoutRatioCutoffs.horizontal);

            let minValue = Math.min(verticalDiff, horizontalDiff);

            if (minValue === verticalDiff) {
                return "vertical";
            } else if (minValue === horizontalDiff) {
                return "horizontal";
            }
            return null;
        }
        return null;
    };

    onGraphCursorMoved = _.throttle((x) => {
        this.widgetStore.setlinePlotCursorX(x);
    }, 33);

    onScatterGraphCursorMoved = _.throttle((x, y) => {
        this.widgetStore.setScatterPlotCursor({ x: x, y: y});
    }, 33);

    private static calculatePA(qData: Float32Array | Float64Array, uData: Float32Array | Float64Array): Array<number> {
        let vals = [];
        if (qData && uData && qData.length === uData.length) {
            for (let i = 0; i < qData.length; i++) {
                // Unit degree
                vals[i] = polarizationAngle(qData[i], uData[i]);
            }
        }
        return vals;
    }

    private static calculatePI(qData: Float32Array | Float64Array, uData: Float32Array | Float64Array): Array<number> {
        let vals = [];
        if (qData && uData && qData.length === uData.length) {
            for (let i = 0; i < qData.length; i++) {
                vals[i] = polarizedIntensity(qData[i], uData[i]);
            }
        }
        return vals;
    }

    private static calculateFractionalPol(targetData: Array<number> | Float32Array | Float64Array, dataIz: Float32Array | Float64Array): Array<number> {
        let vals = [];
        if (targetData && dataIz && targetData.length === dataIz.length) {
            for (let i = 0; i < targetData.length; i++) {
                vals[i] = normalising(targetData[i], dataIz[i]);
            }
        }
        return vals;
    }

    private calculateCompositeProfile(statsType: CARTA.StatsType): { qProfile: Array<number>, uProfile: Array<number>, piProfile: Array<number>, paProfile: Array<number>, qProgress: number, uProgress: number, iProgress: number } {
        if (this.profileStore) {
            let qProfileOriginal = this.profileStore.getProfile(StokesCoordinate.LinearPolarizationQ, statsType);
            let uProfileOriginal = this.profileStore.getProfile(StokesCoordinate.LinearPolarizationU, statsType);
            let piProfile = [];
            let paProfile = [];
            let qProfile = [];
            let uProfile = [];

            if (qProfileOriginal && uProfileOriginal && qProfileOriginal.values && uProfileOriginal.values) {
                qProfile = Array.prototype.slice.call(qProfileOriginal.values);
                uProfile = Array.prototype.slice.call(uProfileOriginal.values);
                piProfile = StokesAnalysisComponent.calculatePI(qProfileOriginal.values, uProfileOriginal.values);
                paProfile = StokesAnalysisComponent.calculatePA(qProfileOriginal.values, uProfileOriginal.values);

                if (this.widgetStore.fractionalPolVisible) {
                    let iProfileOriginal = this.profileStore.getProfile(StokesCoordinate.TotalIntensity, statsType);
                    if (iProfileOriginal && iProfileOriginal.values) {
                        piProfile = StokesAnalysisComponent.calculateFractionalPol(piProfile, iProfileOriginal.values);
                        qProfile = StokesAnalysisComponent.calculateFractionalPol(qProfile, iProfileOriginal.values);
                        uProfile = StokesAnalysisComponent.calculateFractionalPol(uProfile, iProfileOriginal.values);
                        return {qProfile, uProfile, piProfile, paProfile, qProgress: qProfileOriginal.progress, uProgress: uProfileOriginal.progress, iProgress: iProfileOriginal.progress};
                    }
                }
                return {qProfile, uProfile, piProfile, paProfile, qProgress: qProfileOriginal.progress, uProgress: uProfileOriginal.progress, iProgress: 1};
            }
        }
        return null;
    }

    private getChartAreaWH(chartArea: ChartArea): { width: number, height: number } {
        if (chartArea && chartArea.right && chartArea.bottom) {
            return {width: Math.abs(chartArea.right - chartArea.left), height: Math.abs(chartArea.bottom - chartArea.top)};
        } else {
            return {width: 0, height: 0};
        }
    }

    private resizeScatterData(xMin: number, xMax: number, yMin: number, yMax: number): { xMin: number, xMax: number, yMin: number, yMax: number } {
        if (!this.widgetStore.equalAxes) {
            return {xMin: xMin, xMax: xMax, yMin: yMin, yMax: yMax};
        }        
        let xLimit = Math.max(Math.abs(xMin), Math.abs(xMax));
        let yLimit = Math.max(Math.abs(yMin), Math.abs(yMax));
        if (this.widgetStore.scatterChartArea) {
            let currentChartArea = this.getChartAreaWH(this.widgetStore.scatterChartArea);
            if (currentChartArea.width !== 0 && currentChartArea.height !== 0) {
                let ratio = currentChartArea.width / currentChartArea.height;
                if (ratio < 1) {
                    yLimit = yLimit * (1 / ratio);
                }
                if (ratio > 1) {
                    xLimit = xLimit * ratio;
                }
            }
        }
        return {xMin: -xLimit, xMax: xLimit, yMin: -yLimit, yMax: yLimit};
    }

    private calculateXYborder(xValues: Array<number>, yValues: Array<number>, isLinePlots: boolean, type: StokesCoordinate): Border {
        let xMin = Math.min(...xValues.filter(n => {
            return !isNaN(n);
        }));
        let xMax = Math.max(...xValues.filter(n => {
            return !isNaN(n);
        }));
        let yMin = Number.MAX_VALUE;
        let yMax = -Number.MAX_VALUE;

        if (!this.widgetStore.isLinePlotsAutoScaledX && isLinePlots) {
            const localXMin = clamp(this.widgetStore.sharedMinX, xMin, xMax);
            const localXMax = clamp(this.widgetStore.sharedMaxX, xMin, xMax);
            xMin = localXMin;
            xMax = localXMax;
        }

        if (!this.widgetStore.isQUScatterPlotAutoScaledX && !isLinePlots && type === StokesCoordinate.PolarizationQU) {
            const localXMin = clamp(this.widgetStore.quScatterMinX, xMin, xMax);
            const localXMax = clamp(this.widgetStore.quScatterMaxX, xMin, xMax);
            xMin = localXMin;
            xMax = localXMax;
        }

        yMin = Math.min(...yValues.filter(n => {
            return !isNaN(n);
        }));
        yMax = Math.max(...yValues.filter(n => {
            return !isNaN(n);
        }));

        if (!this.widgetStore.isQUScatterPlotAutoScaledY && !isLinePlots && type === StokesCoordinate.PolarizationQU) {
            const localYMin = clamp(this.widgetStore.quScatterMinY, yMin, yMax);
            const localYMax = clamp(this.widgetStore.quScatterMaxY, yMin, yMax);
            yMin = localYMin;
            yMax = localYMax;
        }

        if (yMin === Number.MAX_VALUE) {
            yMin = undefined;
            yMax = undefined;
        } 

        if (!this.widgetStore.isPolAngleAutoScaledY && isLinePlots && type === StokesCoordinate.PolarizationAngle) {
            const localYMin = clamp(this.widgetStore.polAngleMinY, yMin, yMax);
            const localYMax = clamp(this.widgetStore.polAngleMaxY, yMin, yMax);
            yMin = localYMin;
            yMax = localYMax;
        }
        if (!this.widgetStore.isPolIntensityAutoScaledY && isLinePlots && type === StokesCoordinate.PolarizedIntensity) {
            const localYMin = clamp(this.widgetStore.polIntensityMinY, yMin, yMax);
            const localYMax = clamp(this.widgetStore.polIntensityMaxY, yMin, yMax);
            yMin = localYMin;
            yMax = localYMax;
        }
        if (!this.widgetStore.isQULinePlotAutoScaledY && isLinePlots && (type === StokesCoordinate.LinearPolarizationQ || type === StokesCoordinate.LinearPolarizationU)) {
            const localYMin = clamp(this.widgetStore.quMinY, yMin, yMax);
            const localYMax = clamp(this.widgetStore.quMaxY, yMin, yMax);
            yMin = localYMin;
            yMax = localYMax;
        }

        else if (isLinePlots) {
            // extend y range a bit gor line plots
            const range = yMax - yMin;
            yMin -= range * VERTICAL_RANGE_PADDING;
            yMax += range * VERTICAL_RANGE_PADDING;
        }
        return {xMin, xMax, yMin, yMax};
    }

    private assembleLinePlotData(profile: Array<number>, type: StokesCoordinate): {
        dataset: Array<Point2D>,
        border: Border
    } {
        const frame = this.props.appStore.activeFrame;
        if (profile && profile.length &&
            frame.channelValues && frame.channelValues.length &&
            profile.length === frame.channelValues.length) {
            const channelValues = frame.channelValues;
            let border = this.calculateXYborder(channelValues, profile, true, type);
            let values: Array<{ x: number, y: number }> = [];
            const isIncremental = channelValues[0] <= channelValues[channelValues.length - 1];
            for (let i = 0; i < channelValues.length; i++) {
                let index = isIncremental ? i : channelValues.length - 1 - i;
                const x = channelValues[index];
                const y = profile[index];

                if (x < border.xMin || x > border.xMax || y < border.yMin || y > border.yMax) {
                    values.push({x: x, y: NaN});
                } else {
                    values.push({x, y});
                }
            }
            return {dataset: values, border};
        }
        return null;
    }

    private assembleScatterPlotData(qProfile: Array<number>, uProfile: Array<number>, type: StokesCoordinate): {
        dataset: Array<{ x: number, y: number, z: number }>,
        border: Border
    } {
        const frame = this.props.appStore.activeFrame;
        if (qProfile && qProfile.length && uProfile && uProfile.length &&
            frame.channelValues && frame.channelValues.length &&
            qProfile.length === uProfile.length && qProfile.length === frame.channelValues.length) {
            const channelValues = frame.channelValues;
            let border = this.calculateXYborder(qProfile, uProfile, false, type);
            let values: Array<{ x: number, y: number, z: number }> = [];
            const isIncremental = channelValues[0] <= channelValues[channelValues.length - 1] ? true : false;
            // centered origin and equal scaler
            let equalScalerBorder = this.resizeScatterData(border.xMin, border.xMax, border.yMin, border.yMax);
            this.widgetStore.scatterOutRangePointsZIndex = [];
            for (let i = 0; i < channelValues.length; i++) {
                let index = isIncremental ? i : channelValues.length - 1 - i;
                const x = qProfile[index];
                const y = uProfile[index];
                const z = channelValues[index];
                values.push({x, y, z});

                // update line plot color array
                if (x < border.xMin || x > border.xMax || y < border.yMin || y > border.yMax) {
                    this.widgetStore.scatterOutRangePointsZIndex.push(z);  
                } 
            }
            return {dataset: values, border: equalScalerBorder};
        }
        return null;
    }

    private compareVariable(a: number, b: number, c: number, d: number): boolean {
        return a === b && a === c && a === d && a !== null;
    }

    private getScatterColor(percentage: number, frequencyIncreases: boolean): string {
        const colorMap = this.widgetStore.colorPixel.color;
        const mapSize = this.widgetStore.colorPixel.size;
        if (!frequencyIncreases) {
            percentage = 1 - percentage;
        }
        const index = Math.round(percentage * mapSize) * 4;
        const opacity = this.widgetStore.pointTransparency ? this.widgetStore.pointTransparency : 1;  
        return `rgba(${colorMap[index]}, ${colorMap[index + 1]}, ${colorMap[index + 2]}, ${opacity})`;
    }

    private frequencyIncreases(data: Point3D[]): boolean {
        const zFirst = data[0].z;
        const zLast = data[data.length - 1].z;
        if (zFirst > zLast) {
            return false;
        }
        return true;
    }

    private fillScatterColor(data: Array<{ x: number, y: number, z?: number }>, interactionBorder: { xMin: number, xMax: number }, zIndex: boolean): Array<string> {
        let scatterColors = [];
        if (data && data.length && zIndex && interactionBorder) {
            let xlinePlotRange = interactionBorder;
            const outOfRangeColor = `hsla(0, 0%, 50%, ${this.opacityOutRange})`;
            const zOrder = this.frequencyIncreases(data);
            const minMaxZ = minMaxPointArrayZ(data);
            for (let index = 0; index < data.length; index++) {
                const point = data[index];
                let pointColor = this.pointDefaultColor;
                let outRange = true;
                if (point.z >= xlinePlotRange.xMin && point.z <= xlinePlotRange.xMax) {
                    outRange = false;
                }
                const percentage = (point.z - minMaxZ.minVal) / (minMaxZ.maxVal - minMaxZ.minVal);
                pointColor = outRange ? outOfRangeColor : this.getScatterColor(percentage, zOrder);
                scatterColors.push(pointColor);
                
            }
        }
        return scatterColors;
    }

    private fillLineColor(data: Array<Point2D>, lineColor: string): Array<string> {
        let lineColors = [];
        // n points have n-1 gaps between all points for line plot
        if (this.widgetStore.plotType !== PlotType.POINTS) {
            lineColors.push("");
        }
        if (data && data.length && lineColor) {
            for (let index = 0; index < data.length; index++) {
                const point = data[index];
                if (!(this.widgetStore.scatterOutRangePointsZIndex && this.widgetStore.scatterOutRangePointsZIndex.indexOf(point.x) >= 0)) {
                    lineColors.push(lineColor);
                } else {
                    lineColors.push(this.multicolorLineColorOutRange);
                }
            }
        }
        return lineColors;
    }

    private closestChannel(channel: number, data: Array<{ x: number, y: number, z?: number }>): number {
        var mid;
        var lo = 0;
        var hi = data.length - 1;
        while (hi - lo > 1) {
            mid = Math.floor ((lo + hi) / 2);
            if (data[mid].z < channel) {
                lo = mid;
            } else {
                hi = mid;
            }
        }
        if (channel - data[lo].z <= data[hi].z - channel) {
            return data[lo].z;
        }
        return data[hi].z;
    }

    private getScatterChannel(data: Array<{ x: number, y: number, z?: number }>, channel: { channelCurrent: number, channelHovered: number }, zIndex: boolean): { currentChannel: Point3D, hoveredChannel: Point3D } {
        let indicator = { currentChannel: data[0], hoveredChannel: data[0]};
        if (data && data.length && zIndex && channel) {
            let channelCurrent = channel.channelCurrent;
            let channelHovered = channel.channelHovered;
            if (channelCurrent) {
                let close = channelCurrent;
                if (channelHovered) {
                    close = this.closestChannel(channelHovered, data);
                    if (this.channelBorder && this.channelBorder.xMin !== 0) {
                        if (close > this.channelBorder.xMax || close < this.channelBorder.xMin || !this.widgetStore.isMouseMoveIntoLinePlots) {
                            close = channelCurrent;
                        }
                    }
                }
                for (let index = 0; index < data.length; index++) {
                    const points = data[index];
                    if (points.z === close) {
                        indicator.hoveredChannel = points;
                    }
                    if (points.z === channelCurrent) {
                        indicator.currentChannel = points;
                    }
                }
            }
        }
        return indicator;
    }

    @computed get plotData(): {
        qValues: { dataset: Array<Point2D>, border: Border },
        uValues: { dataset: Array<Point2D>, border: Border },
        piValues: { dataset: Array<Point2D>, border: Border },
        paValues: { dataset: Array<Point2D>, border: Border },
        quValues: { dataset: Array<{ x: number, y: number, z: number }>, border: Border },
        qProgress: number,
        uProgress: number,
        iProgress: number
    } {
        const frame = this.widgetStore.effectiveFrame;
        if (!frame) {
            return null;
        }

        const fileId = frame.frameInfo.fileId;
        let compositeProfile: {
            qProfile: Array<number>,
            uProfile: Array<number>,
            piProfile: Array<number>,
            paProfile: Array<number>,
            qProgress: number,
            uProgress: number,
            iProgress: number
        };
        let regionId = this.widgetStore.effectiveRegionId;
        if (frame.regionSet) {
            const region = frame.regionSet.regions.find(r => r.regionId === regionId);
            if (region) {
                compositeProfile = this.calculateCompositeProfile(region.isClosedRegion ? this.widgetStore.statsType : CARTA.StatsType.Sum);
            }
        }

        let channelInfo = frame.channelInfo;
        if (compositeProfile && channelInfo) {
            let quDic = this.assembleScatterPlotData(compositeProfile.qProfile, compositeProfile.uProfile, StokesCoordinate.PolarizationQU);
            let piDic = this.assembleLinePlotData(compositeProfile.piProfile, StokesCoordinate.PolarizedIntensity);
            let paDic = this.assembleLinePlotData(compositeProfile.paProfile, StokesCoordinate.PolarizationAngle);
            let qDic = this.assembleLinePlotData(compositeProfile.qProfile, StokesCoordinate.LinearPolarizationQ);
            let uDic = this.assembleLinePlotData(compositeProfile.uProfile, StokesCoordinate.LinearPolarizationU);

            return {
                qValues: qDic, 
                uValues: uDic, 
                piValues: piDic, 
                paValues: paDic, 
                quValues: quDic, 
                qProgress: compositeProfile.qProgress, 
                uProgress: compositeProfile.uProgress,
                iProgress: compositeProfile.iProgress
            };
        }
        return null;
    }

    private fillProfilerDataInLinePlots = (
        quDataset: readonly Point3D[],
        piDataset: readonly Point2D[],
        paDataset: readonly Point2D[],
        lineCursorProfiler: number,
        profilerData: {q: number, u: number, pi: number, pa: number, channel: number}
    ) => {
        const piNearest = binarySearchByX(piDataset, lineCursorProfiler);
        const paNearest = binarySearchByX(paDataset, lineCursorProfiler);
        if (piNearest && piNearest.point && paNearest && paNearest.point) {
            const cursor = this.matchXYindex(piNearest.point.x, quDataset);
            profilerData.q = cursor.x;
            profilerData.u = cursor.y;
            profilerData.channel = cursor.z;
            profilerData.pi = piNearest.point.y;
            profilerData.pa = paNearest.point.y;
        }
    };

    private fillProfilerDataInScatterPlots = (
        quDataset: readonly Point3D[],
        piDataset: readonly Point2D[],
        paDataset: readonly Point2D[],
        scatterCursorProfiler: Point3D,
        profilerData: {q: number, u: number, pi: number, pa: number, channel: number}
    ) => {
        const minIndex = closestPointIndexToCursor(scatterCursorProfiler, quDataset);
        if (minIndex >= 0) {
            const currentScatterData = quDataset[minIndex];
            if (currentScatterData) {
                const piNearest = binarySearchByX(piDataset, currentScatterData.z);
                const paNearest = binarySearchByX(paDataset, currentScatterData.z);
                profilerData.q = currentScatterData.x;
                profilerData.u = currentScatterData.y;
                if (piNearest && piNearest.point && paNearest && paNearest.point) {
                    profilerData.channel = piNearest.point.x;
                    profilerData.pi = piNearest.point.y;
                    profilerData.pa = paNearest.point.y;
                }
            }
        }
    };

    private getCursorInfo = (
        quDataset: readonly Point3D[],
        piDataset: readonly Point2D[],
        paDataset: readonly Point2D[],
        scatterCursorProfiler: Point3D,
        lineCursorProfiler: number,
        scatterCursorImage: Point3D,
        lineCursorImage: number
    ) => {
        let cursorInfo = null;
        const isMouseEntered = this.widgetStore.isMouseMoveIntoLinePlots || this.widgetStore.isMouseMoveIntoScatterPlots;
        const xUnit =  this.getChannelUnit();
        if (isMouseEntered) {
            let profilerData = {q: NaN, u: NaN, pi: NaN, pa: NaN, channel: NaN};
            if (this.widgetStore.isMouseMoveIntoLinePlots) {
                this.fillProfilerDataInLinePlots(quDataset, piDataset, paDataset, lineCursorProfiler, profilerData);
            }
            if (this.widgetStore.isMouseMoveIntoScatterPlots) {
                this.fillProfilerDataInScatterPlots(quDataset, piDataset, paDataset, scatterCursorProfiler, profilerData);
            }
            cursorInfo = {
                isMouseEntered: isMouseEntered,
                quValue: { x: profilerData.q, y: profilerData.u },
                channel: profilerData.channel,
                pi: profilerData.pi,
                pa: profilerData.pa,
                xUnit: xUnit
            };   
        } else {
            const piNearest = binarySearchByX(piDataset, lineCursorImage);
            const paNearest = binarySearchByX(paDataset, lineCursorImage);
            cursorInfo = {
                isMouseEntered: isMouseEntered,
                quValue: { x: scatterCursorImage ? scatterCursorImage.x : NaN, y: scatterCursorImage ? scatterCursorImage.y : NaN },
                channel: lineCursorImage,
                pi: piNearest && piNearest.point ? piNearest.point.y : NaN,
                pa: paNearest && paNearest.point ? paNearest.point.y : NaN,
                xUnit: xUnit
            };
        }
        return cursorInfo;
    };

    private genProfilerInfo = (): string[] => {
        let profilerInfo: string[] = [];
        if (!this.cursorInfo || this.cursorInfo.quValue.x === null || this.cursorInfo.quValue.y === null ||
            isNaN(this.cursorInfo.quValue.x) || isNaN(this.cursorInfo.quValue.y)) {
            return profilerInfo;
        }
        const xLabel = this.cursorInfo.xUnit === "Channel" ?
                    "Channel " + toFixed(this.cursorInfo.channel) :
                    formattedNotation(this.cursorInfo.channel) + " " + this.cursorInfo.xUnit;
        const fractionalPol = this.widgetStore.fractionalPolVisible;
        const qLabel = fractionalPol ? ", Q/I: " : ", Q: ";
        const uLabel = fractionalPol ? ", U/I: " : ", U: ";
        const piLabel = fractionalPol ? ", PI/I: " : ", PI: ";
        const cursorString = "(" + xLabel
            + qLabel + toExponential(this.cursorInfo.quValue.x, 2)
            + uLabel + toExponential(this.cursorInfo.quValue.y, 2)
            + piLabel + toExponential(this.cursorInfo.pi, 2)
            + ", PA: " + toFixed(this.cursorInfo.pa, 2)
            + ")";
        profilerInfo.push(`${this.cursorInfo.isMouseEntered ? "Cursor:" : "Data:"} ${cursorString}`);
        return profilerInfo;
    };
    
    render() {
        const appStore = this.props.appStore;
        if (!this.widgetStore) {
            return <NonIdealState icon={"error"} title={"Missing profile"} description={"Profile not found"}/>;
        }
        const frame = this.widgetStore.effectiveFrame;
        const imageName = (this.widgetStore.effectiveFrame ? this.widgetStore.effectiveFrame.frameInfo.fileInfo.name : undefined);
        let quLinePlotProps: LinePlotComponentProps = {
            xLabel: "Channel",
            yLabel: "Value",
            darkMode: appStore.darkTheme,
            imageName: imageName,
            plotName: "profile",
            tickTypeY: TickType.Scientific,
            showXAxisTicks: false,
            showXAxisLabel: false,
            multiPlotData: new Map(),
            showLegend: true,
            xTickMarkLength: 0,
            graphCursorMoved: this.onGraphCursorMoved,
            multiPlotBorderColor: new Map(),
            isGroupSubPlot: true,
            scrollZoom: true,
            graphZoomedX: this.widgetStore.setSharedXBounds,
            graphZoomedY: this.widgetStore.setQULinePlotYBounds,
            graphZoomedXY: this.widgetStore.setQULinePlotsXYBounds,
            graphZoomReset: this.widgetStore.clearLinePlotsXYBounds,
            graphClicked: this.onChannelChanged,
            markers: [],
            mouseEntered: this.widgetStore.setMouseMoveIntoLinePlots,
            multiColorMultiLinesColors: new Map(),
            // settings
            usePointSymbols: this.widgetStore.plotType === PlotType.POINTS,
            interpolateLines: this.widgetStore.plotType === PlotType.LINES,
            borderWidth: this.widgetStore.lineWidth,
            pointRadius: this.widgetStore.linePlotPointSize,
        };

        let piLinePlotProps: LinePlotComponentProps = {
            xLabel: "Channel",
            yLabel: "Value",
            darkMode: appStore.darkTheme,
            imageName: imageName,
            plotName: "profile",
            tickTypeY: TickType.Scientific,
            showXAxisTicks: false,
            showXAxisLabel: false,
            xTickMarkLength: 0,
            graphCursorMoved: this.onGraphCursorMoved,
            isGroupSubPlot: true,
            scrollZoom: true,
            graphZoomedX: this.widgetStore.setSharedXBounds,
            graphZoomedY: this.widgetStore.setPolIntensityYBounds,
            graphZoomedXY: this.widgetStore.setPolIntensityXYBounds,
            graphZoomReset: this.widgetStore.clearLinePlotsXYBounds,
            graphClicked: this.onChannelChanged,
            markers: [],
            mouseEntered: this.widgetStore.setMouseMoveIntoLinePlots,
            // settings
            usePointSymbols: this.widgetStore.plotType === PlotType.POINTS,
            interpolateLines: this.widgetStore.plotType === PlotType.LINES,
            borderWidth: this.widgetStore.lineWidth,
            pointRadius: this.widgetStore.linePlotPointSize,
        };

        let paLinePlotProps: LinePlotComponentProps = {
            xLabel: "Channel",
            yLabel: "Value",
            darkMode: appStore.darkTheme,
            imageName: imageName,
            plotName: "profile",
            tickTypeY: TickType.Integer,
            showXAxisTicks: true,
            showXAxisLabel: true,
            graphCursorMoved: this.onGraphCursorMoved,
            isGroupSubPlot: true,
            scrollZoom: true,
            graphZoomedX: this.widgetStore.setSharedXBounds,
            graphZoomedY: this.widgetStore.setPolAngleYBounds,
            graphZoomedXY: this.widgetStore.setPolAngleXYBounds,
            graphZoomReset: this.widgetStore.clearLinePlotsXYBounds,
            graphClicked: this.onChannelChanged,
            markers: [],
            mouseEntered: this.widgetStore.setMouseMoveIntoLinePlots,
            // settings
            usePointSymbols: this.widgetStore.plotType === PlotType.POINTS,
            interpolateLines: this.widgetStore.plotType === PlotType.LINES,
            borderWidth: this.widgetStore.lineWidth,
            pointRadius: this.widgetStore.linePlotPointSize,
        };

        let quScatterPlotProps: ScatterPlotComponentProps = {
            xLabel: "Channel",
            yLabel: "Channel",
            darkMode: appStore.darkTheme,
            imageName: imageName,
            plotName: "profile",
            tickTypeX: TickType.Scientific,
            tickTypeY: TickType.Scientific,
            showXAxisTicks: true,
            showXAxisLabel: true,
            usePointSymbols: true,
            zeroLineWidth: 2,
            isGroupSubPlot: true,
            colorRangeEnd: 240,
            zIndex: true,
            graphCursorMoved: this.onScatterGraphCursorMoved,
            graphClicked: this.onScatterChannelChanged,
            graphZoomReset: this.widgetStore.clearScatterPlotXYBounds,
            mouseEntered: this.widgetStore.setMouseMoveIntoScatterPlots,
            scrollZoom: true,
            graphZoomedXY: this.widgetStore.setQUScatterPlotXYBounds,
            updateChartArea: this.widgetStore.setScatterChartAres,
            // settings
            pointRadius: this.widgetStore.scatterPlotPointSize,
        };

        let className = "profile-container-" + StokesAnalysisComponent.calculateLayout(this.width, this.height);
        let interactionBorder = {xMin: 0, xMax: 0};
        if (this.profileStore && frame) {
            const cursorX = {
                profiler: this.widgetStore.linePlotcursorX,
                image: this.currentChannelValue,
                unit: this.getChannelUnit()
            };
            const currentPlotData = this.plotData;
            let channel = {channelCurrent: 0, channelHovered: 0};
            if (currentPlotData && currentPlotData.piValues && currentPlotData.paValues && currentPlotData.qValues && currentPlotData.uValues && currentPlotData.quValues) {
                quLinePlotProps.multiPlotData.set(StokesCoordinate.LinearPolarizationQ, currentPlotData.qValues.dataset);
                quLinePlotProps.multiPlotData.set(StokesCoordinate.LinearPolarizationU, currentPlotData.uValues.dataset);
                piLinePlotProps.data = currentPlotData.piValues.dataset;
                paLinePlotProps.data = currentPlotData.paValues.dataset;
                quScatterPlotProps.data = currentPlotData.quValues.dataset;
 
                const lineOpacity = this.minProgress < 1.0 ? 0.15 + this.minProgress / 4.0 : 1.0;
                quLinePlotProps.opacity = lineOpacity;
                piLinePlotProps.opacity = lineOpacity;
                paLinePlotProps.opacity = lineOpacity;
                quLinePlotProps.opacity = lineOpacity;
                
                let primaryLineColor = this.widgetStore.primaryLineColor.colorHex;
                let ulinePlotColor = this.widgetStore.secondaryLineColor.colorHex;
                if (appStore.darkTheme) {
                    if (!this.widgetStore.primaryLineColor.fixed) {
                        primaryLineColor = Colors.BLUE4;   
                    }
                    if (!this.widgetStore.secondaryLineColor.fixed) {
                        ulinePlotColor = Colors.ORANGE4;
                    }
                }
                piLinePlotProps.lineColor = primaryLineColor;
                paLinePlotProps.lineColor = primaryLineColor;
                quLinePlotProps.multiPlotBorderColor.set(StokesCoordinate.LinearPolarizationQ, primaryLineColor);
                quLinePlotProps.multiPlotBorderColor.set(StokesCoordinate.LinearPolarizationU, ulinePlotColor);

                const loadData = (currentPlotData.qProgress === 1 && currentPlotData.uProgress === 1 && currentPlotData.iProgress === 1);
                const qlinePlotWithInteractionColor = loadData ? this.fillLineColor(currentPlotData.qValues.dataset, primaryLineColor) : [];
                const ulinePlotWithInteractionColor = loadData ? this.fillLineColor(currentPlotData.uValues.dataset, ulinePlotColor) : [];
                quLinePlotProps.multiColorMultiLinesColors.set(StokesCoordinate.LinearPolarizationQ, qlinePlotWithInteractionColor);
                quLinePlotProps.multiColorMultiLinesColors.set(StokesCoordinate.LinearPolarizationU, ulinePlotWithInteractionColor);
                piLinePlotProps.multiColorSingleLineColors = loadData ? this.fillLineColor(currentPlotData.piValues.dataset, primaryLineColor) : [];
                paLinePlotProps.multiColorSingleLineColors = loadData ? this.fillLineColor(currentPlotData.paValues.dataset, primaryLineColor) : [];

                let qBorder = currentPlotData.qValues.border;
                let uBorder = currentPlotData.uValues.border;
                let piBorder = currentPlotData.piValues.border;
                let paBorder = currentPlotData.paValues.border;
                let quBorder = currentPlotData.quValues.border;

                if (this.compareVariable(qBorder.xMin, uBorder.xMin, piBorder.xMin, paBorder.xMin) && this.compareVariable(qBorder.xMax, uBorder.xMax, piBorder.xMax, paBorder.xMax)) {
                    interactionBorder = {xMin: paBorder.xMin, xMax: paBorder.xMax};
                    this.channelBorder = {xMin: paBorder.xMin, xMax: paBorder.xMax};
                    if (this.widgetStore.isLinePlotsAutoScaledX) {
                        quLinePlotProps.xMin = qBorder.xMin;
                        quLinePlotProps.xMax = qBorder.xMax;
                        piLinePlotProps.xMin = piBorder.xMin;
                        piLinePlotProps.xMax = piBorder.xMax;
                        paLinePlotProps.xMin = paBorder.xMin;
                        paLinePlotProps.xMax = paBorder.xMax;
                    } else {
                        quLinePlotProps.xMin = this.widgetStore.sharedMinX;
                        quLinePlotProps.xMax = this.widgetStore.sharedMaxX;
                        piLinePlotProps.xMin = this.widgetStore.sharedMinX;
                        piLinePlotProps.xMax = this.widgetStore.sharedMaxX;
                        paLinePlotProps.xMin = this.widgetStore.sharedMinX;
                        paLinePlotProps.xMax = this.widgetStore.sharedMaxX;
                        interactionBorder = {xMin: this.widgetStore.sharedMinX, xMax: this.widgetStore.sharedMaxX};
                    }
                    let dataBackgroundColor = this.fillScatterColor(quScatterPlotProps.data, interactionBorder, true);
                    quScatterPlotProps.dataBackgroundColor = dataBackgroundColor;

                    if (this.widgetStore.isQULinePlotAutoScaledY) {
                        quLinePlotProps.yMin = qBorder.yMin < uBorder.yMin ? qBorder.yMin : uBorder.yMin;
                        quLinePlotProps.yMax = qBorder.yMax > uBorder.yMax ? qBorder.yMax : uBorder.yMax;
                    } else {
                        quLinePlotProps.yMin = this.widgetStore.quMinY;
                        quLinePlotProps.yMax = this.widgetStore.quMaxY;
                    }

                    if (this.widgetStore.isPolIntensityAutoScaledY) {
                        piLinePlotProps.yMin = piBorder.yMin;
                        piLinePlotProps.yMax = piBorder.yMax;
                    } else {
                        piLinePlotProps.yMin = this.widgetStore.polIntensityMinY;
                        piLinePlotProps.yMax = this.widgetStore.polIntensityMaxY;
                    }

                    if (this.widgetStore.isPolAngleAutoScaledY) {
                        paLinePlotProps.yMin = paBorder.yMin;
                        paLinePlotProps.yMax = paBorder.yMax;
                    } else {
                        paLinePlotProps.yMin = this.widgetStore.polAngleMinY;
                        paLinePlotProps.yMax = this.widgetStore.polAngleMaxY;
                    }
                }

                if (this.widgetStore.isQUScatterPlotAutoScaledX) {
                    quScatterPlotProps.xMin = quBorder.xMin;
                    quScatterPlotProps.xMax = quBorder.xMax;
                } else {
                    quScatterPlotProps.xMin = this.widgetStore.quScatterMinX;
                    quScatterPlotProps.xMax = this.widgetStore.quScatterMaxX;
                }
                if (this.widgetStore.isQUScatterPlotAutoScaledY) {
                    quScatterPlotProps.yMin = quBorder.yMin;
                    quScatterPlotProps.yMax = quBorder.yMax;
                } else {
                    quScatterPlotProps.yMin = this.widgetStore.quScatterMinY;
                    quScatterPlotProps.yMax = this.widgetStore.quScatterMaxY;
                }
                let scatterCursorInfor = {
                    profiler: { x: this.widgetStore.scatterPlotCursorX, y: this.widgetStore.scatterPlotCursorY},
                    image: this.matchXYindex(cursorX.image, currentPlotData.quValues.dataset),
                    unit: this.getChannelUnit()
                };
                quScatterPlotProps.cursorXY = scatterCursorInfor;
                this.cursorInfo = this.getCursorInfo(
                    currentPlotData.quValues.dataset, 
                    currentPlotData.piValues.dataset, 
                    currentPlotData.paValues.dataset, 
                    scatterCursorInfor.profiler,
                    cursorX.profiler,
                    scatterCursorInfor.image,
                    cursorX.image);
                if (this.cursorInfo && this.cursorInfo.quValue) {
                    quScatterPlotProps.cursorNearestPoint = this.cursorInfo.quValue;
                }
            }

            paLinePlotProps.yLabel = "PA (Degrees)";
            if (this.widgetStore.fractionalPolVisible) {
                quLinePlotProps.yLabel = "Value (%)";
                piLinePlotProps.yLabel = "PI/I (%)";
                quScatterPlotProps.xLabel = "Q/I (%)";
                quScatterPlotProps.yLabel = "U/I (%)";
            } else {
                quLinePlotProps.yLabel = "Value (" + frame.unit + ")";
                piLinePlotProps.yLabel = "PI (" + frame.unit + ")";
                quScatterPlotProps.xLabel = "Stokes Q (" + frame.unit + ")";
                quScatterPlotProps.yLabel = "Stokes U (" + frame.unit + ")";
            }

            if (!frame.isCoordChannel) {
                paLinePlotProps.xLabel = `${frame.spectralSystem}, ${frame.spectralCoordinate}`;
                piLinePlotProps.xLabel = `${frame.spectralSystem}, ${frame.spectralCoordinate}`;
                quLinePlotProps.xLabel = `${frame.spectralSystem}, ${frame.spectralCoordinate}`;
            }

            paLinePlotProps.markers = [];
            piLinePlotProps.markers = [];
            quLinePlotProps.markers = [];

            if (this.cursorInfo && this.cursorInfo.channel && this.widgetStore.isMouseMoveIntoScatterPlots) {
                let lineCursorIndicator = {
                    value: this.cursorInfo.channel,
                    id: "marker-profiler-cursor-stokes2",
                    draggable: false,
                    horizontal: false,
                    color: appStore.darkTheme ? Colors.GRAY4 : Colors.GRAY2,
                    opacity: 0.8,
                    isMouseMove: !this.widgetStore.isMouseMoveIntoLinePlots,
                    interactionMarker: true,
                };
                paLinePlotProps.markers.push(lineCursorIndicator);
                piLinePlotProps.markers.push(lineCursorIndicator);
                quLinePlotProps.markers.push(lineCursorIndicator);
            }

            if (cursorX.profiler !== null) {
                let cursor = {
                    value: cursorX.profiler,
                    id: "marker-profiler-cursor-stokes",
                    draggable: false,
                    horizontal: false,
                    color: appStore.darkTheme ? Colors.GRAY4 : Colors.GRAY2,
                    opacity: 0.8,
                    isMouseMove: !this.widgetStore.isMouseMoveIntoLinePlots,
                };
                paLinePlotProps.markers.push(cursor);
                piLinePlotProps.markers.push(cursor);
                quLinePlotProps.markers.push(cursor);
                if (cursor && cursor.value && typeof(cursor.value) !== undefined) {
                    channel.channelHovered = cursor.value;   
                }
            }

            if (cursorX.image !== null) {
                let channelCurrent = {
                    value: cursorX.image,
                    id: "marker-channel-current",
                    opacity: 0.4,
                    draggable: false,
                    horizontal: false,
                };
                let channelRequired = {
                    value: this.requiredChannelValue,
                    id: "marker-channel-required",
                    draggable: appStore.animatorStore.animationState !== AnimationState.PLAYING,
                    dragMove: this.onChannelChanged,
                    horizontal: false,
                };
                paLinePlotProps.markers.push(channelCurrent, channelRequired);
                piLinePlotProps.markers.push(channelCurrent, channelRequired);
                quLinePlotProps.markers.push(channelCurrent, channelRequired);

                if (channelCurrent && channelCurrent.value && typeof(channelCurrent.value) !== undefined) {
                    channel.channelCurrent = channelCurrent.value;
                }
            }

            if (quScatterPlotProps.data && quScatterPlotProps.data.length && interactionBorder) {
                const scatterChannelInteraction = this.getScatterChannel(quScatterPlotProps.data, channel, true);
                quScatterPlotProps.indicatorInteractionChannel = {
                    currentChannel: scatterChannelInteraction.currentChannel, 
                    hoveredChannel: scatterChannelInteraction.hoveredChannel,
                    start: this.widgetStore.isMouseMoveIntoLinePlots
                };
            }

            paLinePlotProps.comments = this.exportHeaders;
            piLinePlotProps.comments = this.exportHeaders;
            quLinePlotProps.comments = this.exportHeaders;
            quScatterPlotProps.comments = this.exportHeaders;
        }

        return (
            <div className={"stokes-widget"}>
                <div className={className}>
                    <div className="profile-plot-toolbar">
                        <StokesAnalysisToolbarComponent widgetStore={this.widgetStore} appStore={appStore}/>
                    </div>
                    <div className="profile-plot-qup">
                        <div className="profile-plot-qu">
                            <LinePlotComponent {...quLinePlotProps}/>
                        </div>
                        <div className="profile-plot-pi">
                            <LinePlotComponent {...piLinePlotProps}/>
                        </div>
                        <div className="profile-plot-pa">
                            <LinePlotComponent {...paLinePlotProps}/>
                        </div>
                    </div>
                    <div className="profile-plot-qvsu">
                        <ScatterPlotComponent {...quScatterPlotProps}/>
                    </div>
                    <ProfilerInfoComponent info={this.genProfilerInfo()}/>
                </div>
                <ReactResizeDetector handleWidth handleHeight onResize={this.onResize} refreshMode={"throttle"} refreshRate={33}/>
            </div>
        );
    }
}<|MERGE_RESOLUTION|>--- conflicted
+++ resolved
@@ -129,13 +129,8 @@
     };
 
     @computed get currentChannelValue(): number {
-<<<<<<< HEAD
         const frame = this.widgetStore.effectiveFrame;
-        if (!frame || !this.widgetStore.channelValues) {
-=======
-        const frame = this.props.appStore.activeFrame;
         if (!frame || !frame.channelValues) {
->>>>>>> c43ee944
             return null;
         }
         const channel = frame.channel;
@@ -146,13 +141,8 @@
     }
 
     @computed get requiredChannelValue(): number {
-<<<<<<< HEAD
         const frame = this.widgetStore.effectiveFrame;
-        if (!frame || !this.widgetStore.channelValues) {
-=======
-        const frame = this.props.appStore.activeFrame;
         if (!frame || !frame.channelValues) {
->>>>>>> c43ee944
             return null;
         }
         const channel = frame.requiredChannel;
