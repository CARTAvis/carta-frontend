import * as React from "react";
import * as _ from "lodash";
import {action, autorun, computed, makeObservable, observable} from "mobx";
import {observer} from "mobx-react";
import {Colors, NonIdealState} from "@blueprintjs/core";
import ReactResizeDetector from "react-resize-detector";
import {ChartArea} from "chart.js";
import {CARTA} from "carta-protobuf";
import {LinePlotComponent, LinePlotComponentProps, ProfilerInfoComponent, ScatterPlotComponent, ScatterPlotComponentProps, VERTICAL_RANGE_PADDING, PlotType, SmoothingType} from "components/Shared";
import {StokesAnalysisToolbarComponent} from "./StokesAnalysisToolbarComponent/StokesAnalysisToolbarComponent";
<<<<<<< HEAD
import {TickType} from "../Shared/LinePlot/PlotContainer/PlotContainerComponent";
import {AnimationState, SpectralProfileStore, WidgetConfig, WidgetProps, HelpType, FrameStore} from "stores";
=======
import {TickType, MultiPlotProps} from "../Shared/LinePlot/PlotContainer/PlotContainerComponent";
import {SpectralProfileStore, DefaultWidgetConfig, WidgetProps, HelpType, AnimatorStore, WidgetsStore, AppStore} from "stores";
>>>>>>> 2e1e55bf
import {StokesAnalysisWidgetStore, StokesCoordinate} from "stores/widgets";
import {Point2D} from "models";
import {clamp, normalising, polarizationAngle, polarizedIntensity, binarySearchByX, closestPointIndexToCursor, toFixed, toExponential, minMaxPointArrayZ, formattedNotation, minMaxArray} from "utilities";
import "./StokesAnalysisComponent.scss";

type Border = { xMin: number, xMax: number, yMin: number, yMax: number };
type Point3D = { x: number, y: number, z?: number };

enum SpectralCoordinateType {
    Frequency = "FREQ",
    Energy = "ENER",
    Wavenumber = "WAVN",
    RadioVelocity = "VRAD",
    VacuumWavelength = "WAVE",
    OpticalVelocity = "VOPT",
    Redshift = "ZOPT",
    AirWavelength = "AWAV",
    ApparentRadialVelocity = "VELO",
    BetaFactor = "BETA"
}

@observer
export class StokesAnalysisComponent extends React.Component<WidgetProps> {
    private pointDefaultColor = Colors.GRAY2;
    private opacityOutRange = 0.1;
    private channelBorder: { xMin: number, xMax: number };
    private minProgress = 0;
    private cursorInfo: {isMouseEntered: boolean, quValue: Point2D, channel: number, pi: number, pa: number, xUnit: string};
    private static layoutRatioCutoffs = {
        vertical: 0.5,
        horizontal: 2,
    };
    private multicolorLineColorOutRange = "hsla(0, 0%, 50%, 0.5)";
    private spectralCoordinateTypeColorMapGroup = [
        SpectralCoordinateType.Frequency,
        SpectralCoordinateType.Energy,
        SpectralCoordinateType.Wavenumber
    ];
    private fileId = -1;

    public static get WIDGET_CONFIG(): DefaultWidgetConfig {
        return {
            id: "stokes",
            type: "stokes",
            minWidth: 320,
            minHeight: 400,
            defaultWidth: 520,
            defaultHeight: 650,
            title: "Stokes Analysis",
            isCloseable: true,
            helpType: HelpType.STOKES_ANALYSIS
        };
    }

    @observable width: number;
    @observable height: number;

    @computed get widgetStore(): StokesAnalysisWidgetStore {
        const widgetsStore = WidgetsStore.Instance;
        if (widgetsStore.stokesAnalysisWidgets) {
            const widgetStore = widgetsStore.stokesAnalysisWidgets.get(this.props.id);
            if (widgetStore) {
                return widgetStore;
            }
        }
        console.log("can't find store for widget");
        return new StokesAnalysisWidgetStore();
    }

    @computed get profileStore(): SpectralProfileStore {
        const appStore = AppStore.Instance;
        if (this.widgetStore.effectiveFrame) {
            let fileId = this.widgetStore.effectiveFrame.frameInfo.fileId;
            const regionId = this.widgetStore.effectiveRegionId;
            const frameMap = appStore.spectralProfiles.get(fileId);
            if (frameMap) {
                return frameMap.get(regionId);
            }
        }
        return null;
    }

    @computed get exportHeaders(): string[] {
        let headerString = [];
        const frame = this.widgetStore.effectiveFrame;
        if (frame && frame.frameInfo && frame.regionSet) {
            const regionId = this.widgetStore.effectiveRegionId;
            const region = frame.regionSet.regions.find(r => r.regionId === regionId);

            if (region) {
                headerString.push(region.regionProperties);
                if (frame.validWcs) {
                    headerString.push(frame.getRegionWcsProperties(region));
                }
            }
        }
        return headerString;
    }

    @computed get exportQUScatterHeaders(): string[] {
        return this.widgetStore.smoothingStore.type === SmoothingType.NONE ? this.exportHeaders : this.exportHeaders.concat(this.widgetStore.smoothingStore.comments);
    }

    constructor(props: WidgetProps) {
        super(props);
        makeObservable(this);

        const appStore = AppStore.Instance;
        if (!props.docked && props.id === StokesAnalysisComponent.WIDGET_CONFIG.type) {
            const id = appStore.widgetsStore.addStokesWidget();
            appStore.widgetsStore.changeWidgetId(props.id, id);
        } else {
            if (!appStore.widgetsStore.stokesAnalysisWidgets.has(this.props.id)) {
                console.log(`can't find store for widget with id=${this.props.id}`);
                appStore.widgetsStore.stokesAnalysisWidgets.set(this.props.id, new StokesAnalysisWidgetStore());
            }
        }

        autorun(() => {
            if (this.widgetStore) {
                const frame = this.widgetStore.effectiveFrame;
                let progressString = "";
                const currentData = this.plotData;
                if (currentData && isFinite(currentData.qProgress) && isFinite(currentData.uProgress)) {
                    const minProgress = Math.min(currentData.qProgress, currentData.uProgress, currentData.iProgress);
                    if (minProgress < 1) {
                        progressString = `[${toFixed(minProgress * 100)}% complete]`;
                    }
                    this.minProgress = minProgress;
                }
                if (frame) {
                    const regionId = this.widgetStore.effectiveRegionId;
                    const regionString = regionId === 0 ? "Cursor" : `Region #${regionId}`;
                    const selectedString = this.widgetStore.matchesSelectedRegion ? "(Active)" : "";
<<<<<<< HEAD
                    this.props.appStore.widgetsStore.setWidgetTitle(this.props.id, `Stokes Analysis : ${regionString} ${selectedString} ${progressString}`);

                    // init color Map according CTYPE3 and CDELT3, if file changed
                    if (this.fileId !== frame.frameInfo.fileId) {
                        // Todo, reset zoom level for spatial and spectral issue #463
                        const redToBlue = this.getColorMapOrder(frame);
                        this.widgetStore.setInvertedColorMap(redToBlue);
                        this.widgetStore.clearLinePlotsXYBounds();
                        this.widgetStore.clearScatterPlotXYBounds();
                        this.fileId = frame.frameInfo.fileId;
                    }
=======
                    appStore.widgetsStore.setWidgetTitle(this.props.id, `Stokes Analysis : ${regionString} ${selectedString} ${progressString}`);
>>>>>>> 2e1e55bf
                }
            } else {
                appStore.widgetsStore.setWidgetTitle(this.props.id, `Stokes Analysis: Cursor`);
            }
        });
    }

    @action private onResize = (width: number, height: number) => {
        this.width = width;
        this.height = height;
        this.widgetStore.clearScatterPlotXYBounds();
    };

<<<<<<< HEAD
    private getSpectralInfo(frame: FrameStore): {CTYPE: CARTA.IHeaderEntry, CDELT: CARTA.IHeaderEntry} {
        const headers = frame.frameInfo.fileInfoExtended.headerEntries;
        let CDELT = null;
        const CTYPE =  headers.find(obj => { 
            return (obj.value === SpectralCoordinateType.Frequency
                    || obj.value === SpectralCoordinateType.Energy
                    || obj.value === SpectralCoordinateType.Wavenumber
                    || obj.value === SpectralCoordinateType.RadioVelocity
                    || obj.value === SpectralCoordinateType.VacuumWavelength
                    || obj.value === SpectralCoordinateType.OpticalVelocity
                    || obj.value === SpectralCoordinateType.Redshift
                    || obj.value === SpectralCoordinateType.AirWavelength
                    || obj.value === SpectralCoordinateType.ApparentRadialVelocity
                    || obj.value === SpectralCoordinateType.BetaFactor
            ); 
        });
        if (CTYPE) {
            if (CTYPE.name.includes("1")) {
                CDELT = headers.find(obj => { return obj.name === "CDELT1"; });
            } else if (CTYPE.name.includes("2")) {
                CDELT = headers.find(obj => { return obj.name === "CDELT2"; });
            }  else if (CTYPE.name.includes("3")) {
                CDELT = headers.find(obj => { return obj.name === "CDELT3"; });
            }  else if (CTYPE.name.includes("4")) {
                CDELT = headers.find(obj => { return obj.name === "CDELT4"; });
            }
        }
        return {CTYPE: CTYPE, CDELT: CDELT};
    }

    // true: red->blue, false: blue->red
    private getColorMapOrder(frame: FrameStore): boolean {    
        const spectralInfo = this.getSpectralInfo(frame);
        if (spectralInfo.CTYPE && spectralInfo.CDELT) {
            const inGroup = this.spectralCoordinateTypeColorMapGroup.find(type => { return type === spectralInfo.CTYPE.value; });
            if (spectralInfo.CDELT.numericValue > 0) {
                if (inGroup !== undefined) {
                    return true;
                }
                return false;
            } else {
                if (inGroup !== undefined) {
                    return false;
                }
                return true;
            }
        }
        return true;
    }

    private getChannelUnit = (): string => {
        return this.widgetStore.isCoordChannel ? "Channel" : this.widgetStore.spectralUnit;
    };

=======
>>>>>>> 2e1e55bf
    @computed get currentChannelValue(): number {
        const frame = this.widgetStore.effectiveFrame;
        if (!frame || !frame.channelValues) {
            return null;
        }
        const channel = frame.channel;
        if (channel < 0 || channel >= frame.channelValues.length) {
            return null;
        }
        return frame.isCoordChannel ? channel : frame.channelValues[channel];
    }

    @computed get requiredChannelValue(): number {
        const frame = this.widgetStore.effectiveFrame;
        if (!frame || !frame.channelValues) {
            return null;
        }
        const channel = frame.requiredChannel;
        if (channel < 0 || channel >= frame.channelValues.length) {
            return null;
        }
        return frame.isCoordChannel ? channel : frame.channelValues[channel];
    }

    onChannelChanged = (x: number) => {
        const frame = this.widgetStore.effectiveFrame;
        if (AnimatorStore.Instance.animationActive) {
            return;
        }

        if (frame && frame.channelInfo) {
            let channelInfo = frame.channelInfo;
            let nearestIndex;
            if (frame.isCoordChannel) {
                nearestIndex = channelInfo.getChannelIndexSimple(x);
            } else {
                if ((frame.spectralAxis && !frame.spectralAxis.valid) || frame.isSpectralPropsEqual) {
                    nearestIndex = channelInfo.getChannelIndexWCS(x);
                } else {
                    // invert x in selected widget wcs to frame's default wcs
                    const nativeX = frame.convertToNativeWCS(x);
                    if (isFinite(nativeX)) {
                        nearestIndex = channelInfo.getChannelIndexWCS(nativeX);
                    }
                }
            }
            if (nearestIndex !== null && nearestIndex !== undefined) {
                frame.setChannels(nearestIndex, frame.requiredStokes, true);
            }
        }
    };

    onScatterChannelChanged = (x: number, y: number, data: Point3D[]) => {
        const frame = this.widgetStore.effectiveFrame;
        if (AnimatorStore.Instance.animationActive) {
            return;
        }
        if (data.length > 0 && frame && frame.channelInfo) {
            let channelInfo = frame.channelInfo;
            const zIndex = this.matchZindex(x, y, data);
            let nearestIndex;
            if (frame.isCoordChannel) {
                nearestIndex = channelInfo.getChannelIndexSimple(zIndex);
            } else {
                if (frame.isSpectralPropsEqual) {
                    nearestIndex = channelInfo.getChannelIndexWCS(zIndex);
                } else {
                    // invert x in selected widget wcs to frame's default wcs
                    const nativeX = frame.convertToNativeWCS(x);
                    if (isFinite(nativeX)) {
                        nearestIndex = channelInfo.getChannelIndexWCS(nativeX);
                    }
                }
            }
            if (nearestIndex !== null && nearestIndex !== undefined) {
                frame.setChannels(nearestIndex, frame.requiredStokes, true);
            }
        }
    };

    private matchZindex (x: number, y: number, data: Point3D[]): number {
        let channel = 0;
        for (let index = 0; index < data.length; index++) {
            const element = data[index];
            if (element.x === x && element.y === y) {
                channel = element.z;
                break;
            }
        }
        return channel;
    }

    private matchXYindex (z: number, data: readonly Point3D[]): Point3D {
        let point = data[0];
        for (let index = 0; index < data.length; index++) {
            const element = data[index];
            if (element.z === z) {
                point = element;
                break;
            }
        }
        return point;
    }

    private static calculateLayout = (width: number, height: number): string => {
        if (width && height) {
            let ratio = width / height;
            let verticalDiff = Math.abs(ratio - StokesAnalysisComponent.layoutRatioCutoffs.vertical);
            let horizontalDiff = Math.abs(ratio - StokesAnalysisComponent.layoutRatioCutoffs.horizontal);

            let minValue = Math.min(verticalDiff, horizontalDiff);

            if (minValue === verticalDiff) {
                return "vertical";
            } else if (minValue === horizontalDiff) {
                return "horizontal";
            }
            return null;
        }
        return null;
    };

    onGraphCursorMoved = _.throttle((x) => {
        this.widgetStore.setlinePlotCursorX(x);
    }, 33);

    onScatterGraphCursorMoved = _.throttle((x, y) => {
        this.widgetStore.setScatterPlotCursor({ x: x, y: y});
    }, 33);

    private static calculatePA(qData: Float32Array | Float64Array, uData: Float32Array | Float64Array): Array<number> {
        let vals = [];
        if (qData && uData && qData.length === uData.length) {
            for (let i = 0; i < qData.length; i++) {
                // Unit degree
                vals[i] = polarizationAngle(qData[i], uData[i]);
            }
        }
        return vals;
    }

    private static calculatePI(qData: Float32Array | Float64Array, uData: Float32Array | Float64Array): Array<number> {
        let vals = [];
        if (qData && uData && qData.length === uData.length) {
            for (let i = 0; i < qData.length; i++) {
                vals[i] = polarizedIntensity(qData[i], uData[i]);
            }
        }
        return vals;
    }

    private static calculateFractionalPol(targetData: Array<number> | Float32Array | Float64Array, dataIz: Float32Array | Float64Array): Array<number> {
        let vals = [];
        if (targetData && dataIz && targetData.length === dataIz.length) {
            for (let i = 0; i < targetData.length; i++) {
                vals[i] = normalising(targetData[i], dataIz[i]);
            }
        }
        return vals;
    }

    private calculateCompositeProfile(statsType: CARTA.StatsType): {
        qProfile: Array<number>, qProfileSmoothed: Array<number>, qSmoothedX: Array<number>,
        uProfile: Array<number>, uProfileSmoothed: Array<number>, uSmoothedX: Array<number>,
        piProfile: Array<number>, piProfileSmoothed: Array<number>,
        paProfile: Array<number>, paProfileSmoothed: Array<number>,
        qProgress: number, uProgress: number, iProgress: number } {
        if (this.profileStore) {
            let qProfileOriginal = this.profileStore.getProfile(StokesCoordinate.LinearPolarizationQ, statsType);
            let uProfileOriginal = this.profileStore.getProfile(StokesCoordinate.LinearPolarizationU, statsType);

            if (qProfileOriginal && uProfileOriginal && qProfileOriginal.values && uProfileOriginal.values) {
                let qProfileSmoothedValues = this.widgetStore.smoothingStore.getSmoothingValues(this.widgetStore.effectiveFrame.channelValues, qProfileOriginal.values);
                let uProfileSmoothedValues = this.widgetStore.smoothingStore.getSmoothingValues(this.widgetStore.effectiveFrame.channelValues, uProfileOriginal.values);
                let qProfile = [];
                let uProfile = [];
                let piProfile = [];
                let paProfile = [];
                let qProfileSmoothed = [];
                let uProfileSmoothed = [];
                let qSmoothedX = [];
                let uSmoothedX = [];
                let piProfileSmoothed = [];
                let paProfileSmoothed = [];
                qProfile = Array.prototype.slice.call(qProfileOriginal.values);
                uProfile = Array.prototype.slice.call(uProfileOriginal.values);
                piProfile = StokesAnalysisComponent.calculatePI(qProfileOriginal.values, uProfileOriginal.values);
                paProfile = StokesAnalysisComponent.calculatePA(qProfileOriginal.values, uProfileOriginal.values);
                if (this.widgetStore.smoothingStore.type !== SmoothingType.NONE) {
                    qProfileSmoothed = Array.prototype.slice.call(qProfileSmoothedValues.y);
                    uProfileSmoothed = Array.prototype.slice.call(uProfileSmoothedValues.y);
                    qSmoothedX = qProfileSmoothedValues.x;
                    uSmoothedX = uProfileSmoothedValues.x;
                    piProfileSmoothed = StokesAnalysisComponent.calculatePI(qProfileSmoothedValues.y, uProfileSmoothedValues.y);
                    paProfileSmoothed = StokesAnalysisComponent.calculatePA(qProfileSmoothedValues.y, uProfileSmoothedValues.y);
                }
                if (this.widgetStore.fractionalPolVisible) {
                    let iProfileOriginal = this.profileStore.getProfile(StokesCoordinate.TotalIntensity, statsType);
                    if (iProfileOriginal && iProfileOriginal.values) {
                        piProfile = StokesAnalysisComponent.calculateFractionalPol(piProfile, iProfileOriginal.values);
                        qProfile = StokesAnalysisComponent.calculateFractionalPol(qProfile, iProfileOriginal.values);
                        uProfile = StokesAnalysisComponent.calculateFractionalPol(uProfile, iProfileOriginal.values);
                        if (this.widgetStore.smoothingStore.type !== SmoothingType.NONE) {
                            let iProfileSmoothedValues = this.widgetStore.smoothingStore.getSmoothingValues(this.widgetStore.effectiveFrame.channelValues, iProfileOriginal.values);
                            piProfileSmoothed = StokesAnalysisComponent.calculateFractionalPol(piProfileSmoothed, iProfileSmoothedValues.y);
                            qProfileSmoothed = StokesAnalysisComponent.calculateFractionalPol(qProfileSmoothed, iProfileSmoothedValues.y);
                            uProfileSmoothed = StokesAnalysisComponent.calculateFractionalPol(uProfileSmoothed, iProfileSmoothedValues.y);
                        }
                        return {
                            qProfile, qProfileSmoothed, qSmoothedX, uProfile, uProfileSmoothed, uSmoothedX,
                            piProfile, piProfileSmoothed, paProfile, paProfileSmoothed,
                            qProgress: qProfileOriginal.progress, uProgress: uProfileOriginal.progress, iProgress: iProfileOriginal.progress
                        };
                    }
                }
                return {
                    qProfile, qProfileSmoothed, qSmoothedX, uProfile, uProfileSmoothed, uSmoothedX,
                    piProfile, piProfileSmoothed, paProfile, paProfileSmoothed,
                    qProgress: qProfileOriginal.progress, uProgress: uProfileOriginal.progress, iProgress: 1
                };
            }
        }
        return null;
    }

    private getChartAreaWH(chartArea: ChartArea): { width: number, height: number } {
        if (chartArea && chartArea.right && chartArea.bottom) {
            return {width: Math.abs(chartArea.right - chartArea.left), height: Math.abs(chartArea.bottom - chartArea.top)};
        } else {
            return {width: 0, height: 0};
        }
    }

    private resizeScatterData(xMin: number, xMax: number, yMin: number, yMax: number): { xMin: number, xMax: number, yMin: number, yMax: number } {
        if (!this.widgetStore.equalAxes) {
            return {xMin: xMin, xMax: xMax, yMin: yMin, yMax: yMax};
        }        
        let xLimit = Math.max(Math.abs(xMin), Math.abs(xMax));
        let yLimit = Math.max(Math.abs(yMin), Math.abs(yMax));
        if (this.widgetStore.scatterChartArea) {
            let currentChartArea = this.getChartAreaWH(this.widgetStore.scatterChartArea);
            if (currentChartArea.width !== 0 && currentChartArea.height !== 0) {
                let ratio = currentChartArea.width / currentChartArea.height;
                if (ratio < 1) {
                    yLimit = yLimit * (1 / ratio);
                }
                if (ratio > 1) {
                    xLimit = xLimit * ratio;
                }
            }
        }
        return {xMin: -xLimit, xMax: xLimit, yMin: -yLimit, yMax: yLimit};
    }

    private calculateXYborder(xValues: Array<number>, yValues: Array<number>, isLinePlots: boolean, type: StokesCoordinate): Border {
        const xBounds = minMaxArray(xValues);
        const yBounds = minMaxArray(yValues);
        let xMin = xBounds.minVal;
        let xMax = xBounds.maxVal;
        let yMin = yBounds.minVal;
        let yMax = yBounds.maxVal;

        if (!this.widgetStore.isLinePlotsAutoScaledX && isLinePlots) {
            const localXMin = clamp(this.widgetStore.sharedMinX, xMin, xMax);
            const localXMax = clamp(this.widgetStore.sharedMaxX, xMin, xMax);
            xMin = localXMin;
            xMax = localXMax;
        }

        if (!this.widgetStore.isQUScatterPlotAutoScaledX && !isLinePlots && type === StokesCoordinate.PolarizationQU) {
            const localXMin = clamp(this.widgetStore.quScatterMinX, xMin, xMax);
            const localXMax = clamp(this.widgetStore.quScatterMaxX, xMin, xMax);
            xMin = localXMin;
            xMax = localXMax;
        }

        if (!this.widgetStore.isQUScatterPlotAutoScaledY && !isLinePlots && type === StokesCoordinate.PolarizationQU) {
            const localYMin = clamp(this.widgetStore.quScatterMinY, yMin, yMax);
            const localYMax = clamp(this.widgetStore.quScatterMaxY, yMin, yMax);
            yMin = localYMin;
            yMax = localYMax;
        }

        if (yMin === Number.MAX_VALUE) {
            yMin = undefined;
            yMax = undefined;
        } 

        if (!this.widgetStore.isPolAngleAutoScaledY && isLinePlots && type === StokesCoordinate.PolarizationAngle) {
            const localYMin = clamp(this.widgetStore.polAngleMinY, yMin, yMax);
            const localYMax = clamp(this.widgetStore.polAngleMaxY, yMin, yMax);
            yMin = localYMin;
            yMax = localYMax;
        }
        if (!this.widgetStore.isPolIntensityAutoScaledY && isLinePlots && type === StokesCoordinate.PolarizedIntensity) {
            const localYMin = clamp(this.widgetStore.polIntensityMinY, yMin, yMax);
            const localYMax = clamp(this.widgetStore.polIntensityMaxY, yMin, yMax);
            yMin = localYMin;
            yMax = localYMax;
        }
        if (!this.widgetStore.isQULinePlotAutoScaledY && isLinePlots && (type === StokesCoordinate.LinearPolarizationQ || type === StokesCoordinate.LinearPolarizationU)) {
            const localYMin = clamp(this.widgetStore.quMinY, yMin, yMax);
            const localYMax = clamp(this.widgetStore.quMaxY, yMin, yMax);
            yMin = localYMin;
            yMax = localYMax;
        }

        else if (isLinePlots) {
            // extend y range a bit gor line plots
            const range = yMax - yMin;
            yMin -= range * VERTICAL_RANGE_PADDING;
            yMax += range * VERTICAL_RANGE_PADDING;
        }
        return {xMin, xMax, yMin, yMax};
    }

    private assembleLinePlotData(profile: Array<number>, channelValues: Array<number>, type: StokesCoordinate): {
        dataset: Array<Point2D>,
        border: Border
    } {
        if (profile && profile.length && channelValues &&
            profile.length === channelValues.length) {
            let border = this.calculateXYborder(channelValues, profile, true, type);
            let values: Array<{ x: number, y: number }> = [];
            for (let i = 0; i < channelValues.length; i++) {
                const x = channelValues[i];
                const y = profile[i];

                if (x < border.xMin || x > border.xMax || y < border.yMin || y > border.yMax) {
                    values.push({x: x, y: NaN});
                } else {
                    values.push({x, y});
                }
            }
            return {dataset: values, border};
        }
        return null;
    }

    private assembleScatterPlotData(qProfile: Array<number>, uProfile: Array<number>, type: StokesCoordinate): {
        dataset: Array<{ x: number, y: number, z: number }>,
        border: Border
    } {
        const frame = this.widgetStore.effectiveFrame;
        if (qProfile && qProfile.length && uProfile && uProfile.length &&
            frame.channelValues && frame.channelValues.length &&
            qProfile.length === uProfile.length && (qProfile.length === frame.channelValues.length || this.widgetStore.smoothingStore.type === SmoothingType.BINNING)) {
            const channelValues = frame.channelValues;
            let border = this.calculateXYborder(qProfile, uProfile, false, type);
            let values: Array<{ x: number, y: number, z: number }> = [];
            // centered origin and equal scaler
            let equalScalerBorder = this.resizeScatterData(border.xMin, border.xMax, border.yMin, border.yMax);
            this.widgetStore.scatterOutRangePointsZIndex = [];
            for (let i = 0; i < channelValues.length; i++) {
                const x = qProfile[i];
                const y = uProfile[i];
                const z = channelValues[i];
                values.push({x, y, z});

                // update line plot color array
                if (x < border.xMin || x > border.xMax || y < border.yMin || y > border.yMax) {
                    this.widgetStore.scatterOutRangePointsZIndex.push(z);  
                } 
            }
            return {dataset: values, border: equalScalerBorder};
        }
        return null;
    }

    private compareVariable(a: number, b: number, c: number, d: number): boolean {
        return a === b && a === c && a === d && a !== null;
    }

    private getScatterColor(percentage: number, redToBlue: boolean): string {
        const colorMap = this.widgetStore.colorPixel.color;
        const mapSize = this.widgetStore.colorPixel.size;
        if (redToBlue) {
            percentage = 1 - percentage;
        }
        const index = Math.round(percentage * mapSize) * 4;
        const opacity = this.widgetStore.pointTransparency ? this.widgetStore.pointTransparency : 1;  
        return `rgba(${colorMap[index]}, ${colorMap[index + 1]}, ${colorMap[index + 2]}, ${opacity})`;
    }

    private fillScatterColor(data: Array<{ x: number, y: number, z?: number }>, interactionBorder: { xMin: number, xMax: number }, zIndex: boolean): Array<string> {
        let scatterColors = [];
        if (data && data.length && zIndex && interactionBorder) {
            let xlinePlotRange = interactionBorder;
            const outOfRangeColor = `hsla(0, 0%, 50%, ${this.opacityOutRange})`;
<<<<<<< HEAD
            const redToBlue = this.widgetStore.invertedColorMap;
            const minMaxZ = minMaxPointArrayZ(data);
=======
            const zOrder = this.frequencyIncreases(data);
            const localPoints = [];
            for (let index = 0; index < data.length; index++) {
                const point = data[index];
                if (point.z >= xlinePlotRange.xMin && point.z <= xlinePlotRange.xMax) {
                    localPoints.push(point);
                }
            }
            const minMaxZ = minMaxPointArrayZ(localPoints);
>>>>>>> 2e1e55bf
            for (let index = 0; index < data.length; index++) {
                const point = data[index];
                let pointColor = this.pointDefaultColor;
                let outRange = true;
                if (point.z >= xlinePlotRange.xMin && point.z <= xlinePlotRange.xMax) {
                    outRange = false;
                }
                const percentage = (point.z - minMaxZ.minVal) / (minMaxZ.maxVal - minMaxZ.minVal);
                pointColor = outRange ? outOfRangeColor : this.getScatterColor(percentage, redToBlue);
                scatterColors.push(pointColor);
                
            }
        }
        return scatterColors;
    }

    private fillLineColor(data: Array<Point2D>, lineColor: string): Array<string> {
        let lineColors = [];
        // n points have n-1 gaps between all points for line plot
        if (this.widgetStore.plotType !== PlotType.POINTS) {
            lineColors.push("");
        }
        if (data && data.length && lineColor) {
            for (let index = 0; index < data.length; index++) {
                const point = data[index];
                if (!(this.widgetStore.scatterOutRangePointsZIndex && this.widgetStore.scatterOutRangePointsZIndex.indexOf(point.x) >= 0)) {
                    lineColors.push(lineColor);
                } else {
                    lineColors.push(this.multicolorLineColorOutRange);
                }
            }
        }
        return lineColors;
    }

    private closestChannel(channel: number, data: Array<{ x: number, y: number, z?: number }>): number {
        var mid;
        var lo = 0;
        var hi = data.length - 1;
        while (hi - lo > 1) {
            mid = Math.floor ((lo + hi) / 2);
            if (data[mid].z < channel) {
                lo = mid;
            } else {
                hi = mid;
            }
        }
        if (channel - data[lo].z <= data[hi].z - channel) {
            return data[lo].z;
        }
        return data[hi].z;
    }

    private getScatterChannel(data: Array<{ x: number, y: number, z?: number }>, channel: { channelCurrent: number, channelHovered: number }, zIndex: boolean): { currentChannel: Point3D, hoveredChannel: Point3D } {
        let indicator = { currentChannel: data[0], hoveredChannel: data[0]};
        if (data && data.length && zIndex && channel) {
            let channelCurrent = channel.channelCurrent;
            let channelHovered = channel.channelHovered;
            if (channelCurrent) {
                let close = channelCurrent;
                if (channelHovered) {
                    close = this.closestChannel(channelHovered, data);
                    if (this.channelBorder && this.channelBorder.xMin !== 0) {
                        if (close > this.channelBorder.xMax || close < this.channelBorder.xMin || !this.widgetStore.isMouseMoveIntoLinePlots) {
                            close = channelCurrent;
                        }
                    }
                }
                for (let index = 0; index < data.length; index++) {
                    const points = data[index];
                    if (points.z === close) {
                        indicator.hoveredChannel = points;
                    }
                    if (points.z === channelCurrent) {
                        indicator.currentChannel = points;
                    }
                }
            }
        }
        return indicator;
    }

    @computed get plotData(): {
        qValues: { dataset: Array<Point2D>, border: Border },
        uValues: { dataset: Array<Point2D>, border: Border },
        piValues: { dataset: Array<Point2D>, border: Border },
        paValues: { dataset: Array<Point2D>, border: Border },
        qSmoothedValues: { dataset: Array<Point2D>, border: Border },
        uSmoothedValues: { dataset: Array<Point2D>, border: Border },
        piSmoothedValues: { dataset: Array<Point2D>, border: Border },
        paSmoothedValues: { dataset: Array<Point2D>, border: Border },
        quValues: { dataset: Array<{ x: number, y: number, z: number }>, border: Border },
        quSmoothedValues: { dataset: Array<{ x: number, y: number, z: number }>, border: Border },
        qProgress: number,
        uProgress: number,
        iProgress: number
    } {
        const frame = this.widgetStore.effectiveFrame;
        if (!frame) {
            return null;
        }

        let compositeProfile: {
            qProfile: Array<number>,
            uProfile: Array<number>,
            piProfile: Array<number>,
            paProfile: Array<number>,
            qProfileSmoothed: Array<number>,
            uProfileSmoothed: Array<number>,
            qSmoothedX: Array<number>,
            uSmoothedX: Array<number>,
            piProfileSmoothed: Array<number>,
            paProfileSmoothed: Array<number>,
            qProgress: number,
            uProgress: number,
            iProgress: number
        };
        let regionId = this.widgetStore.effectiveRegionId;
        if (frame.regionSet) {
            const region = frame.regionSet.regions.find(r => r.regionId === regionId);
            if (region) {
                compositeProfile = this.calculateCompositeProfile(region.isClosedRegion ? this.widgetStore.statsType : CARTA.StatsType.Sum);
            }
        }

        let channelInfo = frame.channelInfo;
        if (compositeProfile && channelInfo) {
            let quDic = this.assembleScatterPlotData(compositeProfile.qProfile, compositeProfile.uProfile, StokesCoordinate.PolarizationQU);
            let quSmoothedDic = this.assembleScatterPlotData(compositeProfile.qProfileSmoothed, compositeProfile.uProfileSmoothed, StokesCoordinate.PolarizationQU);
            let piDic = this.assembleLinePlotData(compositeProfile.piProfile, frame.channelValues, StokesCoordinate.PolarizedIntensity);
            let paDic = this.assembleLinePlotData(compositeProfile.paProfile, frame.channelValues, StokesCoordinate.PolarizationAngle);
            let qDic = this.assembleLinePlotData(compositeProfile.qProfile, frame.channelValues, StokesCoordinate.LinearPolarizationQ);
            let uDic = this.assembleLinePlotData(compositeProfile.uProfile, frame.channelValues, StokesCoordinate.LinearPolarizationU);
            let piSmoothedDic = this.assembleLinePlotData(compositeProfile.piProfileSmoothed, compositeProfile.qSmoothedX, StokesCoordinate.PolarizedIntensity);
            let paSmoothedDic = this.assembleLinePlotData(compositeProfile.paProfileSmoothed, compositeProfile.qSmoothedX, StokesCoordinate.PolarizationAngle);
            let qSmoothedDic = this.assembleLinePlotData(compositeProfile.qProfileSmoothed, compositeProfile.qSmoothedX, StokesCoordinate.LinearPolarizationQ);
            let uSmoothedDic = this.assembleLinePlotData(compositeProfile.uProfileSmoothed, compositeProfile.uSmoothedX, StokesCoordinate.LinearPolarizationU);

            return {
                qValues: qDic, 
                uValues: uDic, 
                piValues: piDic, 
                paValues: paDic, 
                qSmoothedValues: qSmoothedDic,
                uSmoothedValues: uSmoothedDic,
                piSmoothedValues: piSmoothedDic,
                paSmoothedValues: paSmoothedDic,
                quValues: quDic, 
                quSmoothedValues: quSmoothedDic,
                qProgress: compositeProfile.qProgress, 
                uProgress: compositeProfile.uProgress,
                iProgress: compositeProfile.iProgress
            };
        }
        return null;
    }

    private fillProfilerDataInLinePlots = (
        quDataset: readonly Point3D[],
        piDataset: readonly Point2D[],
        paDataset: readonly Point2D[],
        lineCursorProfiler: number,
        profilerData: {q: number, u: number, pi: number, pa: number, channel: number}
    ) => {
        const piNearest = binarySearchByX(piDataset, lineCursorProfiler);
        const paNearest = binarySearchByX(paDataset, lineCursorProfiler);
        if (piNearest && piNearest.point && paNearest && paNearest.point) {
            const cursor = this.matchXYindex(piNearest.point.x, quDataset);
            profilerData.q = cursor.x;
            profilerData.u = cursor.y;
            profilerData.channel = cursor.z;
            profilerData.pi = piNearest.point.y;
            profilerData.pa = paNearest.point.y;
        }
    };

    private fillProfilerDataInScatterPlots = (
        quDataset: readonly Point3D[],
        piDataset: readonly Point2D[],
        paDataset: readonly Point2D[],
        scatterCursorProfiler: Point3D,
        profilerData: {q: number, u: number, pi: number, pa: number, channel: number}
    ) => {
        const minIndex = closestPointIndexToCursor(scatterCursorProfiler, quDataset);
        if (minIndex >= 0) {
            const currentScatterData = quDataset[minIndex];
            if (currentScatterData) {
                const piNearest = binarySearchByX(piDataset, currentScatterData.z);
                const paNearest = binarySearchByX(paDataset, currentScatterData.z);
                profilerData.q = currentScatterData.x;
                profilerData.u = currentScatterData.y;
                if (piNearest && piNearest.point && paNearest && paNearest.point) {
                    profilerData.channel = piNearest.point.x;
                    profilerData.pi = piNearest.point.y;
                    profilerData.pa = paNearest.point.y;
                }
            }
        }
    };

    private getCursorInfo = (
        quDataset: readonly Point3D[],
        piDataset: readonly Point2D[],
        paDataset: readonly Point2D[],
        scatterCursorProfiler: Point3D,
        lineCursorProfiler: number,
        scatterCursorImage: Point3D,
        lineCursorImage: number
    ) => {
        let cursorInfo = null;
        const isMouseEntered = this.widgetStore.isMouseMoveIntoLinePlots || this.widgetStore.isMouseMoveIntoScatterPlots;
        const xUnit =  this.widgetStore.effectiveFrame ? this.widgetStore.effectiveFrame.spectralUnitStr : "Channel";
        if (isMouseEntered) {
            let profilerData = {q: NaN, u: NaN, pi: NaN, pa: NaN, channel: NaN};
            if (this.widgetStore.isMouseMoveIntoLinePlots) {
                this.fillProfilerDataInLinePlots(quDataset, piDataset, paDataset, lineCursorProfiler, profilerData);
            }
            if (this.widgetStore.isMouseMoveIntoScatterPlots) {
                this.fillProfilerDataInScatterPlots(quDataset, piDataset, paDataset, scatterCursorProfiler, profilerData);
            }
            cursorInfo = {
                isMouseEntered: isMouseEntered,
                quValue: { x: profilerData.q, y: profilerData.u },
                channel: profilerData.channel,
                pi: profilerData.pi,
                pa: profilerData.pa,
                xUnit: xUnit
            };   
        } else {
            const piNearest = binarySearchByX(piDataset, lineCursorImage);
            const paNearest = binarySearchByX(paDataset, lineCursorImage);
            cursorInfo = {
                isMouseEntered: isMouseEntered,
                quValue: { x: scatterCursorImage ? scatterCursorImage.x : NaN, y: scatterCursorImage ? scatterCursorImage.y : NaN },
                channel: lineCursorImage,
                pi: piNearest && piNearest.point ? piNearest.point.y : NaN,
                pa: paNearest && paNearest.point ? paNearest.point.y : NaN,
                xUnit: xUnit
            };
        }
        return cursorInfo;
    };

    private genProfilerInfo = (): string[] => {
        let profilerInfo: string[] = [];
        if (!this.cursorInfo || this.cursorInfo.quValue.x === null || this.cursorInfo.quValue.y === null ||
            isNaN(this.cursorInfo.quValue.x) || isNaN(this.cursorInfo.quValue.y)) {
            return profilerInfo;
        }
        const frame = this.widgetStore.effectiveFrame;
        if (frame && this.plotData) {
            const xLabel = this.cursorInfo.xUnit === "Channel" ?
                        "Channel " + toFixed(this.cursorInfo.channel) :
                        formattedNotation(this.cursorInfo.channel) + " " + this.cursorInfo.xUnit;
            const fractionalPol = this.widgetStore.fractionalPolVisible;
            const qLabel = fractionalPol ? ", Q/I: " : ", Q: ";
            const uLabel = fractionalPol ? ", U/I: " : ", U: ";
            const piLabel = fractionalPol ? ", PI/I: " : ", PI: ";
            const cursorString = "(" + xLabel
                + qLabel + toExponential(this.cursorInfo.quValue.x, 2)
                + uLabel + toExponential(this.cursorInfo.quValue.y, 2)
                + piLabel + toExponential(this.cursorInfo.pi, 2)
                + ", PA: " + toFixed(this.cursorInfo.pa, 2)
                + ")";
            profilerInfo.push(`${this.cursorInfo.isMouseEntered ? "Cursor:" : "Data:"} ${cursorString}`);
        }
        return profilerInfo;
    };
    
    render() {
        const appStore = AppStore.Instance;
        if (!this.widgetStore) {
            return <NonIdealState icon={"error"} title={"Missing profile"} description={"Profile not found"}/>;
        }
        const frame = this.widgetStore.effectiveFrame;
        const imageName = (this.widgetStore.effectiveFrame ? this.widgetStore.effectiveFrame.filename : undefined);
        let quLinePlotProps: LinePlotComponentProps = {
            xLabel: "Channel",
            yLabel: "Value",
            darkMode: appStore.darkTheme,
            imageName: imageName,
            plotName: "profile",
            tickTypeY: TickType.Scientific,
            showXAxisTicks: false,
            showXAxisLabel: false,
            showLegend: true,
            xTickMarkLength: 0,
            graphCursorMoved: this.onGraphCursorMoved,
            isGroupSubPlot: true,
            scrollZoom: true,
            graphZoomedX: this.widgetStore.setSharedXBounds,
            graphZoomedY: this.widgetStore.setQULinePlotYBounds,
            graphZoomedXY: this.widgetStore.setQULinePlotsXYBounds,
            graphZoomReset: this.widgetStore.clearLinePlotsXYBounds,
            graphClicked: this.onChannelChanged,
            markers: [],
            mouseEntered: this.widgetStore.setMouseMoveIntoLinePlots,
            multiColorMultiLinesColors: new Map(),
            // settings
            plotType: this.widgetStore.plotType,
            borderWidth: this.widgetStore.lineWidth,
            pointRadius: this.widgetStore.linePlotPointSize,
            multiPlotPropsMap: new Map()
        };

        let piLinePlotProps: LinePlotComponentProps = {
            xLabel: "Channel",
            yLabel: "Value",
            darkMode: appStore.darkTheme,
            imageName: imageName,
            plotName: "profile",
            tickTypeY: TickType.Scientific,
            showXAxisTicks: false,
            showXAxisLabel: false,
            xTickMarkLength: 0,
            graphCursorMoved: this.onGraphCursorMoved,
            isGroupSubPlot: true,
            scrollZoom: true,
            graphZoomedX: this.widgetStore.setSharedXBounds,
            graphZoomedY: this.widgetStore.setPolIntensityYBounds,
            graphZoomedXY: this.widgetStore.setPolIntensityXYBounds,
            graphZoomReset: this.widgetStore.clearLinePlotsXYBounds,
            graphClicked: this.onChannelChanged,
            markers: [],
            mouseEntered: this.widgetStore.setMouseMoveIntoLinePlots,
            // settings
            plotType: this.widgetStore.plotType,
            borderWidth: this.widgetStore.lineWidth,
            pointRadius: this.widgetStore.linePlotPointSize,
            multiPlotPropsMap: new Map(),
            order: 1
        };

        let paLinePlotProps: LinePlotComponentProps = {
            xLabel: "Channel",
            yLabel: "Value",
            darkMode: appStore.darkTheme,
            imageName: imageName,
            plotName: "profile",
            tickTypeY: TickType.Integer,
            // tickTypeY: TickType.Scientific,
            showXAxisTicks: true,
            showXAxisLabel: true,
            graphCursorMoved: this.onGraphCursorMoved,
            isGroupSubPlot: true,
            scrollZoom: true,
            graphZoomedX: this.widgetStore.setSharedXBounds,
            graphZoomedY: this.widgetStore.setPolAngleYBounds,
            graphZoomedXY: this.widgetStore.setPolAngleXYBounds,
            graphZoomReset: this.widgetStore.clearLinePlotsXYBounds,
            graphClicked: this.onChannelChanged,
            markers: [],
            mouseEntered: this.widgetStore.setMouseMoveIntoLinePlots,
            // settings
            plotType: this.widgetStore.plotType,
            borderWidth: this.widgetStore.lineWidth,
            pointRadius: this.widgetStore.linePlotPointSize,
            multiPlotPropsMap: new Map(),
            order: 1
        };

        let quScatterPlotProps: ScatterPlotComponentProps = {
            xLabel: "Channel",
            yLabel: "Channel",
            darkMode: appStore.darkTheme,
            imageName: imageName,
            plotName: "profile",
            tickTypeX: TickType.Scientific,
            tickTypeY: TickType.Scientific,
            showXAxisTicks: true,
            showXAxisLabel: true,
            plotType: PlotType.POINTS,
            zeroLineWidth: 2,
            isGroupSubPlot: true,
            colorRangeEnd: 240,
            zIndex: true,
            graphCursorMoved: this.onScatterGraphCursorMoved,
            graphClicked: this.onScatterChannelChanged,
            graphZoomReset: this.widgetStore.clearScatterPlotXYBounds,
            mouseEntered: this.widgetStore.setMouseMoveIntoScatterPlots,
            scrollZoom: true,
            graphZoomedXY: this.widgetStore.setQUScatterPlotXYBounds,
            updateChartArea: this.widgetStore.setScatterChartAres,
            // settings
            pointRadius: this.widgetStore.scatterPlotPointSize,
        };

        let className = "profile-container-" + StokesAnalysisComponent.calculateLayout(this.width, this.height);
        let interactionBorder = {xMin: 0, xMax: 0};
        if (this.profileStore && frame) {
            const cursorX = {
                profiler: this.widgetStore.linePlotcursorX,
                image: this.currentChannelValue,
                unit: frame.spectralUnitStr
            };
            const currentPlotData = this.plotData;
            let channel = {channelCurrent: 0, channelHovered: 0};
            if (currentPlotData && currentPlotData.piValues && currentPlotData.paValues && currentPlotData.qValues && currentPlotData.uValues && currentPlotData.quValues) {
                piLinePlotProps.data = currentPlotData.piValues.dataset;
                paLinePlotProps.data = currentPlotData.paValues.dataset;
                quScatterPlotProps.data = (this.widgetStore.smoothingStore.type === SmoothingType.NONE ) ? currentPlotData.quValues.dataset : currentPlotData.quSmoothedValues.dataset;
 
                const lineOpacity = this.minProgress < 1.0 ? 0.15 + this.minProgress / 4.0 : 1.0;
                quLinePlotProps.opacity = lineOpacity;
                piLinePlotProps.opacity = lineOpacity;
                paLinePlotProps.opacity = lineOpacity;
                quLinePlotProps.opacity = lineOpacity;
                
                let primaryLineColor = this.widgetStore.primaryLineColor.colorHex;
                let ulinePlotColor = this.widgetStore.secondaryLineColor.colorHex;
                if (appStore.darkTheme) {
                    if (!this.widgetStore.primaryLineColor.fixed) {
                        primaryLineColor = Colors.BLUE4;   
                    }
                    if (!this.widgetStore.secondaryLineColor.fixed) {
                        ulinePlotColor = Colors.ORANGE4;
                    }
                }
                piLinePlotProps.lineColor = primaryLineColor;
                paLinePlotProps.lineColor = primaryLineColor;

                let qPlotProps: MultiPlotProps = {
                    data: currentPlotData.qValues.dataset,
                    type: this.widgetStore.plotType,
                    borderColor: primaryLineColor,
                    order: 1
                };
                let uPlotProps: MultiPlotProps = {
                    data: currentPlotData.uValues.dataset,
                    type: this.widgetStore.plotType,
                    borderColor: ulinePlotColor,
                    order: 1
                };
                quLinePlotProps.multiPlotPropsMap.set(StokesCoordinate.LinearPolarizationQ, qPlotProps);
                quLinePlotProps.multiPlotPropsMap.set(StokesCoordinate.LinearPolarizationU, uPlotProps);

                const smoothingStore = this.widgetStore.smoothingStore;
                if (smoothingStore.type !== SmoothingType.NONE && currentPlotData.qSmoothedValues && currentPlotData.uSmoothedValues && currentPlotData.piSmoothedValues && currentPlotData.piSmoothedValues) {
                    let smoothedQPlotProps: MultiPlotProps = {
                        data: currentPlotData.qSmoothedValues.dataset,
                        type: smoothingStore.lineType,
                        borderColor: primaryLineColor,
                        borderWidth: this.widgetStore.lineWidth + 1,
                        pointRadius: this.widgetStore.linePlotPointSize + 1
                    };
                    let smoothedUPlotProps: MultiPlotProps = {
                        data: currentPlotData.uSmoothedValues.dataset,
                        type: smoothingStore.lineType,
                        borderColor: ulinePlotColor,
                        borderWidth: this.widgetStore.lineWidth + 1,
                        pointRadius: this.widgetStore.linePlotPointSize + 1
                    };
                    let smoothedPiPlotProps: MultiPlotProps = {
                        data: currentPlotData.piSmoothedValues.dataset,
                        type: smoothingStore.lineType,
                        borderColor: primaryLineColor,
                        borderWidth: this.widgetStore.lineWidth + 1,
                        pointRadius: this.widgetStore.linePlotPointSize + 1
                    };
                    let smoothedPaPlotProps: MultiPlotProps = {
                        data: currentPlotData.paSmoothedValues.dataset,
                        type: smoothingStore.lineType,
                        borderColor: smoothingStore.colorMap.get(StokesCoordinate.PolarizationAngle) ? smoothingStore.colorMap.get(StokesCoordinate.PolarizationAngle).colorHex : primaryLineColor,
                        borderWidth: this.widgetStore.lineWidth + 1,
                        pointRadius: this.widgetStore.linePlotPointSize + 1
                    };
                    quLinePlotProps.multiPlotPropsMap.set(StokesCoordinate.LinearPolarizationQ + "_smoothed", smoothedQPlotProps);
                    quLinePlotProps.multiPlotPropsMap.set(StokesCoordinate.LinearPolarizationU + "_smoothed", smoothedUPlotProps);
                    piLinePlotProps.multiPlotPropsMap.set("smoothed", smoothedPiPlotProps);
                    paLinePlotProps.multiPlotPropsMap.set("smoothed", smoothedPaPlotProps);
                }

                const loadData = (currentPlotData.qProgress === 1 && currentPlotData.uProgress === 1 && currentPlotData.iProgress === 1);
                let qlinePlotWithInteractionColor;
                let ulinePlotWithInteractionColor;
                if (smoothingStore.type !== SmoothingType.NONE && !smoothingStore.isOverlayOn) {
                    qlinePlotWithInteractionColor = loadData ? this.fillLineColor(currentPlotData.qValues.dataset, "#00000000") : [];
                    ulinePlotWithInteractionColor = loadData ? this.fillLineColor(currentPlotData.uValues.dataset, "#00000000") : [];
                    piLinePlotProps.multiColorSingleLineColors = loadData ? this.fillLineColor(currentPlotData.piValues.dataset, "#00000000") : [];
                    paLinePlotProps.multiColorSingleLineColors = loadData ? this.fillLineColor(currentPlotData.paValues.dataset, "#00000000") : [];
                } else {
                    qlinePlotWithInteractionColor = loadData ? this.fillLineColor(currentPlotData.qValues.dataset, primaryLineColor) : [];
                    ulinePlotWithInteractionColor = loadData ? this.fillLineColor(currentPlotData.uValues.dataset, ulinePlotColor) : [];
                    piLinePlotProps.multiColorSingleLineColors = loadData ? this.fillLineColor(currentPlotData.piValues.dataset, primaryLineColor) : [];
                    paLinePlotProps.multiColorSingleLineColors = loadData ? this.fillLineColor(currentPlotData.paValues.dataset, primaryLineColor) : [];
                }
                quLinePlotProps.multiColorMultiLinesColors.set(StokesCoordinate.LinearPolarizationQ, qlinePlotWithInteractionColor);
                quLinePlotProps.multiColorMultiLinesColors.set(StokesCoordinate.LinearPolarizationU, ulinePlotWithInteractionColor);

                let qBorder = currentPlotData.qValues.border;
                let uBorder = currentPlotData.uValues.border;
                let piBorder = currentPlotData.piValues.border;
                let paBorder = currentPlotData.paValues.border;
                let quBorder = currentPlotData.quValues.border;

                if (this.compareVariable(qBorder.xMin, uBorder.xMin, piBorder.xMin, paBorder.xMin) && this.compareVariable(qBorder.xMax, uBorder.xMax, piBorder.xMax, paBorder.xMax)) {
                    interactionBorder = {xMin: paBorder.xMin, xMax: paBorder.xMax};
                    this.channelBorder = {xMin: paBorder.xMin, xMax: paBorder.xMax};
                    if (this.widgetStore.isLinePlotsAutoScaledX) {
                        quLinePlotProps.xMin = qBorder.xMin;
                        quLinePlotProps.xMax = qBorder.xMax;
                        piLinePlotProps.xMin = piBorder.xMin;
                        piLinePlotProps.xMax = piBorder.xMax;
                        paLinePlotProps.xMin = paBorder.xMin;
                        paLinePlotProps.xMax = paBorder.xMax;
                    } else {
                        quLinePlotProps.xMin = this.widgetStore.sharedMinX;
                        quLinePlotProps.xMax = this.widgetStore.sharedMaxX;
                        piLinePlotProps.xMin = this.widgetStore.sharedMinX;
                        piLinePlotProps.xMax = this.widgetStore.sharedMaxX;
                        paLinePlotProps.xMin = this.widgetStore.sharedMinX;
                        paLinePlotProps.xMax = this.widgetStore.sharedMaxX;
                        interactionBorder = {xMin: this.widgetStore.sharedMinX, xMax: this.widgetStore.sharedMaxX};
                    }
                    let dataBackgroundColor = this.fillScatterColor(quScatterPlotProps.data, interactionBorder, true);
                    quScatterPlotProps.dataBackgroundColor = dataBackgroundColor;

                    if (this.widgetStore.isQULinePlotAutoScaledY) {
                        quLinePlotProps.yMin = qBorder.yMin < uBorder.yMin ? qBorder.yMin : uBorder.yMin;
                        quLinePlotProps.yMax = qBorder.yMax > uBorder.yMax ? qBorder.yMax : uBorder.yMax;
                    } else {
                        quLinePlotProps.yMin = this.widgetStore.quMinY;
                        quLinePlotProps.yMax = this.widgetStore.quMaxY;
                    }

                    if (this.widgetStore.isPolIntensityAutoScaledY) {
                        piLinePlotProps.yMin = piBorder.yMin;
                        piLinePlotProps.yMax = piBorder.yMax;
                    } else {
                        piLinePlotProps.yMin = this.widgetStore.polIntensityMinY;
                        piLinePlotProps.yMax = this.widgetStore.polIntensityMaxY;
                    }

                    if (this.widgetStore.isPolAngleAutoScaledY) {
                        paLinePlotProps.yMin = paBorder.yMin;
                        paLinePlotProps.yMax = paBorder.yMax;
                    } else {
                        paLinePlotProps.yMin = this.widgetStore.polAngleMinY;
                        paLinePlotProps.yMax = this.widgetStore.polAngleMaxY;
                    }
                }

                if (this.widgetStore.isQUScatterPlotAutoScaledX) {
                    quScatterPlotProps.xMin = quBorder.xMin;
                    quScatterPlotProps.xMax = quBorder.xMax;
                } else {
                    quScatterPlotProps.xMin = this.widgetStore.quScatterMinX;
                    quScatterPlotProps.xMax = this.widgetStore.quScatterMaxX;
                }
                if (this.widgetStore.isQUScatterPlotAutoScaledY) {
                    quScatterPlotProps.yMin = quBorder.yMin;
                    quScatterPlotProps.yMax = quBorder.yMax;
                } else {
                    quScatterPlotProps.yMin = this.widgetStore.quScatterMinY;
                    quScatterPlotProps.yMax = this.widgetStore.quScatterMaxY;
                }
                let scatterCursorInfor = {
                    profiler: { x: this.widgetStore.scatterPlotCursorX, y: this.widgetStore.scatterPlotCursorY},
                    image: this.matchXYindex(cursorX.image, quScatterPlotProps.data),
                    unit: frame.spectralUnitStr
                };
                quScatterPlotProps.cursorXY = scatterCursorInfor;
                this.cursorInfo = this.getCursorInfo(
                    quScatterPlotProps.data,
                    this.widgetStore.smoothingStore.type === SmoothingType.NONE ? currentPlotData.piValues.dataset : currentPlotData.piSmoothedValues.dataset,
                    this.widgetStore.smoothingStore.type === SmoothingType.NONE ? currentPlotData.paValues.dataset : currentPlotData.paSmoothedValues.dataset,
                    scatterCursorInfor.profiler,
                    cursorX.profiler,
                    scatterCursorInfor.image,
                    cursorX.image);
                if (this.cursorInfo && this.cursorInfo.quValue) {
                    quScatterPlotProps.cursorNearestPoint = this.cursorInfo.quValue;
                }
            }

            paLinePlotProps.yLabel = "PA (Degrees)";
            if (this.widgetStore.fractionalPolVisible) {
                quLinePlotProps.yLabel = "Value (%)";
                piLinePlotProps.yLabel = "PI/I (%)";
                quScatterPlotProps.xLabel = "Q/I (%)";
                quScatterPlotProps.yLabel = "U/I (%)";
            } else {
                quLinePlotProps.yLabel = "Value (" + frame.unit + ")";
                piLinePlotProps.yLabel = "PI (" + frame.unit + ")";
                quScatterPlotProps.xLabel = "Stokes Q (" + frame.unit + ")";
                quScatterPlotProps.yLabel = "Stokes U (" + frame.unit + ")";
            }

            if (frame.spectralAxis && !frame.isCoordChannel) {
                const spectralSystem = frame.isSpectralSystemConvertible ? frame.spectralSystem : `${frame.spectralInfo.specsys}`;
                paLinePlotProps.xLabel = piLinePlotProps.xLabel = quLinePlotProps.xLabel = `${spectralSystem && spectralSystem !== "" ? spectralSystem + ", " : ""}${frame.spectralCoordinate}`;
            }

            paLinePlotProps.markers = [];
            piLinePlotProps.markers = [];
            quLinePlotProps.markers = [];

            if (this.cursorInfo && this.cursorInfo.channel && this.widgetStore.isMouseMoveIntoScatterPlots) {
                let lineCursorIndicator = {
                    value: this.cursorInfo.channel,
                    id: "marker-profiler-cursor-stokes2",
                    draggable: false,
                    horizontal: false,
                    color: appStore.darkTheme ? Colors.GRAY4 : Colors.GRAY2,
                    opacity: 0.8,
                    isMouseMove: !this.widgetStore.isMouseMoveIntoLinePlots,
                    interactionMarker: true,
                };
                paLinePlotProps.markers.push(lineCursorIndicator);
                piLinePlotProps.markers.push(lineCursorIndicator);
                quLinePlotProps.markers.push(lineCursorIndicator);
            }

            if (cursorX.profiler !== null) {
                let cursor = {
                    value: cursorX.profiler,
                    id: "marker-profiler-cursor-stokes",
                    draggable: false,
                    horizontal: false,
                    color: appStore.darkTheme ? Colors.GRAY4 : Colors.GRAY2,
                    opacity: 0.8,
                    isMouseMove: !this.widgetStore.isMouseMoveIntoLinePlots,
                };
                paLinePlotProps.markers.push(cursor);
                piLinePlotProps.markers.push(cursor);
                quLinePlotProps.markers.push(cursor);
                if (cursor && cursor.value && typeof(cursor.value) !== undefined) {
                    channel.channelHovered = cursor.value;   
                }
            }

            if (cursorX.image !== null) {
                let channelCurrent = {
                    value: cursorX.image,
                    id: "marker-channel-current",
                    opacity: 0.4,
                    draggable: false,
                    horizontal: false,
                };
                let channelRequired = {
                    value: this.requiredChannelValue,
                    id: "marker-channel-required",
                    draggable: !AnimatorStore.Instance.animationActive,
                    dragMove: this.onChannelChanged,
                    horizontal: false,
                };
                paLinePlotProps.markers.push(channelCurrent, channelRequired);
                piLinePlotProps.markers.push(channelCurrent, channelRequired);
                quLinePlotProps.markers.push(channelCurrent, channelRequired);

                if (channelCurrent && channelCurrent.value && typeof(channelCurrent.value) !== undefined) {
                    channel.channelCurrent = channelCurrent.value;
                }
            }

            if (quScatterPlotProps.data && quScatterPlotProps.data.length && interactionBorder) {
                const scatterChannelInteraction = this.getScatterChannel(quScatterPlotProps.data, channel, true);
                quScatterPlotProps.indicatorInteractionChannel = {
                    currentChannel: scatterChannelInteraction.currentChannel, 
                    hoveredChannel: scatterChannelInteraction.hoveredChannel,
                    start: this.widgetStore.isMouseMoveIntoLinePlots
                };
            }

            paLinePlotProps.comments = this.exportHeaders;
            piLinePlotProps.comments = this.exportHeaders;
            quLinePlotProps.comments = this.exportHeaders;
            quScatterPlotProps.comments = this.exportQUScatterHeaders;
        }

        return (
            <div className={"stokes-widget"}>
                <div className={className}>
                    <div className="profile-plot-toolbar">
                        <StokesAnalysisToolbarComponent widgetStore={this.widgetStore} id={this.props.id}/>
                    </div>
                    <div className="profile-plot-qup">
                        <div className="profile-plot-qu">
                            <LinePlotComponent {...quLinePlotProps}/>
                        </div>
                        <div className="profile-plot-pi">
                            <LinePlotComponent {...piLinePlotProps}/>
                        </div>
                        <div className="profile-plot-pa">
                            <LinePlotComponent {...paLinePlotProps}/>
                        </div>
                    </div>
                    <div className="profile-plot-qvsu">
                        <ScatterPlotComponent {...quScatterPlotProps}/>
                    </div>
                    <ProfilerInfoComponent info={this.genProfilerInfo()}/>
                </div>
                <ReactResizeDetector handleWidth handleHeight onResize={this.onResize} refreshMode={"throttle"} refreshRate={33}/>
            </div>
        );
    }
}<|MERGE_RESOLUTION|>--- conflicted
+++ resolved
@@ -8,13 +8,8 @@
 import {CARTA} from "carta-protobuf";
 import {LinePlotComponent, LinePlotComponentProps, ProfilerInfoComponent, ScatterPlotComponent, ScatterPlotComponentProps, VERTICAL_RANGE_PADDING, PlotType, SmoothingType} from "components/Shared";
 import {StokesAnalysisToolbarComponent} from "./StokesAnalysisToolbarComponent/StokesAnalysisToolbarComponent";
-<<<<<<< HEAD
-import {TickType} from "../Shared/LinePlot/PlotContainer/PlotContainerComponent";
-import {AnimationState, SpectralProfileStore, WidgetConfig, WidgetProps, HelpType, FrameStore} from "stores";
-=======
 import {TickType, MultiPlotProps} from "../Shared/LinePlot/PlotContainer/PlotContainerComponent";
-import {SpectralProfileStore, DefaultWidgetConfig, WidgetProps, HelpType, AnimatorStore, WidgetsStore, AppStore} from "stores";
->>>>>>> 2e1e55bf
+import {AppStore, AnimatorStore, DefaultWidgetConfig, FrameStore, HelpType, WidgetsStore, WidgetProps, SpectralProfileStore} from "stores";
 import {StokesAnalysisWidgetStore, StokesCoordinate} from "stores/widgets";
 import {Point2D} from "models";
 import {clamp, normalising, polarizationAngle, polarizedIntensity, binarySearchByX, closestPointIndexToCursor, toFixed, toExponential, minMaxPointArrayZ, formattedNotation, minMaxArray} from "utilities";
@@ -149,8 +144,7 @@
                     const regionId = this.widgetStore.effectiveRegionId;
                     const regionString = regionId === 0 ? "Cursor" : `Region #${regionId}`;
                     const selectedString = this.widgetStore.matchesSelectedRegion ? "(Active)" : "";
-<<<<<<< HEAD
-                    this.props.appStore.widgetsStore.setWidgetTitle(this.props.id, `Stokes Analysis : ${regionString} ${selectedString} ${progressString}`);
+                    appStore.widgetsStore.setWidgetTitle(this.props.id, `Stokes Analysis : ${regionString} ${selectedString} ${progressString}`);
 
                     // init color Map according CTYPE3 and CDELT3, if file changed
                     if (this.fileId !== frame.frameInfo.fileId) {
@@ -161,9 +155,6 @@
                         this.widgetStore.clearScatterPlotXYBounds();
                         this.fileId = frame.frameInfo.fileId;
                     }
-=======
-                    appStore.widgetsStore.setWidgetTitle(this.props.id, `Stokes Analysis : ${regionString} ${selectedString} ${progressString}`);
->>>>>>> 2e1e55bf
                 }
             } else {
                 appStore.widgetsStore.setWidgetTitle(this.props.id, `Stokes Analysis: Cursor`);
@@ -177,7 +168,6 @@
         this.widgetStore.clearScatterPlotXYBounds();
     };
 
-<<<<<<< HEAD
     private getSpectralInfo(frame: FrameStore): {CTYPE: CARTA.IHeaderEntry, CDELT: CARTA.IHeaderEntry} {
         const headers = frame.frameInfo.fileInfoExtended.headerEntries;
         let CDELT = null;
@@ -228,12 +218,6 @@
         return true;
     }
 
-    private getChannelUnit = (): string => {
-        return this.widgetStore.isCoordChannel ? "Channel" : this.widgetStore.spectralUnit;
-    };
-
-=======
->>>>>>> 2e1e55bf
     @computed get currentChannelValue(): number {
         const frame = this.widgetStore.effectiveFrame;
         if (!frame || !frame.channelValues) {
@@ -623,11 +607,7 @@
         if (data && data.length && zIndex && interactionBorder) {
             let xlinePlotRange = interactionBorder;
             const outOfRangeColor = `hsla(0, 0%, 50%, ${this.opacityOutRange})`;
-<<<<<<< HEAD
             const redToBlue = this.widgetStore.invertedColorMap;
-            const minMaxZ = minMaxPointArrayZ(data);
-=======
-            const zOrder = this.frequencyIncreases(data);
             const localPoints = [];
             for (let index = 0; index < data.length; index++) {
                 const point = data[index];
@@ -636,7 +616,6 @@
                 }
             }
             const minMaxZ = minMaxPointArrayZ(localPoints);
->>>>>>> 2e1e55bf
             for (let index = 0; index < data.length; index++) {
                 const point = data[index];
                 let pointColor = this.pointDefaultColor;
