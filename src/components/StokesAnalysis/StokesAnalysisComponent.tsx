import * as React from "react";
import * as _ from "lodash";
import * as AST from "ast_wrapper";
import {autorun, computed, observable} from "mobx";
import {observer} from "mobx-react";
import {Colors, NonIdealState} from "@blueprintjs/core";
import ReactResizeDetector from "react-resize-detector";
import {ChartArea} from "chart.js";
import {CARTA} from "carta-protobuf";
import {LinePlotComponent, LinePlotComponentProps, ProfilerInfoComponent, ScatterPlotComponent, ScatterPlotComponentProps, VERTICAL_RANGE_PADDING, PlotType, SmoothingType} from "components/Shared";
import {StokesAnalysisToolbarComponent} from "./StokesAnalysisToolbarComponent/StokesAnalysisToolbarComponent";
import {TickType, MultiPlotProps} from "../Shared/LinePlot/PlotContainer/PlotContainerComponent";
import {AnimationState, SpectralProfileStore, WidgetConfig, WidgetProps, HelpType, AnimatorStore, WidgetsStore, AppStore} from "stores";
import {StokesAnalysisWidgetStore, StokesCoordinate} from "stores/widgets";
import {Point2D} from "models";
import {clamp, normalising, polarizationAngle, polarizedIntensity, binarySearchByX, closestPointIndexToCursor, toFixed, toExponential, minMaxPointArrayZ, formattedNotation, minMaxArray} from "utilities";
import "./StokesAnalysisComponent.css";

type Border = { xMin: number, xMax: number, yMin: number, yMax: number };
type Point3D = { x: number, y: number, z?: number };

@observer
export class StokesAnalysisComponent extends React.Component<WidgetProps> {
    private pointDefaultColor = Colors.GRAY2;
    private opacityOutRange = 0.1;
    private channelBorder: { xMin: number, xMax: number };
    private minProgress = 0;
    private cursorInfo: {isMouseEntered: boolean, quValue: Point2D, channel: number, pi: number, pa: number, xUnit: string};
    private static layoutRatioCutoffs = {
        vertical: 0.5,
        horizontal: 2,
    };
    private multicolorLineColorOutRange = "hsla(0, 0%, 50%, 0.5)";

    public static get WIDGET_CONFIG(): WidgetConfig {
        return {
            id: "stokes",
            type: "stokes",
            minWidth: 320,
            minHeight: 400,
            defaultWidth: 520,
            defaultHeight: 650,
            title: "Stokes Analysis",
            isCloseable: true,
            helpType: HelpType.STOKES_ANALYSIS
        };
    }

    @observable width: number;
    @observable height: number;

    @computed get widgetStore(): StokesAnalysisWidgetStore {
        const widgetsStore = WidgetsStore.Instance;
        if (widgetsStore.stokesAnalysisWidgets) {
            const widgetStore = widgetsStore.stokesAnalysisWidgets.get(this.props.id);
            if (widgetStore) {
                return widgetStore;
            }
        }
        console.log("can't find store for widget");
        return new StokesAnalysisWidgetStore();
    }

    @computed get profileStore(): SpectralProfileStore {
        const appStore = AppStore.Instance;
        if (this.widgetStore.effectiveFrame) {
            let fileId = this.widgetStore.effectiveFrame.frameInfo.fileId;
            const regionId = this.widgetStore.effectiveRegionId;
            const frameMap = appStore.spectralProfiles.get(fileId);
            if (frameMap) {
                return frameMap.get(regionId);
            }
        }
        return null;
    }

    @computed get exportHeaders(): string[] {
        let headerString = [];
        const frame = this.widgetStore.effectiveFrame;
        if (frame && frame.frameInfo && frame.regionSet) {
            const regionId = this.widgetStore.effectiveRegionId;
            const region = frame.regionSet.regions.find(r => r.regionId === regionId);

            if (region) {
                headerString.push(region.regionProperties);
            }
        }
        return headerString;
    }

    constructor(props: WidgetProps) {
        super(props);
        const appStore = AppStore.Instance;
        if (!props.docked && props.id === StokesAnalysisComponent.WIDGET_CONFIG.type) {
            const id = appStore.widgetsStore.addStokesWidget();
            appStore.widgetsStore.changeWidgetId(props.id, id);
        } else {
            if (!appStore.widgetsStore.stokesAnalysisWidgets.has(this.props.id)) {
                console.log(`can't find store for widget with id=${this.props.id}`);
                appStore.widgetsStore.stokesAnalysisWidgets.set(this.props.id, new StokesAnalysisWidgetStore());
            }
        }

        autorun(() => {
            if (this.widgetStore) {
                const frame = this.widgetStore.effectiveFrame;
                let progressString = "";
                const currentData = this.plotData;
                if (currentData && isFinite(currentData.qProgress) && isFinite(currentData.uProgress)) {
                    const minProgress = Math.min(currentData.qProgress, currentData.uProgress, currentData.iProgress);
                    if (minProgress < 1) {
                        progressString = `[${toFixed(minProgress * 100)}% complete]`;
                    }
                    this.minProgress = minProgress;
                }
                if (frame) {
                    const regionId = this.widgetStore.effectiveRegionId;
                    const regionString = regionId === 0 ? "Cursor" : `Region #${regionId}`;
                    const selectedString = this.widgetStore.matchesSelectedRegion ? "(Active)" : "";
                    appStore.widgetsStore.setWidgetTitle(this.props.id, `Stokes Analysis : ${regionString} ${selectedString} ${progressString}`);
                }
            } else {
                appStore.widgetsStore.setWidgetTitle(this.props.id, `Stokes Analysis: Cursor`);
            }
        });
    }

    onResize = (width: number, height: number) => {
        this.width = width;
        this.height = height;
        this.widgetStore.clearScatterPlotXYBounds();
    };

    @computed get currentChannelValue(): number {
        const frame = this.widgetStore.effectiveFrame;
        if (!frame || !frame.channelValues) {
            return null;
        }
        const channel = frame.channel;
        if (channel < 0 || channel >= frame.channelValues.length) {
            return null;
        }
        return frame.isCoordChannel ? channel : frame.channelValues[channel];
    }

    @computed get requiredChannelValue(): number {
        const frame = this.widgetStore.effectiveFrame;
        if (!frame || !frame.channelValues) {
            return null;
        }
        const channel = frame.requiredChannel;
        if (channel < 0 || channel >= frame.channelValues.length) {
            return null;
        }
        return frame.isCoordChannel ? channel : frame.channelValues[channel];
    }

    onChannelChanged = (x: number) => {
        const frame = this.widgetStore.effectiveFrame;
        if (AnimatorStore.Instance.animationState === AnimationState.PLAYING) {
            return;
        }

        if (frame && frame.channelInfo) {
            let channelInfo = frame.channelInfo;
            let nearestIndex;
            if (frame.isCoordChannel) {
                nearestIndex = channelInfo.getChannelIndexSimple(x);
            } else {
                if ((frame.spectralAxis && !frame.spectralAxis.valid) || frame.isSpectralPropsEqual) {
                    nearestIndex = channelInfo.getChannelIndexWCS(x);
                } else {
                    // invert x in selected widget wcs to frame's default wcs
                    const nativeX = frame.convertToNativeWCS(x);
                    if (isFinite(nativeX)) {
                        nearestIndex = channelInfo.getChannelIndexWCS(nativeX);
                    }
                }
            }
            if (nearestIndex !== null && nearestIndex !== undefined) {
                frame.setChannels(nearestIndex, frame.requiredStokes, true);
            }
        }
    };

    onScatterChannelChanged = (x: number, y: number, data: Point3D[]) => {
        const frame = this.widgetStore.effectiveFrame;
        if (AnimatorStore.Instance.animationState === AnimationState.PLAYING) {
            return;
        }
        if (data.length > 0 && frame && frame.channelInfo) {
            let channelInfo = frame.channelInfo;
            const zIndex = this.matchZindex(x, y, data);
            let nearestIndex;
            if (frame.isCoordChannel) {
                nearestIndex = channelInfo.getChannelIndexSimple(zIndex);
            } else {
                if (frame.isSpectralPropsEqual) {
                    nearestIndex = channelInfo.getChannelIndexWCS(zIndex);
                } else {
                    // invert x in selected widget wcs to frame's default wcs
                    const nativeX = frame.convertToNativeWCS(x);
                    if (isFinite(nativeX)) {
                        nearestIndex = channelInfo.getChannelIndexWCS(nativeX);
                    }
                }
            }
            if (nearestIndex !== null && nearestIndex !== undefined) {
                frame.setChannels(nearestIndex, frame.requiredStokes, true);
            }
        }
    };

    private matchZindex (x: number, y: number, data: Point3D[]): number {
        let channel = 0;
        for (let index = 0; index < data.length; index++) {
            const element = data[index];
            if (element.x === x && element.y === y) {
                channel = element.z;
                break;
            }
        }
        return channel;
    }

    private matchXYindex (z: number, data: readonly Point3D[]): Point3D {
        let point = data[0];
        for (let index = 0; index < data.length; index++) {
            const element = data[index];
            if (element.z === z) {
                point = element;
                break;
            }
        }
        return point;
    }

    private static calculateLayout = (width: number, height: number): string => {
        if (width && height) {
            let ratio = width / height;
            let verticalDiff = Math.abs(ratio - StokesAnalysisComponent.layoutRatioCutoffs.vertical);
            let horizontalDiff = Math.abs(ratio - StokesAnalysisComponent.layoutRatioCutoffs.horizontal);

            let minValue = Math.min(verticalDiff, horizontalDiff);

            if (minValue === verticalDiff) {
                return "vertical";
            } else if (minValue === horizontalDiff) {
                return "horizontal";
            }
            return null;
        }
        return null;
    };

    onGraphCursorMoved = _.throttle((x) => {
        this.widgetStore.setlinePlotCursorX(x);
    }, 33);

    onScatterGraphCursorMoved = _.throttle((x, y) => {
        this.widgetStore.setScatterPlotCursor({ x: x, y: y});
    }, 33);

    private static calculatePA(qData: Float32Array | Float64Array, uData: Float32Array | Float64Array): Array<number> {
        let vals = [];
        if (qData && uData && qData.length === uData.length) {
            for (let i = 0; i < qData.length; i++) {
                // Unit degree
                vals[i] = polarizationAngle(qData[i], uData[i]);
            }
        }
        return vals;
    }

    private static calculatePI(qData: Float32Array | Float64Array, uData: Float32Array | Float64Array): Array<number> {
        let vals = [];
        if (qData && uData && qData.length === uData.length) {
            for (let i = 0; i < qData.length; i++) {
                vals[i] = polarizedIntensity(qData[i], uData[i]);
            }
        }
        return vals;
    }

    private static calculateFractionalPol(targetData: Array<number> | Float32Array | Float64Array, dataIz: Float32Array | Float64Array): Array<number> {
        let vals = [];
        if (targetData && dataIz && targetData.length === dataIz.length) {
            for (let i = 0; i < targetData.length; i++) {
                vals[i] = normalising(targetData[i], dataIz[i]);
            }
        }
        return vals;
    }

    private calculateCompositeProfile(statsType: CARTA.StatsType): {
        qProfile: Array<number>, qProfileSmoothed: Array<number>, qSmoothedX: Array<number>,
        uProfile: Array<number>, uProfileSmoothed: Array<number>, uSmoothedX: Array<number>,
        piProfile: Array<number>, piProfileSmoothed: Array<number>,
        paProfile: Array<number>, paProfileSmoothed: Array<number>,
        qProgress: number, uProgress: number, iProgress: number } {
        if (this.profileStore) {
            let qProfileOriginal = this.profileStore.getProfile(StokesCoordinate.LinearPolarizationQ, statsType);
            let uProfileOriginal = this.profileStore.getProfile(StokesCoordinate.LinearPolarizationU, statsType);

            if (qProfileOriginal && uProfileOriginal && qProfileOriginal.values && uProfileOriginal.values) {
                let qProfileSmoothedValues = this.widgetStore.smoothingStore.getSmoothingValues(AppStore.Instance.activeFrame.channelValues, qProfileOriginal.values);
                let uProfileSmoothedValues = this.widgetStore.smoothingStore.getSmoothingValues(AppStore.Instance.activeFrame.channelValues, uProfileOriginal.values);
                let qProfile = [];
                let uProfile = [];
                let piProfile = [];
                let paProfile = [];
                let qProfileSmoothed = [];
                let uProfileSmoothed = [];
                let qSmoothedX = [];
                let uSmoothedX = [];
                let piProfileSmoothed = [];
                let paProfileSmoothed = [];
                qProfile = Array.prototype.slice.call(qProfileOriginal.values);
                uProfile = Array.prototype.slice.call(uProfileOriginal.values);
                piProfile = StokesAnalysisComponent.calculatePI(qProfileOriginal.values, uProfileOriginal.values);
                paProfile = StokesAnalysisComponent.calculatePA(qProfileOriginal.values, uProfileOriginal.values);
                if (this.widgetStore.smoothingStore.type !== SmoothingType.NONE) {
                    qProfileSmoothed = Array.prototype.slice.call(qProfileSmoothedValues.y);
                    uProfileSmoothed = Array.prototype.slice.call(uProfileSmoothedValues.y);
                    qSmoothedX = qProfileSmoothedValues.x;
                    uSmoothedX = uProfileSmoothedValues.x;
                    piProfileSmoothed = StokesAnalysisComponent.calculatePI(qProfileSmoothedValues.y, uProfileSmoothedValues.y);
                    paProfileSmoothed = StokesAnalysisComponent.calculatePA(qProfileSmoothedValues.y, uProfileSmoothedValues.y);
                }
                if (this.widgetStore.fractionalPolVisible) {
                    let iProfileOriginal = this.profileStore.getProfile(StokesCoordinate.TotalIntensity, statsType);
                    if (iProfileOriginal && iProfileOriginal.values) {
                        piProfile = StokesAnalysisComponent.calculateFractionalPol(piProfile, iProfileOriginal.values);
                        qProfile = StokesAnalysisComponent.calculateFractionalPol(qProfile, iProfileOriginal.values);
                        uProfile = StokesAnalysisComponent.calculateFractionalPol(uProfile, iProfileOriginal.values);
                        if (this.widgetStore.smoothingStore.type !== SmoothingType.NONE) {
                            let iProfileSmoothedValues = this.widgetStore.smoothingStore.getSmoothingValues(AppStore.Instance.activeFrame.channelValues, iProfileOriginal.values);
                            piProfileSmoothed = StokesAnalysisComponent.calculateFractionalPol(piProfileSmoothed, iProfileSmoothedValues.y);
                            qProfileSmoothed = StokesAnalysisComponent.calculateFractionalPol(qProfileSmoothed, iProfileSmoothedValues.y);
                            uProfileSmoothed = StokesAnalysisComponent.calculateFractionalPol(uProfileSmoothed, iProfileSmoothedValues.y);
                        }
                        return {
                            qProfile, qProfileSmoothed, qSmoothedX, uProfile, uProfileSmoothed, uSmoothedX,
                            piProfile, piProfileSmoothed, paProfile, paProfileSmoothed,
                            qProgress: qProfileOriginal.progress, uProgress: uProfileOriginal.progress, iProgress: iProfileOriginal.progress
                        };
                    }
                }
                return {
                    qProfile, qProfileSmoothed, qSmoothedX, uProfile, uProfileSmoothed, uSmoothedX,
                    piProfile, piProfileSmoothed, paProfile, paProfileSmoothed,
                    qProgress: qProfileOriginal.progress, uProgress: uProfileOriginal.progress, iProgress: 1
                };
            }
        }
        return null;
    }

    private getChartAreaWH(chartArea: ChartArea): { width: number, height: number } {
        if (chartArea && chartArea.right && chartArea.bottom) {
            return {width: Math.abs(chartArea.right - chartArea.left), height: Math.abs(chartArea.bottom - chartArea.top)};
        } else {
            return {width: 0, height: 0};
        }
    }

    private resizeScatterData(xMin: number, xMax: number, yMin: number, yMax: number): { xMin: number, xMax: number, yMin: number, yMax: number } {
        if (!this.widgetStore.equalAxes) {
            return {xMin: xMin, xMax: xMax, yMin: yMin, yMax: yMax};
        }        
        let xLimit = Math.max(Math.abs(xMin), Math.abs(xMax));
        let yLimit = Math.max(Math.abs(yMin), Math.abs(yMax));
        if (this.widgetStore.scatterChartArea) {
            let currentChartArea = this.getChartAreaWH(this.widgetStore.scatterChartArea);
            if (currentChartArea.width !== 0 && currentChartArea.height !== 0) {
                let ratio = currentChartArea.width / currentChartArea.height;
                if (ratio < 1) {
                    yLimit = yLimit * (1 / ratio);
                }
                if (ratio > 1) {
                    xLimit = xLimit * ratio;
                }
            }
        }
        return {xMin: -xLimit, xMax: xLimit, yMin: -yLimit, yMax: yLimit};
    }

    private calculateXYborder(xValues: Array<number>, yValues: Array<number>, isLinePlots: boolean, type: StokesCoordinate): Border {
        const xBounds = minMaxArray(xValues);
        const yBounds = minMaxArray(yValues);
        let xMin = xBounds.minVal;
        let xMax = xBounds.maxVal;
        let yMin = yBounds.minVal;
        let yMax = yBounds.maxVal;

        if (!this.widgetStore.isLinePlotsAutoScaledX && isLinePlots) {
            const localXMin = clamp(this.widgetStore.sharedMinX, xMin, xMax);
            const localXMax = clamp(this.widgetStore.sharedMaxX, xMin, xMax);
            xMin = localXMin;
            xMax = localXMax;
        }

        if (!this.widgetStore.isQUScatterPlotAutoScaledX && !isLinePlots && type === StokesCoordinate.PolarizationQU) {
            const localXMin = clamp(this.widgetStore.quScatterMinX, xMin, xMax);
            const localXMax = clamp(this.widgetStore.quScatterMaxX, xMin, xMax);
            xMin = localXMin;
            xMax = localXMax;
        }

        if (!this.widgetStore.isQUScatterPlotAutoScaledY && !isLinePlots && type === StokesCoordinate.PolarizationQU) {
            const localYMin = clamp(this.widgetStore.quScatterMinY, yMin, yMax);
            const localYMax = clamp(this.widgetStore.quScatterMaxY, yMin, yMax);
            yMin = localYMin;
            yMax = localYMax;
        }

        if (yMin === Number.MAX_VALUE) {
            yMin = undefined;
            yMax = undefined;
        } 

        if (!this.widgetStore.isPolAngleAutoScaledY && isLinePlots && type === StokesCoordinate.PolarizationAngle) {
            const localYMin = clamp(this.widgetStore.polAngleMinY, yMin, yMax);
            const localYMax = clamp(this.widgetStore.polAngleMaxY, yMin, yMax);
            yMin = localYMin;
            yMax = localYMax;
        }
        if (!this.widgetStore.isPolIntensityAutoScaledY && isLinePlots && type === StokesCoordinate.PolarizedIntensity) {
            const localYMin = clamp(this.widgetStore.polIntensityMinY, yMin, yMax);
            const localYMax = clamp(this.widgetStore.polIntensityMaxY, yMin, yMax);
            yMin = localYMin;
            yMax = localYMax;
        }
        if (!this.widgetStore.isQULinePlotAutoScaledY && isLinePlots && (type === StokesCoordinate.LinearPolarizationQ || type === StokesCoordinate.LinearPolarizationU)) {
            const localYMin = clamp(this.widgetStore.quMinY, yMin, yMax);
            const localYMax = clamp(this.widgetStore.quMaxY, yMin, yMax);
            yMin = localYMin;
            yMax = localYMax;
        }

        else if (isLinePlots) {
            // extend y range a bit gor line plots
            const range = yMax - yMin;
            yMin -= range * VERTICAL_RANGE_PADDING;
            yMax += range * VERTICAL_RANGE_PADDING;
        }
        return {xMin, xMax, yMin, yMax};
    }

    private assembleLinePlotData(profile: Array<number>, channelValues: Array<number>, type: StokesCoordinate): {
        dataset: Array<Point2D>,
        border: Border
    } {
<<<<<<< HEAD
        const frame = this.widgetStore.effectiveFrame;
        if (profile && profile.length &&
            frame.channelValues && frame.channelValues.length &&
            profile.length === frame.channelValues.length) {
            const channelValues = frame.channelValues;
=======
        if (profile && profile.length && channelValues &&
            profile.length === channelValues.length) {
>>>>>>> 0850b1c1
            let border = this.calculateXYborder(channelValues, profile, true, type);
            let values: Array<{ x: number, y: number }> = [];
            for (let i = 0; i < channelValues.length; i++) {
                const x = channelValues[i];
                const y = profile[i];

                if (x < border.xMin || x > border.xMax || y < border.yMin || y > border.yMax) {
                    values.push({x: x, y: NaN});
                } else {
                    values.push({x, y});
                }
            }
            return {dataset: values, border};
        }
        return null;
    }

    private assembleScatterPlotData(qProfile: Array<number>, uProfile: Array<number>, type: StokesCoordinate): {
        dataset: Array<{ x: number, y: number, z: number }>,
        border: Border
    } {
        const frame = this.widgetStore.effectiveFrame;
        if (qProfile && qProfile.length && uProfile && uProfile.length &&
            frame.channelValues && frame.channelValues.length &&
            qProfile.length === uProfile.length && qProfile.length === frame.channelValues.length) {
            const channelValues = frame.channelValues;
            let border = this.calculateXYborder(qProfile, uProfile, false, type);
            let values: Array<{ x: number, y: number, z: number }> = [];
            // centered origin and equal scaler
            let equalScalerBorder = this.resizeScatterData(border.xMin, border.xMax, border.yMin, border.yMax);
            this.widgetStore.scatterOutRangePointsZIndex = [];
            for (let i = 0; i < channelValues.length; i++) {
                const x = qProfile[i];
                const y = uProfile[i];
                const z = channelValues[i];
                values.push({x, y, z});

                // update line plot color array
                if (x < border.xMin || x > border.xMax || y < border.yMin || y > border.yMax) {
                    this.widgetStore.scatterOutRangePointsZIndex.push(z);  
                } 
            }
            return {dataset: values, border: equalScalerBorder};
        }
        return null;
    }

    private compareVariable(a: number, b: number, c: number, d: number): boolean {
        return a === b && a === c && a === d && a !== null;
    }

    private getScatterColor(percentage: number, frequencyIncreases: boolean): string {
        const colorMap = this.widgetStore.colorPixel.color;
        const mapSize = this.widgetStore.colorPixel.size;
        if (!frequencyIncreases) {
            percentage = 1 - percentage;
        }
        const index = Math.round(percentage * mapSize) * 4;
        const opacity = this.widgetStore.pointTransparency ? this.widgetStore.pointTransparency : 1;  
        return `rgba(${colorMap[index]}, ${colorMap[index + 1]}, ${colorMap[index + 2]}, ${opacity})`;
    }

    private frequencyIncreases(data: Point3D[]): boolean {
        const zFirst = data[0].z;
        const zLast = data[data.length - 1].z;
        if (zFirst > zLast) {
            return false;
        }
        return true;
    }

    private fillScatterColor(data: Array<{ x: number, y: number, z?: number }>, interactionBorder: { xMin: number, xMax: number }, zIndex: boolean): Array<string> {
        let scatterColors = [];
        if (data && data.length && zIndex && interactionBorder) {
            let xlinePlotRange = interactionBorder;
            const outOfRangeColor = `hsla(0, 0%, 50%, ${this.opacityOutRange})`;
            const zOrder = this.frequencyIncreases(data);
            const minMaxZ = minMaxPointArrayZ(data);
            for (let index = 0; index < data.length; index++) {
                const point = data[index];
                let pointColor = this.pointDefaultColor;
                let outRange = true;
                if (point.z >= xlinePlotRange.xMin && point.z <= xlinePlotRange.xMax) {
                    outRange = false;
                }
                const percentage = (point.z - minMaxZ.minVal) / (minMaxZ.maxVal - minMaxZ.minVal);
                pointColor = outRange ? outOfRangeColor : this.getScatterColor(percentage, zOrder);
                scatterColors.push(pointColor);
                
            }
        }
        return scatterColors;
    }

    private fillLineColor(data: Array<Point2D>, lineColor: string): Array<string> {
        let lineColors = [];
        // n points have n-1 gaps between all points for line plot
        if (this.widgetStore.plotType !== PlotType.POINTS) {
            lineColors.push("");
        }
        if (data && data.length && lineColor) {
            for (let index = 0; index < data.length; index++) {
                const point = data[index];
                if (!(this.widgetStore.scatterOutRangePointsZIndex && this.widgetStore.scatterOutRangePointsZIndex.indexOf(point.x) >= 0)) {
                    lineColors.push(lineColor);
                } else {
                    lineColors.push(this.multicolorLineColorOutRange);
                }
            }
        }
        return lineColors;
    }

    private closestChannel(channel: number, data: Array<{ x: number, y: number, z?: number }>): number {
        var mid;
        var lo = 0;
        var hi = data.length - 1;
        while (hi - lo > 1) {
            mid = Math.floor ((lo + hi) / 2);
            if (data[mid].z < channel) {
                lo = mid;
            } else {
                hi = mid;
            }
        }
        if (channel - data[lo].z <= data[hi].z - channel) {
            return data[lo].z;
        }
        return data[hi].z;
    }

    private getScatterChannel(data: Array<{ x: number, y: number, z?: number }>, channel: { channelCurrent: number, channelHovered: number }, zIndex: boolean): { currentChannel: Point3D, hoveredChannel: Point3D } {
        let indicator = { currentChannel: data[0], hoveredChannel: data[0]};
        if (data && data.length && zIndex && channel) {
            let channelCurrent = channel.channelCurrent;
            let channelHovered = channel.channelHovered;
            if (channelCurrent) {
                let close = channelCurrent;
                if (channelHovered) {
                    close = this.closestChannel(channelHovered, data);
                    if (this.channelBorder && this.channelBorder.xMin !== 0) {
                        if (close > this.channelBorder.xMax || close < this.channelBorder.xMin || !this.widgetStore.isMouseMoveIntoLinePlots) {
                            close = channelCurrent;
                        }
                    }
                }
                for (let index = 0; index < data.length; index++) {
                    const points = data[index];
                    if (points.z === close) {
                        indicator.hoveredChannel = points;
                    }
                    if (points.z === channelCurrent) {
                        indicator.currentChannel = points;
                    }
                }
            }
        }
        return indicator;
    }

    @computed get plotData(): {
        qValues: { dataset: Array<Point2D>, border: Border },
        uValues: { dataset: Array<Point2D>, border: Border },
        piValues: { dataset: Array<Point2D>, border: Border },
        paValues: { dataset: Array<Point2D>, border: Border },
        qSmoothedValues: { dataset: Array<Point2D>, border: Border },
        uSmoothedValues: { dataset: Array<Point2D>, border: Border },
        piSmoothedValues: { dataset: Array<Point2D>, border: Border },
        paSmoothedValues: { dataset: Array<Point2D>, border: Border },
        quValues: { dataset: Array<{ x: number, y: number, z: number }>, border: Border },
        qProgress: number,
        uProgress: number,
        iProgress: number
    } {
        const frame = this.widgetStore.effectiveFrame;
        if (!frame) {
            return null;
        }

        const fileId = frame.frameInfo.fileId;
        let compositeProfile: {
            qProfile: Array<number>,
            uProfile: Array<number>,
            piProfile: Array<number>,
            paProfile: Array<number>,
            qProfileSmoothed: Array<number>,
            uProfileSmoothed: Array<number>,
            qSmoothedX: Array<number>,
            uSmoothedX: Array<number>,
            piProfileSmoothed: Array<number>,
            paProfileSmoothed: Array<number>,
            qProgress: number,
            uProgress: number,
            iProgress: number
        };
        let regionId = this.widgetStore.effectiveRegionId;
        if (frame.regionSet) {
            const region = frame.regionSet.regions.find(r => r.regionId === regionId);
            if (region) {
                compositeProfile = this.calculateCompositeProfile(region.isClosedRegion ? this.widgetStore.statsType : CARTA.StatsType.Sum);
            }
        }

        let channelInfo = frame.channelInfo;
        if (compositeProfile && channelInfo) {
            let quDic = this.assembleScatterPlotData(compositeProfile.qProfile, compositeProfile.uProfile, StokesCoordinate.PolarizationQU);
            let piDic = this.assembleLinePlotData(compositeProfile.piProfile, frame.channelValues, StokesCoordinate.PolarizedIntensity);
            let paDic = this.assembleLinePlotData(compositeProfile.paProfile, frame.channelValues, StokesCoordinate.PolarizationAngle);
            let qDic = this.assembleLinePlotData(compositeProfile.qProfile, frame.channelValues, StokesCoordinate.LinearPolarizationQ);
            let uDic = this.assembleLinePlotData(compositeProfile.uProfile, frame.channelValues, StokesCoordinate.LinearPolarizationU);
            let piSmoothedDic = this.assembleLinePlotData(compositeProfile.piProfileSmoothed, compositeProfile.qSmoothedX, StokesCoordinate.PolarizedIntensity);
            let paSmoothedDic = this.assembleLinePlotData(compositeProfile.paProfileSmoothed, compositeProfile.qSmoothedX, StokesCoordinate.PolarizationAngle);
            let qSmoothedDic = this.assembleLinePlotData(compositeProfile.qProfileSmoothed, compositeProfile.qSmoothedX, StokesCoordinate.LinearPolarizationQ);
            let uSmoothedDic = this.assembleLinePlotData(compositeProfile.uProfileSmoothed, compositeProfile.uSmoothedX, StokesCoordinate.LinearPolarizationU);

            return {
                qValues: qDic, 
                uValues: uDic, 
                piValues: piDic, 
                paValues: paDic, 
                qSmoothedValues: qSmoothedDic,
                uSmoothedValues: uSmoothedDic,
                piSmoothedValues: piSmoothedDic,
                paSmoothedValues: paSmoothedDic,
                quValues: quDic, 
                qProgress: compositeProfile.qProgress, 
                uProgress: compositeProfile.uProgress,
                iProgress: compositeProfile.iProgress
            };
        }
        return null;
    }

    private fillProfilerDataInLinePlots = (
        quDataset: readonly Point3D[],
        piDataset: readonly Point2D[],
        paDataset: readonly Point2D[],
        lineCursorProfiler: number,
        profilerData: {q: number, u: number, pi: number, pa: number, channel: number}
    ) => {
        const piNearest = binarySearchByX(piDataset, lineCursorProfiler);
        const paNearest = binarySearchByX(paDataset, lineCursorProfiler);
        if (piNearest && piNearest.point && paNearest && paNearest.point) {
            const cursor = this.matchXYindex(piNearest.point.x, quDataset);
            profilerData.q = cursor.x;
            profilerData.u = cursor.y;
            profilerData.channel = cursor.z;
            profilerData.pi = piNearest.point.y;
            profilerData.pa = paNearest.point.y;
        }
    };

    private fillProfilerDataInScatterPlots = (
        quDataset: readonly Point3D[],
        piDataset: readonly Point2D[],
        paDataset: readonly Point2D[],
        scatterCursorProfiler: Point3D,
        profilerData: {q: number, u: number, pi: number, pa: number, channel: number}
    ) => {
        const minIndex = closestPointIndexToCursor(scatterCursorProfiler, quDataset);
        if (minIndex >= 0) {
            const currentScatterData = quDataset[minIndex];
            if (currentScatterData) {
                const piNearest = binarySearchByX(piDataset, currentScatterData.z);
                const paNearest = binarySearchByX(paDataset, currentScatterData.z);
                profilerData.q = currentScatterData.x;
                profilerData.u = currentScatterData.y;
                if (piNearest && piNearest.point && paNearest && paNearest.point) {
                    profilerData.channel = piNearest.point.x;
                    profilerData.pi = piNearest.point.y;
                    profilerData.pa = paNearest.point.y;
                }
            }
        }
    };

    private getCursorInfo = (
        quDataset: readonly Point3D[],
        piDataset: readonly Point2D[],
        paDataset: readonly Point2D[],
        scatterCursorProfiler: Point3D,
        lineCursorProfiler: number,
        scatterCursorImage: Point3D,
        lineCursorImage: number
    ) => {
        let cursorInfo = null;
        const isMouseEntered = this.widgetStore.isMouseMoveIntoLinePlots || this.widgetStore.isMouseMoveIntoScatterPlots;
        const xUnit =  this.widgetStore.effectiveFrame ? this.widgetStore.effectiveFrame.spectralUnitStr : "Channel";
        if (isMouseEntered) {
            let profilerData = {q: NaN, u: NaN, pi: NaN, pa: NaN, channel: NaN};
            if (this.widgetStore.isMouseMoveIntoLinePlots) {
                this.fillProfilerDataInLinePlots(quDataset, piDataset, paDataset, lineCursorProfiler, profilerData);
            }
            if (this.widgetStore.isMouseMoveIntoScatterPlots) {
                this.fillProfilerDataInScatterPlots(quDataset, piDataset, paDataset, scatterCursorProfiler, profilerData);
            }
            cursorInfo = {
                isMouseEntered: isMouseEntered,
                quValue: { x: profilerData.q, y: profilerData.u },
                channel: profilerData.channel,
                pi: profilerData.pi,
                pa: profilerData.pa,
                xUnit: xUnit
            };   
        } else {
            const piNearest = binarySearchByX(piDataset, lineCursorImage);
            const paNearest = binarySearchByX(paDataset, lineCursorImage);
            cursorInfo = {
                isMouseEntered: isMouseEntered,
                quValue: { x: scatterCursorImage ? scatterCursorImage.x : NaN, y: scatterCursorImage ? scatterCursorImage.y : NaN },
                channel: lineCursorImage,
                pi: piNearest && piNearest.point ? piNearest.point.y : NaN,
                pa: paNearest && paNearest.point ? paNearest.point.y : NaN,
                xUnit: xUnit
            };
        }
        return cursorInfo;
    };

    private genProfilerInfo = (): string[] => {
        let profilerInfo: string[] = [];
        if (!this.cursorInfo || this.cursorInfo.quValue.x === null || this.cursorInfo.quValue.y === null ||
            isNaN(this.cursorInfo.quValue.x) || isNaN(this.cursorInfo.quValue.y)) {
            return profilerInfo;
        }
        const frame = this.widgetStore.effectiveFrame;
        if (frame && this.plotData) {
            const xLabel = this.cursorInfo.xUnit === "Channel" ?
                        "Channel " + toFixed(this.cursorInfo.channel) :
                        formattedNotation(this.cursorInfo.channel) + " " + this.cursorInfo.xUnit;
            const fractionalPol = this.widgetStore.fractionalPolVisible;
            const qLabel = fractionalPol ? ", Q/I: " : ", Q: ";
            const uLabel = fractionalPol ? ", U/I: " : ", U: ";
            const piLabel = fractionalPol ? ", PI/I: " : ", PI: ";
            const cursorString = "(" + xLabel
                + qLabel + toExponential(this.cursorInfo.quValue.x, 2)
                + uLabel + toExponential(this.cursorInfo.quValue.y, 2)
                + piLabel + toExponential(this.cursorInfo.pi, 2)
                + ", PA: " + toFixed(this.cursorInfo.pa, 2)
                + ")";
            profilerInfo.push(`${this.cursorInfo.isMouseEntered ? "Cursor:" : "Data:"} ${cursorString}`);
        }
        return profilerInfo;
    };
    
    render() {
        const appStore = AppStore.Instance;
        if (!this.widgetStore) {
            return <NonIdealState icon={"error"} title={"Missing profile"} description={"Profile not found"}/>;
        }
        const frame = this.widgetStore.effectiveFrame;
        const imageName = (this.widgetStore.effectiveFrame ? this.widgetStore.effectiveFrame.frameInfo.fileInfo.name : undefined);
        let quLinePlotProps: LinePlotComponentProps = {
            xLabel: "Channel",
            yLabel: "Value",
            darkMode: appStore.darkTheme,
            imageName: imageName,
            plotName: "profile",
            tickTypeY: TickType.Scientific,
            showXAxisTicks: false,
            showXAxisLabel: false,
            showLegend: true,
            xTickMarkLength: 0,
            graphCursorMoved: this.onGraphCursorMoved,
            isGroupSubPlot: true,
            scrollZoom: true,
            graphZoomedX: this.widgetStore.setSharedXBounds,
            graphZoomedY: this.widgetStore.setQULinePlotYBounds,
            graphZoomedXY: this.widgetStore.setQULinePlotsXYBounds,
            graphZoomReset: this.widgetStore.clearLinePlotsXYBounds,
            graphClicked: this.onChannelChanged,
            markers: [],
            mouseEntered: this.widgetStore.setMouseMoveIntoLinePlots,
            multiColorMultiLinesColors: new Map(),
            // settings
            plotType: this.widgetStore.plotType,
            borderWidth: this.widgetStore.lineWidth,
            pointRadius: this.widgetStore.linePlotPointSize,
            multiPlotPropsMap: new Map()
        };

        let piLinePlotProps: LinePlotComponentProps = {
            xLabel: "Channel",
            yLabel: "Value",
            darkMode: appStore.darkTheme,
            imageName: imageName,
            plotName: "profile",
            tickTypeY: TickType.Scientific,
            showXAxisTicks: false,
            showXAxisLabel: false,
            xTickMarkLength: 0,
            graphCursorMoved: this.onGraphCursorMoved,
            isGroupSubPlot: true,
            scrollZoom: true,
            graphZoomedX: this.widgetStore.setSharedXBounds,
            graphZoomedY: this.widgetStore.setPolIntensityYBounds,
            graphZoomedXY: this.widgetStore.setPolIntensityXYBounds,
            graphZoomReset: this.widgetStore.clearLinePlotsXYBounds,
            graphClicked: this.onChannelChanged,
            markers: [],
            mouseEntered: this.widgetStore.setMouseMoveIntoLinePlots,
            // settings
            plotType: this.widgetStore.plotType,
            borderWidth: this.widgetStore.lineWidth,
            pointRadius: this.widgetStore.linePlotPointSize,
            multiPlotPropsMap: new Map(),
            order: 1
        };

        let paLinePlotProps: LinePlotComponentProps = {
            xLabel: "Channel",
            yLabel: "Value",
            darkMode: appStore.darkTheme,
            imageName: imageName,
            plotName: "profile",
            tickTypeY: TickType.Integer,
            // tickTypeY: TickType.Scientific,
            showXAxisTicks: true,
            showXAxisLabel: true,
            graphCursorMoved: this.onGraphCursorMoved,
            isGroupSubPlot: true,
            scrollZoom: true,
            graphZoomedX: this.widgetStore.setSharedXBounds,
            graphZoomedY: this.widgetStore.setPolAngleYBounds,
            graphZoomedXY: this.widgetStore.setPolAngleXYBounds,
            graphZoomReset: this.widgetStore.clearLinePlotsXYBounds,
            graphClicked: this.onChannelChanged,
            markers: [],
            mouseEntered: this.widgetStore.setMouseMoveIntoLinePlots,
            // settings
            plotType: this.widgetStore.plotType,
            borderWidth: this.widgetStore.lineWidth,
            pointRadius: this.widgetStore.linePlotPointSize,
            multiPlotPropsMap: new Map(),
            order: 1
        };

        let quScatterPlotProps: ScatterPlotComponentProps = {
            xLabel: "Channel",
            yLabel: "Channel",
            darkMode: appStore.darkTheme,
            imageName: imageName,
            plotName: "profile",
            tickTypeX: TickType.Scientific,
            tickTypeY: TickType.Scientific,
            showXAxisTicks: true,
            showXAxisLabel: true,
            plotType: PlotType.POINTS,
            zeroLineWidth: 2,
            isGroupSubPlot: true,
            colorRangeEnd: 240,
            zIndex: true,
            graphCursorMoved: this.onScatterGraphCursorMoved,
            graphClicked: this.onScatterChannelChanged,
            graphZoomReset: this.widgetStore.clearScatterPlotXYBounds,
            mouseEntered: this.widgetStore.setMouseMoveIntoScatterPlots,
            scrollZoom: true,
            graphZoomedXY: this.widgetStore.setQUScatterPlotXYBounds,
            updateChartArea: this.widgetStore.setScatterChartAres,
            // settings
            pointRadius: this.widgetStore.scatterPlotPointSize,
        };

        let className = "profile-container-" + StokesAnalysisComponent.calculateLayout(this.width, this.height);
        let interactionBorder = {xMin: 0, xMax: 0};
        if (this.profileStore && frame) {
            const cursorX = {
                profiler: this.widgetStore.linePlotcursorX,
                image: this.currentChannelValue,
                unit: frame.spectralUnitStr
            };
            const currentPlotData = this.plotData;
            let channel = {channelCurrent: 0, channelHovered: 0};
            if (currentPlotData && currentPlotData.piValues && currentPlotData.paValues && currentPlotData.qValues && currentPlotData.uValues && currentPlotData.quValues) {
                piLinePlotProps.data = currentPlotData.piValues.dataset;
                paLinePlotProps.data = currentPlotData.paValues.dataset;
                quScatterPlotProps.data = currentPlotData.quValues.dataset;
 
                const lineOpacity = this.minProgress < 1.0 ? 0.15 + this.minProgress / 4.0 : 1.0;
                quLinePlotProps.opacity = lineOpacity;
                piLinePlotProps.opacity = lineOpacity;
                paLinePlotProps.opacity = lineOpacity;
                quLinePlotProps.opacity = lineOpacity;
                
                let primaryLineColor = this.widgetStore.primaryLineColor.colorHex;
                let ulinePlotColor = this.widgetStore.secondaryLineColor.colorHex;
                if (appStore.darkTheme) {
                    if (!this.widgetStore.primaryLineColor.fixed) {
                        primaryLineColor = Colors.BLUE4;   
                    }
                    if (!this.widgetStore.secondaryLineColor.fixed) {
                        ulinePlotColor = Colors.ORANGE4;
                    }
                }
                piLinePlotProps.lineColor = primaryLineColor;
                paLinePlotProps.lineColor = primaryLineColor;

                let qPlotProps: MultiPlotProps = {
                    data: currentPlotData.qValues.dataset,
                    type: this.widgetStore.plotType,
                    borderColor: primaryLineColor,
                    order: 1
                };
                let uPlotProps: MultiPlotProps = {
                    data: currentPlotData.uValues.dataset,
                    type: this.widgetStore.plotType,
                    borderColor: ulinePlotColor,
                    order: 1
                };
                quLinePlotProps.multiPlotPropsMap.set(StokesCoordinate.LinearPolarizationQ, qPlotProps);
                quLinePlotProps.multiPlotPropsMap.set(StokesCoordinate.LinearPolarizationU, uPlotProps);

                const smoothingStore = this.widgetStore.smoothingStore;
                if (smoothingStore.type !== SmoothingType.NONE && currentPlotData.qSmoothedValues && currentPlotData.uSmoothedValues && currentPlotData.piSmoothedValues && currentPlotData.piSmoothedValues) {
                    let smoothedQPlotProps: MultiPlotProps = {
                        data: currentPlotData.qSmoothedValues.dataset,
                        type: smoothingStore.lineType,
                        borderColor: primaryLineColor,
                        borderWidth: this.widgetStore.lineWidth + 1,
                        pointRadius: this.widgetStore.linePlotPointSize + 1
                    };
                    let smoothedUPlotProps: MultiPlotProps = {
                        data: currentPlotData.uSmoothedValues.dataset,
                        type: smoothingStore.lineType,
                        borderColor: ulinePlotColor,
                        borderWidth: this.widgetStore.lineWidth + 1,
                        pointRadius: this.widgetStore.linePlotPointSize + 1
                    };
                    let smoothedPiPlotProps: MultiPlotProps = {
                        data: currentPlotData.piSmoothedValues.dataset,
                        type: smoothingStore.lineType,
                        borderColor: primaryLineColor,
                        borderWidth: this.widgetStore.lineWidth + 1,
                        pointRadius: this.widgetStore.linePlotPointSize + 1
                    };
                    let smoothedPaPlotProps: MultiPlotProps = {
                        data: currentPlotData.paSmoothedValues.dataset,
                        type: smoothingStore.lineType,
                        borderColor: smoothingStore.colorMap.get(StokesCoordinate.PolarizationAngle) ? smoothingStore.colorMap.get(StokesCoordinate.PolarizationAngle).colorHex : primaryLineColor,
                        borderWidth: this.widgetStore.lineWidth + 1,
                        pointRadius: this.widgetStore.linePlotPointSize + 1
                    };
                    quLinePlotProps.multiPlotPropsMap.set(StokesCoordinate.LinearPolarizationQ + "_smoothed", smoothedQPlotProps);
                    quLinePlotProps.multiPlotPropsMap.set(StokesCoordinate.LinearPolarizationU + "_smoothed", smoothedUPlotProps);
                    piLinePlotProps.multiPlotPropsMap.set("smoothed", smoothedPiPlotProps);
                    paLinePlotProps.multiPlotPropsMap.set("smoothed", smoothedPaPlotProps);
                }

                const loadData = (currentPlotData.qProgress === 1 && currentPlotData.uProgress === 1 && currentPlotData.iProgress === 1);
                let qlinePlotWithInteractionColor;
                let ulinePlotWithInteractionColor;
                if (smoothingStore.type !== SmoothingType.NONE && !smoothingStore.isOverlayOn) {
                    qlinePlotWithInteractionColor = loadData ? this.fillLineColor(currentPlotData.qValues.dataset, "#00000000") : [];
                    ulinePlotWithInteractionColor = loadData ? this.fillLineColor(currentPlotData.uValues.dataset, "#00000000") : [];
                    piLinePlotProps.multiColorSingleLineColors = loadData ? this.fillLineColor(currentPlotData.piValues.dataset, "#00000000") : [];
                    paLinePlotProps.multiColorSingleLineColors = loadData ? this.fillLineColor(currentPlotData.paValues.dataset, "#00000000") : [];
                } else {
                    qlinePlotWithInteractionColor = loadData ? this.fillLineColor(currentPlotData.qValues.dataset, primaryLineColor) : [];
                    ulinePlotWithInteractionColor = loadData ? this.fillLineColor(currentPlotData.uValues.dataset, ulinePlotColor) : [];
                    piLinePlotProps.multiColorSingleLineColors = loadData ? this.fillLineColor(currentPlotData.piValues.dataset, primaryLineColor) : [];
                    paLinePlotProps.multiColorSingleLineColors = loadData ? this.fillLineColor(currentPlotData.paValues.dataset, primaryLineColor) : [];
                }
                quLinePlotProps.multiColorMultiLinesColors.set(StokesCoordinate.LinearPolarizationQ, qlinePlotWithInteractionColor);
                quLinePlotProps.multiColorMultiLinesColors.set(StokesCoordinate.LinearPolarizationU, ulinePlotWithInteractionColor);

                let qBorder = currentPlotData.qValues.border;
                let uBorder = currentPlotData.uValues.border;
                let piBorder = currentPlotData.piValues.border;
                let paBorder = currentPlotData.paValues.border;
                let quBorder = currentPlotData.quValues.border;

                if (this.compareVariable(qBorder.xMin, uBorder.xMin, piBorder.xMin, paBorder.xMin) && this.compareVariable(qBorder.xMax, uBorder.xMax, piBorder.xMax, paBorder.xMax)) {
                    interactionBorder = {xMin: paBorder.xMin, xMax: paBorder.xMax};
                    this.channelBorder = {xMin: paBorder.xMin, xMax: paBorder.xMax};
                    if (this.widgetStore.isLinePlotsAutoScaledX) {
                        quLinePlotProps.xMin = qBorder.xMin;
                        quLinePlotProps.xMax = qBorder.xMax;
                        piLinePlotProps.xMin = piBorder.xMin;
                        piLinePlotProps.xMax = piBorder.xMax;
                        paLinePlotProps.xMin = paBorder.xMin;
                        paLinePlotProps.xMax = paBorder.xMax;
                    } else {
                        quLinePlotProps.xMin = this.widgetStore.sharedMinX;
                        quLinePlotProps.xMax = this.widgetStore.sharedMaxX;
                        piLinePlotProps.xMin = this.widgetStore.sharedMinX;
                        piLinePlotProps.xMax = this.widgetStore.sharedMaxX;
                        paLinePlotProps.xMin = this.widgetStore.sharedMinX;
                        paLinePlotProps.xMax = this.widgetStore.sharedMaxX;
                        interactionBorder = {xMin: this.widgetStore.sharedMinX, xMax: this.widgetStore.sharedMaxX};
                    }
                    let dataBackgroundColor = this.fillScatterColor(quScatterPlotProps.data, interactionBorder, true);
                    quScatterPlotProps.dataBackgroundColor = dataBackgroundColor;

                    if (this.widgetStore.isQULinePlotAutoScaledY) {
                        quLinePlotProps.yMin = qBorder.yMin < uBorder.yMin ? qBorder.yMin : uBorder.yMin;
                        quLinePlotProps.yMax = qBorder.yMax > uBorder.yMax ? qBorder.yMax : uBorder.yMax;
                    } else {
                        quLinePlotProps.yMin = this.widgetStore.quMinY;
                        quLinePlotProps.yMax = this.widgetStore.quMaxY;
                    }

                    if (this.widgetStore.isPolIntensityAutoScaledY) {
                        piLinePlotProps.yMin = piBorder.yMin;
                        piLinePlotProps.yMax = piBorder.yMax;
                    } else {
                        piLinePlotProps.yMin = this.widgetStore.polIntensityMinY;
                        piLinePlotProps.yMax = this.widgetStore.polIntensityMaxY;
                    }

                    if (this.widgetStore.isPolAngleAutoScaledY) {
                        paLinePlotProps.yMin = paBorder.yMin;
                        paLinePlotProps.yMax = paBorder.yMax;
                    } else {
                        paLinePlotProps.yMin = this.widgetStore.polAngleMinY;
                        paLinePlotProps.yMax = this.widgetStore.polAngleMaxY;
                    }
                }

                if (this.widgetStore.isQUScatterPlotAutoScaledX) {
                    quScatterPlotProps.xMin = quBorder.xMin;
                    quScatterPlotProps.xMax = quBorder.xMax;
                } else {
                    quScatterPlotProps.xMin = this.widgetStore.quScatterMinX;
                    quScatterPlotProps.xMax = this.widgetStore.quScatterMaxX;
                }
                if (this.widgetStore.isQUScatterPlotAutoScaledY) {
                    quScatterPlotProps.yMin = quBorder.yMin;
                    quScatterPlotProps.yMax = quBorder.yMax;
                } else {
                    quScatterPlotProps.yMin = this.widgetStore.quScatterMinY;
                    quScatterPlotProps.yMax = this.widgetStore.quScatterMaxY;
                }
                let scatterCursorInfor = {
                    profiler: { x: this.widgetStore.scatterPlotCursorX, y: this.widgetStore.scatterPlotCursorY},
                    image: this.matchXYindex(cursorX.image, currentPlotData.quValues.dataset),
                    unit: frame.spectralUnitStr
                };
                quScatterPlotProps.cursorXY = scatterCursorInfor;
                this.cursorInfo = this.getCursorInfo(
                    currentPlotData.quValues.dataset, 
                    currentPlotData.piValues.dataset, 
                    currentPlotData.paValues.dataset, 
                    scatterCursorInfor.profiler,
                    cursorX.profiler,
                    scatterCursorInfor.image,
                    cursorX.image);
                if (this.cursorInfo && this.cursorInfo.quValue) {
                    quScatterPlotProps.cursorNearestPoint = this.cursorInfo.quValue;
                }
            }

            paLinePlotProps.yLabel = "PA (Degrees)";
            if (this.widgetStore.fractionalPolVisible) {
                quLinePlotProps.yLabel = "Value (%)";
                piLinePlotProps.yLabel = "PI/I (%)";
                quScatterPlotProps.xLabel = "Q/I (%)";
                quScatterPlotProps.yLabel = "U/I (%)";
            } else {
                quLinePlotProps.yLabel = "Value (" + frame.unit + ")";
                piLinePlotProps.yLabel = "PI (" + frame.unit + ")";
                quScatterPlotProps.xLabel = "Stokes Q (" + frame.unit + ")";
                quScatterPlotProps.yLabel = "Stokes U (" + frame.unit + ")";
            }

            if (frame.spectralAxis && !frame.isCoordChannel) {
                const spectralSystem = frame.isSpectralSystemConvertible ? frame.spectralSystem : `${frame.spectralInfo.specsys}`;
                paLinePlotProps.xLabel = piLinePlotProps.xLabel = quLinePlotProps.xLabel = `${spectralSystem && spectralSystem !== "" ? spectralSystem + ", " : ""}${frame.spectralCoordinate}`;
            }

            paLinePlotProps.markers = [];
            piLinePlotProps.markers = [];
            quLinePlotProps.markers = [];

            if (this.cursorInfo && this.cursorInfo.channel && this.widgetStore.isMouseMoveIntoScatterPlots) {
                let lineCursorIndicator = {
                    value: this.cursorInfo.channel,
                    id: "marker-profiler-cursor-stokes2",
                    draggable: false,
                    horizontal: false,
                    color: appStore.darkTheme ? Colors.GRAY4 : Colors.GRAY2,
                    opacity: 0.8,
                    isMouseMove: !this.widgetStore.isMouseMoveIntoLinePlots,
                    interactionMarker: true,
                };
                paLinePlotProps.markers.push(lineCursorIndicator);
                piLinePlotProps.markers.push(lineCursorIndicator);
                quLinePlotProps.markers.push(lineCursorIndicator);
            }

            if (cursorX.profiler !== null) {
                let cursor = {
                    value: cursorX.profiler,
                    id: "marker-profiler-cursor-stokes",
                    draggable: false,
                    horizontal: false,
                    color: appStore.darkTheme ? Colors.GRAY4 : Colors.GRAY2,
                    opacity: 0.8,
                    isMouseMove: !this.widgetStore.isMouseMoveIntoLinePlots,
                };
                paLinePlotProps.markers.push(cursor);
                piLinePlotProps.markers.push(cursor);
                quLinePlotProps.markers.push(cursor);
                if (cursor && cursor.value && typeof(cursor.value) !== undefined) {
                    channel.channelHovered = cursor.value;   
                }
            }

            if (cursorX.image !== null) {
                let channelCurrent = {
                    value: cursorX.image,
                    id: "marker-channel-current",
                    opacity: 0.4,
                    draggable: false,
                    horizontal: false,
                };
                let channelRequired = {
                    value: this.requiredChannelValue,
                    id: "marker-channel-required",
                    draggable: AnimatorStore.Instance.animationState !== AnimationState.PLAYING,
                    dragMove: this.onChannelChanged,
                    horizontal: false,
                };
                paLinePlotProps.markers.push(channelCurrent, channelRequired);
                piLinePlotProps.markers.push(channelCurrent, channelRequired);
                quLinePlotProps.markers.push(channelCurrent, channelRequired);

                if (channelCurrent && channelCurrent.value && typeof(channelCurrent.value) !== undefined) {
                    channel.channelCurrent = channelCurrent.value;
                }
            }

            if (quScatterPlotProps.data && quScatterPlotProps.data.length && interactionBorder) {
                const scatterChannelInteraction = this.getScatterChannel(quScatterPlotProps.data, channel, true);
                quScatterPlotProps.indicatorInteractionChannel = {
                    currentChannel: scatterChannelInteraction.currentChannel, 
                    hoveredChannel: scatterChannelInteraction.hoveredChannel,
                    start: this.widgetStore.isMouseMoveIntoLinePlots
                };
            }

            paLinePlotProps.comments = this.exportHeaders;
            piLinePlotProps.comments = this.exportHeaders;
            quLinePlotProps.comments = this.exportHeaders;
            quScatterPlotProps.comments = this.exportHeaders;
        }

        return (
            <div className={"stokes-widget"}>
                <div className={className}>
                    <div className="profile-plot-toolbar">
                        <StokesAnalysisToolbarComponent widgetStore={this.widgetStore}/>
                    </div>
                    <div className="profile-plot-qup">
                        <div className="profile-plot-qu">
                            <LinePlotComponent {...quLinePlotProps}/>
                        </div>
                        <div className="profile-plot-pi">
                            <LinePlotComponent {...piLinePlotProps}/>
                        </div>
                        <div className="profile-plot-pa">
                            <LinePlotComponent {...paLinePlotProps}/>
                        </div>
                    </div>
                    <div className="profile-plot-qvsu">
                        <ScatterPlotComponent {...quScatterPlotProps}/>
                    </div>
                    <ProfilerInfoComponent info={this.genProfilerInfo()}/>
                </div>
                <ReactResizeDetector handleWidth handleHeight onResize={this.onResize} refreshMode={"throttle"} refreshRate={33}/>
            </div>
        );
    }
}<|MERGE_RESOLUTION|>--- conflicted
+++ resolved
@@ -451,16 +451,8 @@
         dataset: Array<Point2D>,
         border: Border
     } {
-<<<<<<< HEAD
-        const frame = this.widgetStore.effectiveFrame;
-        if (profile && profile.length &&
-            frame.channelValues && frame.channelValues.length &&
-            profile.length === frame.channelValues.length) {
-            const channelValues = frame.channelValues;
-=======
         if (profile && profile.length && channelValues &&
             profile.length === channelValues.length) {
->>>>>>> 0850b1c1
             let border = this.calculateXYborder(channelValues, profile, true, type);
             let values: Array<{ x: number, y: number }> = [];
             for (let i = 0; i < channelValues.length; i++) {
