--- conflicted
+++ resolved
@@ -62,12 +62,8 @@
     }
 
     @computed get profileStore(): SpectralProfileStore {
-<<<<<<< HEAD
         const appStore = AppStore.Instance;
         if (this.widgetStore.effectiveFrame) {
-=======
-        if (this.props.appStore && this.widgetStore.effectiveFrame) {
->>>>>>> 2b072204
             let fileId = this.widgetStore.effectiveFrame.frameInfo.fileId;
             const regionId = this.widgetStore.effectiveRegionId;
             const frameMap = appStore.spectralProfiles.get(fileId);
@@ -158,14 +154,10 @@
         }
         return frame.isCoordChannel ? channel : frame.channelValues[channel];
     }
-ev
+
     onChannelChanged = (x: number) => {
         const frame = this.widgetStore.effectiveFrame;
-<<<<<<< HEAD
         if (AnimatorStore.Instance.animationState === AnimationState.PLAYING) {
-=======
-        if (this.props.appStore.animatorStore.animationState === AnimationState.PLAYING) {
->>>>>>> 2b072204
             return;
         }
 
@@ -193,11 +185,7 @@
 
     onScatterChannelChanged = (x: number, y: number, data: Point3D[]) => {
         const frame = this.widgetStore.effectiveFrame;
-<<<<<<< HEAD
         if (AnimatorStore.Instance.animationState === AnimationState.PLAYING) {
-=======
-        if (this.props.appStore.animatorStore.animationState === AnimationState.PLAYING) {
->>>>>>> 2b072204
             return;
         }
         if (data.length > 0 && frame && frame.channelInfo) {
@@ -703,11 +691,7 @@
     ) => {
         let cursorInfo = null;
         const isMouseEntered = this.widgetStore.isMouseMoveIntoLinePlots || this.widgetStore.isMouseMoveIntoScatterPlots;
-<<<<<<< HEAD
-        const xUnit =  AppStore.Instance.activeFrame ? AppStore.Instance.activeFrame.spectralUnitStr : "Channel";
-=======
         const xUnit =  this.widgetStore.effectiveFrame ? this.widgetStore.effectiveFrame.spectralUnitStr : "Channel";
->>>>>>> 2b072204
         if (isMouseEntered) {
             let profilerData = {q: NaN, u: NaN, pi: NaN, pa: NaN, channel: NaN};
             if (this.widgetStore.isMouseMoveIntoLinePlots) {
@@ -745,11 +729,7 @@
             isNaN(this.cursorInfo.quValue.x) || isNaN(this.cursorInfo.quValue.y)) {
             return profilerInfo;
         }
-<<<<<<< HEAD
-        const frame = AppStore.Instance.activeFrame;
-=======
         const frame = this.widgetStore.effectiveFrame;
->>>>>>> 2b072204
         if (frame && this.plotData) {
             const xLabel = this.cursorInfo.xUnit === "Channel" ?
                         "Channel " + toFixed(this.cursorInfo.channel) :
