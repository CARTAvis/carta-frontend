--- conflicted
+++ resolved
@@ -24,13 +24,10 @@
     private opacityOutRange = 0.1;
     private colorRangeEnd = 240;
     private pointRadius = 3;
-<<<<<<< HEAD
     private channelBorder: { xMin: number, xMax: number };
-=======
     private minProgress = 0;
     private QlinePlotColor = Colors.GREEN2;
     private UlinePlotColor = Colors.BLUE2;
->>>>>>> 51df4ff9
     private static layoutRatioCutoffs = {
         vertical: 0.5,
         horizontal: 2,
