import * as React from "react";
import * as _ from "lodash";
import * as AST from "ast_wrapper";
import {autorun, computed, observable} from "mobx";
import {observer} from "mobx-react";
import {Colors, NonIdealState} from "@blueprintjs/core";
import ReactResizeDetector from "react-resize-detector";
import {ChartArea} from "chart.js";
import {CARTA} from "carta-protobuf";
import {LinePlotComponent, LinePlotComponentProps, ProfilerInfoComponent, ScatterPlotComponent, ScatterPlotComponentProps, VERTICAL_RANGE_PADDING, PlotType} from "components/Shared";
import {StokesAnalysisToolbarComponent} from "./StokesAnalysisToolbarComponent/StokesAnalysisToolbarComponent";
import {TickType} from "../Shared/LinePlot/PlotContainer/PlotContainerComponent";
import {AnimationState, SpectralProfileStore, WidgetConfig, WidgetProps, HelpType} from "stores";
import {StokesAnalysisWidgetStore, StokesCoordinate} from "stores/widgets";
import {Point2D} from "models";
import {clamp, normalising, polarizationAngle, polarizedIntensity, binarySearchByX, closestPointIndexToCursor, toFixed, toExponential, minMaxPointArrayZ, formattedNotation} from "utilities";
import "./StokesAnalysisComponent.css";

type Border = { xMin: number, xMax: number, yMin: number, yMax: number };
type Point3D = { x: number, y: number, z?: number };

@observer
export class StokesAnalysisComponent extends React.Component<WidgetProps> {
    private pointDefaultColor = Colors.GRAY2;
    private opacityOutRange = 0.1;
    private channelBorder: { xMin: number, xMax: number };
    private minProgress = 0;
    private cursorInfo: {isMouseEntered: boolean, quValue: Point2D, channel: number, pi: number, pa: number, xUnit: string};
    private static layoutRatioCutoffs = {
        vertical: 0.5,
        horizontal: 2,
    };
    private multicolorLineColorOutRange = "hsla(0, 0%, 50%, 0.5)";

    public static get WIDGET_CONFIG(): WidgetConfig {
        return {
            id: "stokes",
            type: "stokes",
            minWidth: 320,
            minHeight: 400,
            defaultWidth: 520,
            defaultHeight: 650,
            title: "Stokes Analysis",
            isCloseable: true,
            helpType: HelpType.STOKES_ANALYSIS
        };
    }

    @observable width: number;
    @observable height: number;

    @computed get widgetStore(): StokesAnalysisWidgetStore {
        if (this.props.appStore && this.props.appStore.widgetsStore.stokesAnalysisWidgets) {
            const widgetStore = this.props.appStore.widgetsStore.stokesAnalysisWidgets.get(this.props.id);
            if (widgetStore) {
                return widgetStore;
            }
        }
        console.log("can't find store for widget");
        return new StokesAnalysisWidgetStore(this.props.appStore);
    }

    @computed get profileStore(): SpectralProfileStore {
        if (this.props.appStore && this.widgetStore.effectiveFrame) {
            let fileId = this.widgetStore.effectiveFrame.frameInfo.fileId;
            const regionId = this.widgetStore.effectiveRegionId;
            const frameMap = this.props.appStore.spectralProfiles.get(fileId);
            if (frameMap) {
                return frameMap.get(regionId);
            }
        }
        return null;
    }

    @computed get exportHeaders(): string[] {
        let headerString = [];
        const frame = this.widgetStore.effectiveFrame;
        if (frame && frame.frameInfo && frame.regionSet) {
            const regionId = this.widgetStore.effectiveRegionId;
            const region = frame.regionSet.regions.find(r => r.regionId === regionId);

            if (region) {
                headerString.push(region.regionProperties);
            }
        }
        return headerString;
    }

    constructor(props: WidgetProps) {
        super(props);
        if (!props.docked && props.id === StokesAnalysisComponent.WIDGET_CONFIG.type) {
            const id = props.appStore.widgetsStore.addStokesWidget();
            props.appStore.widgetsStore.changeWidgetId(props.id, id);
        } else {
            if (!this.props.appStore.widgetsStore.stokesAnalysisWidgets.has(this.props.id)) {
                console.log(`can't find store for widget with id=${this.props.id}`);
                this.props.appStore.widgetsStore.stokesAnalysisWidgets.set(this.props.id, new StokesAnalysisWidgetStore(this.props.appStore));
            }
        }

        autorun(() => {
            if (this.widgetStore) {
                const frame = this.widgetStore.effectiveFrame;
                let progressString = "";
                const currentData = this.plotData;
                if (currentData && isFinite(currentData.qProgress) && isFinite(currentData.uProgress)) {
                    const minProgress = Math.min(currentData.qProgress, currentData.uProgress, currentData.iProgress);
                    if (minProgress < 1) {
                        progressString = `[${toFixed(minProgress * 100)}% complete]`;
                    }
                    this.minProgress = minProgress;
                }
                if (frame) {
                    const regionId = this.widgetStore.effectiveRegionId;
                    const regionString = regionId === 0 ? "Cursor" : `Region #${regionId}`;
                    const selectedString = this.widgetStore.matchesSelectedRegion ? "(Active)" : "";
                    this.props.appStore.widgetsStore.setWidgetTitle(this.props.id, `Stokes Analysis : ${regionString} ${selectedString} ${progressString}`);
                }
            } else {
                this.props.appStore.widgetsStore.setWidgetTitle(this.props.id, `Stokes Analysis: Cursor`);
            }
        });
    }

    onResize = (width: number, height: number) => {
        this.width = width;
        this.height = height;
        this.widgetStore.clearScatterPlotXYBounds();
    };

    @computed get currentChannelValue(): number {
        const frame = this.widgetStore.effectiveFrame;
        if (!frame || !frame.channelValues) {
            return null;
        }
        const channel = frame.channel;
        if (channel < 0 || channel >= frame.channelValues.length) {
            return null;
        }
        return frame.isCoordChannel ? channel : frame.channelValues[channel];
    }

    @computed get requiredChannelValue(): number {
        const frame = this.widgetStore.effectiveFrame;
        if (!frame || !frame.channelValues) {
            return null;
        }
        const channel = frame.requiredChannel;
        if (channel < 0 || channel >= frame.channelValues.length) {
            return null;
        }
        return frame.isCoordChannel ? channel : frame.channelValues[channel];
    }

<<<<<<< HEAD
    private getChannelUnit = (): string => {
        const frame = this.widgetStore.effectiveFrame;
        return frame && !frame.isCoordChannel ? frame.spectralUnit : "Channel";
    };

=======
>>>>>>> 1cc6b08c
    onChannelChanged = (x: number) => {
        const frame = this.widgetStore.effectiveFrame;
        if (this.props.appStore.animatorStore.animationState === AnimationState.PLAYING) {
            return;
        }

        if (frame && frame.channelInfo) {
            let channelInfo = frame.channelInfo;
            let nearestIndex;
            if (frame.isCoordChannel) {
                nearestIndex = channelInfo.getChannelIndexSimple(x);
            } else {
                if ((frame.spectralAxis && !frame.spectralAxis.valid) || frame.isSpectralPropsEqual) {
                    nearestIndex = channelInfo.getChannelIndexWCS(x);
                } else {
                    // invert x in selected widget wcs to frame's default wcs
                    const tx =  AST.transformSpectralPoint(frame.spectralFrame, frame.spectralType, frame.spectralUnit, frame.spectralSystem, x, false);
                    nearestIndex = channelInfo.getChannelIndexWCS(tx);
                }
            }
            if (nearestIndex !== null && nearestIndex !== undefined) {
                frame.setChannels(nearestIndex, frame.requiredStokes, true);
            }
        }
    };

    onScatterChannelChanged = (x: number, y: number, data: Point3D[]) => {
        const frame = this.widgetStore.effectiveFrame;
        if (this.props.appStore.animatorStore.animationState === AnimationState.PLAYING) {
            return;
        }
        if (data.length > 0 && frame && frame.channelInfo) {
            let channelInfo = frame.channelInfo;
            const zIndex = this.matchZindex(x, y, data);
            let nearestIndex;
            if (frame.isCoordChannel) {
                nearestIndex = channelInfo.getChannelIndexSimple(zIndex);
            } else {
                if (frame.isSpectralPropsEqual) {
                    nearestIndex = channelInfo.getChannelIndexWCS(zIndex);
                } else {
                    // invert x in selected widget wcs to frame's default wcs
                    const tx =  AST.transformSpectralPoint(frame.spectralFrame, frame.spectralType, frame.spectralUnit, frame.spectralSystem, zIndex, false);
                    nearestIndex = channelInfo.getChannelIndexWCS(tx);
                }
            }
            if (nearestIndex !== null && nearestIndex !== undefined) {
                frame.setChannels(nearestIndex, frame.requiredStokes, true);
            }
        }
    };

    private matchZindex (x: number, y: number, data: Point3D[]): number {
        let channel = 0;
        for (let index = 0; index < data.length; index++) {
            const element = data[index];
            if (element.x === x && element.y === y) {
                channel = element.z;
                break;
            }
        }
        return channel;
    }

    private matchXYindex (z: number, data: readonly Point3D[]): Point3D {
        let point = data[0];
        for (let index = 0; index < data.length; index++) {
            const element = data[index];
            if (element.z === z) {
                point = element;
                break;
            }
        }
        return point;
    }

    private static calculateLayout = (width: number, height: number): string => {
        if (width && height) {
            let ratio = width / height;
            let verticalDiff = Math.abs(ratio - StokesAnalysisComponent.layoutRatioCutoffs.vertical);
            let horizontalDiff = Math.abs(ratio - StokesAnalysisComponent.layoutRatioCutoffs.horizontal);

            let minValue = Math.min(verticalDiff, horizontalDiff);

            if (minValue === verticalDiff) {
                return "vertical";
            } else if (minValue === horizontalDiff) {
                return "horizontal";
            }
            return null;
        }
        return null;
    };

    onGraphCursorMoved = _.throttle((x) => {
        this.widgetStore.setlinePlotCursorX(x);
    }, 33);

    onScatterGraphCursorMoved = _.throttle((x, y) => {
        this.widgetStore.setScatterPlotCursor({ x: x, y: y});
    }, 33);

    private static calculatePA(qData: Float32Array | Float64Array, uData: Float32Array | Float64Array): Array<number> {
        let vals = [];
        if (qData && uData && qData.length === uData.length) {
            for (let i = 0; i < qData.length; i++) {
                // Unit degree
                vals[i] = polarizationAngle(qData[i], uData[i]);
            }
        }
        return vals;
    }

    private static calculatePI(qData: Float32Array | Float64Array, uData: Float32Array | Float64Array): Array<number> {
        let vals = [];
        if (qData && uData && qData.length === uData.length) {
            for (let i = 0; i < qData.length; i++) {
                vals[i] = polarizedIntensity(qData[i], uData[i]);
            }
        }
        return vals;
    }

    private static calculateFractionalPol(targetData: Array<number> | Float32Array | Float64Array, dataIz: Float32Array | Float64Array): Array<number> {
        let vals = [];
        if (targetData && dataIz && targetData.length === dataIz.length) {
            for (let i = 0; i < targetData.length; i++) {
                vals[i] = normalising(targetData[i], dataIz[i]);
            }
        }
        return vals;
    }

    private calculateCompositeProfile(statsType: CARTA.StatsType): { qProfile: Array<number>, uProfile: Array<number>, piProfile: Array<number>, paProfile: Array<number>, qProgress: number, uProgress: number, iProgress: number } {
        if (this.profileStore) {
            let qProfileOriginal = this.profileStore.getProfile(StokesCoordinate.LinearPolarizationQ, statsType);
            let uProfileOriginal = this.profileStore.getProfile(StokesCoordinate.LinearPolarizationU, statsType);
            let piProfile = [];
            let paProfile = [];
            let qProfile = [];
            let uProfile = [];

            if (qProfileOriginal && uProfileOriginal && qProfileOriginal.values && uProfileOriginal.values) {
                qProfile = Array.prototype.slice.call(qProfileOriginal.values);
                uProfile = Array.prototype.slice.call(uProfileOriginal.values);
                piProfile = StokesAnalysisComponent.calculatePI(qProfileOriginal.values, uProfileOriginal.values);
                paProfile = StokesAnalysisComponent.calculatePA(qProfileOriginal.values, uProfileOriginal.values);

                if (this.widgetStore.fractionalPolVisible) {
                    let iProfileOriginal = this.profileStore.getProfile(StokesCoordinate.TotalIntensity, statsType);
                    if (iProfileOriginal && iProfileOriginal.values) {
                        piProfile = StokesAnalysisComponent.calculateFractionalPol(piProfile, iProfileOriginal.values);
                        qProfile = StokesAnalysisComponent.calculateFractionalPol(qProfile, iProfileOriginal.values);
                        uProfile = StokesAnalysisComponent.calculateFractionalPol(uProfile, iProfileOriginal.values);
                        return {qProfile, uProfile, piProfile, paProfile, qProgress: qProfileOriginal.progress, uProgress: uProfileOriginal.progress, iProgress: iProfileOriginal.progress};
                    }
                }
                return {qProfile, uProfile, piProfile, paProfile, qProgress: qProfileOriginal.progress, uProgress: uProfileOriginal.progress, iProgress: 1};
            }
        }
        return null;
    }

    private getChartAreaWH(chartArea: ChartArea): { width: number, height: number } {
        if (chartArea && chartArea.right && chartArea.bottom) {
            return {width: Math.abs(chartArea.right - chartArea.left), height: Math.abs(chartArea.bottom - chartArea.top)};
        } else {
            return {width: 0, height: 0};
        }
    }

    private resizeScatterData(xMin: number, xMax: number, yMin: number, yMax: number): { xMin: number, xMax: number, yMin: number, yMax: number } {
        if (!this.widgetStore.equalAxes) {
            return {xMin: xMin, xMax: xMax, yMin: yMin, yMax: yMax};
        }        
        let xLimit = Math.max(Math.abs(xMin), Math.abs(xMax));
        let yLimit = Math.max(Math.abs(yMin), Math.abs(yMax));
        if (this.widgetStore.scatterChartArea) {
            let currentChartArea = this.getChartAreaWH(this.widgetStore.scatterChartArea);
            if (currentChartArea.width !== 0 && currentChartArea.height !== 0) {
                let ratio = currentChartArea.width / currentChartArea.height;
                if (ratio < 1) {
                    yLimit = yLimit * (1 / ratio);
                }
                if (ratio > 1) {
                    xLimit = xLimit * ratio;
                }
            }
        }
        return {xMin: -xLimit, xMax: xLimit, yMin: -yLimit, yMax: yLimit};
    }

    private calculateXYborder(xValues: Array<number>, yValues: Array<number>, isLinePlots: boolean, type: StokesCoordinate): Border {
        let xMin = Math.min(...xValues.filter(n => {
            return !isNaN(n);
        }));
        let xMax = Math.max(...xValues.filter(n => {
            return !isNaN(n);
        }));
        let yMin = Number.MAX_VALUE;
        let yMax = -Number.MAX_VALUE;

        if (!this.widgetStore.isLinePlotsAutoScaledX && isLinePlots) {
            const localXMin = clamp(this.widgetStore.sharedMinX, xMin, xMax);
            const localXMax = clamp(this.widgetStore.sharedMaxX, xMin, xMax);
            xMin = localXMin;
            xMax = localXMax;
        }

        if (!this.widgetStore.isQUScatterPlotAutoScaledX && !isLinePlots && type === StokesCoordinate.PolarizationQU) {
            const localXMin = clamp(this.widgetStore.quScatterMinX, xMin, xMax);
            const localXMax = clamp(this.widgetStore.quScatterMaxX, xMin, xMax);
            xMin = localXMin;
            xMax = localXMax;
        }

        yMin = Math.min(...yValues.filter(n => {
            return !isNaN(n);
        }));
        yMax = Math.max(...yValues.filter(n => {
            return !isNaN(n);
        }));

        if (!this.widgetStore.isQUScatterPlotAutoScaledY && !isLinePlots && type === StokesCoordinate.PolarizationQU) {
            const localYMin = clamp(this.widgetStore.quScatterMinY, yMin, yMax);
            const localYMax = clamp(this.widgetStore.quScatterMaxY, yMin, yMax);
            yMin = localYMin;
            yMax = localYMax;
        }

        if (yMin === Number.MAX_VALUE) {
            yMin = undefined;
            yMax = undefined;
        } 

        if (!this.widgetStore.isPolAngleAutoScaledY && isLinePlots && type === StokesCoordinate.PolarizationAngle) {
            const localYMin = clamp(this.widgetStore.polAngleMinY, yMin, yMax);
            const localYMax = clamp(this.widgetStore.polAngleMaxY, yMin, yMax);
            yMin = localYMin;
            yMax = localYMax;
        }
        if (!this.widgetStore.isPolIntensityAutoScaledY && isLinePlots && type === StokesCoordinate.PolarizedIntensity) {
            const localYMin = clamp(this.widgetStore.polIntensityMinY, yMin, yMax);
            const localYMax = clamp(this.widgetStore.polIntensityMaxY, yMin, yMax);
            yMin = localYMin;
            yMax = localYMax;
        }
        if (!this.widgetStore.isQULinePlotAutoScaledY && isLinePlots && (type === StokesCoordinate.LinearPolarizationQ || type === StokesCoordinate.LinearPolarizationU)) {
            const localYMin = clamp(this.widgetStore.quMinY, yMin, yMax);
            const localYMax = clamp(this.widgetStore.quMaxY, yMin, yMax);
            yMin = localYMin;
            yMax = localYMax;
        }

        else if (isLinePlots) {
            // extend y range a bit gor line plots
            const range = yMax - yMin;
            yMin -= range * VERTICAL_RANGE_PADDING;
            yMax += range * VERTICAL_RANGE_PADDING;
        }
        return {xMin, xMax, yMin, yMax};
    }

    private assembleLinePlotData(profile: Array<number>, type: StokesCoordinate): {
        dataset: Array<Point2D>,
        border: Border
    } {
        const frame = this.widgetStore.effectiveFrame;
        if (profile && profile.length &&
            frame.channelValues && frame.channelValues.length &&
            profile.length === frame.channelValues.length) {
            const channelValues = frame.channelValues;
            let border = this.calculateXYborder(channelValues, profile, true, type);
            let values: Array<{ x: number, y: number }> = [];
            const isIncremental = channelValues[0] <= channelValues[channelValues.length - 1];
            for (let i = 0; i < channelValues.length; i++) {
                let index = isIncremental ? i : channelValues.length - 1 - i;
                const x = channelValues[index];
                const y = profile[index];

                if (x < border.xMin || x > border.xMax || y < border.yMin || y > border.yMax) {
                    values.push({x: x, y: NaN});
                } else {
                    values.push({x, y});
                }
            }
            return {dataset: values, border};
        }
        return null;
    }

    private assembleScatterPlotData(qProfile: Array<number>, uProfile: Array<number>, type: StokesCoordinate): {
        dataset: Array<{ x: number, y: number, z: number }>,
        border: Border
    } {
        const frame = this.widgetStore.effectiveFrame;
        if (qProfile && qProfile.length && uProfile && uProfile.length &&
            frame.channelValues && frame.channelValues.length &&
            qProfile.length === uProfile.length && qProfile.length === frame.channelValues.length) {
            const channelValues = frame.channelValues;
            let border = this.calculateXYborder(qProfile, uProfile, false, type);
            let values: Array<{ x: number, y: number, z: number }> = [];
            const isIncremental = channelValues[0] <= channelValues[channelValues.length - 1] ? true : false;
            // centered origin and equal scaler
            let equalScalerBorder = this.resizeScatterData(border.xMin, border.xMax, border.yMin, border.yMax);
            this.widgetStore.scatterOutRangePointsZIndex = [];
            for (let i = 0; i < channelValues.length; i++) {
                let index = isIncremental ? i : channelValues.length - 1 - i;
                const x = qProfile[index];
                const y = uProfile[index];
                const z = channelValues[index];
                values.push({x, y, z});

                // update line plot color array
                if (x < border.xMin || x > border.xMax || y < border.yMin || y > border.yMax) {
                    this.widgetStore.scatterOutRangePointsZIndex.push(z);  
                } 
            }
            return {dataset: values, border: equalScalerBorder};
        }
        return null;
    }

    private compareVariable(a: number, b: number, c: number, d: number): boolean {
        return a === b && a === c && a === d && a !== null;
    }

    private getScatterColor(percentage: number, frequencyIncreases: boolean): string {
        const colorMap = this.widgetStore.colorPixel.color;
        const mapSize = this.widgetStore.colorPixel.size;
        if (!frequencyIncreases) {
            percentage = 1 - percentage;
        }
        const index = Math.round(percentage * mapSize) * 4;
        const opacity = this.widgetStore.pointTransparency ? this.widgetStore.pointTransparency : 1;  
        return `rgba(${colorMap[index]}, ${colorMap[index + 1]}, ${colorMap[index + 2]}, ${opacity})`;
    }

    private frequencyIncreases(data: Point3D[]): boolean {
        const zFirst = data[0].z;
        const zLast = data[data.length - 1].z;
        if (zFirst > zLast) {
            return false;
        }
        return true;
    }

    private fillScatterColor(data: Array<{ x: number, y: number, z?: number }>, interactionBorder: { xMin: number, xMax: number }, zIndex: boolean): Array<string> {
        let scatterColors = [];
        if (data && data.length && zIndex && interactionBorder) {
            let xlinePlotRange = interactionBorder;
            const outOfRangeColor = `hsla(0, 0%, 50%, ${this.opacityOutRange})`;
            const zOrder = this.frequencyIncreases(data);
            const minMaxZ = minMaxPointArrayZ(data);
            for (let index = 0; index < data.length; index++) {
                const point = data[index];
                let pointColor = this.pointDefaultColor;
                let outRange = true;
                if (point.z >= xlinePlotRange.xMin && point.z <= xlinePlotRange.xMax) {
                    outRange = false;
                }
                const percentage = (point.z - minMaxZ.minVal) / (minMaxZ.maxVal - minMaxZ.minVal);
                pointColor = outRange ? outOfRangeColor : this.getScatterColor(percentage, zOrder);
                scatterColors.push(pointColor);
                
            }
        }
        return scatterColors;
    }

    private fillLineColor(data: Array<Point2D>, lineColor: string): Array<string> {
        let lineColors = [];
        // n points have n-1 gaps between all points for line plot
        if (this.widgetStore.plotType !== PlotType.POINTS) {
            lineColors.push("");
        }
        if (data && data.length && lineColor) {
            for (let index = 0; index < data.length; index++) {
                const point = data[index];
                if (!(this.widgetStore.scatterOutRangePointsZIndex && this.widgetStore.scatterOutRangePointsZIndex.indexOf(point.x) >= 0)) {
                    lineColors.push(lineColor);
                } else {
                    lineColors.push(this.multicolorLineColorOutRange);
                }
            }
        }
        return lineColors;
    }

    private closestChannel(channel: number, data: Array<{ x: number, y: number, z?: number }>): number {
        var mid;
        var lo = 0;
        var hi = data.length - 1;
        while (hi - lo > 1) {
            mid = Math.floor ((lo + hi) / 2);
            if (data[mid].z < channel) {
                lo = mid;
            } else {
                hi = mid;
            }
        }
        if (channel - data[lo].z <= data[hi].z - channel) {
            return data[lo].z;
        }
        return data[hi].z;
    }

    private getScatterChannel(data: Array<{ x: number, y: number, z?: number }>, channel: { channelCurrent: number, channelHovered: number }, zIndex: boolean): { currentChannel: Point3D, hoveredChannel: Point3D } {
        let indicator = { currentChannel: data[0], hoveredChannel: data[0]};
        if (data && data.length && zIndex && channel) {
            let channelCurrent = channel.channelCurrent;
            let channelHovered = channel.channelHovered;
            if (channelCurrent) {
                let close = channelCurrent;
                if (channelHovered) {
                    close = this.closestChannel(channelHovered, data);
                    if (this.channelBorder && this.channelBorder.xMin !== 0) {
                        if (close > this.channelBorder.xMax || close < this.channelBorder.xMin || !this.widgetStore.isMouseMoveIntoLinePlots) {
                            close = channelCurrent;
                        }
                    }
                }
                for (let index = 0; index < data.length; index++) {
                    const points = data[index];
                    if (points.z === close) {
                        indicator.hoveredChannel = points;
                    }
                    if (points.z === channelCurrent) {
                        indicator.currentChannel = points;
                    }
                }
            }
        }
        return indicator;
    }

    @computed get plotData(): {
        qValues: { dataset: Array<Point2D>, border: Border },
        uValues: { dataset: Array<Point2D>, border: Border },
        piValues: { dataset: Array<Point2D>, border: Border },
        paValues: { dataset: Array<Point2D>, border: Border },
        quValues: { dataset: Array<{ x: number, y: number, z: number }>, border: Border },
        qProgress: number,
        uProgress: number,
        iProgress: number
    } {
        const frame = this.widgetStore.effectiveFrame;
        if (!frame) {
            return null;
        }

        const fileId = frame.frameInfo.fileId;
        let compositeProfile: {
            qProfile: Array<number>,
            uProfile: Array<number>,
            piProfile: Array<number>,
            paProfile: Array<number>,
            qProgress: number,
            uProgress: number,
            iProgress: number
        };
        let regionId = this.widgetStore.effectiveRegionId;
        if (frame.regionSet) {
            const region = frame.regionSet.regions.find(r => r.regionId === regionId);
            if (region) {
                compositeProfile = this.calculateCompositeProfile(region.isClosedRegion ? this.widgetStore.statsType : CARTA.StatsType.Sum);
            }
        }

        let channelInfo = frame.channelInfo;
        if (compositeProfile && channelInfo) {
            let quDic = this.assembleScatterPlotData(compositeProfile.qProfile, compositeProfile.uProfile, StokesCoordinate.PolarizationQU);
            let piDic = this.assembleLinePlotData(compositeProfile.piProfile, StokesCoordinate.PolarizedIntensity);
            let paDic = this.assembleLinePlotData(compositeProfile.paProfile, StokesCoordinate.PolarizationAngle);
            let qDic = this.assembleLinePlotData(compositeProfile.qProfile, StokesCoordinate.LinearPolarizationQ);
            let uDic = this.assembleLinePlotData(compositeProfile.uProfile, StokesCoordinate.LinearPolarizationU);

            return {
                qValues: qDic, 
                uValues: uDic, 
                piValues: piDic, 
                paValues: paDic, 
                quValues: quDic, 
                qProgress: compositeProfile.qProgress, 
                uProgress: compositeProfile.uProgress,
                iProgress: compositeProfile.iProgress
            };
        }
        return null;
    }

    private fillProfilerDataInLinePlots = (
        quDataset: readonly Point3D[],
        piDataset: readonly Point2D[],
        paDataset: readonly Point2D[],
        lineCursorProfiler: number,
        profilerData: {q: number, u: number, pi: number, pa: number, channel: number}
    ) => {
        const piNearest = binarySearchByX(piDataset, lineCursorProfiler);
        const paNearest = binarySearchByX(paDataset, lineCursorProfiler);
        if (piNearest && piNearest.point && paNearest && paNearest.point) {
            const cursor = this.matchXYindex(piNearest.point.x, quDataset);
            profilerData.q = cursor.x;
            profilerData.u = cursor.y;
            profilerData.channel = cursor.z;
            profilerData.pi = piNearest.point.y;
            profilerData.pa = paNearest.point.y;
        }
    };

    private fillProfilerDataInScatterPlots = (
        quDataset: readonly Point3D[],
        piDataset: readonly Point2D[],
        paDataset: readonly Point2D[],
        scatterCursorProfiler: Point3D,
        profilerData: {q: number, u: number, pi: number, pa: number, channel: number}
    ) => {
        const minIndex = closestPointIndexToCursor(scatterCursorProfiler, quDataset);
        if (minIndex >= 0) {
            const currentScatterData = quDataset[minIndex];
            if (currentScatterData) {
                const piNearest = binarySearchByX(piDataset, currentScatterData.z);
                const paNearest = binarySearchByX(paDataset, currentScatterData.z);
                profilerData.q = currentScatterData.x;
                profilerData.u = currentScatterData.y;
                if (piNearest && piNearest.point && paNearest && paNearest.point) {
                    profilerData.channel = piNearest.point.x;
                    profilerData.pi = piNearest.point.y;
                    profilerData.pa = paNearest.point.y;
                }
            }
        }
    };

    private getCursorInfo = (
        quDataset: readonly Point3D[],
        piDataset: readonly Point2D[],
        paDataset: readonly Point2D[],
        scatterCursorProfiler: Point3D,
        lineCursorProfiler: number,
        scatterCursorImage: Point3D,
        lineCursorImage: number
    ) => {
        let cursorInfo = null;
        const isMouseEntered = this.widgetStore.isMouseMoveIntoLinePlots || this.widgetStore.isMouseMoveIntoScatterPlots;
        const xUnit =  this.props.appStore.activeFrame ? this.props.appStore.activeFrame.spectralUnitStr : "Channel";
        if (isMouseEntered) {
            let profilerData = {q: NaN, u: NaN, pi: NaN, pa: NaN, channel: NaN};
            if (this.widgetStore.isMouseMoveIntoLinePlots) {
                this.fillProfilerDataInLinePlots(quDataset, piDataset, paDataset, lineCursorProfiler, profilerData);
            }
            if (this.widgetStore.isMouseMoveIntoScatterPlots) {
                this.fillProfilerDataInScatterPlots(quDataset, piDataset, paDataset, scatterCursorProfiler, profilerData);
            }
            cursorInfo = {
                isMouseEntered: isMouseEntered,
                quValue: { x: profilerData.q, y: profilerData.u },
                channel: profilerData.channel,
                pi: profilerData.pi,
                pa: profilerData.pa,
                xUnit: xUnit
            };   
        } else {
            const piNearest = binarySearchByX(piDataset, lineCursorImage);
            const paNearest = binarySearchByX(paDataset, lineCursorImage);
            cursorInfo = {
                isMouseEntered: isMouseEntered,
                quValue: { x: scatterCursorImage ? scatterCursorImage.x : NaN, y: scatterCursorImage ? scatterCursorImage.y : NaN },
                channel: lineCursorImage,
                pi: piNearest && piNearest.point ? piNearest.point.y : NaN,
                pa: paNearest && paNearest.point ? paNearest.point.y : NaN,
                xUnit: xUnit
            };
        }
        return cursorInfo;
    };

    private genProfilerInfo = (): string[] => {
        let profilerInfo: string[] = [];
        if (!this.cursorInfo || this.cursorInfo.quValue.x === null || this.cursorInfo.quValue.y === null ||
            isNaN(this.cursorInfo.quValue.x) || isNaN(this.cursorInfo.quValue.y)) {
            return profilerInfo;
        }
        const frame = this.props.appStore.activeFrame;
        if (frame && this.plotData) {
            const xLabel = this.cursorInfo.xUnit === "Channel" ?
                        "Channel " + toFixed(this.cursorInfo.channel) :
                        formattedNotation(this.cursorInfo.channel) + " " + this.cursorInfo.xUnit;
            const fractionalPol = this.widgetStore.fractionalPolVisible;
            const qLabel = fractionalPol ? ", Q/I: " : ", Q: ";
            const uLabel = fractionalPol ? ", U/I: " : ", U: ";
            const piLabel = fractionalPol ? ", PI/I: " : ", PI: ";
            const cursorString = "(" + xLabel
                + qLabel + toExponential(this.cursorInfo.quValue.x, 2)
                + uLabel + toExponential(this.cursorInfo.quValue.y, 2)
                + piLabel + toExponential(this.cursorInfo.pi, 2)
                + ", PA: " + toFixed(this.cursorInfo.pa, 2)
                + ")";
            profilerInfo.push(`${this.cursorInfo.isMouseEntered ? "Cursor:" : "Data:"} ${cursorString}`);
        }
        return profilerInfo;
    };
    
    render() {
        const appStore = this.props.appStore;
        if (!this.widgetStore) {
            return <NonIdealState icon={"error"} title={"Missing profile"} description={"Profile not found"}/>;
        }
        const frame = this.widgetStore.effectiveFrame;
        const imageName = (this.widgetStore.effectiveFrame ? this.widgetStore.effectiveFrame.frameInfo.fileInfo.name : undefined);
        let quLinePlotProps: LinePlotComponentProps = {
            xLabel: "Channel",
            yLabel: "Value",
            darkMode: appStore.darkTheme,
            imageName: imageName,
            plotName: "profile",
            tickTypeY: TickType.Scientific,
            showXAxisTicks: false,
            showXAxisLabel: false,
            multiPlotData: new Map(),
            showLegend: true,
            xTickMarkLength: 0,
            graphCursorMoved: this.onGraphCursorMoved,
            multiPlotBorderColor: new Map(),
            isGroupSubPlot: true,
            scrollZoom: true,
            graphZoomedX: this.widgetStore.setSharedXBounds,
            graphZoomedY: this.widgetStore.setQULinePlotYBounds,
            graphZoomedXY: this.widgetStore.setQULinePlotsXYBounds,
            graphZoomReset: this.widgetStore.clearLinePlotsXYBounds,
            graphClicked: this.onChannelChanged,
            markers: [],
            mouseEntered: this.widgetStore.setMouseMoveIntoLinePlots,
            multiColorMultiLinesColors: new Map(),
            // settings
            usePointSymbols: this.widgetStore.plotType === PlotType.POINTS,
            interpolateLines: this.widgetStore.plotType === PlotType.LINES,
            borderWidth: this.widgetStore.lineWidth,
            pointRadius: this.widgetStore.linePlotPointSize,
        };

        let piLinePlotProps: LinePlotComponentProps = {
            xLabel: "Channel",
            yLabel: "Value",
            darkMode: appStore.darkTheme,
            imageName: imageName,
            plotName: "profile",
            tickTypeY: TickType.Scientific,
            showXAxisTicks: false,
            showXAxisLabel: false,
            xTickMarkLength: 0,
            graphCursorMoved: this.onGraphCursorMoved,
            isGroupSubPlot: true,
            scrollZoom: true,
            graphZoomedX: this.widgetStore.setSharedXBounds,
            graphZoomedY: this.widgetStore.setPolIntensityYBounds,
            graphZoomedXY: this.widgetStore.setPolIntensityXYBounds,
            graphZoomReset: this.widgetStore.clearLinePlotsXYBounds,
            graphClicked: this.onChannelChanged,
            markers: [],
            mouseEntered: this.widgetStore.setMouseMoveIntoLinePlots,
            // settings
            usePointSymbols: this.widgetStore.plotType === PlotType.POINTS,
            interpolateLines: this.widgetStore.plotType === PlotType.LINES,
            borderWidth: this.widgetStore.lineWidth,
            pointRadius: this.widgetStore.linePlotPointSize,
        };

        let paLinePlotProps: LinePlotComponentProps = {
            xLabel: "Channel",
            yLabel: "Value",
            darkMode: appStore.darkTheme,
            imageName: imageName,
            plotName: "profile",
            tickTypeY: TickType.Integer,
            showXAxisTicks: true,
            showXAxisLabel: true,
            graphCursorMoved: this.onGraphCursorMoved,
            isGroupSubPlot: true,
            scrollZoom: true,
            graphZoomedX: this.widgetStore.setSharedXBounds,
            graphZoomedY: this.widgetStore.setPolAngleYBounds,
            graphZoomedXY: this.widgetStore.setPolAngleXYBounds,
            graphZoomReset: this.widgetStore.clearLinePlotsXYBounds,
            graphClicked: this.onChannelChanged,
            markers: [],
            mouseEntered: this.widgetStore.setMouseMoveIntoLinePlots,
            // settings
            usePointSymbols: this.widgetStore.plotType === PlotType.POINTS,
            interpolateLines: this.widgetStore.plotType === PlotType.LINES,
            borderWidth: this.widgetStore.lineWidth,
            pointRadius: this.widgetStore.linePlotPointSize,
        };

        let quScatterPlotProps: ScatterPlotComponentProps = {
            xLabel: "Channel",
            yLabel: "Channel",
            darkMode: appStore.darkTheme,
            imageName: imageName,
            plotName: "profile",
            tickTypeX: TickType.Scientific,
            tickTypeY: TickType.Scientific,
            showXAxisTicks: true,
            showXAxisLabel: true,
            usePointSymbols: true,
            zeroLineWidth: 2,
            isGroupSubPlot: true,
            colorRangeEnd: 240,
            zIndex: true,
            graphCursorMoved: this.onScatterGraphCursorMoved,
            graphClicked: this.onScatterChannelChanged,
            graphZoomReset: this.widgetStore.clearScatterPlotXYBounds,
            mouseEntered: this.widgetStore.setMouseMoveIntoScatterPlots,
            scrollZoom: true,
            graphZoomedXY: this.widgetStore.setQUScatterPlotXYBounds,
            updateChartArea: this.widgetStore.setScatterChartAres,
            // settings
            pointRadius: this.widgetStore.scatterPlotPointSize,
        };

        let className = "profile-container-" + StokesAnalysisComponent.calculateLayout(this.width, this.height);
        let interactionBorder = {xMin: 0, xMax: 0};
        if (this.profileStore && frame) {
            const cursorX = {
                profiler: this.widgetStore.linePlotcursorX,
                image: this.currentChannelValue,
                unit: frame.spectralUnitStr
            };
            const currentPlotData = this.plotData;
            let channel = {channelCurrent: 0, channelHovered: 0};
            if (currentPlotData && currentPlotData.piValues && currentPlotData.paValues && currentPlotData.qValues && currentPlotData.uValues && currentPlotData.quValues) {
                quLinePlotProps.multiPlotData.set(StokesCoordinate.LinearPolarizationQ, currentPlotData.qValues.dataset);
                quLinePlotProps.multiPlotData.set(StokesCoordinate.LinearPolarizationU, currentPlotData.uValues.dataset);
                piLinePlotProps.data = currentPlotData.piValues.dataset;
                paLinePlotProps.data = currentPlotData.paValues.dataset;
                quScatterPlotProps.data = currentPlotData.quValues.dataset;
 
                const lineOpacity = this.minProgress < 1.0 ? 0.15 + this.minProgress / 4.0 : 1.0;
                quLinePlotProps.opacity = lineOpacity;
                piLinePlotProps.opacity = lineOpacity;
                paLinePlotProps.opacity = lineOpacity;
                quLinePlotProps.opacity = lineOpacity;
                
                let primaryLineColor = this.widgetStore.primaryLineColor.colorHex;
                let ulinePlotColor = this.widgetStore.secondaryLineColor.colorHex;
                if (appStore.darkTheme) {
                    if (!this.widgetStore.primaryLineColor.fixed) {
                        primaryLineColor = Colors.BLUE4;   
                    }
                    if (!this.widgetStore.secondaryLineColor.fixed) {
                        ulinePlotColor = Colors.ORANGE4;
                    }
                }
                piLinePlotProps.lineColor = primaryLineColor;
                paLinePlotProps.lineColor = primaryLineColor;
                quLinePlotProps.multiPlotBorderColor.set(StokesCoordinate.LinearPolarizationQ, primaryLineColor);
                quLinePlotProps.multiPlotBorderColor.set(StokesCoordinate.LinearPolarizationU, ulinePlotColor);

                const loadData = (currentPlotData.qProgress === 1 && currentPlotData.uProgress === 1 && currentPlotData.iProgress === 1);
                const qlinePlotWithInteractionColor = loadData ? this.fillLineColor(currentPlotData.qValues.dataset, primaryLineColor) : [];
                const ulinePlotWithInteractionColor = loadData ? this.fillLineColor(currentPlotData.uValues.dataset, ulinePlotColor) : [];
                quLinePlotProps.multiColorMultiLinesColors.set(StokesCoordinate.LinearPolarizationQ, qlinePlotWithInteractionColor);
                quLinePlotProps.multiColorMultiLinesColors.set(StokesCoordinate.LinearPolarizationU, ulinePlotWithInteractionColor);
                piLinePlotProps.multiColorSingleLineColors = loadData ? this.fillLineColor(currentPlotData.piValues.dataset, primaryLineColor) : [];
                paLinePlotProps.multiColorSingleLineColors = loadData ? this.fillLineColor(currentPlotData.paValues.dataset, primaryLineColor) : [];

                let qBorder = currentPlotData.qValues.border;
                let uBorder = currentPlotData.uValues.border;
                let piBorder = currentPlotData.piValues.border;
                let paBorder = currentPlotData.paValues.border;
                let quBorder = currentPlotData.quValues.border;

                if (this.compareVariable(qBorder.xMin, uBorder.xMin, piBorder.xMin, paBorder.xMin) && this.compareVariable(qBorder.xMax, uBorder.xMax, piBorder.xMax, paBorder.xMax)) {
                    interactionBorder = {xMin: paBorder.xMin, xMax: paBorder.xMax};
                    this.channelBorder = {xMin: paBorder.xMin, xMax: paBorder.xMax};
                    if (this.widgetStore.isLinePlotsAutoScaledX) {
                        quLinePlotProps.xMin = qBorder.xMin;
                        quLinePlotProps.xMax = qBorder.xMax;
                        piLinePlotProps.xMin = piBorder.xMin;
                        piLinePlotProps.xMax = piBorder.xMax;
                        paLinePlotProps.xMin = paBorder.xMin;
                        paLinePlotProps.xMax = paBorder.xMax;
                    } else {
                        quLinePlotProps.xMin = this.widgetStore.sharedMinX;
                        quLinePlotProps.xMax = this.widgetStore.sharedMaxX;
                        piLinePlotProps.xMin = this.widgetStore.sharedMinX;
                        piLinePlotProps.xMax = this.widgetStore.sharedMaxX;
                        paLinePlotProps.xMin = this.widgetStore.sharedMinX;
                        paLinePlotProps.xMax = this.widgetStore.sharedMaxX;
                        interactionBorder = {xMin: this.widgetStore.sharedMinX, xMax: this.widgetStore.sharedMaxX};
                    }
                    let dataBackgroundColor = this.fillScatterColor(quScatterPlotProps.data, interactionBorder, true);
                    quScatterPlotProps.dataBackgroundColor = dataBackgroundColor;

                    if (this.widgetStore.isQULinePlotAutoScaledY) {
                        quLinePlotProps.yMin = qBorder.yMin < uBorder.yMin ? qBorder.yMin : uBorder.yMin;
                        quLinePlotProps.yMax = qBorder.yMax > uBorder.yMax ? qBorder.yMax : uBorder.yMax;
                    } else {
                        quLinePlotProps.yMin = this.widgetStore.quMinY;
                        quLinePlotProps.yMax = this.widgetStore.quMaxY;
                    }

                    if (this.widgetStore.isPolIntensityAutoScaledY) {
                        piLinePlotProps.yMin = piBorder.yMin;
                        piLinePlotProps.yMax = piBorder.yMax;
                    } else {
                        piLinePlotProps.yMin = this.widgetStore.polIntensityMinY;
                        piLinePlotProps.yMax = this.widgetStore.polIntensityMaxY;
                    }

                    if (this.widgetStore.isPolAngleAutoScaledY) {
                        paLinePlotProps.yMin = paBorder.yMin;
                        paLinePlotProps.yMax = paBorder.yMax;
                    } else {
                        paLinePlotProps.yMin = this.widgetStore.polAngleMinY;
                        paLinePlotProps.yMax = this.widgetStore.polAngleMaxY;
                    }
                }

                if (this.widgetStore.isQUScatterPlotAutoScaledX) {
                    quScatterPlotProps.xMin = quBorder.xMin;
                    quScatterPlotProps.xMax = quBorder.xMax;
                } else {
                    quScatterPlotProps.xMin = this.widgetStore.quScatterMinX;
                    quScatterPlotProps.xMax = this.widgetStore.quScatterMaxX;
                }
                if (this.widgetStore.isQUScatterPlotAutoScaledY) {
                    quScatterPlotProps.yMin = quBorder.yMin;
                    quScatterPlotProps.yMax = quBorder.yMax;
                } else {
                    quScatterPlotProps.yMin = this.widgetStore.quScatterMinY;
                    quScatterPlotProps.yMax = this.widgetStore.quScatterMaxY;
                }
                let scatterCursorInfor = {
                    profiler: { x: this.widgetStore.scatterPlotCursorX, y: this.widgetStore.scatterPlotCursorY},
                    image: this.matchXYindex(cursorX.image, currentPlotData.quValues.dataset),
                    unit: frame.spectralUnitStr
                };
                quScatterPlotProps.cursorXY = scatterCursorInfor;
                this.cursorInfo = this.getCursorInfo(
                    currentPlotData.quValues.dataset, 
                    currentPlotData.piValues.dataset, 
                    currentPlotData.paValues.dataset, 
                    scatterCursorInfor.profiler,
                    cursorX.profiler,
                    scatterCursorInfor.image,
                    cursorX.image);
                if (this.cursorInfo && this.cursorInfo.quValue) {
                    quScatterPlotProps.cursorNearestPoint = this.cursorInfo.quValue;
                }
            }

            paLinePlotProps.yLabel = "PA (Degrees)";
            if (this.widgetStore.fractionalPolVisible) {
                quLinePlotProps.yLabel = "Value (%)";
                piLinePlotProps.yLabel = "PI/I (%)";
                quScatterPlotProps.xLabel = "Q/I (%)";
                quScatterPlotProps.yLabel = "U/I (%)";
            } else {
                quLinePlotProps.yLabel = "Value (" + frame.unit + ")";
                piLinePlotProps.yLabel = "PI (" + frame.unit + ")";
                quScatterPlotProps.xLabel = "Stokes Q (" + frame.unit + ")";
                quScatterPlotProps.yLabel = "Stokes U (" + frame.unit + ")";
            }

            if (frame.spectralAxis && !frame.isCoordChannel) {
                const spectralSystem = frame.isSpectralSystemConvertible ? frame.spectralSystem : `${frame.spectralInfo.specsys}`;
                paLinePlotProps.xLabel = piLinePlotProps.xLabel = quLinePlotProps.xLabel = `${spectralSystem && spectralSystem !== "" ? spectralSystem + ", " : ""}${frame.spectralCoordinate}`;
            }

            paLinePlotProps.markers = [];
            piLinePlotProps.markers = [];
            quLinePlotProps.markers = [];

            if (this.cursorInfo && this.cursorInfo.channel && this.widgetStore.isMouseMoveIntoScatterPlots) {
                let lineCursorIndicator = {
                    value: this.cursorInfo.channel,
                    id: "marker-profiler-cursor-stokes2",
                    draggable: false,
                    horizontal: false,
                    color: appStore.darkTheme ? Colors.GRAY4 : Colors.GRAY2,
                    opacity: 0.8,
                    isMouseMove: !this.widgetStore.isMouseMoveIntoLinePlots,
                    interactionMarker: true,
                };
                paLinePlotProps.markers.push(lineCursorIndicator);
                piLinePlotProps.markers.push(lineCursorIndicator);
                quLinePlotProps.markers.push(lineCursorIndicator);
            }

            if (cursorX.profiler !== null) {
                let cursor = {
                    value: cursorX.profiler,
                    id: "marker-profiler-cursor-stokes",
                    draggable: false,
                    horizontal: false,
                    color: appStore.darkTheme ? Colors.GRAY4 : Colors.GRAY2,
                    opacity: 0.8,
                    isMouseMove: !this.widgetStore.isMouseMoveIntoLinePlots,
                };
                paLinePlotProps.markers.push(cursor);
                piLinePlotProps.markers.push(cursor);
                quLinePlotProps.markers.push(cursor);
                if (cursor && cursor.value && typeof(cursor.value) !== undefined) {
                    channel.channelHovered = cursor.value;   
                }
            }

            if (cursorX.image !== null) {
                let channelCurrent = {
                    value: cursorX.image,
                    id: "marker-channel-current",
                    opacity: 0.4,
                    draggable: false,
                    horizontal: false,
                };
                let channelRequired = {
                    value: this.requiredChannelValue,
                    id: "marker-channel-required",
                    draggable: appStore.animatorStore.animationState !== AnimationState.PLAYING,
                    dragMove: this.onChannelChanged,
                    horizontal: false,
                };
                paLinePlotProps.markers.push(channelCurrent, channelRequired);
                piLinePlotProps.markers.push(channelCurrent, channelRequired);
                quLinePlotProps.markers.push(channelCurrent, channelRequired);

                if (channelCurrent && channelCurrent.value && typeof(channelCurrent.value) !== undefined) {
                    channel.channelCurrent = channelCurrent.value;
                }
            }

            if (quScatterPlotProps.data && quScatterPlotProps.data.length && interactionBorder) {
                const scatterChannelInteraction = this.getScatterChannel(quScatterPlotProps.data, channel, true);
                quScatterPlotProps.indicatorInteractionChannel = {
                    currentChannel: scatterChannelInteraction.currentChannel, 
                    hoveredChannel: scatterChannelInteraction.hoveredChannel,
                    start: this.widgetStore.isMouseMoveIntoLinePlots
                };
            }

            paLinePlotProps.comments = this.exportHeaders;
            piLinePlotProps.comments = this.exportHeaders;
            quLinePlotProps.comments = this.exportHeaders;
            quScatterPlotProps.comments = this.exportHeaders;
        }

        return (
            <div className={"stokes-widget"}>
                <div className={className}>
                    <div className="profile-plot-toolbar">
                        <StokesAnalysisToolbarComponent widgetStore={this.widgetStore} appStore={appStore}/>
                    </div>
                    <div className="profile-plot-qup">
                        <div className="profile-plot-qu">
                            <LinePlotComponent {...quLinePlotProps}/>
                        </div>
                        <div className="profile-plot-pi">
                            <LinePlotComponent {...piLinePlotProps}/>
                        </div>
                        <div className="profile-plot-pa">
                            <LinePlotComponent {...paLinePlotProps}/>
                        </div>
                    </div>
                    <div className="profile-plot-qvsu">
                        <ScatterPlotComponent {...quScatterPlotProps}/>
                    </div>
                    <ProfilerInfoComponent info={this.genProfilerInfo()}/>
                </div>
                <ReactResizeDetector handleWidth handleHeight onResize={this.onResize} refreshMode={"throttle"} refreshRate={33}/>
            </div>
        );
    }
}<|MERGE_RESOLUTION|>--- conflicted
+++ resolved
@@ -151,15 +151,7 @@
         }
         return frame.isCoordChannel ? channel : frame.channelValues[channel];
     }
-
-<<<<<<< HEAD
-    private getChannelUnit = (): string => {
-        const frame = this.widgetStore.effectiveFrame;
-        return frame && !frame.isCoordChannel ? frame.spectralUnit : "Channel";
-    };
-
-=======
->>>>>>> 1cc6b08c
+ev
     onChannelChanged = (x: number) => {
         const frame = this.widgetStore.effectiveFrame;
         if (this.props.appStore.animatorStore.animationState === AnimationState.PLAYING) {
