import * as React from "react";
import * as _ from "lodash";
import {autorun, computed, observable} from "mobx";
import {observer} from "mobx-react";
import {Colors, NonIdealState} from "@blueprintjs/core";
import ReactResizeDetector from "react-resize-detector";
import {ChartArea} from "chart.js";
import {CARTA} from "carta-protobuf";
import {LinePlotComponent, LinePlotComponentProps, ScatterPlotComponent, ScatterPlotComponentProps, VERTICAL_RANGE_PADDING} from "components/Shared";
import {StokesAnalysisToolbarComponent} from "./StokesAnalysisToolbarComponent/StokesAnalysisToolbarComponent";
import {TickType} from "../Shared/LinePlot/PlotContainer/PlotContainerComponent";
import {StokesAnalysisProfilerInfoComponent} from "./ProfilerInfo/ProfilerInfoComponent";
import {AnimationState, SpectralProfileStore, WidgetConfig, WidgetProps} from "stores";
import {StokesAnalysisWidgetStore, StokesCoordinate} from "stores/widgets";
import {ChannelInfo, Point2D} from "models";
import {clamp, normalising, polarizationAngle, polarizedIntensity, binarySearchByX, closestPointIndexToCursor} from "utilities";
import "./StokesAnalysisComponent.css";

type Border = { xMin: number, xMax: number, yMin: number, yMax: number };
type Point3D = { x: number, y: number, z?: number };

@observer
export class StokesAnalysisComponent extends React.Component<WidgetProps> {
    private pointDefaultColor = Colors.GRAY2;
    private opacityInit = 1;
    private opacityOutRange = 0.1;
    private colorRangeEnd = 240;
    private pointRadius = 3;
    private channelBorder: { xMin: number, xMax: number };
    private minProgress = 0;
    private cursorInfo: {isMouseEntered: boolean, quValue: Point2D, channel: number, pi: number, pa: number, xUnit: string};
    private static layoutRatioCutoffs = {
        vertical: 0.5,
        horizontal: 2,
    };

    public static get WIDGET_CONFIG(): WidgetConfig {
        return {
            id: "stokes",
            type: "stokes",
            minWidth: 300,
            minHeight: 390,
            defaultWidth: 600,
            defaultHeight: 800,
            title: "Stokes Analysis",
            isCloseable: true
        };
    }

    @observable width: number;
    @observable height: number;
    @observable scatterOutRangePointsIndex: number[];

    @computed get widgetStore(): StokesAnalysisWidgetStore {
        if (this.props.appStore && this.props.appStore.widgetsStore.stokesAnalysisWidgets) {
            const widgetStore = this.props.appStore.widgetsStore.stokesAnalysisWidgets.get(this.props.id);
            if (widgetStore) {
                return widgetStore;
            }
        }
        console.log("can't find store for widget");
        return new StokesAnalysisWidgetStore();
    }

    @computed get profileStore(): SpectralProfileStore {
        if (this.props.appStore && this.props.appStore.activeFrame) {
            let fileId = this.props.appStore.activeFrame.frameInfo.fileId;
            const regionId = this.widgetStore.regionIdMap.get(fileId) || 0;
            const frameMap = this.props.appStore.spectralProfiles.get(fileId);
            if (frameMap) {
                return frameMap.get(regionId);
            }
        }
        return null;
    }

    @computed get exportHeaders(): string[] {
        let headerString = [];
        const frame = this.props.appStore.activeFrame;
        if (frame && frame.frameInfo && frame.regionSet) {
            const regionId = this.widgetStore.regionIdMap.get(frame.frameInfo.fileId) || 0;
            const region = frame.regionSet.regions.find(r => r.regionId === regionId);

            if (region) {
                headerString.push(region.regionProperties);
            }
        }
        return headerString;
    }

    @computed get matchesSelectedRegion() {
        const appStore = this.props.appStore;
        const frame = appStore.activeFrame;
        if (frame) {
            const widgetRegion = this.widgetStore.regionIdMap.get(frame.frameInfo.fileId);
            if (frame.regionSet.selectedRegion && frame.regionSet.selectedRegion.regionId !== 0) {
                return widgetRegion === frame.regionSet.selectedRegion.regionId;
            }
        }
        return false;
    }

    constructor(props: WidgetProps) {
        super(props);
        if (!props.docked && props.id === StokesAnalysisComponent.WIDGET_CONFIG.type) {
            const id = props.appStore.widgetsStore.addStokesWidget();
            props.appStore.widgetsStore.changeWidgetId(props.id, id);
        } else {
            if (!this.props.appStore.widgetsStore.stokesAnalysisWidgets.has(this.props.id)) {
                console.log(`can't find store for widget with id=${this.props.id}`);
                this.props.appStore.widgetsStore.stokesAnalysisWidgets.set(this.props.id, new StokesAnalysisWidgetStore());
            }
        }

        autorun(() => {
            if (this.widgetStore) {
                const appStore = this.props.appStore;
                const frame = appStore.activeFrame;
                let progressString = "";
                const currentData = this.plotData;
                if (currentData && isFinite(currentData.qProgress) && isFinite(currentData.uProgress)) {
                    const minProgress = Math.min(currentData.qProgress, currentData.uProgress, currentData.iProgress);
                    if (minProgress < 1) {
                        progressString = `[${(minProgress * 100).toFixed(0)}% complete]`;
                    }
                    this.minProgress = minProgress;
                }
                if (frame) {
                    const regionId = this.widgetStore.regionIdMap.get(frame.frameInfo.fileId) || 0;
                    const regionString = regionId === 0 ? "Cursor" : `Region #${regionId}`;
                    const selectedString = this.matchesSelectedRegion ? "(Selected)" : "";
                    this.props.appStore.widgetsStore.setWidgetTitle(this.props.id, `Stokes Analysis : ${regionString} ${selectedString} ${progressString}`);
                }
            } else {
                this.props.appStore.widgetsStore.setWidgetTitle(this.props.id, `Stokes Analysis: Cursor`);
            }
        });
    }

    onResize = (width: number, height: number) => {
        this.width = width;
        this.height = height;
    };

    private getChannelLabel = (): string => {
        const frame = this.props.appStore.activeFrame;
        if (this.widgetStore.useWcsValues && frame.channelInfo) {
            const channelInfo = frame.channelInfo;
            let channelLabel = channelInfo.channelType.name;
            if (channelInfo.channelType.unit && channelInfo.channelType.unit.length) {
                channelLabel += ` (${channelInfo.channelType.unit})`;
            }
            return channelLabel;
        }
        return null;
    };

    private getChannelUnit = (): string => {
        const frame = this.props.appStore.activeFrame;
        if (this.widgetStore.useWcsValues && frame.channelInfo && frame.channelInfo.channelType.unit) {
            return frame.channelInfo.channelType.unit;
        }
        return "Channel";
    };

    private getRequiredChannelValue = (): number => {
        const frame = this.props.appStore.activeFrame;
        if (frame) {
            const channel = frame.requiredChannel;
            if (this.widgetStore.useWcsValues && frame.channelInfo &&
                channel >= 0 && channel < frame.channelInfo.values.length) {
                return frame.channelInfo.values[channel];
            }
            return channel;
        }
        return null;
    };

    onChannelChanged = (x: number) => {
        const frame = this.props.appStore.activeFrame;
        if (this.props.appStore.animatorStore.animationState === AnimationState.PLAYING) {
            return;
        }

        if (frame && frame.channelInfo) {
            let channelInfo = frame.channelInfo;
            let nearestIndex = (this.widgetStore.useWcsValues && channelInfo.getChannelIndexWCS) ?
                channelInfo.getChannelIndexWCS(x) :
                channelInfo.getChannelIndexSimple(x);
            if (nearestIndex !== null && nearestIndex !== undefined) {
                frame.setChannels(nearestIndex, frame.requiredStokes);
            }
        }
    };

    onScatterChannelChanged = (x: number, y: number, data: Point3D[]) => {
        const frame = this.props.appStore.activeFrame;
        if (this.props.appStore.animatorStore.animationState === AnimationState.PLAYING) {
            return;
        }
        if (data.length > 0 && frame && frame.channelInfo) {
            let channelInfo = frame.channelInfo;
            const zIndex = this.matchZindex(x, y, data);
            let nearestIndex = (this.widgetStore.useWcsValues && channelInfo.getChannelIndexWCS) ?
                channelInfo.getChannelIndexWCS(zIndex) :
                channelInfo.getChannelIndexSimple(zIndex);
            if (nearestIndex !== null && nearestIndex !== undefined) {
                frame.setChannels(nearestIndex, frame.requiredStokes);
            }
        }
    };

    private matchZindex (x: number, y: number, data: Point3D[]): number {
        let channel = 0;
        for (let index = 0; index < data.length; index++) {
            const element = data[index];
            if (element.x === x && element.y === y) {
                channel = element.z;
                break;
            }
            
        }
        return channel;
    }

    private getCurrentChannelValue = (): number => {
        const frame = this.props.appStore.activeFrame;
        if (frame) {
            const channel = frame.channel;
            if (this.widgetStore.useWcsValues && frame.channelInfo &&
                channel >= 0 && channel < frame.channelInfo.values.length) {
                return frame.channelInfo.values[channel];
            }
            return channel;
        }
        return null;
    };

    private matchXYindex (z: number, data: Point3D[]): Point3D {
        let point = data[0];
        for (let index = 0; index < data.length; index++) {
            const element = data[index];
            if (element.z === z) {
                point = element;
                break;
            }
            
        }
        return point;
    }

    private static calculateLayout = (width: number, height: number): string => {
        if (width && height) {
            let ratio = width / height;
            let verticalDiff = Math.abs(ratio - StokesAnalysisComponent.layoutRatioCutoffs.vertical);
            let horizontalDiff = Math.abs(ratio - StokesAnalysisComponent.layoutRatioCutoffs.horizontal);

            let minValue = Math.min(verticalDiff, horizontalDiff);

            if (minValue === verticalDiff) {
                return "vertical";
            } else if (minValue === horizontalDiff) {
                return "horizontal";
            }
            return null;
        }
        return null;
    };

    onGraphCursorMoved = _.throttle((x) => {
        this.widgetStore.setlinePlotCursorX(x);
    }, 33);

    onScatterGraphCursorMoved = _.throttle((x, y) => {
        this.widgetStore.setScatterPlotCursor({ x: x, y: y});
    }, 33);

    private static calculatePA(qData: Float32Array | Float64Array, uData: Float32Array | Float64Array): Array<number> {
        let vals = [];
        if (qData && uData && qData.length === uData.length) {
            for (let i = 0; i < qData.length; i++) {
                // Unit degree
                vals[i] = polarizationAngle(qData[i], uData[i]);
            }
        }
        return vals;
    }

    private static calculatePI(qData: Float32Array | Float64Array, uData: Float32Array | Float64Array): Array<number> {
        let vals = [];
        if (qData && uData && qData.length === uData.length) {
            for (let i = 0; i < qData.length; i++) {
                vals[i] = polarizedIntensity(qData[i], uData[i]);
            }
        }
        return vals;
    }

    private static calculateFractionalPol(targetData: Array<number> | Float32Array | Float64Array, dataIz: Float32Array | Float64Array): Array<number> {
        let vals = [];
        if (targetData && dataIz && targetData.length === dataIz.length) {
            for (let i = 0; i < targetData.length; i++) {
                vals[i] = normalising(targetData[i], dataIz[i]);
            }
        }
        return vals;
    }

    private calculateCompositeProfile(statsType: CARTA.StatsType): { qProfile: Array<number>, uProfile: Array<number>, piProfile: Array<number>, paProfile: Array<number>, qProgress: number, uProgress: number, iProgress: number } {
        if (this.profileStore) {
            let qProfileOriginal = this.profileStore.getProfile(StokesCoordinate.LinearPolarizationQ, statsType);
            let uProfileOriginal = this.profileStore.getProfile(StokesCoordinate.LinearPolarizationU, statsType);
            let piProfile = [];
            let paProfile = [];
            let qProfile = [];
            let uProfile = [];

            if (qProfileOriginal && uProfileOriginal && qProfileOriginal.values && uProfileOriginal.values) {
                qProfile = Array.prototype.slice.call(qProfileOriginal.values);
                uProfile = Array.prototype.slice.call(uProfileOriginal.values);
                piProfile = StokesAnalysisComponent.calculatePI(qProfileOriginal.values, uProfileOriginal.values);
                paProfile = StokesAnalysisComponent.calculatePA(qProfileOriginal.values, uProfileOriginal.values);

                if (this.widgetStore.fractionalPolVisible) {
                    let iProfileOriginal = this.profileStore.getProfile(StokesCoordinate.TotalIntensity, statsType);
                    if (iProfileOriginal && iProfileOriginal.values) {
                        piProfile = StokesAnalysisComponent.calculateFractionalPol(piProfile, iProfileOriginal.values);
                        qProfile = StokesAnalysisComponent.calculateFractionalPol(qProfile, iProfileOriginal.values);
                        uProfile = StokesAnalysisComponent.calculateFractionalPol(uProfile, iProfileOriginal.values);
                        return {qProfile, uProfile, piProfile, paProfile, qProgress: qProfileOriginal.progress, uProgress: uProfileOriginal.progress, iProgress: iProfileOriginal.progress};
                    }
                }
                return {qProfile, uProfile, piProfile, paProfile, qProgress: qProfileOriginal.progress, uProgress: uProfileOriginal.progress, iProgress: 1};
            }
        }
        return null;
    }

    private getChartAreaWH(chartArea: ChartArea): { width: number, height: number } {
        if (chartArea && chartArea.right && chartArea.bottom) {
            return {width: Math.abs(chartArea.right - chartArea.left), height: Math.abs(chartArea.bottom - chartArea.top)};
        } else {
            return {width: 0, height: 0};
        }
    }

    private resizeScatterData(xMin: number, xMax: number, yMin: number, yMax: number): { xMin: number, xMax: number, yMin: number, yMax: number } {        
        let xLimit = Math.max(Math.abs(xMin), Math.abs(xMax));
        let yLimit = Math.max(Math.abs(yMin), Math.abs(yMax));
        if (this.widgetStore.scatterChartArea) {
            let currentChartArea = this.getChartAreaWH(this.widgetStore.scatterChartArea);
            if (currentChartArea.width !== 0 && currentChartArea.height !== 0) {
                let ratio = currentChartArea.width / currentChartArea.height;
                if (ratio < 1) {
                    yLimit = yLimit * (1 / ratio);
                }
                if (ratio > 1) {
                    xLimit = xLimit * ratio;
                }
            }
        }
        return {xMin: -xLimit, xMax: xLimit, yMin: -yLimit, yMax: yLimit};
    }

    private calculateXYborder(xValues: Array<number>, yValues: Array<number>, isLinePlots: boolean): Border {
        let xMin = Math.min(...xValues.filter(n => {
            return !isNaN(n);
        }));
        let xMax = Math.max(...xValues.filter(n => {
            return !isNaN(n);
        }));
        let yMin = Number.MAX_VALUE;
        let yMax = -Number.MAX_VALUE;

        if (!this.widgetStore.isLinePlotsAutoScaledX && isLinePlots) {
            const localXMin = clamp(this.widgetStore.sharedMinX, xMin, xMax);
            const localXMax = clamp(this.widgetStore.sharedMaxX, xMin, xMax);
            xMin = localXMin;
            xMax = localXMax;
        }

        if (!this.widgetStore.isQUScatterPlotAutoScaledX && !isLinePlots) {
            const localXMin = clamp(this.widgetStore.quScatterMinX, xMin, xMax);
            const localXMax = clamp(this.widgetStore.quScatterMaxX, xMin, xMax);
            xMin = localXMin;
            xMax = localXMax;
        }

        yMin = Math.min(...yValues.filter(n => {
            return !isNaN(n);
        }));
        yMax = Math.max(...yValues.filter(n => {
            return !isNaN(n);
        }));

        if (!this.widgetStore.isQUScatterPlotAutoScaledY && !isLinePlots) {
            const localYMin = clamp(this.widgetStore.quScatterMinY, yMin, yMax);
            const localYMax = clamp(this.widgetStore.quScatterMaxY, yMin, yMax);
            yMin = localYMin;
            yMax = localYMax;
        }

        if (yMin === Number.MAX_VALUE) {
            yMin = undefined;
            yMax = undefined;
        } else {
            // extend y range a bit
            const range = yMax - yMin;
            yMin -= range * VERTICAL_RANGE_PADDING;
            yMax += range * VERTICAL_RANGE_PADDING;
        }
        return {xMin, xMax, yMin, yMax};
    }

    private assembleLinePlotData(profile: Array<number>, channelInfo: ChannelInfo): { dataset: Array<Point2D>, border: Border } {
        if (profile && profile.length && profile.length === channelInfo.values.length) {
            let channelValues = this.widgetStore.useWcsValues ? channelInfo.values : channelInfo.indexes;
            let border = this.calculateXYborder(channelValues, profile, true);
            let values: Array<{ x: number, y: number }> = [];
            let isIncremental = channelValues[0] <= channelValues[channelValues.length - 1];

            for (let i = 0; i < channelValues.length; i++) {
                let index = isIncremental ? i : channelValues.length - 1 - i;
                const x = channelValues[index];
                const y = profile[index];

                if (x < border.xMin || x > border.xMax) {
                    if (values.length) {
                        break;
                    } else {
                        continue;
                    }
                }

                // if (!(this.widgetStore.scatterOutRangePointsIndex && this.widgetStore.scatterOutRangePointsIndex.indexOf(x) >= 0)) {
                    values.push({x, y});
                // } else {
                //     values.push({x: x, y: NaN});
                // }
            }
            return {dataset: values, border};
        }
        return null;
    }

    private assembleScatterPlotData(qProfile: Array<number>, uProfile: Array<number>, channelInfo: ChannelInfo): { dataset: Array<{ x: number, y: number, z: number }>, border: Border } {
        if (qProfile && qProfile.length && uProfile && uProfile.length && qProfile.length === uProfile.length && qProfile.length === channelInfo.values.length) {
            let channelValues = this.widgetStore.useWcsValues ? channelInfo.values : channelInfo.indexes;
            let border = this.calculateXYborder(qProfile, uProfile, false);
            let values: Array<{ x: number, y: number, z: number }> = [];
            let isIncremental = channelValues[0] <= channelValues[channelValues.length - 1] ? true : false;
            // centered origin and equal scaler
            let equalScalerBorder = this.resizeScatterData(border.xMin, border.xMax, border.yMin, border.yMax);
            this.widgetStore.scatterOutRangePointsIndex = [];
            for (let i = 0; i < channelValues.length; i++) {
                let index = isIncremental ? i : channelValues.length - 1 - i;
                const x = qProfile[index];
                const y = uProfile[index];
                const z = channelValues[index];
                values.push({x, y, z});
                // handel data outof range when zooming
                if ( x < border.xMin || x > border.xMax || y < border.yMin || y > border.yMax) {
                    this.widgetStore.scatterOutRangePointsIndex.push(z);   
                }
            }
            return {dataset: values, border: equalScalerBorder};
        }
        return null;
    }

    private compareVariable(a: number, b: number, c: number, d: number): boolean {
        return a === b && a === c && a === d && a !== null;
    }

    private getScatterColor(currentIndex: number, range: number, toColor: number, frequencyIncreases: boolean): string {
        let percentage = currentIndex / range;
        if (!frequencyIncreases) {
            percentage = 1 - percentage;
        }
        let hue = (percentage * toColor);
        return `hsla(${hue}, 100%, 50%, ${this.opacityInit})`;
    }

    private frequencyIncreases(data: Point3D[]): boolean {
        const zFirst = data[0].z;
        const zLast = data[data.length - 1].z;
        if (zFirst > zLast) {
            return false;
        }
        return true;
    }

    private fillColor(data: Array<{ x: number, y: number, z?: number }>, interactionBorder: { xMin: number, xMax: number }, zIndex: boolean): Array<string> {
        let scatterColors = [];
        if (data && data.length && zIndex && interactionBorder) {
            let xlinePlotRange = interactionBorder;
            const outOfRangeColor = `hsla(0, 0%, 50%, ${this.opacityOutRange})`;
            const zOrder = this.frequencyIncreases(data);
            const dataLength = data.length;
            const colorRangeEnd = this.colorRangeEnd;
            data.forEach((point, i) => {
                let pointColor = this.pointDefaultColor;
                let outRange = true;
                if (point.z >= xlinePlotRange.xMin && point.z <= xlinePlotRange.xMax) {
                    outRange = false;
                }
                pointColor = outRange ? outOfRangeColor : this.getScatterColor(i, dataLength, colorRangeEnd, zOrder);
                scatterColors.push(pointColor);
            });
        }
        return scatterColors;
    }

    private closestChannel(channel: number, data: Array<{ x: number, y: number, z?: number }>): number {
        var mid;
        var lo = 0;
        var hi = data.length - 1;
        while (hi - lo > 1) {
            mid = Math.floor ((lo + hi) / 2);
            if (data[mid].z < channel) {
                lo = mid;
            } else {
                hi = mid;
            }
        }
        if (channel - data[lo].z <= data[hi].z - channel) {
            return data[lo].z;
        }
        return data[hi].z;
    }

    private getScatterChannel(data: Array<{ x: number, y: number, z?: number }>, channel: { channelCurrent: number, channelHovered: number }, zIndex: boolean): { currentChannel: Point3D, hoveredChannel: Point3D } {
        let indicator = { currentChannel: data[0], hoveredChannel: data[0]};
        if (data && data.length && zIndex && channel) {
            let channelCurrent = channel.channelCurrent;
            let channelHovered = channel.channelHovered;
            if (channelCurrent) {
                let close = channelCurrent;
                if (channelHovered) {
                    close = this.closestChannel(channelHovered, data);
                    if (this.channelBorder && this.channelBorder.xMin !== 0) {
                        if (close > this.channelBorder.xMax || close < this.channelBorder.xMin || !this.widgetStore.isMouseMoveIntoLinePlots) {
                            close = channelCurrent;
                        }
                    }
                }
                for (let index = 0; index < data.length; index++) {
                    const points = data[index];
                    if (points.z === close) {
                        indicator.hoveredChannel = points;
                    }
                    if (points.z === channelCurrent) {
                        indicator.currentChannel = points;
                    }
                }
            }
        }
        return indicator;
    }

    @computed get plotData(): {
        qValues: { dataset: Array<Point2D>, border: Border },
        uValues: { dataset: Array<Point2D>, border: Border },
        piValues: { dataset: Array<Point2D>, border: Border },
        paValues: { dataset: Array<Point2D>, border: Border },
        quValues: { dataset: Array<{ x: number, y: number, z: number }>, border: Border },
        qProgress: number,
        uProgress: number,
        iProgress: number
    } {
        const frame = this.props.appStore.activeFrame;
        if (!frame) {
            return null;
        }

        const fileId = frame.frameInfo.fileId;
        let compositeProfile: {
            qProfile: Array<number>,
            uProfile: Array<number>,
            piProfile: Array<number>,
            paProfile: Array<number>,
            qProgress: number,
            uProgress: number,
            iProgress: number
        };
        let regionId = this.widgetStore.regionIdMap.get(fileId) || 0;
        if (frame.regionSet) {
            const region = frame.regionSet.regions.find(r => r.regionId === regionId);
            if (region) {
                compositeProfile = this.calculateCompositeProfile(region.isClosedRegion ? this.widgetStore.statsType : CARTA.StatsType.Sum);
            }
        }

        let channelInfo = frame.channelInfo;
        if (compositeProfile && channelInfo) {
            let quDic = this.assembleScatterPlotData(compositeProfile.qProfile, compositeProfile.uProfile, channelInfo);
            let piDic = this.assembleLinePlotData(compositeProfile.piProfile, channelInfo);
            let paDic = this.assembleLinePlotData(compositeProfile.paProfile, channelInfo);
            let qDic = this.assembleLinePlotData(compositeProfile.qProfile, channelInfo);
            let uDic = this.assembleLinePlotData(compositeProfile.uProfile, channelInfo);

            return {
                qValues: qDic, 
                uValues: uDic, 
                piValues: piDic, 
                paValues: paDic, 
                quValues: quDic, 
                qProgress: compositeProfile.qProgress, 
                uProgress: compositeProfile.uProgress,
                iProgress: compositeProfile.iProgress
            };
        }
        return null;
    }

    private getCursorInfo (quDataset: Point3D[], piDataset: Point2D[], paDataset: Point2D[], scatterCursorProfiler: Point3D, lineCursorProfiler: number, scatterCursorImage: Point3D, lineCursorImage: number) {
        const isMouseEntered = this.widgetStore.isMouseMoveIntoLinePlots || this.widgetStore.isMouseMoveIntoScatterPlots;
        const xUnit =  this.getChannelUnit();
        let profilerData = {q: 0, u: 0, pi: 0, pa: 0, channel: 0};
        if (this.widgetStore.isMouseMoveIntoLinePlots) {
            const lineCursorPIDataProfiler = binarySearchByX(piDataset, lineCursorProfiler);
            const lineCursorPADataProfiler = binarySearchByX(paDataset, lineCursorProfiler);
            if (lineCursorPIDataProfiler && lineCursorPADataProfiler) {
                let cursor = this.matchXYindex(lineCursorPIDataProfiler.x, quDataset);
                profilerData.q = cursor.x;
                profilerData.u = cursor.y;
                profilerData.channel = cursor.z;
                profilerData.pi = lineCursorPIDataProfiler.y;
                profilerData.pa = lineCursorPADataProfiler.y;
            }   
        }
        if (this.widgetStore.isMouseMoveIntoScatterPlots) {
            const minIndex = closestPointIndexToCursor(scatterCursorProfiler, quDataset);
            const currentScatterData = quDataset[minIndex];
            const lineCursorPIDataProfiler = binarySearchByX(piDataset, currentScatterData.z);
            const lineCursorPADataProfiler = binarySearchByX(paDataset, currentScatterData.z);
            if (lineCursorPIDataProfiler && lineCursorPADataProfiler) {
                profilerData.q = currentScatterData.x;
                profilerData.u = currentScatterData.y;
                profilerData.channel = lineCursorPIDataProfiler.x;
                profilerData.pi = lineCursorPIDataProfiler.y;
                profilerData.pa = lineCursorPADataProfiler.y;
            }
        }
        if (isMouseEntered) {
            return {
                isMouseEntered: isMouseEntered,
                quValue: { x: profilerData.q, y: profilerData.u },
                channel: profilerData.channel,
                pi: profilerData.pi,
                pa: profilerData.pa,
                xUnit: xUnit
            };   
        } else {
            const lineCursorPIDataImage = binarySearchByX(piDataset, lineCursorImage);
            const lineCursorPADataImage = binarySearchByX(paDataset, lineCursorImage);
            return {
                isMouseEntered: isMouseEntered,
                quValue: { x: scatterCursorImage.x, y: scatterCursorImage.y },
                channel: lineCursorImage,
<<<<<<< HEAD
                pi: lineCursorPIDataImage? lineCursorPIDataImage.y : NaN,
                pa: lineCursorPADataImage? lineCursorPADataImage.y : NaN,
=======
                pi: lineCursorPIDataImage.y,
                pa: lineCursorPADataImage.y,
>>>>>>> 79ac60f9
                xUnit: xUnit
            };
        }
    }
    
    render() {
        const appStore = this.props.appStore;
        if (!this.widgetStore) {
            return <NonIdealState icon={"error"} title={"Missing profile"} description={"Profile not found"}/>;
        }
        const frame = appStore.activeFrame;
        const imageName = (appStore.activeFrame ? appStore.activeFrame.frameInfo.fileInfo.name : undefined);
        let quLinePlotProps: LinePlotComponentProps = {
            xLabel: "Channel",
            yLabel: "Value",
            darkMode: appStore.darkTheme,
            imageName: imageName,
            plotName: "profile",
            tickTypeY: TickType.Scientific,
            showXAxisTicks: false,
            showXAxisLabel: false,
            multiPlotData: new Map(),
            showLegend: true,
            xTickMarkLength: 0,
            graphCursorMoved: this.onGraphCursorMoved,
            multiPlotBorderColor: new Map(),
            isGroupSubPlot: true,
            scrollZoom: true,
            graphZoomedX: this.widgetStore.setSharedXBounds,
            graphZoomedY: this.widgetStore.setQULinePlotYBounds,
            graphZoomedXY: this.widgetStore.setQULinePlotsXYBounds,
            graphZoomReset: this.widgetStore.clearLinePlotsXYBounds,
            graphClicked: this.onChannelChanged,
            markers: [],
            mouseEntered: this.widgetStore.setMouseMoveIntoLinePlots
        };

        let piLinePlotProps: LinePlotComponentProps = {
            xLabel: "Channel",
            yLabel: "Value",
            usePointSymbols: true,
            darkMode: appStore.darkTheme,
            imageName: imageName,
            plotName: "profile",
            tickTypeY: TickType.Scientific,
            showXAxisTicks: false,
            showXAxisLabel: false,
            multiPlotData: new Map(),
            xTickMarkLength: 0,
            graphCursorMoved: this.onGraphCursorMoved,
            isGroupSubPlot: true,
            scrollZoom: true,
            graphZoomedX: this.widgetStore.setSharedXBounds,
            graphZoomedY: this.widgetStore.setPolIntensityYBounds,
            graphZoomedXY: this.widgetStore.setPolIntensityXYBounds,
            graphZoomReset: this.widgetStore.clearLinePlotsXYBounds,
            graphClicked: this.onChannelChanged,
            markers: [],
            mouseEntered: this.widgetStore.setMouseMoveIntoLinePlots
        };

        let paLinePlotProps: LinePlotComponentProps = {
            xLabel: "Channel",
            yLabel: "Value",
            darkMode: appStore.darkTheme,
            imageName: imageName,
            plotName: "profile",
            tickTypeY: TickType.Integer,
            showXAxisTicks: true,
            showXAxisLabel: true,
            multiPlotData: new Map(),
            graphCursorMoved: this.onGraphCursorMoved,
            isGroupSubPlot: true,
            scrollZoom: true,
            graphZoomedX: this.widgetStore.setSharedXBounds,
            graphZoomedY: this.widgetStore.setPolAngleYBounds,
            graphZoomedXY: this.widgetStore.setPolAngleXYBounds,
            graphZoomReset: this.widgetStore.clearLinePlotsXYBounds,
            graphClicked: this.onChannelChanged,
            markers: [],
            mouseEntered: this.widgetStore.setMouseMoveIntoLinePlots
        };

        let quScatterPlotProps: ScatterPlotComponentProps = {
            xLabel: "Channel",
            yLabel: "Channel",
            darkMode: appStore.darkTheme,
            imageName: imageName,
            plotName: "profile",
            tickTypeX: TickType.Scientific,
            tickTypeY: TickType.Scientific,
            showXAxisTicks: true,
            showXAxisLabel: true,
            usePointSymbols: true,
            multiPlotData: new Map(),
            zeroLineWidth: 2,
            isGroupSubPlot: true,
            colorRangeEnd: 240,
            zIndex: true,
            pointRadius: this.pointRadius,
            graphCursorMoved: this.onScatterGraphCursorMoved,
            graphClicked: this.onScatterChannelChanged,
            graphZoomReset: this.widgetStore.clearScatterPlotXYBounds,
            mouseEntered: this.widgetStore.setMouseMoveIntoScatterPlots,
<<<<<<< HEAD
            graphZoomedX: this.widgetStore.setQUScatterPlotXBounds,
            scrollZoom: true,
            graphZoomedXY: this.widgetStore.setQUScatterPlotXYBounds,
            updateChartArea: this.widgetStore.setScatterChartAres,
            graphZoomedY: this.widgetStore.setQUScatterPlotYBounds
=======
>>>>>>> 79ac60f9
        };

        let className = "profile-container-" + StokesAnalysisComponent.calculateLayout(this.width, this.height);
        let interactionBorder = {xMin: 0, xMax: 0};
        if (this.profileStore && frame) {
            const currentPlotData = this.plotData;
            let channel = {channelCurrent: 0, channelHovered: 0};
            if (currentPlotData && currentPlotData.piValues && currentPlotData.paValues && currentPlotData.qValues && currentPlotData.uValues && currentPlotData.quValues) {
                quLinePlotProps.multiPlotData.set(StokesCoordinate.LinearPolarizationQ, currentPlotData.qValues.dataset);
                quLinePlotProps.multiPlotData.set(StokesCoordinate.LinearPolarizationU, currentPlotData.uValues.dataset);
                piLinePlotProps.data = currentPlotData.piValues.dataset;
                paLinePlotProps.data = currentPlotData.paValues.dataset;
                quScatterPlotProps.data = currentPlotData.quValues.dataset;
 
                const lineOpacity = this.minProgress < 1.0 ? 0.15 + this.minProgress / 4.0 : 1.0;
                quLinePlotProps.opacity = lineOpacity;
                piLinePlotProps.opacity = lineOpacity;
                paLinePlotProps.opacity = lineOpacity;
                quLinePlotProps.opacity = lineOpacity;
                
                const QlinePlotColor = appStore.darkTheme ? Colors.GREEN4 : Colors.GREEN2;
                const UlinePlotColor = appStore.darkTheme ? Colors.ORANGE4 : Colors.ORANGE2;
                quLinePlotProps.multiPlotBorderColor.set(StokesCoordinate.LinearPolarizationQ, QlinePlotColor);
                quLinePlotProps.multiPlotBorderColor.set(StokesCoordinate.LinearPolarizationU, UlinePlotColor);

                let qBorder = currentPlotData.qValues.border;
                let uBorder = currentPlotData.uValues.border;
                let piBorder = currentPlotData.piValues.border;
                let paBorder = currentPlotData.paValues.border;
                let quBorder = currentPlotData.quValues.border;

                if (this.compareVariable(qBorder.xMin, uBorder.xMin, piBorder.xMin, paBorder.xMin) && this.compareVariable(qBorder.xMax, uBorder.xMax, piBorder.xMax, paBorder.xMax)) {
                    interactionBorder = {xMin: paBorder.xMin, xMax: paBorder.xMax};
                    this.channelBorder = {xMin: paBorder.xMin, xMax: paBorder.xMax};
                    if (this.widgetStore.isLinePlotsAutoScaledX) {
                        quLinePlotProps.xMin = qBorder.xMin;
                        quLinePlotProps.xMax = qBorder.xMax;
                        piLinePlotProps.xMin = piBorder.xMin;
                        piLinePlotProps.xMax = piBorder.xMax;
                        paLinePlotProps.xMin = paBorder.xMin;
                        paLinePlotProps.xMax = paBorder.xMax;
                    } else {
                        quLinePlotProps.xMin = this.widgetStore.sharedMinX;
                        quLinePlotProps.xMax = this.widgetStore.sharedMaxX;
                        piLinePlotProps.xMin = this.widgetStore.sharedMinX;
                        piLinePlotProps.xMax = this.widgetStore.sharedMaxX;
                        paLinePlotProps.xMin = this.widgetStore.sharedMinX;
                        paLinePlotProps.xMax = this.widgetStore.sharedMaxX;
                        interactionBorder = {xMin: this.widgetStore.sharedMinX, xMax: this.widgetStore.sharedMaxX};
                    }
                    let dataBackgroundColor = this.fillColor(quScatterPlotProps.data, interactionBorder, true);
                    quScatterPlotProps.dataBackgroundColor = dataBackgroundColor;

                    if (this.widgetStore.isQULinePlotAutoScaledY) {
                        quLinePlotProps.yMin = qBorder.yMin < uBorder.yMin ? qBorder.yMin : uBorder.yMin;
                        quLinePlotProps.yMax = qBorder.yMax > uBorder.yMax ? qBorder.yMax : uBorder.yMax;
                    } else {
                        quLinePlotProps.yMin = this.widgetStore.quMinY;
                        quLinePlotProps.yMax = this.widgetStore.quMaxY;
                    }

                    if (this.widgetStore.isPolIntensityAutoScaledY) {
                        piLinePlotProps.yMin = piBorder.yMin;
                        piLinePlotProps.yMax = piBorder.yMax;
                    } else {
                        piLinePlotProps.yMin = this.widgetStore.polIntensityMinY;
                        piLinePlotProps.yMax = this.widgetStore.polIntensityMaxY;
                    }

                    if (this.widgetStore.isPolAngleAutoScaledY) {
                        paLinePlotProps.yMin = paBorder.yMin;
                        paLinePlotProps.yMax = paBorder.yMax;
                    } else {
                        paLinePlotProps.yMin = this.widgetStore.polAngleMinY;
                        paLinePlotProps.yMax = this.widgetStore.polAngleMaxY;
                    }

                }

                if (this.widgetStore.isQUScatterPlotAutoScaledX) {
                    quScatterPlotProps.xMin = quBorder.xMin;
                    quScatterPlotProps.xMax = quBorder.xMax;
                } else {
                    quScatterPlotProps.xMin = this.widgetStore.quScatterMinX;
                    quScatterPlotProps.xMax = this.widgetStore.quScatterMaxX;
                    // console.log(this.widgetStore.scatterOutRangePointsIndex.indexOf(1))
                }
                if (this.widgetStore.isQUScatterPlotAutoScaledY) {
                    quScatterPlotProps.yMin = quBorder.yMin;
                    quScatterPlotProps.yMax = quBorder.yMax;
                } else {
                    quScatterPlotProps.yMin = this.widgetStore.quScatterMinY;
                    quScatterPlotProps.yMax = this.widgetStore.quScatterMaxY;
                }
                // cursor infor
                let lineCursorXInfo = {
                    profiler: this.widgetStore.linePlotcursorX,
                    image: this.getCurrentChannelValue(),
                    unit: this.getChannelUnit()
                };
                paLinePlotProps.cursorX = lineCursorXInfo;
                piLinePlotProps.cursorX = lineCursorXInfo;
                quLinePlotProps.cursorX = lineCursorXInfo;
                let scatterCursorInfor = {
                    profiler: { x: this.widgetStore.scatterPlotCursorX, y: this.widgetStore.scatterPlotCursorY},
                    image: this.matchXYindex(lineCursorXInfo.image, currentPlotData.quValues.dataset),
                    unit: this.getChannelUnit()
                };
                quScatterPlotProps.cursorXY = scatterCursorInfor;
                this.cursorInfo = this.getCursorInfo(
                    currentPlotData.quValues.dataset, 
                    currentPlotData.piValues.dataset, 
                    currentPlotData.paValues.dataset, 
                    scatterCursorInfor.profiler,
                    lineCursorXInfo.profiler,
                    scatterCursorInfor.image,
                    lineCursorXInfo.image);
                if (this.cursorInfo && this.cursorInfo.quValue) {
                    quScatterPlotProps.cursorNearestPoint = this.cursorInfo.quValue;
                }
                
            }

            paLinePlotProps.yLabel = "PA (Degrees)";
            if (this.widgetStore.fractionalPolVisible) {
                quLinePlotProps.yLabel = "Value (%)";
                piLinePlotProps.yLabel = "PI/I (%)";
                quScatterPlotProps.xLabel = "Q/I (%)";
                quScatterPlotProps.yLabel = "U/I (%)";
            } else {
                quLinePlotProps.yLabel = "Value (" + frame.unit + ")";
                piLinePlotProps.yLabel = "PI (" + frame.unit + ")";
                quScatterPlotProps.xLabel = "Stokes Q (" + frame.unit + ")";
                quScatterPlotProps.yLabel = "Stokes U (" + frame.unit + ")";
            }

            const wcsLabel = this.getChannelLabel();
            if (wcsLabel) {
                paLinePlotProps.xLabel = this.getChannelLabel();
                piLinePlotProps.xLabel = this.getChannelLabel();
                quLinePlotProps.xLabel = this.getChannelLabel();
            }

            paLinePlotProps.markers = [];
            piLinePlotProps.markers = [];
            quLinePlotProps.markers = [];

            if (this.cursorInfo && this.cursorInfo.channel && this.widgetStore.isMouseMoveIntoScatterPlots) {
                let lineCursorIndicator = {
                    value: this.cursorInfo.channel,
                    id: "marker-profiler-cursor-stokes2",
                    draggable: false,
                    horizontal: false,
                    color: appStore.darkTheme ? Colors.GRAY4 : Colors.GRAY2,
                    opacity: 0.8,
                    isMouseMove: !this.widgetStore.isMouseMoveIntoLinePlots,
                    interactionMarker: true,
                };
                paLinePlotProps.markers.push(lineCursorIndicator);
                piLinePlotProps.markers.push(lineCursorIndicator);
                quLinePlotProps.markers.push(lineCursorIndicator);
            }

            if (paLinePlotProps.cursorX && paLinePlotProps.cursorX.profiler !== null) {
                let cursor = {
                    value: paLinePlotProps.cursorX.profiler,
                    id: "marker-profiler-cursor-stokes",
                    draggable: false,
                    horizontal: false,
                    color: appStore.darkTheme ? Colors.GRAY4 : Colors.GRAY2,
                    opacity: 0.8,
                    isMouseMove: !this.widgetStore.isMouseMoveIntoLinePlots,
                };
                paLinePlotProps.markers.push(cursor);
                piLinePlotProps.markers.push(cursor);
                quLinePlotProps.markers.push(cursor);
                if (cursor && cursor.value && typeof(cursor.value) !== undefined) {
                    channel.channelHovered = cursor.value;   
                }
            }

            if (paLinePlotProps.cursorX && paLinePlotProps.cursorX.image !== null) {
                let channelCurrent = {
                    value: paLinePlotProps.cursorX.image,
                    id: "marker-channel-current",
                    opacity: 0.4,
                    draggable: false,
                    horizontal: false,
                };
                let channelRequired = {
                    value: this.getRequiredChannelValue(),
                    id: "marker-channel-required",
                    draggable: appStore.animatorStore.animationState !== AnimationState.PLAYING,
                    dragMove: this.onChannelChanged,
                    horizontal: false,
                };
                paLinePlotProps.markers.push(channelCurrent, channelRequired);
                piLinePlotProps.markers.push(channelCurrent, channelRequired);
                quLinePlotProps.markers.push(channelCurrent, channelRequired);

                if (channelCurrent && channelCurrent.value && typeof(channelCurrent.value) !== undefined) {
                    channel.channelCurrent = channelCurrent.value;
                }
            }

            if (quScatterPlotProps.data && quScatterPlotProps.data.length && interactionBorder) {
<<<<<<< HEAD
                const scatterChannel = this.getScatterChannel(quScatterPlotProps.data, channel, true);
                quScatterPlotProps.indicatorInteractionChannel = scatterChannel;
=======
                const scatterChannelInteraction = this.getScatterChannel(quScatterPlotProps.data, channel, true);
                quScatterPlotProps.indicatorInteractionChannel = {
                    currentChannel: scatterChannelInteraction.currentChannel, 
                    hoveredChannel: scatterChannelInteraction.hoveredChannel,
                    start: this.widgetStore.isMouseMoveIntoLinePlots
                };
>>>>>>> 79ac60f9
            }

            paLinePlotProps.comments = this.exportHeaders;
            piLinePlotProps.comments = this.exportHeaders;
            quLinePlotProps.comments = this.exportHeaders;
            quScatterPlotProps.comments = this.exportHeaders;

        }

        return (
            <div className={"stokes-widget"}>
                <div className={className}>
                    <div className="profile-plot-toolbar">
                        <StokesAnalysisToolbarComponent widgetStore={this.widgetStore} appStore={appStore}/>
                    </div>
                    <div className="profile-plot-qup">
                        <div className="profile-plot-qu">
                            <LinePlotComponent {...quLinePlotProps}/>
                        </div>
                        <div className="profile-plot-pi">
                            <LinePlotComponent {...piLinePlotProps}/>
                        </div>
                        <div className="profile-plot-pa">
                            <LinePlotComponent {...paLinePlotProps}/>
                        </div>
                    </div>
                    <div className="profile-plot-qvsu">
                        <ScatterPlotComponent {...quScatterPlotProps}/>
                    </div>
                    {this.cursorInfo &&
                    <StokesAnalysisProfilerInfoComponent
                        darkMode={appStore.darkTheme}
                        cursorInfo={this.cursorInfo}
<<<<<<< HEAD
=======
                        fractionalPol={this.widgetStore.fractionalPolVisible}
>>>>>>> 79ac60f9
                    />
                    }
                </div>
                <ReactResizeDetector handleWidth handleHeight onResize={this.onResize} refreshMode={"throttle"} refreshRate={33}/>
            </div>
        );
    }
}<|MERGE_RESOLUTION|>--- conflicted
+++ resolved
@@ -432,11 +432,12 @@
                     }
                 }
 
-                // if (!(this.widgetStore.scatterOutRangePointsIndex && this.widgetStore.scatterOutRangePointsIndex.indexOf(x) >= 0)) {
+                if (!(this.widgetStore.scatterOutRangePointsIndex && this.widgetStore.scatterOutRangePointsIndex.indexOf(x) >= 0)) {
                     values.push({x, y});
-                // } else {
-                //     values.push({x: x, y: NaN});
-                // }
+                } 
+                else {
+                    values.push({x: x, y: NaN});
+                }
             }
             return {dataset: values, border};
         }
@@ -658,13 +659,8 @@
                 isMouseEntered: isMouseEntered,
                 quValue: { x: scatterCursorImage.x, y: scatterCursorImage.y },
                 channel: lineCursorImage,
-<<<<<<< HEAD
-                pi: lineCursorPIDataImage? lineCursorPIDataImage.y : NaN,
-                pa: lineCursorPADataImage? lineCursorPADataImage.y : NaN,
-=======
-                pi: lineCursorPIDataImage.y,
-                pa: lineCursorPADataImage.y,
->>>>>>> 79ac60f9
+                pi: lineCursorPIDataImage ? lineCursorPIDataImage.y : NaN,
+                pa: lineCursorPADataImage ? lineCursorPADataImage.y : NaN,
                 xUnit: xUnit
             };
         }
@@ -705,7 +701,6 @@
         let piLinePlotProps: LinePlotComponentProps = {
             xLabel: "Channel",
             yLabel: "Value",
-            usePointSymbols: true,
             darkMode: appStore.darkTheme,
             imageName: imageName,
             plotName: "profile",
@@ -769,14 +764,11 @@
             graphClicked: this.onScatterChannelChanged,
             graphZoomReset: this.widgetStore.clearScatterPlotXYBounds,
             mouseEntered: this.widgetStore.setMouseMoveIntoScatterPlots,
-<<<<<<< HEAD
             graphZoomedX: this.widgetStore.setQUScatterPlotXBounds,
             scrollZoom: true,
             graphZoomedXY: this.widgetStore.setQUScatterPlotXYBounds,
             updateChartArea: this.widgetStore.setScatterChartAres,
             graphZoomedY: this.widgetStore.setQUScatterPlotYBounds
-=======
->>>>>>> 79ac60f9
         };
 
         let className = "profile-container-" + StokesAnalysisComponent.calculateLayout(this.width, this.height);
@@ -855,14 +847,12 @@
                     }
 
                 }
-
                 if (this.widgetStore.isQUScatterPlotAutoScaledX) {
                     quScatterPlotProps.xMin = quBorder.xMin;
                     quScatterPlotProps.xMax = quBorder.xMax;
                 } else {
                     quScatterPlotProps.xMin = this.widgetStore.quScatterMinX;
                     quScatterPlotProps.xMax = this.widgetStore.quScatterMaxX;
-                    // console.log(this.widgetStore.scatterOutRangePointsIndex.indexOf(1))
                 }
                 if (this.widgetStore.isQUScatterPlotAutoScaledY) {
                     quScatterPlotProps.yMin = quBorder.yMin;
@@ -983,17 +973,12 @@
             }
 
             if (quScatterPlotProps.data && quScatterPlotProps.data.length && interactionBorder) {
-<<<<<<< HEAD
-                const scatterChannel = this.getScatterChannel(quScatterPlotProps.data, channel, true);
-                quScatterPlotProps.indicatorInteractionChannel = scatterChannel;
-=======
                 const scatterChannelInteraction = this.getScatterChannel(quScatterPlotProps.data, channel, true);
                 quScatterPlotProps.indicatorInteractionChannel = {
                     currentChannel: scatterChannelInteraction.currentChannel, 
                     hoveredChannel: scatterChannelInteraction.hoveredChannel,
                     start: this.widgetStore.isMouseMoveIntoLinePlots
                 };
->>>>>>> 79ac60f9
             }
 
             paLinePlotProps.comments = this.exportHeaders;
@@ -1027,10 +1012,7 @@
                     <StokesAnalysisProfilerInfoComponent
                         darkMode={appStore.darkTheme}
                         cursorInfo={this.cursorInfo}
-<<<<<<< HEAD
-=======
                         fractionalPol={this.widgetStore.fractionalPolVisible}
->>>>>>> 79ac60f9
                     />
                     }
                 </div>
