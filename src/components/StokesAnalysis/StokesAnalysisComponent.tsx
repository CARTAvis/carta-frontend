import * as React from "react";
import * as _ from "lodash";
import {autorun, computed, observable} from "mobx";
import {observer} from "mobx-react";
import {Colors, NonIdealState} from "@blueprintjs/core";
import ReactResizeDetector from "react-resize-detector";
import {CARTA} from "carta-protobuf";
import {LinePlotComponent, LinePlotComponentProps, ScatterPlotComponent, ScatterPlotComponentProps, VERTICAL_RANGE_PADDING} from "components/Shared";
import {StokesAnalysisToolbarComponent} from "./StokesAnalysisToolbarComponent/StokesAnalysisToolbarComponent";
import {TickType} from "../Shared/LinePlot/PlotContainer/PlotContainerComponent";
import {StokesAnalysisProfilerInfoComponent} from "./ProfilerInfo/ProfilerInfoComponent";
import {AnimationState, SpectralProfileStore, WidgetConfig, WidgetProps} from "stores";
import {StokesAnalysisWidgetStore, StokesCoordinate} from "stores/widgets";
import {ChannelInfo, Point2D} from "models";
import {clamp, normalising, polarizationAngle, polarizedIntensity, binarySearchByX, closestPointToCursor} from "utilities";
import "./StokesAnalysisComponent.css";

type Border = { xMin: number, xMax: number, yMin: number, yMax: number };
type Point3D = { x: number, y: number, z?: number };

@observer
export class StokesAnalysisComponent extends React.Component<WidgetProps> {
    private pointDefaultColor = Colors.GRAY2;
    private opacityInit = 1;
    private opacityOutRange = 0.1;
    private colorRangeEnd = 240;
    private pointRadius = 3;
    private channelBorder: { xMin: number, xMax: number };
    private minProgress = 0;
<<<<<<< HEAD
    private cursorInfo: {isMouseEntered: boolean, quValue: Point2D, channel: number, pi: number, pa: number, xUnit: string};
    private QlinePlotColor = Colors.GREEN2;
    private UlinePlotColor = Colors.BLUE2;
=======

>>>>>>> ec40a564
    private static layoutRatioCutoffs = {
        vertical: 0.5,
        horizontal: 2,
    };

    @observable isMouseMoveIntoLinePlots = false;
    @observable isMouseMoveIntoScatterPlots = false;

    public static get WIDGET_CONFIG(): WidgetConfig {
        return {
            id: "stokes",
            type: "stokes",
            minWidth: 300,
            minHeight: 390,
            defaultWidth: 600,
            defaultHeight: 800,
            title: "Stokes Analysis",
            isCloseable: true
        };
    }

    @observable width: number;
    @observable height: number;

    @computed get widgetStore(): StokesAnalysisWidgetStore {
        if (this.props.appStore && this.props.appStore.widgetsStore.stokesAnalysisWidgets) {
            const widgetStore = this.props.appStore.widgetsStore.stokesAnalysisWidgets.get(this.props.id);
            if (widgetStore) {
                return widgetStore;
            }
        }
        console.log("can't find store for widget");
        return new StokesAnalysisWidgetStore();
    }

    @computed get profileStore(): SpectralProfileStore {
        if (this.props.appStore && this.props.appStore.activeFrame) {
            let fileId = this.props.appStore.activeFrame.frameInfo.fileId;
            const regionId = this.widgetStore.regionIdMap.get(fileId) || 0;
            const frameMap = this.props.appStore.spectralProfiles.get(fileId);
            if (frameMap) {
                return frameMap.get(regionId);
            }
        }
        return null;
    }

    @computed get exportHeaders(): string[] {
        let headerString = [];
        const frame = this.props.appStore.activeFrame;
        if (frame && frame.frameInfo && frame.regionSet) {
            const regionId = this.widgetStore.regionIdMap.get(frame.frameInfo.fileId) || 0;
            const region = frame.regionSet.regions.find(r => r.regionId === regionId);

            if (region) {
                headerString.push(region.regionProperties);
            }
        }
        return headerString;
    }

    @computed get matchesSelectedRegion() {
        const appStore = this.props.appStore;
        const frame = appStore.activeFrame;
        if (frame) {
            const widgetRegion = this.widgetStore.regionIdMap.get(frame.frameInfo.fileId);
            if (frame.regionSet.selectedRegion && frame.regionSet.selectedRegion.regionId !== 0) {
                return widgetRegion === frame.regionSet.selectedRegion.regionId;
            }
        }
        return false;
    }

    constructor(props: WidgetProps) {
        super(props);
        if (!props.docked && props.id === StokesAnalysisComponent.WIDGET_CONFIG.type) {
            const id = props.appStore.widgetsStore.addStokesWidget();
            props.appStore.widgetsStore.changeWidgetId(props.id, id);
        } else {
            if (!this.props.appStore.widgetsStore.stokesAnalysisWidgets.has(this.props.id)) {
                console.log(`can't find store for widget with id=${this.props.id}`);
                this.props.appStore.widgetsStore.stokesAnalysisWidgets.set(this.props.id, new StokesAnalysisWidgetStore());
            }
        }

        autorun(() => {
            if (this.widgetStore) {
                const appStore = this.props.appStore;
                const frame = appStore.activeFrame;
                let progressString = "";
                const currentData = this.plotData;
                if (currentData && isFinite(currentData.qProgress) && isFinite(currentData.uProgress)) {
                    const minProgress = Math.min(currentData.qProgress, currentData.uProgress, currentData.iProgress);
                    if (minProgress < 1) {
                        progressString = `[${(minProgress * 100).toFixed(0)}% complete]`;
                    }
                    this.minProgress = minProgress;
                }
                if (frame) {
                    const regionId = this.widgetStore.regionIdMap.get(frame.frameInfo.fileId) || 0;
                    const regionString = regionId === 0 ? "Cursor" : `Region #${regionId}`;
                    const selectedString = this.matchesSelectedRegion ? "(Selected)" : "";
                    this.props.appStore.widgetsStore.setWidgetTitle(this.props.id, `Stokes Analysis : ${regionString} ${selectedString} ${progressString}`);
                }
            } else {
                this.props.appStore.widgetsStore.setWidgetTitle(this.props.id, `Stokes Analysis: Cursor`);
            }
        });
    }

    onResize = (width: number, height: number) => {
        this.width = width;
        this.height = height;
    };

    private getChannelLabel = (): string => {
        const frame = this.props.appStore.activeFrame;
        if (this.widgetStore.useWcsValues && frame.channelInfo) {
            const channelInfo = frame.channelInfo;
            let channelLabel = channelInfo.channelType.name;
            if (channelInfo.channelType.unit && channelInfo.channelType.unit.length) {
                channelLabel += ` (${channelInfo.channelType.unit})`;
            }
            return channelLabel;
        }
        return null;
    };

    private getChannelUnit = (): string => {
        const frame = this.props.appStore.activeFrame;
        if (this.widgetStore.useWcsValues && frame.channelInfo && frame.channelInfo.channelType.unit) {
            return frame.channelInfo.channelType.unit;
        }
        return "Channel";
    };

    private getRequiredChannelValue = (): number => {
        const frame = this.props.appStore.activeFrame;
        if (frame) {
            const channel = frame.requiredChannel;
            if (this.widgetStore.useWcsValues && frame.channelInfo &&
                channel >= 0 && channel < frame.channelInfo.values.length) {
                return frame.channelInfo.values[channel];
            }
            return channel;
        }
        return null;
    };

    onChannelChanged = (x: number) => {
        const frame = this.props.appStore.activeFrame;
        if (this.props.appStore.animatorStore.animationState === AnimationState.PLAYING) {
            return;
        }

        if (frame && frame.channelInfo) {
            let channelInfo = frame.channelInfo;
            let nearestIndex = (this.widgetStore.useWcsValues && channelInfo.getChannelIndexWCS) ?
                channelInfo.getChannelIndexWCS(x) :
                channelInfo.getChannelIndexSimple(x);
            if (nearestIndex !== null && nearestIndex !== undefined) {
                frame.setChannels(nearestIndex, frame.requiredStokes);
            }
        }
    };

    onScatterChannelChanged = (x: number, y: number, data: Point3D[]) => {
        const frame = this.props.appStore.activeFrame;
        if (this.props.appStore.animatorStore.animationState === AnimationState.PLAYING) {
            return;
        }
        if (data.length > 0 && frame && frame.channelInfo) {
            let channelInfo = frame.channelInfo;
            const zIndex = this.matchZindex(x, y, data);
            let nearestIndex = (this.widgetStore.useWcsValues && channelInfo.getChannelIndexWCS) ?
                channelInfo.getChannelIndexWCS(zIndex) :
                channelInfo.getChannelIndexSimple(zIndex);
            if (nearestIndex !== null && nearestIndex !== undefined) {
                frame.setChannels(nearestIndex, frame.requiredStokes);
            }
        }
    };

    private matchZindex (x: number, y: number, data: Point3D[]): number {
        let channel = 0;
        for (let index = 0; index < data.length; index++) {
            const element = data[index];
            if (element.x === x && element.y === y) {
                channel = element.z;
                break;
            }
            
        }
        return channel;
    }

    private getCurrentChannelValue = (): number => {
        const frame = this.props.appStore.activeFrame;
        if (frame) {
            const channel = frame.channel;
            if (this.widgetStore.useWcsValues && frame.channelInfo &&
                channel >= 0 && channel < frame.channelInfo.values.length) {
                return frame.channelInfo.values[channel];
            }
            return channel;
        }
        return null;
    };

    private matchXYindex (z: number, data: Point3D[]): Point3D {
        let point = data[0];
        for (let index = 0; index < data.length; index++) {
            const element = data[index];
            if (element.z === z) {
                point = element;
                break;
            }
            
        }
        return point;
    }

    private static calculateLayout = (width: number, height: number): string => {
        if (width && height) {
            let ratio = width / height;
            let verticalDiff = Math.abs(ratio - StokesAnalysisComponent.layoutRatioCutoffs.vertical);
            let horizontalDiff = Math.abs(ratio - StokesAnalysisComponent.layoutRatioCutoffs.horizontal);

            let minValue = Math.min(verticalDiff, horizontalDiff);

            if (minValue === verticalDiff) {
                return "vertical";
            } else if (minValue === horizontalDiff) {
                return "horizontal";
            }
            return null;
        }
        return null;
    };

    onGraphCursorMoved = _.throttle((x) => {
        this.widgetStore.setlinePlotCursorX(x);
    }, 33);

    onScatterGraphCursorMoved = _.throttle((x, y) => {
        this.widgetStore.setScatterPlotCursor({ x: x, y: y});
    }, 33);

    private static calculatePA(qData: Float32Array | Float64Array, uData: Float32Array | Float64Array): Array<number> {
        let vals = [];
        if (qData && uData && qData.length === uData.length) {
            for (let i = 0; i < qData.length; i++) {
                // Unit degree
                vals[i] = polarizationAngle(qData[i], uData[i]);
            }
        }
        return vals;
    }

    private static calculatePI(qData: Float32Array | Float64Array, uData: Float32Array | Float64Array): Array<number> {
        let vals = [];
        if (qData && uData && qData.length === uData.length) {
            for (let i = 0; i < qData.length; i++) {
                vals[i] = polarizedIntensity(qData[i], uData[i]);
            }
        }
        return vals;
    }

    private static calculateFractionalPol(targetData: Array<number> | Float32Array | Float64Array, dataIz: Float32Array | Float64Array): Array<number> {
        let vals = [];
        if (targetData && dataIz && targetData.length === dataIz.length) {
            for (let i = 0; i < targetData.length; i++) {
                vals[i] = normalising(targetData[i], dataIz[i]);
            }
        }
        return vals;
    }

    private calculateCompositeProfile(statsType: CARTA.StatsType): { qProfile: Array<number>, uProfile: Array<number>, piProfile: Array<number>, paProfile: Array<number>, qProgress: number, uProgress: number, iProgress: number } {
        if (this.profileStore) {
            let qProfileOriginal = this.profileStore.getProfile(StokesCoordinate.LinearPolarizationQ, statsType);
            let uProfileOriginal = this.profileStore.getProfile(StokesCoordinate.LinearPolarizationU, statsType);
            let piProfile = [];
            let paProfile = [];
            let qProfile = [];
            let uProfile = [];

            if (qProfileOriginal && uProfileOriginal && qProfileOriginal.values && uProfileOriginal.values) {
                qProfile = Array.prototype.slice.call(qProfileOriginal.values);
                uProfile = Array.prototype.slice.call(uProfileOriginal.values);
                piProfile = StokesAnalysisComponent.calculatePI(qProfileOriginal.values, uProfileOriginal.values);
                paProfile = StokesAnalysisComponent.calculatePA(qProfileOriginal.values, uProfileOriginal.values);

                if (this.widgetStore.fractionalPolVisible) {
                    let iProfileOriginal = this.profileStore.getProfile(StokesCoordinate.TotalIntensity, statsType);
                    if (iProfileOriginal && iProfileOriginal.values) {
                        piProfile = StokesAnalysisComponent.calculateFractionalPol(piProfile, iProfileOriginal.values);
                        qProfile = StokesAnalysisComponent.calculateFractionalPol(qProfile, iProfileOriginal.values);
                        uProfile = StokesAnalysisComponent.calculateFractionalPol(uProfile, iProfileOriginal.values);
                        return {qProfile, uProfile, piProfile, paProfile, qProgress: qProfileOriginal.progress, uProgress: uProfileOriginal.progress, iProgress: iProfileOriginal.progress};
                    }
                }
                return {qProfile, uProfile, piProfile, paProfile, qProgress: qProfileOriginal.progress, uProgress: uProfileOriginal.progress, iProgress: 1};
            }
        }
        return null;
    }

    private calculateXYborder(xValues: Array<number>, yValues: Array<number>, isLinePlots: boolean): Border {
        let xMin = Math.min(...xValues.filter(n => {
            return !isNaN(n);
        }));
        let xMax = Math.max(...xValues.filter(n => {
            return !isNaN(n);
        }));
        let yMin = Number.MAX_VALUE;
        let yMax = -Number.MAX_VALUE;

        if (!this.widgetStore.isLinePlotsAutoScaledX && isLinePlots) {
            const localXMin = clamp(this.widgetStore.sharedMinX, xMin, xMax);
            const localXMax = clamp(this.widgetStore.sharedMaxX, xMin, xMax);
            xMin = localXMin;
            xMax = localXMax;
        }

        yMin = Math.min(...yValues.filter(n => {
            return !isNaN(n);
        }));
        yMax = Math.max(...yValues.filter(n => {
            return !isNaN(n);
        }));

        if (yMin === Number.MAX_VALUE) {
            yMin = undefined;
            yMax = undefined;
        } else {
            // extend y range a bit
            const range = yMax - yMin;
            yMin -= range * VERTICAL_RANGE_PADDING;
            yMax += range * VERTICAL_RANGE_PADDING;
        }
        return {xMin, xMax, yMin, yMax};
    }

    private assembleLinePlotData(profile: Array<number>, channelInfo: ChannelInfo): { dataset: Array<Point2D>, border: Border } {
        if (profile && profile.length && profile.length === channelInfo.values.length) {
            let channelValues = this.widgetStore.useWcsValues ? channelInfo.values : channelInfo.indexes;
            let border = this.calculateXYborder(channelValues, profile, true);
            let values: Array<{ x: number, y: number }> = [];
            let isIncremental = channelValues[0] <= channelValues[channelValues.length - 1];
            for (let i = 0; i < channelValues.length; i++) {
                let index = isIncremental ? i : channelValues.length - 1 - i;
                const x = channelValues[index];
                const y = profile[index];

                if (x < border.xMin || x > border.xMax) {
                    if (values.length) {
                        break;
                    } else {
                        continue;
                    }
                }
                values.push({x, y});
            }
            return {dataset: values, border};
        }
        return null;
    }

    private assembleScatterPlotData(qProfile: Array<number>, uProfile: Array<number>, channelInfo: ChannelInfo): { dataset: Array<{ x: number, y: number, z: number }>, border: Border } {
        if (qProfile && qProfile.length && uProfile && uProfile.length && qProfile.length === uProfile.length && qProfile.length === channelInfo.values.length) {
            let channelValues = this.widgetStore.useWcsValues ? channelInfo.values : channelInfo.indexes;
            let border = this.calculateXYborder(qProfile, uProfile, false);
            let values: Array<{ x: number, y: number, z: number }> = [];
            let isIncremental = channelValues[0] <= channelValues[channelValues.length - 1] ? true : false;

            for (let i = 0; i < channelValues.length; i++) {
                // Todo: still need handel data outof range when zooming
                let index = isIncremental ? i : channelValues.length - 1 - i;
                const x = qProfile[index];
                const y = uProfile[index];
                const z = channelValues[index];
                values.push({x, y, z});
            }
            return {dataset: values, border};
        }
        return null;
    }

    private compareVariable(a: number, b: number, c: number, d: number): boolean {
        return a === b && a === c && a === d && a !== null;
    }

    private getScatterColor(currentIndex: number, range: number, toColor: number, frequencyIncreases: boolean): string {
        let percentage = currentIndex / range;
        if (!frequencyIncreases) {
            percentage = 1 - percentage;
        }
        let hue = (percentage * toColor);
        return `hsla(${hue}, 100%, 50%, ${this.opacityInit})`;
    }

    private frequencyIncreases(data: Point3D[]): boolean {
        const zFirst = data[0].z;
        const zLast = data[data.length - 1].z;
        if (zFirst > zLast) {
            return false;
        }
        return true;
    }

    private fillColor(data: Array<{ x: number, y: number, z?: number }>, interactionBorder: { xMin: number, xMax: number }, zIndex: boolean): Array<string> {
        let scatterColors = [];
        if (data && data.length && zIndex && interactionBorder) {
            let xlinePlotRange = interactionBorder;
            const outOfRangeColor = `hsla(0, 0%, 50%, ${this.opacityOutRange})`;
            const zOrder = this.frequencyIncreases(data);
            const dataLength = data.length;
            const colorRangeEnd = this.colorRangeEnd;
            data.forEach((point, i) => {
                let pointColor = this.pointDefaultColor;
                let outRange = true;
                if (point.z >= xlinePlotRange.xMin && point.z <= xlinePlotRange.xMax) {
                    outRange = false;
                }
                pointColor = outRange ? outOfRangeColor : this.getScatterColor(i, dataLength, colorRangeEnd, zOrder);
                scatterColors.push(pointColor);
            });
        }
        return scatterColors;
    }

    private closestChannel(channel: number, data: Array<{ x: number, y: number, z?: number }>): number {
        var mid;
        var lo = 0;
        var hi = data.length - 1;
        while (hi - lo > 1) {
            mid = Math.floor ((lo + hi) / 2);
            if (data[mid].z < channel) {
                lo = mid;
            } else {
                hi = mid;
            }
        }
        if (channel - data[lo].z <= data[hi].z - channel) {
            return data[lo].z;
        }
        return data[hi].z;
    }

    private getScatterChannel(data: Array<{ x: number, y: number, z?: number }>, channel: { channelCurrent: number, channelHovered: number }, zIndex: boolean): { currentChannel: Point3D, hoveredChannel: Point3D } {
        let indicator = { currentChannel: data[0], hoveredChannel: data[0]};
        if (data && data.length && zIndex && channel) {
            let channelCurrent = channel.channelCurrent;
            let channelHovered = channel.channelHovered;
            if (channelCurrent) {
                let close = channelCurrent;
                if (channelHovered) {
                    close = this.closestChannel(channelHovered, data);
                    if (this.channelBorder && this.channelBorder.xMin !== 0) {
                        if (close > this.channelBorder.xMax || close < this.channelBorder.xMin || !this.isMouseMoveIntoLinePlots) {
                            close = channelCurrent;
                        }
                    }
                }
                for (let index = 0; index < data.length; index++) {
                    const points = data[index];
                    if (points.z === close) {
                        indicator.hoveredChannel = points;
                    }
                    if (points.z === channelCurrent) {
                        indicator.currentChannel = points;
                    }
                }
            }
        }
        return indicator;
    }

    private onMouseEnterHandler = () => {
        this.isMouseMoveIntoLinePlots = true;
    };

    private onMouseleaveHandler = () => {
        this.isMouseMoveIntoLinePlots = false;
    };

    private onMouseEnterScatterHandler = () => {
        this.isMouseMoveIntoScatterPlots = true;
    };

    private onMouseleaveScatterHandler = () => {
        this.isMouseMoveIntoScatterPlots = false;
    };

    @computed get plotData(): {
        qValues: { dataset: Array<Point2D>, border: Border },
        uValues: { dataset: Array<Point2D>, border: Border },
        piValues: { dataset: Array<Point2D>, border: Border },
        paValues: { dataset: Array<Point2D>, border: Border },
        quValues: { dataset: Array<{ x: number, y: number, z: number }>, border: Border },
        qProgress: number,
        uProgress: number,
        iProgress: number
    } {
        const frame = this.props.appStore.activeFrame;
        if (!frame) {
            return null;
        }

        const fileId = frame.frameInfo.fileId;
        let compositeProfile: {
            qProfile: Array<number>,
            uProfile: Array<number>,
            piProfile: Array<number>,
            paProfile: Array<number>,
            qProgress: number,
            uProgress: number,
            iProgress: number
        };
        let regionId = this.widgetStore.regionIdMap.get(fileId) || 0;
        if (frame.regionSet) {
            const region = frame.regionSet.regions.find(r => r.regionId === regionId);
            if (region) {
                compositeProfile = this.calculateCompositeProfile(region.isClosedRegion ? this.widgetStore.statsType : CARTA.StatsType.Sum);
            }
        }

        let channelInfo = frame.channelInfo;
        if (compositeProfile && channelInfo) {
            let piDic = this.assembleLinePlotData(compositeProfile.piProfile, channelInfo);
            let paDic = this.assembleLinePlotData(compositeProfile.paProfile, channelInfo);
            let qDic = this.assembleLinePlotData(compositeProfile.qProfile, channelInfo);
            let uDic = this.assembleLinePlotData(compositeProfile.uProfile, channelInfo);
            let quDic = this.assembleScatterPlotData(compositeProfile.qProfile, compositeProfile.uProfile, channelInfo);

            return {
                qValues: qDic, 
                uValues: uDic, 
                piValues: piDic, 
                paValues: paDic, 
                quValues: quDic, 
                qProgress: compositeProfile.qProgress, 
                uProgress: compositeProfile.uProgress,
                iProgress: compositeProfile.iProgress
            };
        }
        return null;
    }

    private getCursorInfo (quDataset: Point3D[], piDataset: Point2D[], paDataset: Point2D[], scatterCursorProfiler: Point3D, lineCursorProfiler: number, scatterCursorImage: Point3D, lineCursorImage: number) {
        const isMouseEntered = this.isMouseMoveIntoLinePlots || this.isMouseMoveIntoScatterPlots;
        const xUnit =  this.getChannelUnit();
        let profilerData = {q: 0, u: 0, pi: 0, pa: 0, channel: 0};
        if (this.isMouseMoveIntoLinePlots) {
            const lineCursorPIDataProfiler = binarySearchByX(piDataset, lineCursorProfiler);
            const lineCursorPADataProfiler = binarySearchByX(paDataset, lineCursorProfiler);
            if (lineCursorPIDataProfiler && lineCursorPADataProfiler) {
                let cursor = this.matchXYindex(lineCursorPIDataProfiler.x, quDataset);
                profilerData.q = cursor.x;
                profilerData.u = cursor.y;
                profilerData.channel = cursor.z;
                profilerData.pi = lineCursorPIDataProfiler.y;
                profilerData.pa = lineCursorPADataProfiler.y;
            }   
        }
        if (this.isMouseMoveIntoScatterPlots) {
            const currentScatterData = closestPointToCursor(scatterCursorProfiler, quDataset);
            const lineCursorPIDataProfiler = binarySearchByX(piDataset, currentScatterData.z);
            const lineCursorPADataProfiler = binarySearchByX(paDataset, currentScatterData.z);
            if (lineCursorPIDataProfiler && lineCursorPADataProfiler) {
                profilerData.q = currentScatterData.x;
                profilerData.u = currentScatterData.y;
                profilerData.channel = lineCursorPIDataProfiler.x;
                profilerData.pi = lineCursorPIDataProfiler.y;
                profilerData.pa = lineCursorPADataProfiler.y;
            }
        }
        if (isMouseEntered) {
            return {
                isMouseEntered: isMouseEntered,
                quValue: { x: profilerData.q, y: profilerData.u },
                channel: profilerData.channel,
                pi: profilerData.pi,
                pa: profilerData.pa,
                xUnit: xUnit
            };   
        } else {
            const lineCursorPIDataImage = binarySearchByX(piDataset, lineCursorImage);
            const lineCursorPADataImage = binarySearchByX(paDataset, lineCursorImage);
            return {
                isMouseEntered: isMouseEntered,
                quValue: { x: scatterCursorImage.x, y: scatterCursorImage.y },
                channel: lineCursorImage,
                pi: lineCursorPIDataImage.y,
                pa: lineCursorPADataImage.y,
                xUnit: xUnit
            };
        }
    }
    
    render() {
        const appStore = this.props.appStore;
        if (!this.widgetStore) {
            return <NonIdealState icon={"error"} title={"Missing profile"} description={"Profile not found"}/>;
        }
        const frame = appStore.activeFrame;
        const imageName = (appStore.activeFrame ? appStore.activeFrame.frameInfo.fileInfo.name : undefined);

        let quLinePlotProps: LinePlotComponentProps = {
            xLabel: "Channel",
            yLabel: "Value",
            darkMode: appStore.darkTheme,
            imageName: imageName,
            plotName: "profile",
            tickTypeY: TickType.Scientific,
            showXAxisTicks: false,
            showXAxisLabel: false,
            multiPlotData: new Map(),
            showLegend: true,
            xTickMarkLength: 0,
            graphCursorMoved: this.onGraphCursorMoved,
            multiPlotBorderColor: new Map(),
            isGroupSubPlot: true,
            scrollZoom: true,
            graphZoomedX: this.widgetStore.setSharedXBounds,
            graphZoomedY: this.widgetStore.setQULinePlotYBounds,
            graphZoomedXY: this.widgetStore.setQULinePlotsXYBounds,
            graphZoomReset: this.widgetStore.clearLinePlotsXYBounds,
            graphClicked: this.onChannelChanged,
            markers: []
        };

        let piLinePlotProps: LinePlotComponentProps = {
            xLabel: "Channel",
            yLabel: "Value",
            darkMode: appStore.darkTheme,
            imageName: imageName,
            plotName: "profile",
            tickTypeY: TickType.Scientific,
            showXAxisTicks: false,
            showXAxisLabel: false,
            multiPlotData: new Map(),
            xTickMarkLength: 0,
            graphCursorMoved: this.onGraphCursorMoved,
            isGroupSubPlot: true,
            scrollZoom: true,
            graphZoomedX: this.widgetStore.setSharedXBounds,
            graphZoomedY: this.widgetStore.setPolIntensityYBounds,
            graphZoomedXY: this.widgetStore.setPolIntensityXYBounds,
            graphZoomReset: this.widgetStore.clearLinePlotsXYBounds,
            graphClicked: this.onChannelChanged,
            markers: []
        };

        let paLinePlotProps: LinePlotComponentProps = {
            xLabel: "Channel",
            yLabel: "Value",
            darkMode: appStore.darkTheme,
            imageName: imageName,
            plotName: "profile",
            tickTypeY: TickType.Integer,
            showXAxisTicks: true,
            showXAxisLabel: true,
            multiPlotData: new Map(),
            graphCursorMoved: this.onGraphCursorMoved,
            isGroupSubPlot: true,
            scrollZoom: true,
            graphZoomedX: this.widgetStore.setSharedXBounds,
            graphZoomedY: this.widgetStore.setPolAngleYBounds,
            graphZoomedXY: this.widgetStore.setPolAngleXYBounds,
            graphZoomReset: this.widgetStore.clearLinePlotsXYBounds,
            graphClicked: this.onChannelChanged,
            markers: []
        };

        let quScatterPlotProps: ScatterPlotComponentProps = {
            xLabel: "Channel",
            yLabel: "Channel",
            darkMode: appStore.darkTheme,
            imageName: imageName,
            plotName: "profile",
            tickTypeX: TickType.Scientific,
            tickTypeY: TickType.Scientific,
            showXAxisTicks: true,
            showXAxisLabel: true,
            usePointSymbols: true,
            multiPlotData: new Map(),
            zeroLineWidth: 2,
            multiPlotBorderColor: new Map(),
            isGroupSubPlot: true,
            colorRangeEnd: 240,
            centeredOrigin: true,
            equalScale: true,
            zIndex: true,
            pointRadius: this.pointRadius,
            graphCursorMoved: this.onScatterGraphCursorMoved,
            graphClicked: this.onScatterChannelChanged,
            graphZoomReset: this.widgetStore.clearScatterPlotXYBounds,
        };

        let className = "profile-container-" + StokesAnalysisComponent.calculateLayout(this.width, this.height);
        let interactionBorder = {xMin: 0, xMax: 0};
        if (this.profileStore && frame) {
            const currentPlotData = this.plotData;
            let channel = {channelCurrent: 0, channelHovered: 0};
            if (currentPlotData && currentPlotData.piValues && currentPlotData.paValues && currentPlotData.qValues && currentPlotData.uValues && currentPlotData.quValues) {
                quLinePlotProps.multiPlotData.set(StokesCoordinate.LinearPolarizationQ, currentPlotData.qValues.dataset);
                quLinePlotProps.multiPlotData.set(StokesCoordinate.LinearPolarizationU, currentPlotData.uValues.dataset);
                piLinePlotProps.data = currentPlotData.piValues.dataset;
                paLinePlotProps.data = currentPlotData.paValues.dataset;
                quScatterPlotProps.data = currentPlotData.quValues.dataset;
 
                const lineOpacity = this.minProgress < 1.0 ? 0.15 + this.minProgress / 4.0 : 1.0;
                quLinePlotProps.opacity = lineOpacity;
                piLinePlotProps.opacity = lineOpacity;
                paLinePlotProps.opacity = lineOpacity;
                quLinePlotProps.opacity = lineOpacity;
                
                const QlinePlotColor = appStore.darkTheme ? Colors.GREEN4 : Colors.GREEN2;
                const UlinePlotColor = appStore.darkTheme ? Colors.ORANGE4 : Colors.ORANGE2;
                quLinePlotProps.multiPlotBorderColor.set(StokesCoordinate.LinearPolarizationQ, QlinePlotColor);
                quLinePlotProps.multiPlotBorderColor.set(StokesCoordinate.LinearPolarizationU, UlinePlotColor);

                let qBorder = currentPlotData.qValues.border;
                let uBorder = currentPlotData.uValues.border;
                let piBorder = currentPlotData.piValues.border;
                let paBorder = currentPlotData.paValues.border;
                let quBorder = currentPlotData.quValues.border;

                if (this.compareVariable(qBorder.xMin, uBorder.xMin, piBorder.xMin, paBorder.xMin) && this.compareVariable(qBorder.xMax, uBorder.xMax, piBorder.xMax, paBorder.xMax)) {
                    interactionBorder = {xMin: paBorder.xMin, xMax: paBorder.xMax};
                    this.channelBorder = {xMin: paBorder.xMin, xMax: paBorder.xMax};
                    if (this.widgetStore.isLinePlotsAutoScaledX) {
                        quLinePlotProps.xMin = qBorder.xMin;
                        quLinePlotProps.xMax = qBorder.xMax;
                        piLinePlotProps.xMin = piBorder.xMin;
                        piLinePlotProps.xMax = piBorder.xMax;
                        paLinePlotProps.xMin = paBorder.xMin;
                        paLinePlotProps.xMax = paBorder.xMax;
                    } else {
                        quLinePlotProps.xMin = this.widgetStore.sharedMinX;
                        quLinePlotProps.xMax = this.widgetStore.sharedMaxX;
                        piLinePlotProps.xMin = this.widgetStore.sharedMinX;
                        piLinePlotProps.xMax = this.widgetStore.sharedMaxX;
                        paLinePlotProps.xMin = this.widgetStore.sharedMinX;
                        paLinePlotProps.xMax = this.widgetStore.sharedMaxX;
                        interactionBorder = {xMin: this.widgetStore.sharedMinX, xMax: this.widgetStore.sharedMaxX};
                    }
                    let dataBackgroundColor = this.fillColor(quScatterPlotProps.data, interactionBorder, true);
                    quScatterPlotProps.dataBackgroundColor = dataBackgroundColor;

                    if (this.widgetStore.isQULinePlotAutoScaledY) {
                        quLinePlotProps.yMin = qBorder.yMin < uBorder.yMin ? qBorder.yMin : uBorder.yMin;
                        quLinePlotProps.yMax = qBorder.yMax > uBorder.yMax ? qBorder.yMax : uBorder.yMax;
                    } else {
                        quLinePlotProps.yMin = this.widgetStore.quMinY;
                        quLinePlotProps.yMax = this.widgetStore.quMaxY;
                    }

                    if (this.widgetStore.isPolIntensityAutoScaledY) {
                        piLinePlotProps.yMin = piBorder.yMin;
                        piLinePlotProps.yMax = piBorder.yMax;
                    } else {
                        piLinePlotProps.yMin = this.widgetStore.polIntensityMinY;
                        piLinePlotProps.yMax = this.widgetStore.polIntensityMaxY;
                    }

                    if (this.widgetStore.isPolAngleAutoScaledY) {
                        paLinePlotProps.yMin = paBorder.yMin;
                        paLinePlotProps.yMax = paBorder.yMax;
                    } else {
                        paLinePlotProps.yMin = this.widgetStore.polAngleMinY;
                        paLinePlotProps.yMax = this.widgetStore.polAngleMaxY;
                    }

                }

                if (this.widgetStore.isQUScatterPlotAutoScaledX) {
                    quScatterPlotProps.xMin = quBorder.xMin;
                    quScatterPlotProps.xMax = quBorder.xMax;
                } else {
                    quScatterPlotProps.xMin = this.widgetStore.quScatterMinX;
                    quScatterPlotProps.xMax = this.widgetStore.quScatterMaxX;
                }
                if (this.widgetStore.isQUScatterPlotAutoScaledY) {
                    quScatterPlotProps.yMin = quBorder.yMin;
                    quScatterPlotProps.yMax = quBorder.yMax;
                } else {
                    quScatterPlotProps.yMin = this.widgetStore.quScatterMinY;
                    quScatterPlotProps.yMax = this.widgetStore.quScatterMaxY;
                }
                // cursor infor
                let cursorXInfo = {
                    profiler: this.widgetStore.linePlotcursorX,
                    image: this.getCurrentChannelValue(),
                    unit: this.getChannelUnit()
                };
                paLinePlotProps.cursorX = cursorXInfo;
                piLinePlotProps.cursorX = cursorXInfo;
                quLinePlotProps.cursorX = cursorXInfo;
                let scatterCursorInfor = {
                    profiler: { x: this.widgetStore.scatterPlotCursorX, y: this.widgetStore.scatterPlotCursorY},
                    image: this.matchXYindex(cursorXInfo.image, currentPlotData.quValues.dataset),
                    unit: this.getChannelUnit()
                };
                quScatterPlotProps.cursorXY = scatterCursorInfor;
                this.cursorInfo = this.getCursorInfo(
                    currentPlotData.quValues.dataset, 
                    currentPlotData.piValues.dataset, 
                    currentPlotData.paValues.dataset, 
                    scatterCursorInfor.profiler,
                    cursorXInfo.profiler,
                    scatterCursorInfor.image,
                    cursorXInfo.image);
                if (this.cursorInfo && this.cursorInfo.quValue) {
                    quScatterPlotProps.cursorNearestPoint = this.cursorInfo.quValue;
                }
                
            }

            paLinePlotProps.yLabel = "PA (Degrees)";
            if (this.widgetStore.fractionalPolVisible) {
                quLinePlotProps.yLabel = "Value (%)";
                piLinePlotProps.yLabel = "PI/I (%)";
                quScatterPlotProps.xLabel = "Q/I (%)";
                quScatterPlotProps.yLabel = "U/I (%)";
            } else {
                quLinePlotProps.yLabel = "Value (" + frame.unit + ")";
                piLinePlotProps.yLabel = "PI (" + frame.unit + ")";
                quScatterPlotProps.xLabel = "Stokes Q (" + frame.unit + ")";
                quScatterPlotProps.yLabel = "Stokes U (" + frame.unit + ")";
            }

            const wcsLabel = this.getChannelLabel();
            if (wcsLabel) {
                paLinePlotProps.xLabel = this.getChannelLabel();
                piLinePlotProps.xLabel = this.getChannelLabel();
                quLinePlotProps.xLabel = this.getChannelLabel();
            }

            paLinePlotProps.markers = [];
            piLinePlotProps.markers = [];
            quLinePlotProps.markers = [];

            if (this.cursorInfo && this.cursorInfo.channel && this.isMouseMoveIntoScatterPlots) {
                let lineCursorIndicator = {
                    value: this.cursorInfo.channel,
                    id: "marker-profiler-cursor-stokes2",
                    draggable: false,
                    horizontal: false,
                    color: appStore.darkTheme ? Colors.GRAY4 : Colors.GRAY2,
                    opacity: 0.8,
                    isMouseMove: !this.isMouseMoveIntoLinePlots,
                    interactionMarker: true,
                };
                paLinePlotProps.markers.push(lineCursorIndicator);
                piLinePlotProps.markers.push(lineCursorIndicator);
                quLinePlotProps.markers.push(lineCursorIndicator);
            }

            if (paLinePlotProps.cursorX && paLinePlotProps.cursorX.profiler !== null) {
                let cursor = {
                    value: paLinePlotProps.cursorX.profiler,
                    id: "marker-profiler-cursor-stokes",
                    draggable: false,
                    horizontal: false,
                    color: appStore.darkTheme ? Colors.GRAY4 : Colors.GRAY2,
                    opacity: 0.8,
                    isMouseMove: !this.isMouseMoveIntoLinePlots,
                };
                paLinePlotProps.markers.push(cursor);
                piLinePlotProps.markers.push(cursor);
                quLinePlotProps.markers.push(cursor);
                if (cursor && cursor.value && typeof(cursor.value) !== undefined) {
                    channel.channelHovered = cursor.value;   
                }
            }

            if (paLinePlotProps.cursorX && paLinePlotProps.cursorX.image !== null) {
                let channelCurrent = {
                    value: paLinePlotProps.cursorX.image,
                    id: "marker-channel-current",
                    opacity: 0.4,
                    draggable: false,
                    horizontal: false,
                };
                let channelRequired = {
                    value: this.getRequiredChannelValue(),
                    id: "marker-channel-required",
                    draggable: appStore.animatorStore.animationState !== AnimationState.PLAYING,
                    dragMove: this.onChannelChanged,
                    horizontal: false,
                };
                paLinePlotProps.markers.push(channelCurrent, channelRequired);
                piLinePlotProps.markers.push(channelCurrent, channelRequired);
                quLinePlotProps.markers.push(channelCurrent, channelRequired);

                if (channelCurrent && channelCurrent.value && typeof(channelCurrent.value) !== undefined) {
                    channel.channelCurrent = channelCurrent.value;
                }
            }

            if (quScatterPlotProps.data && quScatterPlotProps.data.length && interactionBorder) {
                const scatterChannel = this.getScatterChannel(quScatterPlotProps.data, channel, true);
                quScatterPlotProps.indicatorInteractionChannel = scatterChannel;
            }

            paLinePlotProps.comments = this.exportHeaders;
            piLinePlotProps.comments = this.exportHeaders;
            quLinePlotProps.comments = this.exportHeaders;
            quScatterPlotProps.comments = this.exportHeaders;

        }

        return (
            <div className={"stokes-widget"}>
                <div className={className}>
                    <div className="profile-plot-toolbar">
                        <StokesAnalysisToolbarComponent widgetStore={this.widgetStore} appStore={appStore}/>
                    </div>
                    <div className="profile-plot-qup" onMouseEnter={this.onMouseEnterHandler} onMouseLeave={this.onMouseleaveHandler}>
                        <div className="profile-plot-qu">
                            <LinePlotComponent {...quLinePlotProps}/>
                        </div>
                        <div className="profile-plot-pi">
                            <LinePlotComponent {...piLinePlotProps}/>
                        </div>
                        <div className="profile-plot-pa">
                            <LinePlotComponent {...paLinePlotProps}/>
                        </div>
                    </div>
                    <div className="profile-plot-qvsu" onMouseEnter={this.onMouseEnterScatterHandler} onMouseLeave={this.onMouseleaveScatterHandler}>
                        <ScatterPlotComponent {...quScatterPlotProps}/>
                    </div>
                    {this.cursorInfo &&
                    <StokesAnalysisProfilerInfoComponent
                        darkMode={appStore.darkTheme}
                        cursorInfo={this.cursorInfo}
                    />
                    }
                </div>
                <ReactResizeDetector handleWidth handleHeight onResize={this.onResize} refreshMode={"throttle"} refreshRate={33}/>
            </div>
        );
    }
}<|MERGE_RESOLUTION|>--- conflicted
+++ resolved
@@ -27,13 +27,7 @@
     private pointRadius = 3;
     private channelBorder: { xMin: number, xMax: number };
     private minProgress = 0;
-<<<<<<< HEAD
     private cursorInfo: {isMouseEntered: boolean, quValue: Point2D, channel: number, pi: number, pa: number, xUnit: string};
-    private QlinePlotColor = Colors.GREEN2;
-    private UlinePlotColor = Colors.BLUE2;
-=======
-
->>>>>>> ec40a564
     private static layoutRatioCutoffs = {
         vertical: 0.5,
         horizontal: 2,
