--- conflicted
+++ resolved
@@ -183,11 +183,8 @@
                         defaultRowHeight={40}
                         isIndexZero={true}
                         boldIndex={[appStore.activeFrameIndex]}
-<<<<<<< HEAD
+                        tooltipIndex={0}
                         cellRendererDependencies={[imageNames, values, systems, worldCoords, imageCoords, zCoords, channels, stokes]}
-=======
-                        tooltipIndex={0}
->>>>>>> 32731bc2
                     />
                 )}
                 <ReactResizeDetector handleWidth handleHeight onResize={this.onResize}></ReactResizeDetector>
