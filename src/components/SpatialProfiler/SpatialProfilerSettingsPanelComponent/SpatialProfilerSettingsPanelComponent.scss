--- conflicted
+++ resolved
@@ -10,18 +10,12 @@
         }
     }
 
-<<<<<<< HEAD
     .bp4-form-group .bp4-label {
-        width: 10em;
-        text-align: left;
-=======
-    .bp3-form-group .bp3-label {
         min-width: 11em;
         text-align: right;
     }
 
-    .bp3-form-group .bp3-form-helper-text {
+    .bp4-form-group .bp4-form-helper-text {
         white-space: nowrap;
->>>>>>> 5068f561
     }
 }