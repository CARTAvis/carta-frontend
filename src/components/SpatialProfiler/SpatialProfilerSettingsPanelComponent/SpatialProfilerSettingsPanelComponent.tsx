import * as React from "react";
import {computed, autorun} from "mobx";
import {observer} from "mobx-react";
import {Tabs, Tab, FormGroup} from "@blueprintjs/core";
import {CARTA} from "carta-protobuf";
import {LinePlotSettingsPanelComponentProps, LinePlotSettingsPanelComponent, SmoothingSettingsComponent, SafeNumericInput} from "components/Shared";
import {RegionId, SpatialProfileWidgetStore} from "stores/widgets";
import {WidgetProps, DefaultWidgetConfig, HelpType, WidgetsStore, AppStore} from "stores";
import {parseNumber} from "utilities";
import {LineKey} from "models";
import "./SpatialProfilerSettingsPanelComponent.scss";

const KEYCODE_ENTER = 13;

export enum SpatialProfilerSettingsTabs {
    STYLING,
    SMOOTHING,
    COMPUTATION
}

@observer
export class SpatialProfilerSettingsPanelComponent extends React.Component<WidgetProps> {
    public static get WIDGET_CONFIG(): DefaultWidgetConfig {
        return {
            id: "spatial-profiler-floating-settings",
            type: "floating-settings",
            minWidth: 280,
            minHeight: 225,
            defaultWidth: 400,
            defaultHeight: 450,
            title: "spatial-profiler-settings",
            isCloseable: true,
            parentId: "spatial-profiler",
            parentType: "spatial-profiler",
            helpType: [HelpType.SPATIAL_PROFILER_SETTINGS_STYLING, HelpType.SPATIAL_PROFILER_SETTINGS_SMOOTHING, HelpType.SPATIAL_PROFILER_SETTINGS_COMPUTATION]
        };
    }

    @computed get widgetStore(): SpatialProfileWidgetStore {
        const widgetsStore = WidgetsStore.Instance;
        if (widgetsStore.spatialProfileWidgets) {
            const widgetStore = widgetsStore.spatialProfileWidgets.get(this.props.id);
            if (widgetStore) {
                return widgetStore;
            }
        }
        console.log("can't find store for widget");
        return null;
    }

    constructor(props: WidgetProps) {
        super(props);
        const appStore = AppStore.Instance;
        // Update widget title when region or coordinate changes
        autorun(() => {
            if (this.widgetStore) {
                const coordinate = this.widgetStore.coordinate;
                if (appStore && coordinate) {
                    const coordinateString = this.widgetStore.isLineOrPolyline ? "" : coordinate.toUpperCase();
                    const regionString = this.widgetStore.effectiveRegionId === RegionId.CURSOR ? "Cursor" : `Region #${this.widgetStore.effectiveRegionId}`;
                    appStore.widgetsStore.setWidgetTitle(this.props.floatingSettingsId, `${coordinateString} Spatial Profile Settings: ${regionString}`);
                }
            } else {
                appStore.widgetsStore.setWidgetTitle(this.props.floatingSettingsId, `X Spatial Profile Settings: Cursor`);
            }
        });
    }

    handleWcsAxisChanged = (changeEvent: React.ChangeEvent<HTMLInputElement>) => {
        this.widgetStore.setWcsAxisVisible(changeEvent.target.checked);
    };

    handleMeanRmsChanged = (changeEvent: React.ChangeEvent<HTMLInputElement>) => {
        this.widgetStore.setMeanRmsVisible(changeEvent.target.checked);
    };

    handleCoordinateChanged = (changeEvent: React.ChangeEvent<HTMLSelectElement>) => {
        this.widgetStore.setCoordinate(changeEvent.target.value);
    };

    handleXMinChange = (ev: React.KeyboardEvent<HTMLInputElement>) => {
        if (ev.type === "keydown" && ev.keyCode !== KEYCODE_ENTER) {
            return;
        }

        const val = parseFloat(ev.currentTarget.value);
        const widgetStore = this.widgetStore;
        const minX = parseNumber(widgetStore.minX, widgetStore.linePlotInitXYBoundaries.minXVal);
        const maxX = parseNumber(widgetStore.maxX, widgetStore.linePlotInitXYBoundaries.maxXVal);
        if (isFinite(val) && val !== minX && val < maxX) {
            widgetStore.setXBounds(val, maxX);
        } else {
            ev.currentTarget.value = minX.toString();
        }
    };

    handleXMaxChange = (ev: React.KeyboardEvent<HTMLInputElement>) => {
        if (ev.type === "keydown" && ev.keyCode !== KEYCODE_ENTER) {
            return;
        }

        const val = parseFloat(ev.currentTarget.value);
        const widgetStore = this.widgetStore;
        const minX = parseNumber(widgetStore.minX, widgetStore.linePlotInitXYBoundaries.minXVal);
        const maxX = parseNumber(widgetStore.maxX, widgetStore.linePlotInitXYBoundaries.maxXVal);
        if (isFinite(val) && val !== maxX && val > minX) {
            widgetStore.setXBounds(minX, val);
        } else {
            ev.currentTarget.value = maxX.toString();
        }
    };

    handleYMinChange = (ev: React.KeyboardEvent<HTMLInputElement>) => {
        if (ev.type === "keydown" && ev.keyCode !== KEYCODE_ENTER) {
            return;
        }

        const val = parseFloat(ev.currentTarget.value);
        const widgetStore = this.widgetStore;
        const minY = parseNumber(widgetStore.minY, widgetStore.linePlotInitXYBoundaries.minYVal);
        const maxY = parseNumber(widgetStore.maxY, widgetStore.linePlotInitXYBoundaries.maxYVal);
        if (isFinite(val) && val !== minY && val < maxY) {
            widgetStore.setYBounds(val, maxY);
        } else {
            ev.currentTarget.value = minY.toString();
        }
    };

    handleYMaxChange = (ev: React.KeyboardEvent<HTMLInputElement>) => {
        if (ev.type === "keydown" && ev.keyCode !== KEYCODE_ENTER) {
            return;
        }

        const val = parseFloat(ev.currentTarget.value);
        const widgetStore = this.widgetStore;
        const minY = parseNumber(widgetStore.minY, widgetStore.linePlotInitXYBoundaries.minYVal);
        const maxY = parseNumber(widgetStore.maxY, widgetStore.linePlotInitXYBoundaries.maxYVal);
        if (isFinite(val) && val !== maxY && val > minY) {
            widgetStore.setYBounds(minY, val);
        } else {
            ev.currentTarget.value = maxY.toString();
        }
    };

    handleSelectedTabChanged = (newTabId: React.ReactText) => {
        this.widgetStore.setSettingsTabId(Number.parseInt(newTabId.toString()));
    };

    render() {
        const widgetStore = this.widgetStore;
        const profileCoordinateOptions = [
            {
                value: "x",
                label: "X"
            },
            {
                value: "y",
                label: "Y"
            }
        ];

        const lineSettingsProps: LinePlotSettingsPanelComponentProps = {
            lineColorMap: new Map<LineKey, string>([["Primary", widgetStore.primaryLineColor]]),
            lineOptions: [{value: "Primary", label: "Primary"}],
            lineWidth: widgetStore.lineWidth,
            plotType: widgetStore.plotType,
            linePlotPointSize: widgetStore.linePlotPointSize,
            showWCSAxis: widgetStore.wcsAxisVisible,
<<<<<<< HEAD
            wcsAxisColor: widgetStore.wcsAxisColor,
            setWcsAxisColor: widgetStore.setWcsAxisColor,
=======
            disableShowWCSAxis: this.widgetStore.effectiveRegion ? this.widgetStore.effectiveRegion.regionType !== CARTA.RegionType.POINT : false,
>>>>>>> ad56d3f9
            setLineColor: (lineKey: LineKey, color: string) => widgetStore.setPrimaryLineColor(color),
            setLineWidth: widgetStore.setLineWidth,
            setLinePlotPointSize: widgetStore.setLinePlotPointSize,
            handleWcsAxisChanged: this.handleWcsAxisChanged,
            setPlotType: widgetStore.setPlotType,
            meanRmsVisible: widgetStore.meanRmsVisible,
            handleMeanRmsChanged: this.handleMeanRmsChanged,
            isAutoScaledX: widgetStore.isAutoScaledX,
            isAutoScaledY: widgetStore.isAutoScaledY,
            clearXYBounds: widgetStore.clearXYBounds,
            userSelectedCoordinate: widgetStore.coordinate,
            handleCoordinateChanged: this.handleCoordinateChanged,
            profileCoordinateOptions: profileCoordinateOptions,
            xMinVal: parseNumber(widgetStore.minX, widgetStore.linePlotInitXYBoundaries.minXVal),
            handleXMinChange: this.handleXMinChange,
            xMaxVal: parseNumber(widgetStore.maxX, widgetStore.linePlotInitXYBoundaries.maxXVal),
            handleXMaxChange: this.handleXMaxChange,
            yMinVal: parseNumber(widgetStore.minY, widgetStore.linePlotInitXYBoundaries.minYVal),
            handleYMinChange: this.handleYMinChange,
            yMaxVal: parseNumber(widgetStore.maxY, widgetStore.linePlotInitXYBoundaries.maxYVal),
            handleYMaxChange: this.handleYMaxChange
        };
        return (
            <div className="spatial-profiler-settings">
                <Tabs id="spatialSettingTabs" selectedTabId={widgetStore.settingsTabId} onChange={this.handleSelectedTabChanged}>
                    <Tab id={SpatialProfilerSettingsTabs.STYLING} title="Styling" panel={<LinePlotSettingsPanelComponent {...lineSettingsProps} />} />
                    <Tab id={SpatialProfilerSettingsTabs.SMOOTHING} title="Smoothing" panel={<SmoothingSettingsComponent smoothingStore={widgetStore.smoothingStore} />} />
                    <Tab
                        id={SpatialProfilerSettingsTabs.COMPUTATION}
                        title="Computation"
                        panel={
                            <FormGroup label={"Width"} inline={true}>
                                <SafeNumericInput min={1} max={10} stepSize={1} value={this.widgetStore.lineRegionSampleWidth} onValueChange={value => this.widgetStore.setLineRegionSampleWidth(value)} />
                            </FormGroup>
                        }
                    />
                </Tabs>
            </div>
        );
    }
}<|MERGE_RESOLUTION|>--- conflicted
+++ resolved
@@ -166,12 +166,9 @@
             plotType: widgetStore.plotType,
             linePlotPointSize: widgetStore.linePlotPointSize,
             showWCSAxis: widgetStore.wcsAxisVisible,
-<<<<<<< HEAD
             wcsAxisColor: widgetStore.wcsAxisColor,
             setWcsAxisColor: widgetStore.setWcsAxisColor,
-=======
             disableShowWCSAxis: this.widgetStore.effectiveRegion ? this.widgetStore.effectiveRegion.regionType !== CARTA.RegionType.POINT : false,
->>>>>>> ad56d3f9
             setLineColor: (lineKey: LineKey, color: string) => widgetStore.setPrimaryLineColor(color),
             setLineWidth: widgetStore.setLineWidth,
             setLinePlotPointSize: widgetStore.setLinePlotPointSize,
