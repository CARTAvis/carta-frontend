--- conflicted
+++ resolved
@@ -434,13 +434,8 @@
                     // set line color
                     let primaryLineColor = getColorForTheme(widgetStore.primaryLineColor);
                     linePlotProps.lineColor = primaryLineColor;
-<<<<<<< HEAD
                     const smoothingStore = widgetStore.smoothingStore;
-                    if (smoothingStore.type !== SmoothingType.NONE) {
-=======
-                    const smoothingStore = this.widgetStore.smoothingStore;
                     if (smoothingStore.type !== SmoothingType.NONE && currentPlotData?.smoothingValues) {
->>>>>>> a91bcaff
                         if (!smoothingStore.isOverlayOn) {
                             linePlotProps.lineColor = "#00000000";
                         }
