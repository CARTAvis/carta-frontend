--- conflicted
+++ resolved
@@ -75,20 +75,7 @@
         }
     }
 
-<<<<<<< HEAD
-    @computed get plotData(): { values: Array<Point2D>, smoothingValues: Array<Point2D>, xMin: number, xMax: number, yMin: number, yMax: number, yMean: number, yRms: number } {
-=======
-    @computed get plotData(): {
-        values: Array<Point2D>;
-        smoothingValues: Array<Point2D>;
-        xMin: number;
-        xMax: number;
-        yMin: number;
-        yMax: number;
-        yMean: number;
-        yRms: number;
-    } {
->>>>>>> 17b13f04
+    @computed get plotData(): {values: Array<Point2D>; smoothingValues: Array<Point2D>; xMin: number; xMax: number; yMin: number; yMax: number; yMean: number; yRms: number} {
         const isXProfile = this.widgetStore.coordinate.indexOf("x") >= 0;
         if (!this.frame || !this.width || !this.profileStore) {
             return null;
@@ -126,9 +113,8 @@
             let ySum2 = 0;
             let yCount = 0;
 
-<<<<<<< HEAD
-            let values: Array<{ x: number, y: number }>;
-            let smoothingValues: Array<{ x: number, y: number }>;
+            let values: Array<{x: number; y: number}>;
+            let smoothingValues: Array<{x: number; y: number}>;
             let N: number;
 
             if (coordinateData.mip > 1 || coordinateData.start > 0 || coordinateData.end < xMax) {
@@ -145,24 +131,10 @@
                         ySum2 += y * y;
                     }
                     values[i] = {x, y};
-=======
-            const N = Math.floor(Math.min(xMax - xMin + 1, coordinateData.values.length));
-
-            const numPixels = this.width;
-            const decimationFactor = Math.round(N / numPixels);
-
-            let values: Array<{x: number; y: number}>;
-            let smoothingValues: Array<{x: number; y: number}>;
-            if (N > 0) {
-                let xArray: number[] = new Array(coordinateData.values.length);
-                for (let i = 0; i < coordinateData.values.length; i++) {
-                    xArray[i] = i;
->>>>>>> 17b13f04
                 }
             } else {
                 N = Math.floor(Math.min(xMax - xMin + 1, coordinateData.values.length));
                 if (N > 0) {
-
                     let xArray: number[] = new Array(coordinateData.values.length);
                     for (let i = 0; i < coordinateData.values.length; i++) {
                         xArray[i] = i;
