import * as React from "react";
import {CSSProperties} from "react";
import ReactResizeDetector from "react-resize-detector";
import {FixedSizeList, ListOnItemsRenderedProps} from "react-window";
import {AnchorButton, ButtonGroup, Icon, NonIdealState, Position, Spinner} from "@blueprintjs/core";
import {Tooltip2} from "@blueprintjs/popover2";
import {CARTA} from "carta-protobuf";
import classNames from "classnames";
import {action, computed, makeObservable, observable, reaction} from "mobx";
import {observer} from "mobx-react";

import {CustomIcon} from "icons/CustomIcons";
import {AppStore, BrowserMode, DefaultWidgetConfig, DialogStore, FileBrowserStore, HelpType, WidgetProps} from "stores";
import {FrameStore, RegionsOpacity, RegionStore, WCS_PRECISION} from "stores/Frame";
import {clamp, formattedArcsec, getFormattedWCSPoint, length2D, toFixed} from "utilities";

import "./RegionListComponent.scss";

@observer
export class RegionListComponent extends React.Component<WidgetProps> {
    private static readonly ACTION_COLUMN_DEFAULT_WIDTH = 25;
    private static readonly ACTIONS_COLUMN_DEFAULT_WIDTH = 75;
    private static readonly NAME_COLUMN_MIN_WIDTH = 50;
    private static readonly NAME_COLUMN_DEFAULT_WIDTH = 150;
    private static readonly TYPE_COLUMN_DEFAULT_WIDTH = 90;
    private static readonly CENTER_COLUMN_DEFAULT_WIDTH = 140;
    private static readonly SIZE_COLUMN_DEFAULT_WIDTH = 160;
    private static readonly ROTATION_COLUMN_DEFAULT_WIDTH = 80;
    private static readonly ROW_HEIGHT = 35;
    private static readonly HEADER_ROW_HEIGHT = 25;
    private listRef = React.createRef<any>();

    public static get WIDGET_CONFIG(): DefaultWidgetConfig {
        return {
            id: "region-list",
            type: "region-list",
            minWidth: 350,
            minHeight: 180,
            defaultWidth: 650,
            defaultHeight: 180,
            title: "Region List",
            isCloseable: true,
            helpType: HelpType.REGION_LIST
        };
    }

    @computed get validRegions(): RegionStore[] {
        const frame = AppStore.Instance.activeFrame;
        if (frame) {
            return frame.regionSet.regions.filter(r => !r.isTemporary);
        }
        return [];
    }

    @observable width: number = 0;
    @observable height: number = 0;
    @observable firstVisibleRow: number = 0;
    @observable lastVisibleRow: number = 0;
    @observable regionsVisibility: RegionsOpacity = RegionsOpacity.Visible;
    @observable regionsLock: boolean = false;

    private scrollToSelected = (selected: any) => {
        const listRefCurrent = this.listRef.current;
        const height = listRefCurrent.props.height;
        if (!listRefCurrent || height < 0) {
            return;
        } else {
            this.listRef.current.scrollToItem(selected, "smart");
        }
    };

    constructor(props: any) {
        super(props);
        makeObservable(this);

        reaction(
            () => AppStore.Instance.activeFrame?.regionSet?.selectedRegion?.regionId,
            id => {
                if (id > 0) {
                    const validRegionId = this.validRegions.map(el => el.regionId);
                    this.scrollToSelected(validRegionId.findIndex(element => element === id));
                }
            }
        );
    }

    @action private onResize = (width: number, height: number) => {
        this.width = width;
        this.height = height;
    };

    @action private toggleRegionVisibility = () => {
        if (this.regionsVisibility === RegionsOpacity.Visible) {
            this.regionsVisibility = RegionsOpacity.SemiTransparent;
        } else if (this.regionsVisibility === RegionsOpacity.SemiTransparent) {
            this.regionsVisibility = RegionsOpacity.Invisible;
        } else if (this.regionsVisibility === RegionsOpacity.Invisible) {
            this.regionsVisibility = RegionsOpacity.Visible;
        }
    };

    @action private toggleRegionsLock = (locked?: boolean) => {
        this.regionsLock = locked !== undefined ? locked : !this.regionsLock;
    };

    private syncRegionsLocked = () => {
        AppStore.Instance.activeFrame.regionSet.setLocked(this.regionsLock);
    };

    private handleRegionLockClicked = (ev: React.MouseEvent<HTMLDivElement, MouseEvent>, region: RegionStore) => {
        region.toggleLock();
        ev.stopPropagation();
    };

    private handleAllRegionsLockClicked = (ev: React.MouseEvent<HTMLElement, MouseEvent>) => {
        this.toggleRegionsLock();
        this.syncRegionsLocked();
        ev.stopPropagation();
    };

    private handleToggleHideClicked = () => {
        return (ev: React.MouseEvent<HTMLElement, MouseEvent>) => {
            if (this.regionsLock !== AppStore.Instance.activeFrame.regionSet.locked) {
                this.syncRegionsLocked();
            }
            this.toggleRegionVisibility();
            AppStore.Instance.activeFrame.regionSet.setOpacity(this.regionsVisibility);
            if (this.regionsVisibility === RegionsOpacity.Invisible) {
                AppStore.Instance.activeFrame.regionSet.setLocked(true);
            }
            ev.stopPropagation();
        };
    };

    private handleFocusClicked = (ev: React.MouseEvent<HTMLDivElement, MouseEvent>, region: RegionStore) => {
        region.focusCenter();
        ev.stopPropagation();
    };

    private handleRegionExportClicked = (ev: React.MouseEvent<HTMLDivElement, MouseEvent>, region: RegionStore) => {
        FileBrowserStore.Instance.showExportRegions(region.regionId);
    };

    private handleRegionImportClicked = () => {
        FileBrowserStore.Instance.showFileBrowser(BrowserMode.RegionImport, false);
    };

    private handleRegionExportAllClicked = () => {
        FileBrowserStore.Instance.showExportRegions();
    };

    private handleRegionListDoubleClick = () => {
        DialogStore.Instance.showRegionDialog();
    };

    @action private onListRendered = (view: ListOnItemsRenderedProps) => {
        // Update view bounds
        if (view && this.firstVisibleRow !== view.overscanStopIndex && this.lastVisibleRow !== view.overscanStopIndex) {
            this.firstVisibleRow = view.overscanStartIndex;
            this.lastVisibleRow = view.overscanStopIndex;
        }
    };

    render() {
        const appStore = AppStore.Instance;
        const frame = appStore.activeFrame;
        const darkTheme = appStore.darkTheme;
        const regionSet = appStore.activeFrame?.regionSet;

        if (!frame) {
            return (
                <div className="region-list-widget">
                    <NonIdealState icon={"folder-open"} title={"No file loaded"} description={"Load a file using the menu"} />
                    <ReactResizeDetector handleWidth handleHeight onResize={this.onResize} />
                </div>
            );
        }

        if (appStore.fileBrowserStore.isLoadingDialogOpen) {
            return (
                <div className="region-list-widget">
                    <NonIdealState icon={<Spinner />} title={"Loading regions"} description={"Region list will be shown when regions have been loaded"} />
                    <ReactResizeDetector handleWidth handleHeight onResize={this.onResize} />
                </div>
            );
        }

        const padding = 5;
        const requiredTableHeight = RegionListComponent.ROW_HEIGHT * (this.validRegions.length + 1);
        const tableHeight = isFinite(this.height) ? Math.min(requiredTableHeight, this.height) : requiredTableHeight;

        let nameWidth = RegionListComponent.NAME_COLUMN_DEFAULT_WIDTH;
        const availableWidth = this.width - 2 * padding;
        let fixedWidth =
            RegionListComponent.ACTIONS_COLUMN_DEFAULT_WIDTH +
            RegionListComponent.TYPE_COLUMN_DEFAULT_WIDTH +
            RegionListComponent.CENTER_COLUMN_DEFAULT_WIDTH +
            RegionListComponent.SIZE_COLUMN_DEFAULT_WIDTH +
            RegionListComponent.ROTATION_COLUMN_DEFAULT_WIDTH;
        nameWidth = availableWidth - fixedWidth;

        let showSizeColumn = true;
        let showRotationColumn = true;
        // Dynamically hide size column if name size is too short
        if (nameWidth < RegionListComponent.NAME_COLUMN_MIN_WIDTH) {
            showSizeColumn = false;
            fixedWidth -= RegionListComponent.SIZE_COLUMN_DEFAULT_WIDTH;
            if (availableWidth > fixedWidth) {
                nameWidth = availableWidth - fixedWidth;
            }

            // If it's still too short, hide the rotation column as well
            if (nameWidth < RegionListComponent.NAME_COLUMN_MIN_WIDTH) {
                showRotationColumn = false;
                fixedWidth -= RegionListComponent.ROTATION_COLUMN_DEFAULT_WIDTH;
                if (availableWidth > fixedWidth) {
                    nameWidth = availableWidth - fixedWidth;
                } else {
                    nameWidth = RegionListComponent.NAME_COLUMN_MIN_WIDTH;
                }
            }
        }

        // Dummy values to trigger re-rendering of visible rows when region properties change from an external source
        const firstVisibleRegion = clamp(this.firstVisibleRow, 0, frame.regionSet.regions.length - 1);
        const lastVisibleRegion = clamp(this.lastVisibleRow, firstVisibleRegion, frame.regionSet.regions.length - 1);
        for (let i = firstVisibleRegion; i <= lastVisibleRegion; i++) {
            const region = frame.regionSet.regions[i];
            /* eslint-disable @typescript-eslint/no-unused-vars */
            const _isLocked = region.locked;
            const _name = region.name;
            const _angle = region.rotation;
            const _size = region.size.x + region.size.y;
            /* eslint-enable @typescript-eslint/no-unused-vars */
        }

        const selectedRegion = frame.regionSet.selectedRegion;

<<<<<<< HEAD
        const headerRenderer = (props: {index: number; style: CSSProperties}) => {
            const className = classNames("row-header", {"bp4-dark": darkTheme});

=======
        const floatRenderer = () => {
>>>>>>> 32731bc2
            return (
                <ButtonGroup className="float" style={{width: RegionListComponent.ACTION_COLUMN_DEFAULT_WIDTH * 3}}>
                    <Tooltip2 content="Import regions" position={Position.TOP_LEFT}>
                        <AnchorButton icon={"cloud-download"} onClick={this.handleRegionImportClicked} style={{cursor: "pointer"}} />
                    </Tooltip2>
                    <Tooltip2 content="Export all regions" position={Position.BOTTOM}>
                        {this.validRegions.length > 1 ? <AnchorButton icon="cloud-upload" onClick={this.handleRegionExportAllClicked} style={{cursor: "pointer"}} /> : <AnchorButton icon="cloud-upload" style={{opacity: 0.4}} />}
                    </Tooltip2>
                </ButtonGroup>
            );
        };

        const headerRenderer = (regionsVisibility: RegionsOpacity, regionsLock: boolean) => {
            return (props: {index: number; style: CSSProperties}) => {
                const className = classNames("row-header", {"bp3-dark": darkTheme});

                return (
                    <div className={className} style={props.style}>
                        <div className="cell" style={{width: RegionListComponent.ACTION_COLUMN_DEFAULT_WIDTH * 3}}>
                            <Icon icon={"blank"} style={{width: 16}} />
                            <Tooltip2 disabled={regionsVisibility === RegionsOpacity.Invisible} content="Lock All Regions" position={Position.BOTTOM}>
                                <Icon
                                    icon={regionsLock ? "lock" : regionsVisibility === RegionsOpacity.Invisible ? "lock" : "unlock"}
                                    onClick={regionsVisibility === RegionsOpacity.Invisible ? () => {} : ev => this.handleAllRegionsLockClicked(ev)}
                                    style={{cursor: "pointer", opacity: regionsVisibility === RegionsOpacity.Invisible ? 0.3 : 1}}
                                />
                            </Tooltip2>
                            <Icon icon={"blank"} style={{width: 5}} />
                            <Tooltip2 content={regionsVisibility === RegionsOpacity.Invisible ? "Show Regions" : "Hide Regions"} position={Position.BOTTOM}>
                                <Icon
                                    icon={regionsVisibility === RegionsOpacity.Invisible ? "eye-off" : "eye-open"}
                                    onClick={this.handleToggleHideClicked()}
                                    style={{cursor: "pointer", opacity: regionsVisibility === RegionsOpacity.SemiTransparent ? 0.3 : 1}}
                                />
                            </Tooltip2>
                        </div>
                        <div className="cell" style={{width: nameWidth}}>
                            Name
                        </div>
                        <div className="cell" style={{width: RegionListComponent.TYPE_COLUMN_DEFAULT_WIDTH}}>
                            Type
                        </div>
                        <div className="cell" style={{width: RegionListComponent.CENTER_COLUMN_DEFAULT_WIDTH}}>
                            {frame.validWcs ? "Center" : "Pixel Center"}
                        </div>
                        {showSizeColumn && (
                            <div className="cell" style={{width: RegionListComponent.SIZE_COLUMN_DEFAULT_WIDTH}}>
                                {frame.validWcs ? "Size" : "Size (px)"}
                            </div>
                        )}
                        {showRotationColumn && (
                            <div className="cell" style={{width: RegionListComponent.ROTATION_COLUMN_DEFAULT_WIDTH}}>
                                P.A. (deg)
                            </div>
                        )}
                    </div>
                );
            };
        };

        const rowRenderer = (props: {index: number; style: CSSProperties}) => {
            const region = this.validRegions?.[props.index];
            if (!region) {
                return null;
            }
            const className = classNames("row", {"bp4-dark": darkTheme, selected: selectedRegion?.regionId === region.regionId});

            let centerContent: React.ReactNode;
            if (isFinite(region.center.x) && isFinite(region.center.y)) {
                if (frame.validWcs) {
                    if (frame.spatialReference?.regionSet.regions.find(r => r.modifiedTimestamp === region.modifiedTimestamp)) {
                        centerContent = <RegionWcsCenter region={region} frame={frame.spatialReference} />;
                    } else {
                        centerContent = <RegionWcsCenter region={region} frame={frame} />;
                    }
                } else {
                    centerContent = `(${toFixed(region.center.x, 1)}, ${toFixed(region.center.y, 1)})`;
                }
            } else {
                centerContent = "Invalid";
            }
            const centerEntry = (
                <div className="cell" style={{width: RegionListComponent.CENTER_COLUMN_DEFAULT_WIDTH}} onDoubleClick={this.handleRegionListDoubleClick}>
                    {centerContent}
                </div>
            );

            let sizeEntry: React.ReactNode;
            if (showSizeColumn) {
                let sizeContent: React.ReactNode;
                if (region.size) {
                    if (frame.validWcs) {
                        sizeContent =
                            region.regionType === CARTA.RegionType.LINE ? (
                                formattedArcsec(region.wcsSize ? length2D(region.wcsSize) : undefined, WCS_PRECISION)
                            ) : (
                                <React.Fragment>
                                    {formattedArcsec(region.wcsSize?.x, WCS_PRECISION)}
                                    <br />
                                    {formattedArcsec(region.wcsSize?.y, WCS_PRECISION)}
                                </React.Fragment>
                            );
                    } else {
                        sizeContent = region.regionType === CARTA.RegionType.LINE ? toFixed(region.size ? length2D(region.size) : undefined, 1) : `(${toFixed(region.size.x, 1)}, ${toFixed(region.size.y, 1)})`;
                    }
                }
                let tooltipContent = "";
                switch (region.regionType) {
                    case CARTA.RegionType.ELLIPSE:
                        tooltipContent = "Semi-major and semi-minor axes";
                        break;
                    case CARTA.RegionType.LINE:
                        tooltipContent = "Length";
                        break;
                    default:
                        tooltipContent = "Width and height";
                }
                sizeEntry = (
                    <div className="cell" style={{width: RegionListComponent.SIZE_COLUMN_DEFAULT_WIDTH}} onDoubleClick={this.handleRegionListDoubleClick}>
                        {region.regionType !== CARTA.RegionType.POINT && (
                            <Tooltip2 content={tooltipContent} position={Position.BOTTOM}>
                                {sizeContent}
                            </Tooltip2>
                        )}
                    </div>
                );
            }

            let lockEntry: React.ReactNode;
            if (region.regionId) {
                lockEntry = (
                    <div
                        className="cell"
                        style={{width: RegionListComponent.ACTION_COLUMN_DEFAULT_WIDTH}}
                        onClick={regionSet.locked || this.regionsVisibility === RegionsOpacity.Invisible ? () => {} : ev => this.handleRegionLockClicked(ev, region)}
                    >
                        <Icon
                            icon={region.locked ? "lock" : this.regionsVisibility === RegionsOpacity.Invisible ? "lock" : "unlock"}
                            style={{opacity: regionSet.locked ? 0.3 : this.regionsVisibility === RegionsOpacity.Invisible ? 0.3 : 1}}
                        />
                    </div>
                );
            } else {
                lockEntry = (
                    <div className="cell" style={{width: RegionListComponent.ACTIONS_COLUMN_DEFAULT_WIDTH}}>
                        <Icon icon={"blank"} />
                        <Icon icon={"blank"} />
                        <Icon icon={"blank"} />
                    </div>
                );
            }

            let focusEntry: React.ReactNode;
            if (region.regionId) {
                focusEntry = (
                    <div className="cell" style={{width: RegionListComponent.ACTION_COLUMN_DEFAULT_WIDTH}} onClick={ev => this.handleFocusClicked(ev, region)}>
                        <CustomIcon icon="center" />
                    </div>
                );
            }

            let exportEntry: React.ReactNode;
            if (region.regionId) {
                exportEntry = (
                    <div className="cell" style={{width: RegionListComponent.ACTION_COLUMN_DEFAULT_WIDTH}} onClick={ev => this.handleRegionExportClicked(ev, region)}>
                        <Tooltip2 content="Export region" position={Position.BOTTOM}>
                            <Icon icon="cloud-upload" />
                        </Tooltip2>
                    </div>
                );
            }

            const style = {...props.style};
            style.overflowX = "hidden";

            return (
                <div className={className} key={region.regionId} onClick={() => frame.regionSet.selectRegion(region)} style={style}>
                    {lockEntry}
                    {focusEntry}
                    {exportEntry}
                    <div className="cell" style={{width: nameWidth}} onDoubleClick={this.handleRegionListDoubleClick}>
                        {region.nameString}
                    </div>
                    <div className="cell" style={{width: RegionListComponent.TYPE_COLUMN_DEFAULT_WIDTH}} onDoubleClick={this.handleRegionListDoubleClick}>
                        {RegionStore.RegionTypeString(region.regionType)}
                    </div>
                    {centerEntry}
                    {showSizeColumn && sizeEntry}
                    {showRotationColumn && (
                        <div className="cell" style={{width: RegionListComponent.ROTATION_COLUMN_DEFAULT_WIDTH}} onDoubleClick={this.handleRegionListDoubleClick}>
                            {toFixed(region.rotation, 1)}
                        </div>
                    )}
                </div>
            );
        };

        return (
            <div className="region-list-widget">
                <div className={classNames("region-list-table", {"bp4-dark": darkTheme})}>
                    <FixedSizeList itemSize={RegionListComponent.HEADER_ROW_HEIGHT} height={RegionListComponent.HEADER_ROW_HEIGHT} itemCount={1} width="100%" className="list-header">
                        {headerRenderer(this.regionsVisibility, this.regionsLock)}
                    </FixedSizeList>
                    <FixedSizeList
                        onItemsRendered={this.onListRendered}
                        height={tableHeight - RegionListComponent.HEADER_ROW_HEIGHT - padding * 2}
                        itemCount={this.validRegions.length}
                        itemSize={RegionListComponent.ROW_HEIGHT}
                        width="100%"
                        ref={this.listRef}
                    >
                        {rowRenderer}
                    </FixedSizeList>
                </div>
                <ReactResizeDetector handleWidth handleHeight onResize={this.onResize} />
                {floatRenderer()}
            </div>
        );
    }
}

@observer
export class RegionWcsCenter extends React.Component<{region: RegionStore; frame: FrameStore}> {
    public render() {
        // dummy variables related to wcs to trigger re-render
        /* eslint-disable @typescript-eslint/no-unused-vars */
        const system = AppStore.Instance.overlayStore.global.explicitSystem;
        const formatX = AppStore.Instance.overlayStore.numbers.formatTypeX;
        const formatY = AppStore.Instance.overlayStore.numbers.formatTypeY;
        /* eslint-enable @typescript-eslint/no-unused-vars */

        const frame = this.props.frame;
        const region = this.props.region;
        if (!region || !region.center || !(isFinite(region.center.x) && isFinite(region.center.y) && this.props.frame.validWcs)) {
            return null;
        }

        if (region.regionId === 0 && frame.cursorInfo?.infoWCS) {
            return (
                <React.Fragment>
                    {frame.cursorInfo.infoWCS.x}
                    <br />
                    {frame.cursorInfo.infoWCS.y}
                </React.Fragment>
            );
        }

        const centerWCSPoint = getFormattedWCSPoint(this.props.frame.wcsInfoForTransformation, region.center);
        if (centerWCSPoint) {
            return (
                <React.Fragment>
                    {centerWCSPoint.x}
                    <br />
                    {centerWCSPoint.y}
                </React.Fragment>
            );
        }

        return null;
    }
}<|MERGE_RESOLUTION|>--- conflicted
+++ resolved
@@ -236,13 +236,7 @@
 
         const selectedRegion = frame.regionSet.selectedRegion;
 
-<<<<<<< HEAD
-        const headerRenderer = (props: {index: number; style: CSSProperties}) => {
-            const className = classNames("row-header", {"bp4-dark": darkTheme});
-
-=======
         const floatRenderer = () => {
->>>>>>> 32731bc2
             return (
                 <ButtonGroup className="float" style={{width: RegionListComponent.ACTION_COLUMN_DEFAULT_WIDTH * 3}}>
                     <Tooltip2 content="Import regions" position={Position.TOP_LEFT}>
@@ -257,7 +251,7 @@
 
         const headerRenderer = (regionsVisibility: RegionsOpacity, regionsLock: boolean) => {
             return (props: {index: number; style: CSSProperties}) => {
-                const className = classNames("row-header", {"bp3-dark": darkTheme});
+                const className = classNames("row-header", {"bp4-dark": darkTheme});
 
                 return (
                     <div className={className} style={props.style}>
