import * as React from "react";
import {action, computed, makeObservable, observable} from "mobx";
import {observer} from "mobx-react";
import {HTMLTable, Icon, NonIdealState, Position} from "@blueprintjs/core";
import {Tooltip2} from "@blueprintjs/popover2";
import ReactResizeDetector from "react-resize-detector";
import {CARTA} from "carta-protobuf";
import {RegionStore, DefaultWidgetConfig, WidgetProps, HelpType, DialogStore, AppStore, FrameStore, WCS_PRECISION} from "stores";
import {toFixed, getFormattedWCSPoint, formattedArcsec} from "utilities";
import {CustomIcon} from "icons/CustomIcons";
import "./RegionListComponent.scss";

@observer
export class RegionListComponent extends React.Component<WidgetProps> {
    private static readonly ACTION_COLUMN_DEFAULT_WIDTH = 25;
    private static readonly NAME_COLUMN_MIN_WIDTH = 50;
    private static readonly NAME_COLUMN_DEFAULT_WIDTH = 150;
    private static readonly TYPE_COLUMN_DEFAULT_WIDTH = 90;
    private static readonly CENTER_COLUMN_DEFAULT_WIDTH = 140;
    private static readonly SIZE_COLUMN_DEFAULT_WIDTH = 160;
    private static readonly ROTATION_COLUMN_DEFAULT_WIDTH = 80;

    public static get WIDGET_CONFIG(): DefaultWidgetConfig {
        return {
            id: "region-list",
            type: "region-list",
            minWidth: 350,
            minHeight: 180,
            defaultWidth: 650,
            defaultHeight: 180,
            title: "Region List",
            isCloseable: true,
            helpType: HelpType.REGION_LIST
        };
    }

    @computed get validRegions(): RegionStore[] {
        const frame = AppStore.Instance.activeFrame;
        if (frame) {
            return frame.regionSet.regions.filter(r => !r.isTemporary);
        }
        return [];
    }

    @observable width: number = 0;
    @observable height: number = 0;

    constructor(props: any) {
        super(props);
        makeObservable(this);
    }

    @action private onResize = (width: number, height: number) => {
        this.width = width;
        this.height = height;
    };

    private handleRegionLockClicked = (ev: React.MouseEvent<HTMLTableDataCellElement, MouseEvent>, region: RegionStore) => {
        region.toggleLock();
        ev.stopPropagation();
    };

    private handleFocusClicked = (ev: React.MouseEvent<HTMLTableDataCellElement, MouseEvent>, region: RegionStore) => {
        region.focusCenter();
        ev.stopPropagation();
    };

    private handleRegionListDoubleClick = () => {
        DialogStore.Instance.showRegionDialog();
    };

    render() {
        const appStore = AppStore.Instance;
        const frame = appStore.activeFrame;

        if (!frame) {
            return (
                <div className="region-list-widget">
                    <NonIdealState icon={"folder-open"} title={"No file loaded"} description={"Load a file using the menu"} />;<ReactResizeDetector handleWidth handleHeight onResize={this.onResize}></ReactResizeDetector>
                </div>
            );
        }

        const padding = 5;
        const rowSize = 41;
        const requiredTableHeight = 1 + padding * 2 + rowSize * (this.validRegions.length + 1);
        const tableHeight = isFinite(this.height) ? Math.min(requiredTableHeight, this.height) : requiredTableHeight;

        let nameWidth = RegionListComponent.NAME_COLUMN_DEFAULT_WIDTH;
        const availableWidth = this.width - 2 * padding;
        let fixedWidth =
            RegionListComponent.ACTION_COLUMN_DEFAULT_WIDTH * 2 +
            RegionListComponent.TYPE_COLUMN_DEFAULT_WIDTH +
            RegionListComponent.CENTER_COLUMN_DEFAULT_WIDTH +
            RegionListComponent.SIZE_COLUMN_DEFAULT_WIDTH +
            RegionListComponent.ROTATION_COLUMN_DEFAULT_WIDTH;
        nameWidth = availableWidth - fixedWidth;

        let showSizeColumn = true;
        let showRotationColumn = true;

        // Dynamically hide size column if name size is too short
        if (nameWidth < RegionListComponent.NAME_COLUMN_MIN_WIDTH) {
            showSizeColumn = false;
            fixedWidth -= RegionListComponent.SIZE_COLUMN_DEFAULT_WIDTH;
            if (availableWidth > fixedWidth) {
                nameWidth = availableWidth - fixedWidth;
            }

            // If its still too short, hide the rotation column as well
            if (nameWidth < RegionListComponent.NAME_COLUMN_MIN_WIDTH) {
                showRotationColumn = false;
                fixedWidth -= RegionListComponent.ROTATION_COLUMN_DEFAULT_WIDTH;
                if (availableWidth > fixedWidth) {
                    nameWidth = availableWidth - fixedWidth;
                } else {
                    nameWidth = RegionListComponent.NAME_COLUMN_MIN_WIDTH;
                }
            }
        }

        const selectedRegion = frame.regionSet.selectedRegion;

        const rows = this.validRegions.map(region => {
            let centerContent: React.ReactNode;
            if (isFinite(region.center.x) && isFinite(region.center.y)) {
                if (frame.validWcs) {
                    centerContent = <RegionWcsCenter region={region} frame={frame} />;
                } else {
                    centerContent = `(${toFixed(region.center.x, 1)}, ${toFixed(region.center.y, 1)})`;
                }
            } else {
                centerContent = "Invalid";
            }
            const centerEntry = (
                <td style={{width: RegionListComponent.CENTER_COLUMN_DEFAULT_WIDTH}} onDoubleClick={this.handleRegionListDoubleClick}>
                    {centerContent}
                </td>
            );

            let sizeEntry: React.ReactNode;
            if (showSizeColumn) {
                let sizeContent: React.ReactNode;
                if (region.size) {
                    if (frame.validWcs) {
                        sizeContent = (
                            <React.Fragment>
                                {formattedArcsec(region.wcsSize.x, WCS_PRECISION)}
                                <br />
                                {formattedArcsec(region.wcsSize.y, WCS_PRECISION)}
                            </React.Fragment>
                        );
                    } else {
                        sizeContent = `(${toFixed(region.size.x, 1)}, ${toFixed(region.size.y, 1)})`;
                    }
                }
                sizeEntry = (
                    <td style={{width: RegionListComponent.SIZE_COLUMN_DEFAULT_WIDTH}} onDoubleClick={this.handleRegionListDoubleClick}>
<<<<<<< HEAD
                        {region.regionType !== CARTA.RegionType.POINT && (
                            <Tooltip content={region.regionType === CARTA.RegionType.ELLIPSE ? "Semi-major and semi-minor axes" : "Width and height"} position={Position.BOTTOM}>
                                {sizeContent}
                            </Tooltip>
                        )}
=======
                        {region.regionType !== CARTA.RegionType.POINT &&
                            <Tooltip2 content={region.regionType === CARTA.RegionType.ELLIPSE ? "Semi-major and semi-minor axes" : "Width and height"} position={Position.BOTTOM}>
                                {sizeContent}
                            </Tooltip2>
                        }
>>>>>>> ca14e0c7
                    </td>
                );
            }

            let lockEntry: React.ReactNode;
            if (region.regionId) {
                lockEntry = (
                    <td style={{width: RegionListComponent.ACTION_COLUMN_DEFAULT_WIDTH}} onClick={ev => this.handleRegionLockClicked(ev, region)}>
                        <Icon icon={region.locked ? "lock" : "unlock"} />
                    </td>
                );
            } else {
                lockEntry = (
                    <td colSpan={2} style={{width: RegionListComponent.ACTION_COLUMN_DEFAULT_WIDTH * 2}}>
                        <Icon icon={"blank"} />
                        <Icon icon={"blank"} />
                    </td>
                );
            }

            let focusEntry: React.ReactNode;
            if (region.regionId) {
                focusEntry = (
                    <td style={{width: RegionListComponent.ACTION_COLUMN_DEFAULT_WIDTH}} onClick={ev => this.handleFocusClicked(ev, region)}>
                        <CustomIcon icon="center" />
                    </td>
                );
            }

            return (
                <tr className={selectedRegion && selectedRegion.regionId === region.regionId ? "selected" : ""} key={region.regionId} onClick={() => frame.regionSet.selectRegion(region)}>
                    {lockEntry}
                    {focusEntry}
                    <td style={{width: nameWidth}} onDoubleClick={this.handleRegionListDoubleClick}>
                        {region.nameString}
                    </td>
                    <td style={{width: RegionListComponent.TYPE_COLUMN_DEFAULT_WIDTH}} onDoubleClick={this.handleRegionListDoubleClick}>
                        {RegionStore.RegionTypeString(region.regionType)}
                    </td>
                    {centerEntry}
                    {showSizeColumn && sizeEntry}
                    {showRotationColumn && (
                        <td style={{width: RegionListComponent.ROTATION_COLUMN_DEFAULT_WIDTH}} onDoubleClick={this.handleRegionListDoubleClick}>
                            {toFixed(region.rotation, 1)}
                        </td>
                    )}
                </tr>
            );
        });

        return (
            <div className="region-list-widget">
                <HTMLTable style={{height: tableHeight}}>
                    <thead className={appStore.darkTheme ? "dark-theme" : ""}>
                        <tr>
                            <th style={{width: RegionListComponent.ACTION_COLUMN_DEFAULT_WIDTH * 2}}>
                                <Icon icon={"blank"} />
                                <Icon icon={"blank"} />
                            </th>
                            <th style={{width: nameWidth}}>Name</th>
                            <th style={{width: RegionListComponent.TYPE_COLUMN_DEFAULT_WIDTH}}>Type</th>
                            <th style={{width: RegionListComponent.CENTER_COLUMN_DEFAULT_WIDTH}}>{frame.validWcs ? "Center" : "Pixel Center"}</th>
                            {showSizeColumn && <th style={{width: RegionListComponent.SIZE_COLUMN_DEFAULT_WIDTH}}>{frame.validWcs ? "Size" : "Size (px)"}</th>}
                            {showRotationColumn && <th style={{width: RegionListComponent.ROTATION_COLUMN_DEFAULT_WIDTH}}>P.A. (deg)</th>}
                        </tr>
                    </thead>
                    <tbody className={appStore.darkTheme ? "dark-theme" : ""}>{rows}</tbody>
                </HTMLTable>
                <ReactResizeDetector handleWidth handleHeight onResize={this.onResize}></ReactResizeDetector>
            </div>
        );
    }
}
@observer
export class RegionWcsCenter extends React.Component<{region: RegionStore; frame: FrameStore}> {
    public render() {
        // dummy variables related to wcs to trigger re-render
        /* eslint-disable @typescript-eslint/no-unused-vars */
        const system = AppStore.Instance.overlayStore.global.explicitSystem;
        const formatX = AppStore.Instance.overlayStore.numbers.formatTypeX;
        const formatY = AppStore.Instance.overlayStore.numbers.formatTypeY;
        /* eslint-enable @typescript-eslint/no-unused-vars */

        const frame = this.props.frame;
        const region = this.props.region;
        if (!region || !region.center || !(isFinite(region.center.x) && isFinite(region.center.y) && this.props.frame.validWcs)) {
            return null;
        }

        if (region.regionId === 0 && frame.cursorInfo?.infoWCS) {
            return (
                <React.Fragment>
                    {frame.cursorInfo.infoWCS.x}
                    <br />
                    {frame.cursorInfo.infoWCS.y}
                </React.Fragment>
            );
        }

        const centerWCSPoint = getFormattedWCSPoint(this.props.frame.wcsInfoForTransformation, region.center);
        if (centerWCSPoint) {
            return (
                <React.Fragment>
                    {centerWCSPoint.x}
                    <br />
                    {centerWCSPoint.y}
                </React.Fragment>
            );
        }

        return null;
    }
}<|MERGE_RESOLUTION|>--- conflicted
+++ resolved
@@ -76,7 +76,10 @@
         if (!frame) {
             return (
                 <div className="region-list-widget">
-                    <NonIdealState icon={"folder-open"} title={"No file loaded"} description={"Load a file using the menu"} />;<ReactResizeDetector handleWidth handleHeight onResize={this.onResize}></ReactResizeDetector>
+                    <NonIdealState icon={"folder-open"} title={"No file loaded"} description={"Load a file using the menu"}/>;
+                    <ReactResizeDetector handleWidth handleHeight onResize={this.onResize}>
+
+                    </ReactResizeDetector>
                 </div>
             );
         }
@@ -88,12 +91,8 @@
 
         let nameWidth = RegionListComponent.NAME_COLUMN_DEFAULT_WIDTH;
         const availableWidth = this.width - 2 * padding;
-        let fixedWidth =
-            RegionListComponent.ACTION_COLUMN_DEFAULT_WIDTH * 2 +
-            RegionListComponent.TYPE_COLUMN_DEFAULT_WIDTH +
-            RegionListComponent.CENTER_COLUMN_DEFAULT_WIDTH +
-            RegionListComponent.SIZE_COLUMN_DEFAULT_WIDTH +
-            RegionListComponent.ROTATION_COLUMN_DEFAULT_WIDTH;
+        let fixedWidth = RegionListComponent.ACTION_COLUMN_DEFAULT_WIDTH * 2 + RegionListComponent.TYPE_COLUMN_DEFAULT_WIDTH
+            + RegionListComponent.CENTER_COLUMN_DEFAULT_WIDTH + RegionListComponent.SIZE_COLUMN_DEFAULT_WIDTH + RegionListComponent.ROTATION_COLUMN_DEFAULT_WIDTH;
         nameWidth = availableWidth - fixedWidth;
 
         let showSizeColumn = true;
@@ -125,96 +124,64 @@
             let centerContent: React.ReactNode;
             if (isFinite(region.center.x) && isFinite(region.center.y)) {
                 if (frame.validWcs) {
-                    centerContent = <RegionWcsCenter region={region} frame={frame} />;
+                    centerContent = <RegionWcsCenter region={region} frame={frame}/>;
                 } else {
                     centerContent = `(${toFixed(region.center.x, 1)}, ${toFixed(region.center.y, 1)})`;
                 }
             } else {
                 centerContent = "Invalid";
             }
-            const centerEntry = (
-                <td style={{width: RegionListComponent.CENTER_COLUMN_DEFAULT_WIDTH}} onDoubleClick={this.handleRegionListDoubleClick}>
-                    {centerContent}
-                </td>
-            );
+            const centerEntry = <td style={{width: RegionListComponent.CENTER_COLUMN_DEFAULT_WIDTH}} onDoubleClick={this.handleRegionListDoubleClick}>{centerContent}</td>;
 
             let sizeEntry: React.ReactNode;
             if (showSizeColumn) {
                 let sizeContent: React.ReactNode;
                 if (region.size) {
                     if (frame.validWcs) {
-                        sizeContent = (
-                            <React.Fragment>
-                                {formattedArcsec(region.wcsSize.x, WCS_PRECISION)}
-                                <br />
-                                {formattedArcsec(region.wcsSize.y, WCS_PRECISION)}
-                            </React.Fragment>
-                        );
+                        sizeContent = <React.Fragment>{formattedArcsec(region.wcsSize.x, WCS_PRECISION)}<br/>{formattedArcsec(region.wcsSize.y, WCS_PRECISION)}</React.Fragment>;
                     } else {
                         sizeContent = `(${toFixed(region.size.x, 1)}, ${toFixed(region.size.y, 1)})`;
                     }
                 }
                 sizeEntry = (
                     <td style={{width: RegionListComponent.SIZE_COLUMN_DEFAULT_WIDTH}} onDoubleClick={this.handleRegionListDoubleClick}>
-<<<<<<< HEAD
-                        {region.regionType !== CARTA.RegionType.POINT && (
-                            <Tooltip content={region.regionType === CARTA.RegionType.ELLIPSE ? "Semi-major and semi-minor axes" : "Width and height"} position={Position.BOTTOM}>
-                                {sizeContent}
-                            </Tooltip>
-                        )}
-=======
                         {region.regionType !== CARTA.RegionType.POINT &&
                             <Tooltip2 content={region.regionType === CARTA.RegionType.ELLIPSE ? "Semi-major and semi-minor axes" : "Width and height"} position={Position.BOTTOM}>
                                 {sizeContent}
                             </Tooltip2>
                         }
->>>>>>> ca14e0c7
                     </td>
                 );
             }
 
             let lockEntry: React.ReactNode;
             if (region.regionId) {
-                lockEntry = (
-                    <td style={{width: RegionListComponent.ACTION_COLUMN_DEFAULT_WIDTH}} onClick={ev => this.handleRegionLockClicked(ev, region)}>
-                        <Icon icon={region.locked ? "lock" : "unlock"} />
-                    </td>
-                );
+                lockEntry = <td style={{width: RegionListComponent.ACTION_COLUMN_DEFAULT_WIDTH}} onClick={(ev) => this.handleRegionLockClicked(ev, region)}><Icon icon={region.locked ? "lock" : "unlock"}/></td>;
             } else {
-                lockEntry = (
-                    <td colSpan={2} style={{width: RegionListComponent.ACTION_COLUMN_DEFAULT_WIDTH * 2}}>
-                        <Icon icon={"blank"} />
-                        <Icon icon={"blank"} />
-                    </td>
-                );
+                lockEntry = <td colSpan={2} style={{width: RegionListComponent.ACTION_COLUMN_DEFAULT_WIDTH * 2}}><Icon icon={"blank"}/><Icon icon={"blank"}/></td>;
             }
 
             let focusEntry: React.ReactNode;
             if (region.regionId) {
                 focusEntry = (
-                    <td style={{width: RegionListComponent.ACTION_COLUMN_DEFAULT_WIDTH}} onClick={ev => this.handleFocusClicked(ev, region)}>
-                        <CustomIcon icon="center" />
+                    <td style={{width: RegionListComponent.ACTION_COLUMN_DEFAULT_WIDTH}} onClick={(ev) => this.handleFocusClicked(ev, region)}>
+                        <CustomIcon icon="center"/>
                     </td>
                 );
             }
 
             return (
-                <tr className={selectedRegion && selectedRegion.regionId === region.regionId ? "selected" : ""} key={region.regionId} onClick={() => frame.regionSet.selectRegion(region)}>
-                    {lockEntry}
-                    {focusEntry}
-                    <td style={{width: nameWidth}} onDoubleClick={this.handleRegionListDoubleClick}>
-                        {region.nameString}
-                    </td>
-                    <td style={{width: RegionListComponent.TYPE_COLUMN_DEFAULT_WIDTH}} onDoubleClick={this.handleRegionListDoubleClick}>
-                        {RegionStore.RegionTypeString(region.regionType)}
-                    </td>
+                <tr
+                    className={(selectedRegion && selectedRegion.regionId === region.regionId) ? "selected" : ""}
+                    key={region.regionId}
+                    onClick={() => frame.regionSet.selectRegion(region)}
+                >
+                    {lockEntry}{focusEntry}
+                    <td style={{width: nameWidth}} onDoubleClick={this.handleRegionListDoubleClick}>{region.nameString}</td>
+                    <td style={{width: RegionListComponent.TYPE_COLUMN_DEFAULT_WIDTH}} onDoubleClick={this.handleRegionListDoubleClick}>{RegionStore.RegionTypeString(region.regionType)}</td>
                     {centerEntry}
                     {showSizeColumn && sizeEntry}
-                    {showRotationColumn && (
-                        <td style={{width: RegionListComponent.ROTATION_COLUMN_DEFAULT_WIDTH}} onDoubleClick={this.handleRegionListDoubleClick}>
-                            {toFixed(region.rotation, 1)}
-                        </td>
-                    )}
+                    {showRotationColumn && <td style={{width: RegionListComponent.ROTATION_COLUMN_DEFAULT_WIDTH}} onDoubleClick={this.handleRegionListDoubleClick}>{toFixed(region.rotation, 1)}</td>}
                 </tr>
             );
         });
@@ -223,27 +190,28 @@
             <div className="region-list-widget">
                 <HTMLTable style={{height: tableHeight}}>
                     <thead className={appStore.darkTheme ? "dark-theme" : ""}>
-                        <tr>
-                            <th style={{width: RegionListComponent.ACTION_COLUMN_DEFAULT_WIDTH * 2}}>
-                                <Icon icon={"blank"} />
-                                <Icon icon={"blank"} />
-                            </th>
-                            <th style={{width: nameWidth}}>Name</th>
-                            <th style={{width: RegionListComponent.TYPE_COLUMN_DEFAULT_WIDTH}}>Type</th>
-                            <th style={{width: RegionListComponent.CENTER_COLUMN_DEFAULT_WIDTH}}>{frame.validWcs ? "Center" : "Pixel Center"}</th>
-                            {showSizeColumn && <th style={{width: RegionListComponent.SIZE_COLUMN_DEFAULT_WIDTH}}>{frame.validWcs ? "Size" : "Size (px)"}</th>}
-                            {showRotationColumn && <th style={{width: RegionListComponent.ROTATION_COLUMN_DEFAULT_WIDTH}}>P.A. (deg)</th>}
-                        </tr>
+                    <tr>
+                        <th style={{width: RegionListComponent.ACTION_COLUMN_DEFAULT_WIDTH * 2}}><Icon icon={"blank"}/><Icon icon={"blank"}/></th>
+                        <th style={{width: nameWidth}}>Name</th>
+                        <th style={{width: RegionListComponent.TYPE_COLUMN_DEFAULT_WIDTH}}>Type</th>
+                        <th style={{width: RegionListComponent.CENTER_COLUMN_DEFAULT_WIDTH}}>{frame.validWcs ? "Center" : "Pixel Center"}</th>
+                        {showSizeColumn && <th style={{width: RegionListComponent.SIZE_COLUMN_DEFAULT_WIDTH}}>{frame.validWcs ? "Size" : "Size (px)"}</th>}
+                        {showRotationColumn && <th style={{width: RegionListComponent.ROTATION_COLUMN_DEFAULT_WIDTH}}>P.A. (deg)</th>}
+                    </tr>
                     </thead>
-                    <tbody className={appStore.darkTheme ? "dark-theme" : ""}>{rows}</tbody>
+                    <tbody className={appStore.darkTheme ? "dark-theme" : ""}>
+                    {rows}
+                    </tbody>
                 </HTMLTable>
-                <ReactResizeDetector handleWidth handleHeight onResize={this.onResize}></ReactResizeDetector>
+                <ReactResizeDetector handleWidth handleHeight onResize={this.onResize}>
+                </ReactResizeDetector>
             </div>
         );
     }
 }
 @observer
-export class RegionWcsCenter extends React.Component<{region: RegionStore; frame: FrameStore}> {
+export class RegionWcsCenter extends React.Component<{ region: RegionStore, frame: FrameStore}> {
+
     public render() {
         // dummy variables related to wcs to trigger re-render
         /* eslint-disable @typescript-eslint/no-unused-vars */
@@ -259,24 +227,12 @@
         }
 
         if (region.regionId === 0 && frame.cursorInfo?.infoWCS) {
-            return (
-                <React.Fragment>
-                    {frame.cursorInfo.infoWCS.x}
-                    <br />
-                    {frame.cursorInfo.infoWCS.y}
-                </React.Fragment>
-            );
+            return (<React.Fragment>{frame.cursorInfo.infoWCS.x}<br/>{frame.cursorInfo.infoWCS.y}</React.Fragment>);
         }
 
         const centerWCSPoint = getFormattedWCSPoint(this.props.frame.wcsInfoForTransformation, region.center);
         if (centerWCSPoint) {
-            return (
-                <React.Fragment>
-                    {centerWCSPoint.x}
-                    <br />
-                    {centerWCSPoint.y}
-                </React.Fragment>
-            );
+            return (<React.Fragment>{centerWCSPoint.x}<br/>{centerWCSPoint.y}</React.Fragment>);
         }
 
         return null;
