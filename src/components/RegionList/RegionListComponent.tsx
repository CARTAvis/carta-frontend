--- conflicted
+++ resolved
@@ -1,15 +1,12 @@
 import * as React from "react";
-import {computed, observable} from "mobx";
-import {observer} from "mobx-react";
-import {HTMLTable, Icon, NonIdealState} from "@blueprintjs/core";
+import { computed, observable } from "mobx";
+import { observer } from "mobx-react";
+import { HTMLTable, Icon, NonIdealState } from "@blueprintjs/core";
 import ReactResizeDetector from "react-resize-detector";
-import {CARTA} from "carta-protobuf";
-import {RegionStore, WidgetConfig, WidgetProps} from "stores";
-import {Point2D} from "models";
-<<<<<<< HEAD
-=======
-import {midpoint2D, minMax2D, toFixed} from "utilities";
->>>>>>> 8a1393a9
+import { CARTA } from "carta-protobuf";
+import { RegionStore, WidgetConfig, WidgetProps } from "stores";
+import { Point2D} from "models";
+import { toFixed } from "utilities";
 import "./RegionListComponent.css";
 
 @observer
