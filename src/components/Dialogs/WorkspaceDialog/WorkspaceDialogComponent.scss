--- conflicted
+++ resolved
@@ -8,13 +8,8 @@
 
         margin-bottom: 5px;
 
-<<<<<<< HEAD
         .bp4-input-group {
-            margin: 10px 5px 5px;
-=======
-        .bp3-input-group {
             margin: 10px 2px 2px;
->>>>>>> 5068f561
         }
     }
 
