--- conflicted
+++ resolved
@@ -1,14 +1,10 @@
 import * as React from "react";
 import {Checkbox, Icon, IconName} from "@blueprintjs/core";
-<<<<<<< HEAD
-import {FileBrowserStore, SelectionMode} from "stores";
-=======
 import {computed, makeObservable} from "mobx";
 import {observer} from "mobx-react";
 
->>>>>>> 523d9210
 import {CustomIcon, CustomIconName} from "icons/CustomIcons";
-import {FileBrowserStore} from "stores";
+import {FileBrowserStore, SelectionMode} from "stores";
 
 import "./RegionSelectComponent.scss";
 
