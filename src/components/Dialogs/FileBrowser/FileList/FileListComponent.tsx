--- conflicted
+++ resolved
@@ -83,24 +83,13 @@
                         className += " file-table-entry-selected";
                     }
 
-<<<<<<< HEAD
                     const typeInfo = this.geCatalogFileTypeDisplay(catalog.type);
-=======
-                    const typeInfo = this.getFileTypeDisplay(file.type);
-                    const fileName = file.HDUList.length > 1 ? `${file.name}: HDU ${hdu}` : file.name;
->>>>>>> f93cc593
                     return (
                         <tr key={`${catalog.name}`} onDoubleClick={() => this.props.onFileDoubleClicked(catalog)} onClick={() => this.props.onFileClicked(catalog)} className={className}>
                             <td><Icon icon="document"/></td>
-<<<<<<< HEAD
                             <td>{catalog.name}</td>
                             <td><Tooltip content={typeInfo.description}>{typeInfo.type}</Tooltip></td>
                             <td>{this.getFileSizeDisplay(catalog.fileSize as number)}</td>
-=======
-                            <td><Tooltip hoverOpenDelay={1000} content={fileName}>{fileName}</Tooltip></td>
-                            <td><Tooltip hoverOpenDelay={1000} content={typeInfo.description}>{typeInfo.type}</Tooltip></td>
-                            <td style={{whiteSpace: "nowrap"}}>{this.getFileSizeDisplay(file.size as number)}</td>
->>>>>>> f93cc593
                         </tr>
                     );
                 }));  
@@ -113,12 +102,13 @@
                         }
 
                         const typeInfo = this.getFileTypeDisplay(file.type);
+                        const fileName = file.HDUList.length > 1 ? `${file.name}: HDU ${hdu}` : file.name;
                         return (
                             <tr key={`${file.name}:${hdu}`} onDoubleClick={() => this.props.onFileDoubleClicked(file, hdu)} onClick={() => this.props.onFileClicked(file, hdu)} className={className}>
                                 <td><Icon icon="document"/></td>
-                                <td>{file.HDUList.length > 1 ? `${file.name}: HDU ${hdu}` : file.name}</td>
-                                <td><Tooltip content={typeInfo.description}>{typeInfo.type}</Tooltip></td>
-                                <td>{this.getFileSizeDisplay(file.size as number)}</td>
+                                <td><Tooltip hoverOpenDelay={1000} content={fileName}>{fileName}</Tooltip></td>
+                                <td><Tooltip hoverOpenDelay={1000} content={typeInfo.description}>{typeInfo.type}</Tooltip></td>
+                                <td style={{whiteSpace: "nowrap"}}>{this.getFileSizeDisplay(file.size as number)}</td>
                             </tr>
                         );
                     });
