--- conflicted
+++ resolved
@@ -1,9 +1,5 @@
 import * as React from "react";
-<<<<<<< HEAD
-import {Icon, NonIdealState, Spinner, HTMLTable, IBreadcrumbProps, Breadcrumbs, Breadcrumb, Tooltip} from "@blueprintjs/core";
-=======
-import {Icon, NonIdealState, Spinner, HTMLTable} from "@blueprintjs/core";
->>>>>>> 7b1caa1b
+import {Icon, NonIdealState, Spinner, HTMLTable, Tooltip} from "@blueprintjs/core";
 import {CARTA} from "carta-protobuf";
 import "./FileListComponent.css";
 
