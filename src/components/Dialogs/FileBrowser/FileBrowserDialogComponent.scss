.file-browser-dialog {
    min-width: 60%;
    height: 100%;
    user-select: none;

    .file-path {
        margin-top: 20px;
        margin-left: 25px;
        display: flex;
    }

    .bp3-dialog-body {
        height: 100%;
        overflow: hidden;
        margin-top: 10px;
        margin-left: 25px;

        .bp3-input-group {
            margin: 10px 5px 5px;
        }

        .file-panes {
            display: flex;
            height: calc(100% - 45px);

            &.extended {
                height: 100%;

            }

            .file-list {
                width: 60%;
                flex: auto;
                overflow-y: auto;
            }

            .file-info-pane {
                width: 38%;
                margin-left: 2%;
<<<<<<< HEAD
                margin-bottom: 40px;

                .file-info-pre {
                    overflow: auto;
                    height: 100%;
                    flex: 2 2 auto;
                }

                .file-header-pre-table {
                    overflow: auto;
                    height: 100%;
                    flex: 2 2 auto;
                    padding: 1px;
                }

                .bp3-heading {
                    flex: 0 0 auto;
                }
=======
>>>>>>> f93cc593
            }
        }

    }
}<|MERGE_RESOLUTION|>--- conflicted
+++ resolved
@@ -37,27 +37,6 @@
             .file-info-pane {
                 width: 38%;
                 margin-left: 2%;
-<<<<<<< HEAD
-                margin-bottom: 40px;
-
-                .file-info-pre {
-                    overflow: auto;
-                    height: 100%;
-                    flex: 2 2 auto;
-                }
-
-                .file-header-pre-table {
-                    overflow: auto;
-                    height: 100%;
-                    flex: 2 2 auto;
-                    padding: 1px;
-                }
-
-                .bp3-heading {
-                    flex: 0 0 auto;
-                }
-=======
->>>>>>> f93cc593
             }
         }
 
