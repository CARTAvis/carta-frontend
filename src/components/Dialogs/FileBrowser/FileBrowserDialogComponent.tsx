import * as React from "react";
import * as _ from "lodash";
<<<<<<< HEAD
import { observer } from "mobx-react";
import { action, computed, makeObservable, observable, runInAction } from "mobx";
import { Alert, AnchorButton, Breadcrumb, Breadcrumbs, Button, IBreadcrumbProps, Icon, IDialogProps, InputGroup, Intent, Menu, MenuItem, Popover, Position, TabId, Tooltip } from "@blueprintjs/core";
import { CARTA } from "carta-protobuf";
import { FileInfoComponent, FileInfoType } from "components/FileInfo/FileInfoComponent";
import { FileListTableComponent } from "./FileListTable/FileListTableComponent";
import { DraggableDialogComponent } from "components/Dialogs";
import { TableComponentProps, TableType } from "components/Shared";
import { AppStore, BrowserMode, CatalogProfileStore, FileBrowserStore, FileFilteringType, HelpType, ISelectedFile, PreferenceKeys, PreferenceStore } from "stores";
=======
import {observer} from "mobx-react";
import {action, computed, makeObservable, observable, runInAction} from "mobx";
import {Alert, AnchorButton, Breadcrumb, Breadcrumbs, Button, IBreadcrumbProps, Icon, IDialogProps, InputGroup, Intent, Menu, MenuItem, Popover, Position, TabId, Tooltip} from "@blueprintjs/core";
import {CARTA} from "carta-protobuf";
import {FileInfoComponent, FileInfoType} from "components/FileInfo/FileInfoComponent";
import {FileListTableComponent} from "./FileListTable/FileListTableComponent";
import {DraggableDialogComponent} from "components/Dialogs";
import {SimpleTableComponentProps} from "components/Shared";
import {AppStore, BrowserMode, CatalogProfileStore, FileBrowserStore, FileFilteringType, HelpType, ISelectedFile, PreferenceKeys, PreferenceStore} from "stores";
>>>>>>> 252d978f
import "./FileBrowserDialogComponent.scss";

@observer
export class FileBrowserDialogComponent extends React.Component {
    @observable overwriteExistingFileAlertVisible: boolean;
    @observable fileFilterString: string = "";
    @observable debouncedFilterString: string = "";

    constructor(props: any) {
        super(props);
        makeObservable(this);
    }

    private handleTabChange = (newId: TabId) => {
        FileBrowserStore.Instance.setSelectedTab(newId);
    };

<<<<<<< HEAD

    @action private handleSelectionChanged = (selection: ISelectedFile[]) => {
        this.selectedFiles = selection;
    };

    @action setOverwriteExistingFileAlertVisible = (bool: boolean) => {
        this.overwriteExistingFileAlertVisible = bool;
    };

=======
>>>>>>> 252d978f
    private loadSelectedFiles = async () => {
        const fileBrowserStore = FileBrowserStore.Instance;
        if (fileBrowserStore.selectedFiles.length > 1) {
            for (let i = 0; i < fileBrowserStore.selectedFiles.length; i++) {
                try {
                    await this.loadFile(fileBrowserStore.selectedFiles[i], i > 0);
                }
                catch (err) {
                    console.log(err);
                }
            }
        } else {
            await this.loadFile({ fileInfo: fileBrowserStore.selectedFile, hdu: fileBrowserStore.selectedHDU });
        }
    };

    private loadFile = async (file: ISelectedFile, forceAppend: boolean = false) => {
        const appStore = AppStore.Instance;
        const fileBrowserStore = appStore.fileBrowserStore;

        // Ignore load
        switch (fileBrowserStore.browserMode) {
            case (BrowserMode.RegionExport):
            case (BrowserMode.SaveFile):
                return;
            default:
                break;
        }

        if (fileBrowserStore.browserMode === BrowserMode.File) {
            const frames = appStore.frames;
            if (!(forceAppend || fileBrowserStore.appendingFrame) || !frames.length) {
                await appStore.openFile(fileBrowserStore.fileList.directory, file.fileInfo.name, file.hdu);
            } else {
                await appStore.appendFile(fileBrowserStore.fileList.directory, file.fileInfo.name, file.hdu);
            }
        } else if (fileBrowserStore.browserMode === BrowserMode.Catalog) {
            await appStore.appendCatalog(fileBrowserStore.catalogFileList.directory, file.fileInfo.name, CatalogProfileStore.InitTableRows, CARTA.CatalogFileType.VOTable);
        } else {
            await appStore.importRegion(fileBrowserStore.fileList.directory, file.fileInfo.name, file.fileInfo.type);
        }

        fileBrowserStore.saveStartingDirectory();
    };

    /// Prepare parameters for send saveFile 
    private handleSaveFile = async () => {
        const appStore = AppStore.Instance;
        const fileBrowserStore = FileBrowserStore.Instance;
        const activeFrame = appStore.activeFrame;
        const filename = fileBrowserStore.saveFilename.trim();
        const channelStart = fileBrowserStore.saveSpectralRange ? activeFrame.findChannelIndexByValue(parseFloat(fileBrowserStore.saveSpectralRange[0])) : 0;
        const channelEnd = fileBrowserStore.saveSpectralRange ? activeFrame.findChannelIndexByValue(parseFloat(fileBrowserStore.saveSpectralRange[1])) : activeFrame.numChannels - 1;

        const saveChannelStart = Math.min(channelStart, channelEnd);
        const saveChannelEnd = Math.max(channelStart, channelEnd);
        let saveChannels = [];
        if (activeFrame.numChannels > 1) {
            saveChannels = [
                Math.max(saveChannelStart, 0),
                Math.min(saveChannelEnd, activeFrame.numChannels-1),
                1,
            ];
        }
        const saveStokes = fileBrowserStore.saveStokesRange;
        await appStore.saveFile(fileBrowserStore.fileList.directory, filename, fileBrowserStore.saveFileType, fileBrowserStore.saveRegionId, saveChannels, saveStokes, fileBrowserStore.shouldDropDegeneratedAxes);
    };

    private handleSaveFileClicked = () => {
        const fileBrowserStore = FileBrowserStore.Instance;
        const filename = fileBrowserStore.saveFilename.trim();
        if (fileBrowserStore.fileList && fileBrowserStore.fileList.files && fileBrowserStore.fileList.files.find(f => f.name.trim() === filename)) {
            this.setOverwriteExistingFileAlertVisible(true);
        } else {
            this.handleSaveFile();
        }
    };

    private handleSaveFileNameChanged = (ev: React.ChangeEvent<HTMLInputElement>) => {
        const fileBrowserStore = FileBrowserStore.Instance;
        fileBrowserStore.setSaveFilename(ev.target.value);
    };

    private handleExportRegionsClicked = () => {
        const fileBrowserStore = FileBrowserStore.Instance;
        const filename = fileBrowserStore.exportFilename.trim();
        if (fileBrowserStore.fileList && fileBrowserStore.fileList.files && fileBrowserStore.fileList.files.find(f => f.name.trim() === filename)) {
            // Existing file being replaced. Alert the user
            this.setOverwriteExistingFileAlertVisible(true);
        } else {
            this.exportRegion(fileBrowserStore.fileList.directory, filename);
        }
    };

    private exportRegion(directory: string, filename: string) {
        if (!filename || !directory) {
            return;
        }

        filename = filename.trim();
        const appStore = AppStore.Instance;
        const fileBrowserStore = FileBrowserStore.Instance;
        appStore.exportRegions(directory, filename, fileBrowserStore.exportCoordinateType, fileBrowserStore.exportFileType);
        console.log(`Exporting all regions to ${directory}/${filename}`);
    }

    private handleOverwriteAlertConfirmed = () => {
        this.setOverwriteExistingFileAlertVisible(false);
        const fileBrowserStore = FileBrowserStore.Instance;
        if (fileBrowserStore.browserMode === BrowserMode.RegionExport) {
            const filename = fileBrowserStore.exportFilename.trim();
            this.exportRegion(fileBrowserStore.fileList.directory, filename);
        } else if (fileBrowserStore.browserMode === BrowserMode.SaveFile) {
            this.handleSaveFile();
        }
    };

    private handleOverwriteAlertDismissed = () => {
        this.setOverwriteExistingFileAlertVisible(false);
    };

    private handleExportInputChanged = (ev: React.ChangeEvent<HTMLInputElement>) => {
        const fileBrowserStore = FileBrowserStore.Instance;
        fileBrowserStore.setExportFilename(ev.target.value);
    };

    @action handleFilterStringInputChanged = (ev: React.ChangeEvent<HTMLInputElement>) => {
        this.fileFilterString = ev.target.value;
        this.setFilterString(this.fileFilterString);
    };

    setFilterString = _.debounce((filterString: string) => runInAction(() => {
        this.debouncedFilterString = filterString;
    }), 500);

    @action clearFilterString = () => {
        this.fileFilterString = "";
        this.debouncedFilterString = "";
    };

    @action handleFolderClicked = (folderName: string) => {
        this.clearFilterString();
        AppStore.Instance.fileBrowserStore.selectFolder(folderName);
    };

    @action handleBreadcrumbClicked = (path: string) => {
        this.clearFilterString();
        AppStore.Instance.fileBrowserStore.selectFolder(path, true);
    };

    private static ValidateFilename(filename: string) {
        const forbiddenRegex = /(\.\.)|(\\)+/gm;
        return (filename && filename.length && !filename.match(forbiddenRegex));
    }

    private renderActionButton(browserMode: BrowserMode, appending: boolean) {
        const appStore = AppStore.Instance;
        const fileBrowserStore = appStore.fileBrowserStore;

        switch (browserMode) {
            case (BrowserMode.File):
                if (appending) {
                    return (
                        <Tooltip content={"Append this image while keeping other images open"}>
                            <AnchorButton
                                intent={Intent.PRIMARY}
                                disabled={appStore.fileLoading || !fileBrowserStore.selectedFile || !fileBrowserStore.fileInfoResp || fileBrowserStore.loadingInfo}
                                onClick={this.loadSelectedFiles}
                                text="Append"
                            />
                        </Tooltip>);
                } else {
                    return (
                        <Tooltip content={"Close any existing images and load this image"}>
                            <AnchorButton
                                intent={Intent.PRIMARY}
                                disabled={appStore.fileLoading || !fileBrowserStore.selectedFile || !fileBrowserStore.fileInfoResp || fileBrowserStore.loadingInfo}
                                onClick={this.loadSelectedFiles}
                                text="Load"
                            />
                        </Tooltip>
                    );
                }
            case (BrowserMode.SaveFile):
                return (
                    <Tooltip content={"Save this file"}>
                        <AnchorButton
                            intent={Intent.PRIMARY}
                            disabled={appStore.fileLoading || fileBrowserStore.loadingInfo || appStore.fileSaving}
                            onClick={this.handleSaveFileClicked}
                            text="Save"
                        />
                    </Tooltip>
                );
            case (BrowserMode.RegionImport):
                return (
<<<<<<< HEAD
                    <Tooltip content={"Load a region file for the currently active image"}>
                        <AnchorButton
                            intent={Intent.PRIMARY}
                            disabled={appStore.fileLoading || !fileBrowserStore.selectedFile || !fileBrowserStore.fileInfoResp || fileBrowserStore.loadingInfo}
                            onClick={this.loadSelectedFiles}
                            text={this.selectedFiles?.length > 1 ? "Append selected" : "Append"}
                        />
                    </Tooltip>
                );
            case (BrowserMode.Catalog):
                return (
                    <Tooltip content={"Load a catalog file for the currently active image"}>
                        <AnchorButton
                            intent={Intent.PRIMARY}
                            disabled={appStore.fileLoading || !fileBrowserStore.selectedFile || !fileBrowserStore.fileInfoResp || fileBrowserStore.loadingInfo || !appStore.activeFrame}
                            onClick={this.loadSelectedFiles}
                            text="Load Catalog"
                        />
                    </Tooltip>
=======
                    <div>
                        <Tooltip content={"Append this image while keeping other images open"}>
                            <AnchorButton
                                intent={Intent.PRIMARY}
                                disabled={appStore.fileLoading || !fileBrowserStore.selectedFile || !fileBrowserStore.fileInfoResp || fileBrowserStore.loadingInfo}
                                onClick={this.loadSelectedFiles}
                                text={fileBrowserStore.selectedFiles?.length > 1 ? "Append selected" : "Append"}
                            />
                        </Tooltip>
                        {fileBrowserStore.selectedFiles?.length > 1 && fileBrowserStore.selectedFiles?.length < 5 &&
                        <Tooltip content={"Append this image while keeping other images open"}>
                            <AnchorButton
                                intent={Intent.PRIMARY}
                                disabled={appStore.fileLoading || !fileBrowserStore.selectedFile || !fileBrowserStore.fileInfoResp || fileBrowserStore.loadingInfo}
                                onClick={appStore.dialogStore.showStokesDialog}
                                text={"Load as hypercube"}
                            />
                        </Tooltip>
                        }
                    </div>
                );
            } else {
                return (
                    <div>
                        <Tooltip content={"Close any existing images and load this image"}>
                            <AnchorButton
                                intent={Intent.PRIMARY}
                                disabled={appStore.fileLoading || !fileBrowserStore.selectedFile || !fileBrowserStore.fileInfoResp || fileBrowserStore.loadingInfo}
                                onClick={this.loadSelectedFiles}
                                text={fileBrowserStore.selectedFiles?.length > 1 ? "Load selected" : "Load"}
                            />
                        </Tooltip>
                        {fileBrowserStore.selectedFiles?.length > 1 && fileBrowserStore.selectedFiles?.length < 5 &&
                        <Tooltip content={"Close any existing images and load this image"}>
                            <AnchorButton
                                intent={Intent.PRIMARY}
                                disabled={appStore.fileLoading || !fileBrowserStore.selectedFile || !fileBrowserStore.fileInfoResp || fileBrowserStore.loadingInfo}
                                onClick={appStore.dialogStore.showStokesDialog}
                                text={"Load as hypercube"}
                            />
                        </Tooltip>
                        }
                    </div>
>>>>>>> 252d978f
                );
            case (BrowserMode.RegionExport):
                const frame = appStore.activeFrame;
                return (
                    <Tooltip content={"Export all regions for the currently active image"}>
                        <AnchorButton
                            intent={Intent.PRIMARY}
                            disabled={!FileBrowserDialogComponent.ValidateFilename(fileBrowserStore.exportFilename) || !frame || frame.regionSet.regions.length <= 1}
                            onClick={this.handleExportRegionsClicked}
                            text="Export Regions"
                        />
                    </Tooltip>
                );
            default:
                return "";
        }
    }

    private renderExportFilenameInput() {
        const fileBrowserStore = FileBrowserStore.Instance;

        const coordinateTypeMenu = (
            <Popover
                content={
                    <Menu>
                        <MenuItem text="World Coordinates" onClick={() => fileBrowserStore.setExportCoordinateType(CARTA.CoordinateType.WORLD)} />
                        <MenuItem text="Pixel Coordinates" onClick={() => fileBrowserStore.setExportCoordinateType(CARTA.CoordinateType.PIXEL)} />
                    </Menu>
                }
                position={Position.BOTTOM_RIGHT}
            >
                <Button minimal={true} rightIcon="caret-down">
                    {fileBrowserStore.exportCoordinateType === CARTA.CoordinateType.WORLD ? "World" : "Pixel"}
                </Button>
            </Popover>
        );

        const fileTypeMenu = (
            <Popover
                minimal={true}
                content={
                    <Menu>
                        <MenuItem text="CRTF Region File" onClick={() => fileBrowserStore.setExportFileType(CARTA.FileType.CRTF)} />
                        <MenuItem text="DS9 Region File" onClick={() => fileBrowserStore.setExportFileType(CARTA.FileType.DS9_REG)} />
                    </Menu>
                }
                position={Position.BOTTOM_RIGHT}
            >
                <Button minimal={true} rightIcon="caret-down">
                    {fileBrowserStore.exportFileType === CARTA.FileType.CRTF ? "CRTF" : "DS9"}
                </Button>
            </Popover>
        );

        let sideMenu = (
            <div>
                {fileTypeMenu}
                {coordinateTypeMenu}
            </div>
        );
        return <InputGroup autoFocus={true} placeholder="Enter file name" value={fileBrowserStore.exportFilename} onChange={this.handleExportInputChanged} rightElement={sideMenu} />;
    }

    private renderSaveFilenameInput() {
        const fileBrowserStore = FileBrowserStore.Instance;

        const fileTypeMenu = (
            <Popover
                minimal={true}
                content={
                    <Menu>
                        <MenuItem text="CASA" onClick={() => fileBrowserStore.setSaveFileType(CARTA.FileType.CASA)} />
                        <MenuItem text="FITS" onClick={() => fileBrowserStore.setSaveFileType(CARTA.FileType.FITS)} />
                    </Menu>
                }
                position={Position.BOTTOM_RIGHT}
            >
                <Button minimal={true} rightIcon="caret-down">
                    {fileBrowserStore.saveFileType === CARTA.FileType.CASA ? "CASA" : "FITS"}
                </Button>
            </Popover>
        );

        return <InputGroup autoFocus={true} placeholder="Enter file name" value={fileBrowserStore.saveFilename} onChange={this.handleSaveFileNameChanged} rightElement={fileTypeMenu} />;
    }

    private renderOpenFilenameInput() {
        const preferenceStore = PreferenceStore.Instance;

        let filterName: string;
        let filterDescription: string;

        switch (preferenceStore.fileFilteringType) {
            case (FileFilteringType.Fuzzy):
                filterName = "Fuzzy search";
                filterDescription = "Filter by filename with fuzzy search";
                break;
            case (FileFilteringType.Unix):
                filterName = "Unix pattern";
                filterDescription = "Filter by filename using unix-style pattern";
                break;
            case (FileFilteringType.Regex):
                filterName = "Regular expression";
                filterDescription = "Filter by filename using regular expression";
                break;
            default:
                break;
        }

        const filterTypeMenu = (
            <Popover
                minimal={true}
                content={
                    <Menu>
                        <MenuItem text="Fuzzy search" onClick={() => this.setFilterType(FileFilteringType.Fuzzy)} />
                        <MenuItem text="Unix pattern" onClick={() => this.setFilterType(FileFilteringType.Unix)} />
                        <MenuItem text="Regular expression" onClick={() => this.setFilterType(FileFilteringType.Regex)} />
                    </Menu>
                }
                position={Position.BOTTOM_RIGHT}
            >
                <Button minimal={true} icon="filter" rightIcon="caret-down">
                    {filterName}
                </Button>
            </Popover>
        );

        return (
            <InputGroup
                autoFocus={false}
                placeholder={filterDescription}
                value={this.fileFilterString}
                onChange={this.handleFilterStringInputChanged}
                leftIcon="search"
                rightElement={filterTypeMenu}
            />);
    }

    @action setFilterType = (type: FileFilteringType) => {
        this.clearFilterString();
        PreferenceStore.Instance.setPreference(PreferenceKeys.SILENT_FILE_FILTERING_TYPE, type);
    };

    // Refresh file list to trigger the Breadcrumb re-rendering
    @action refreshFileList = () => {
        this.clearFilterString();
        const fileBrowserStore = FileBrowserStore.Instance;
        switch (fileBrowserStore.browserMode) {
            case BrowserMode.Catalog:
                fileBrowserStore.catalogFileList = { ...fileBrowserStore.catalogFileList };
                break;
            default:
                fileBrowserStore.fileList = { ...fileBrowserStore.fileList };
                break;
        }
    };

    public render() {
        const appStore = AppStore.Instance;
        const fileBrowserStore = appStore.fileBrowserStore;

        let className = "file-browser-dialog";
        if (appStore.darkTheme) {
            className += " bp3-dark";
        }

        const dialogProps: IDialogProps = {
            icon: "folder-open",
            className: className,
            backdropClassName: "minimal-dialog-backdrop",
            canOutsideClickClose: false,
            lazy: true,
            isOpen: appStore.dialogStore.fileBrowserDialogVisible,
            onClose: this.closeFileBrowser,
            onOpened: this.refreshFileList,
            title: "File Browser",
        };

        const actionButton = this.renderActionButton(fileBrowserStore.browserMode, fileBrowserStore.appendingFrame);

        let fileInput: React.ReactNode;
        let paneClassName = "file-panes";

        if (fileBrowserStore.browserMode === BrowserMode.SaveFile) {
            fileInput = this.renderSaveFilenameInput();
        } else if (fileBrowserStore.browserMode === BrowserMode.RegionExport) {
            fileInput = this.renderExportFilenameInput();
        } else {
            fileInput = this.renderOpenFilenameInput();
        }

        let tableProps: SimpleTableComponentProps = null;
        if (fileBrowserStore.browserMode === BrowserMode.Catalog && fileBrowserStore.catalogHeaders && fileBrowserStore.catalogHeaders.length) {
            const table = fileBrowserStore.catalogHeaderDataset;
            tableProps = {
                dataset: table.columnsData,
                columnHeaders: table.columnHeaders,
                numVisibleRows: fileBrowserStore.catalogHeaders.length
            };
        }

        const fileList = fileBrowserStore.getfileListByMode;

        return (
            <DraggableDialogComponent dialogProps={dialogProps} helpType={HelpType.FILE_Browser} minWidth={400} minHeight={400} defaultWidth={1200} defaultHeight={600} enableResizing={true}>
                <div className="file-path">
                    {this.pathItems &&
                        <React.Fragment>
                            <Tooltip content={"Refresh current directory"}>
                                <AnchorButton
                                    className="refresh-button"
                                    icon="repeat"
                                    onClick={() => fileBrowserStore.selectFolder(fileList.directory, true)}
                                    minimal={true}
                                />
                            </Tooltip>
                            <Breadcrumbs
                                className="path-breadcrumbs"
                                breadcrumbRenderer={this.renderBreadcrumb}
                                items={this.pathItems}
                            />
                        </React.Fragment>
                    }
                </div>
                <div className="bp3-dialog-body">
                    <div className={paneClassName}>
                        <div className="file-list">
                            <FileListTableComponent
                                darkTheme={appStore.darkTheme}
                                loading={fileBrowserStore.loadingList}
                                listResponse={fileBrowserStore.getfileListByMode}
                                fileBrowserMode={fileBrowserStore.browserMode}
                                selectedFile={fileBrowserStore.selectedFile}
                                selectedHDU={fileBrowserStore.selectedHDU}
                                filterString={this.debouncedFilterString}
                                filterType={appStore.preferenceStore.fileFilteringType}
                                sortingString={appStore.preferenceStore.fileSortingString}
                                onSortingChanged={fileBrowserStore.setSortingConfig}
                                onFileClicked={fileBrowserStore.selectFile}
                                onSelectionChanged={fileBrowserStore.setSelectedFiles}
                                onFileDoubleClicked={this.loadFile}
                                onFolderClicked={this.handleFolderClicked}
                            />
                        </div>
                        <div className="file-info-pane">
                            <FileInfoComponent
                                infoTypes={FileBrowserDialogComponent.GetFileInfoTypes(fileBrowserStore.browserMode)}
                                HDUOptions={{ HDUList: fileBrowserStore.HDUList, handleSelectedHDUChange: fileBrowserStore.selectHDU }}
                                fileInfoExtended={fileBrowserStore.fileInfoExtended}
                                regionFileInfo={fileBrowserStore.regionFileInfo ? fileBrowserStore.regionFileInfo.join("\n") : ""}
                                catalogFileInfo={fileBrowserStore.catalogFileInfo}
                                selectedTab={fileBrowserStore.selectedTab as FileInfoType}
                                handleTabChange={this.handleTabChange}
                                isLoading={fileBrowserStore.loadingInfo}
                                errorMessage={fileBrowserStore.responseErrorMessage}
                                catalogHeaderTable={tableProps}
                                selectedFile={fileBrowserStore.selectedFile}
                            />
                        </div>
                    </div>
                    {fileInput}
                </div>
                <div className="bp3-dialog-footer">
                    <div className="bp3-dialog-footer-actions">
<<<<<<< HEAD
                        <AnchorButton intent={Intent.NONE} onClick={fileBrowserStore.hideFileBrowser} disabled={appStore.fileLoading} text="Close" />
=======
                        <AnchorButton intent={Intent.NONE} onClick={this.closeFileBrowser} disabled={appStore.fileLoading} text="Close"/>
>>>>>>> 252d978f
                        {actionButton}
                    </div>
                </div>
                <Alert
                    className={appStore.darkTheme ? "bp3-dark" : ""}
                    isOpen={this.overwriteExistingFileAlertVisible}
                    confirmButtonText="Yes"
                    cancelButtonText="Cancel"
                    intent={Intent.DANGER}
                    onConfirm={this.handleOverwriteAlertConfirmed}
                    onCancel={this.handleOverwriteAlertDismissed}
                    canEscapeKeyCancel={true}
                >
                    This file exists. Are you sure to overwrite it?
                </Alert>
            </DraggableDialogComponent>
        );
    }

    private closeFileBrowser = () => {
        const appStore = AppStore.Instance;
        const fileBrowserStore = appStore.fileBrowserStore;
        if (appStore.dialogStore.stokesDialogVisible) {
            appStore.dialogStore.hideStokesDialog();
        }
        fileBrowserStore.hideFileBrowser();
    }

    private renderBreadcrumb = (props: IBreadcrumbProps) => {
        return (
            <Breadcrumb onClick={props.onClick} className="folder-breadcrumb">
                {props.icon && <Icon iconSize={14} icon={props.icon} />}
                {props.text}
            </Breadcrumb>
        );
    };

    private static GetFileInfoTypes(fileBrowserMode: BrowserMode): Array<FileInfoType> {
        switch (fileBrowserMode) {
            case BrowserMode.File:
                return [FileInfoType.IMAGE_FILE, FileInfoType.IMAGE_HEADER];
            case BrowserMode.SaveFile:
                return [FileInfoType.SAVE_IMAGE, FileInfoType.IMAGE_FILE, FileInfoType.IMAGE_HEADER];
            case BrowserMode.Catalog:
                return [FileInfoType.CATALOG_FILE, FileInfoType.CATALOG_HEADER];
            default:
                return [FileInfoType.REGION_FILE];
        }
    }

    @computed get pathItems() {
        const fileBrowserStore = FileBrowserStore.Instance;
        let pathItems: IBreadcrumbProps[] = [{
            icon: "desktop",
            onClick: () => this.handleBreadcrumbClicked("")
        }];

        const fileList = fileBrowserStore.getfileListByMode;
        if (fileList) {
            const path = fileList.directory;
            if (path && path !== ".") {
                const dirNames = path.split("/");
                let parentPath = "";
                if (dirNames.length) {
                    for (const dirName of dirNames) {
                        if (!dirName) {
                            continue;
                        }
                        parentPath += `/${dirName}`;
                        const targetPath = parentPath;
                        pathItems.push({
                            text: dirName,
                            onClick: () => this.handleBreadcrumbClicked(targetPath)
                        });
                    }
                }
            }
        }
        return pathItems;
    }
}<|MERGE_RESOLUTION|>--- conflicted
+++ resolved
@@ -1,16 +1,5 @@
 import * as React from "react";
 import * as _ from "lodash";
-<<<<<<< HEAD
-import { observer } from "mobx-react";
-import { action, computed, makeObservable, observable, runInAction } from "mobx";
-import { Alert, AnchorButton, Breadcrumb, Breadcrumbs, Button, IBreadcrumbProps, Icon, IDialogProps, InputGroup, Intent, Menu, MenuItem, Popover, Position, TabId, Tooltip } from "@blueprintjs/core";
-import { CARTA } from "carta-protobuf";
-import { FileInfoComponent, FileInfoType } from "components/FileInfo/FileInfoComponent";
-import { FileListTableComponent } from "./FileListTable/FileListTableComponent";
-import { DraggableDialogComponent } from "components/Dialogs";
-import { TableComponentProps, TableType } from "components/Shared";
-import { AppStore, BrowserMode, CatalogProfileStore, FileBrowserStore, FileFilteringType, HelpType, ISelectedFile, PreferenceKeys, PreferenceStore } from "stores";
-=======
 import {observer} from "mobx-react";
 import {action, computed, makeObservable, observable, runInAction} from "mobx";
 import {Alert, AnchorButton, Breadcrumb, Breadcrumbs, Button, IBreadcrumbProps, Icon, IDialogProps, InputGroup, Intent, Menu, MenuItem, Popover, Position, TabId, Tooltip} from "@blueprintjs/core";
@@ -20,7 +9,6 @@
 import {DraggableDialogComponent} from "components/Dialogs";
 import {SimpleTableComponentProps} from "components/Shared";
 import {AppStore, BrowserMode, CatalogProfileStore, FileBrowserStore, FileFilteringType, HelpType, ISelectedFile, PreferenceKeys, PreferenceStore} from "stores";
->>>>>>> 252d978f
 import "./FileBrowserDialogComponent.scss";
 
 @observer
@@ -38,18 +26,6 @@
         FileBrowserStore.Instance.setSelectedTab(newId);
     };
 
-<<<<<<< HEAD
-
-    @action private handleSelectionChanged = (selection: ISelectedFile[]) => {
-        this.selectedFiles = selection;
-    };
-
-    @action setOverwriteExistingFileAlertVisible = (bool: boolean) => {
-        this.overwriteExistingFileAlertVisible = bool;
-    };
-
-=======
->>>>>>> 252d978f
     private loadSelectedFiles = async () => {
         const fileBrowserStore = FileBrowserStore.Instance;
         if (fileBrowserStore.selectedFiles.length > 1) {
@@ -110,7 +86,7 @@
         if (activeFrame.numChannels > 1) {
             saveChannels = [
                 Math.max(saveChannelStart, 0),
-                Math.min(saveChannelEnd, activeFrame.numChannels-1),
+                Math.min(saveChannelEnd, activeFrame.numChannels - 1),
                 1,
             ];
         }
@@ -122,7 +98,7 @@
         const fileBrowserStore = FileBrowserStore.Instance;
         const filename = fileBrowserStore.saveFilename.trim();
         if (fileBrowserStore.fileList && fileBrowserStore.fileList.files && fileBrowserStore.fileList.files.find(f => f.name.trim() === filename)) {
-            this.setOverwriteExistingFileAlertVisible(true);
+            this.overwriteExistingFileAlertVisible = true;
         } else {
             this.handleSaveFile();
         }
@@ -138,7 +114,7 @@
         const filename = fileBrowserStore.exportFilename.trim();
         if (fileBrowserStore.fileList && fileBrowserStore.fileList.files && fileBrowserStore.fileList.files.find(f => f.name.trim() === filename)) {
             // Existing file being replaced. Alert the user
-            this.setOverwriteExistingFileAlertVisible(true);
+            this.overwriteExistingFileAlertVisible = true;
         } else {
             this.exportRegion(fileBrowserStore.fileList.directory, filename);
         }
@@ -157,7 +133,7 @@
     }
 
     private handleOverwriteAlertConfirmed = () => {
-        this.setOverwriteExistingFileAlertVisible(false);
+        this.overwriteExistingFileAlertVisible = false;
         const fileBrowserStore = FileBrowserStore.Instance;
         if (fileBrowserStore.browserMode === BrowserMode.RegionExport) {
             const filename = fileBrowserStore.exportFilename.trim();
@@ -168,7 +144,7 @@
     };
 
     private handleOverwriteAlertDismissed = () => {
-        this.setOverwriteExistingFileAlertVisible(false);
+        this.overwriteExistingFileAlertVisible = false;
     };
 
     private handleExportInputChanged = (ev: React.ChangeEvent<HTMLInputElement>) => {
@@ -213,24 +189,49 @@
             case (BrowserMode.File):
                 if (appending) {
                     return (
-                        <Tooltip content={"Append this image while keeping other images open"}>
-                            <AnchorButton
-                                intent={Intent.PRIMARY}
-                                disabled={appStore.fileLoading || !fileBrowserStore.selectedFile || !fileBrowserStore.fileInfoResp || fileBrowserStore.loadingInfo}
-                                onClick={this.loadSelectedFiles}
-                                text="Append"
-                            />
-                        </Tooltip>);
+                        <div>
+                            <Tooltip content={"Append this image while keeping other images open"}>
+                                <AnchorButton
+                                    intent={Intent.PRIMARY}
+                                    disabled={appStore.fileLoading || !fileBrowserStore.selectedFile || !fileBrowserStore.fileInfoResp || fileBrowserStore.loadingInfo}
+                                    onClick={this.loadSelectedFiles}
+                                    text={fileBrowserStore.selectedFiles?.length > 1 ? "Append selected" : "Append"}
+                                />
+                            </Tooltip>
+                            {fileBrowserStore.selectedFiles?.length > 1 && fileBrowserStore.selectedFiles?.length < 5 &&
+                                <Tooltip content={"Append this image while keeping other images open"}>
+                                    <AnchorButton
+                                        intent={Intent.PRIMARY}
+                                        disabled={appStore.fileLoading || !fileBrowserStore.selectedFile || !fileBrowserStore.fileInfoResp || fileBrowserStore.loadingInfo}
+                                        onClick={appStore.dialogStore.showStokesDialog}
+                                        text={"Load as hypercube"}
+                                    />
+                                </Tooltip>
+                            }
+                        </div>
+                    );
                 } else {
                     return (
-                        <Tooltip content={"Close any existing images and load this image"}>
-                            <AnchorButton
-                                intent={Intent.PRIMARY}
-                                disabled={appStore.fileLoading || !fileBrowserStore.selectedFile || !fileBrowserStore.fileInfoResp || fileBrowserStore.loadingInfo}
-                                onClick={this.loadSelectedFiles}
-                                text="Load"
-                            />
-                        </Tooltip>
+                        <div>
+                            <Tooltip content={"Close any existing images and load this image"}>
+                                <AnchorButton
+                                    intent={Intent.PRIMARY}
+                                    disabled={appStore.fileLoading || !fileBrowserStore.selectedFile || !fileBrowserStore.fileInfoResp || fileBrowserStore.loadingInfo}
+                                    onClick={this.loadSelectedFiles}
+                                    text={fileBrowserStore.selectedFiles?.length > 1 ? "Load selected" : "Load"}
+                                />
+                            </Tooltip>
+                            {fileBrowserStore.selectedFiles?.length > 1 && fileBrowserStore.selectedFiles?.length < 5 &&
+                                <Tooltip content={"Close any existing images and load this image"}>
+                                    <AnchorButton
+                                        intent={Intent.PRIMARY}
+                                        disabled={appStore.fileLoading || !fileBrowserStore.selectedFile || !fileBrowserStore.fileInfoResp || fileBrowserStore.loadingInfo}
+                                        onClick={appStore.dialogStore.showStokesDialog}
+                                        text={"Load as hypercube"}
+                                    />
+                                </Tooltip>
+                            }
+                        </div>
                     );
                 }
             case (BrowserMode.SaveFile):
@@ -246,13 +247,12 @@
                 );
             case (BrowserMode.RegionImport):
                 return (
-<<<<<<< HEAD
                     <Tooltip content={"Load a region file for the currently active image"}>
                         <AnchorButton
                             intent={Intent.PRIMARY}
                             disabled={appStore.fileLoading || !fileBrowserStore.selectedFile || !fileBrowserStore.fileInfoResp || fileBrowserStore.loadingInfo}
                             onClick={this.loadSelectedFiles}
-                            text={this.selectedFiles?.length > 1 ? "Append selected" : "Append"}
+                            text="Load Region"
                         />
                     </Tooltip>
                 );
@@ -266,51 +266,6 @@
                             text="Load Catalog"
                         />
                     </Tooltip>
-=======
-                    <div>
-                        <Tooltip content={"Append this image while keeping other images open"}>
-                            <AnchorButton
-                                intent={Intent.PRIMARY}
-                                disabled={appStore.fileLoading || !fileBrowserStore.selectedFile || !fileBrowserStore.fileInfoResp || fileBrowserStore.loadingInfo}
-                                onClick={this.loadSelectedFiles}
-                                text={fileBrowserStore.selectedFiles?.length > 1 ? "Append selected" : "Append"}
-                            />
-                        </Tooltip>
-                        {fileBrowserStore.selectedFiles?.length > 1 && fileBrowserStore.selectedFiles?.length < 5 &&
-                        <Tooltip content={"Append this image while keeping other images open"}>
-                            <AnchorButton
-                                intent={Intent.PRIMARY}
-                                disabled={appStore.fileLoading || !fileBrowserStore.selectedFile || !fileBrowserStore.fileInfoResp || fileBrowserStore.loadingInfo}
-                                onClick={appStore.dialogStore.showStokesDialog}
-                                text={"Load as hypercube"}
-                            />
-                        </Tooltip>
-                        }
-                    </div>
-                );
-            } else {
-                return (
-                    <div>
-                        <Tooltip content={"Close any existing images and load this image"}>
-                            <AnchorButton
-                                intent={Intent.PRIMARY}
-                                disabled={appStore.fileLoading || !fileBrowserStore.selectedFile || !fileBrowserStore.fileInfoResp || fileBrowserStore.loadingInfo}
-                                onClick={this.loadSelectedFiles}
-                                text={fileBrowserStore.selectedFiles?.length > 1 ? "Load selected" : "Load"}
-                            />
-                        </Tooltip>
-                        {fileBrowserStore.selectedFiles?.length > 1 && fileBrowserStore.selectedFiles?.length < 5 &&
-                        <Tooltip content={"Close any existing images and load this image"}>
-                            <AnchorButton
-                                intent={Intent.PRIMARY}
-                                disabled={appStore.fileLoading || !fileBrowserStore.selectedFile || !fileBrowserStore.fileInfoResp || fileBrowserStore.loadingInfo}
-                                onClick={appStore.dialogStore.showStokesDialog}
-                                text={"Load as hypercube"}
-                            />
-                        </Tooltip>
-                        }
-                    </div>
->>>>>>> 252d978f
                 );
             case (BrowserMode.RegionExport):
                 const frame = appStore.activeFrame;
@@ -575,11 +530,7 @@
                 </div>
                 <div className="bp3-dialog-footer">
                     <div className="bp3-dialog-footer-actions">
-<<<<<<< HEAD
-                        <AnchorButton intent={Intent.NONE} onClick={fileBrowserStore.hideFileBrowser} disabled={appStore.fileLoading} text="Close" />
-=======
-                        <AnchorButton intent={Intent.NONE} onClick={this.closeFileBrowser} disabled={appStore.fileLoading} text="Close"/>
->>>>>>> 252d978f
+                        <AnchorButton intent={Intent.NONE} onClick={this.closeFileBrowser} disabled={appStore.fileLoading} text="Close" />
                         {actionButton}
                     </div>
                 </div>
