--- conflicted
+++ resolved
@@ -1,11 +1,7 @@
 import * as React from "react";
+import {observer} from "mobx-react";
 import {computed} from "mobx";
-import {observer} from "mobx-react";
-<<<<<<< HEAD
-import {AnchorButton, IDialogProps, Intent, NonIdealState, Pre, Spinner, Tab, TabId, Tabs, Tooltip} from "@blueprintjs/core";
-=======
-import {Icon, AnchorButton, IDialogProps, Intent, NonIdealState, Pre, Tooltip, Tabs, Tab, TabId, Spinner, IBreadcrumbProps, Breadcrumbs, Breadcrumb} from "@blueprintjs/core";
->>>>>>> 7b1caa1b
+import {AnchorButton, IDialogProps, Intent, NonIdealState, Pre, Spinner, Tab, TabId, Tabs, Tooltip, Breadcrumbs, Breadcrumb, IBreadcrumbProps, Icon} from "@blueprintjs/core";
 import {CARTA} from "carta-protobuf";
 import {FileListComponent} from "./FileList/FileListComponent";
 import {DraggableDialogComponent} from "components/Dialogs";
@@ -192,7 +188,7 @@
                     }
                 }
             }
-        } 
+        }
         return pathItems;
     }
 }