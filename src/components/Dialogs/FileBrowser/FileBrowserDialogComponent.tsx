import * as React from "react";
import * as _ from "lodash";
import classNames from "classnames";
import {observer} from "mobx-react";
import {action, computed, makeObservable, observable, runInAction} from "mobx";
import {Alert, AnchorButton, Breadcrumb, Breadcrumbs, Button, IBreadcrumbProps, Icon, IDialogProps, InputGroup, Intent, Menu, MenuItem, Position, TabId} from "@blueprintjs/core";
import {Popover2, Tooltip2} from "@blueprintjs/popover2";
import {CARTA} from "carta-protobuf";
import {FileInfoComponent, FileInfoType} from "components/FileInfo/FileInfoComponent";
import {FileListTableComponent} from "./FileListTable/FileListTableComponent";
import {DraggableDialogComponent, TaskProgressDialogComponent} from "components/Dialogs";
import {SimpleTableComponentProps} from "components/Shared";
import {AppStore, BrowserMode, CatalogProfileStore, FileBrowserStore, FileFilteringType, FrameStore, HelpType, ISelectedFile, PreferenceKeys, PreferenceStore} from "stores";
import {Zoom} from "models";
import "./FileBrowserDialogComponent.scss";

@observer
export class FileBrowserDialogComponent extends React.Component {
    @observable overwriteExistingFileAlertVisible: boolean;
    @observable fileFilterString: string = "";
    @observable debouncedFilterString: string = "";
    @observable defaultWidth: number;
    @observable defaultHeight: number;

    constructor(props: any) {
        super(props);
        makeObservable(this);
        this.defaultWidth = 1200;
        this.defaultHeight = 600;
    }

    private handleTabChange = (newId: TabId) => {
        FileBrowserStore.Instance.setSelectedTab(newId);
    };

    private loadSelectedFiles = async () => {
        const appStore = AppStore.Instance;
        const fileBrowserStore = appStore.fileBrowserStore;
        if (fileBrowserStore.selectedFiles.length > 1) {
            const frames: FrameStore[] = [];
            for (let i = 0; i < fileBrowserStore.selectedFiles.length; i++) {
                try {
                    const frame = await this.loadFile(fileBrowserStore.selectedFiles[i], i > 0);
                    if (frame) {
                        frames.push(frame);
                    }
                } catch (err) {
                    console.log(err);
                }
            }
            // Auto-fit images after all have been loaded to account for multi-panel changes
            if (appStore.preferenceStore.zoomMode === Zoom.FIT) {
                appStore.autoFitImages(frames);
            }
        } else {
            await this.loadFile({fileInfo: fileBrowserStore.selectedFile, hdu: fileBrowserStore.selectedHDU});
        }
    };

    private loadFile = async (file: ISelectedFile, forceAppend: boolean = false) => {
        const appStore = AppStore.Instance;
        const fileBrowserStore = appStore.fileBrowserStore;
        let frame: FrameStore;

        // Ignore load
        switch (fileBrowserStore.browserMode) {
            case BrowserMode.RegionExport:
            case BrowserMode.SaveFile:
                return undefined;
            default:
                break;
        }

        if (fileBrowserStore.browserMode === BrowserMode.File) {
            const frames = appStore.frames;
            if (!(forceAppend || fileBrowserStore.appendingFrame) || !frames.length) {
                frame = await appStore.openFile(fileBrowserStore.fileList.directory, file.fileInfo.name, file.hdu);
            } else {
                frame = await appStore.appendFile(fileBrowserStore.fileList.directory, file.fileInfo.name, file.hdu);
            }
        } else if (fileBrowserStore.browserMode === BrowserMode.Catalog) {
            await appStore.appendCatalog(fileBrowserStore.catalogFileList.directory, file.fileInfo.name, CatalogProfileStore.InitTableRows, CARTA.CatalogFileType.VOTable);
        } else {
            fileBrowserStore.setImportingRegions(true);
            fileBrowserStore.showLoadingDialog();
            await appStore.importRegion(fileBrowserStore.fileList.directory, file.fileInfo.name, file.fileInfo.type);
        }

        fileBrowserStore.saveStartingDirectory();
        return frame;
    };

    /// Prepare parameters for send saveFile
    private handleSaveFile = async () => {
        const appStore = AppStore.Instance;
        const fileBrowserStore = FileBrowserStore.Instance;
        const activeFrame = appStore.activeFrame;
        const filename = fileBrowserStore.saveFilename.trim();
        const channelStart = fileBrowserStore.saveSpectralRange ? activeFrame.findChannelIndexByValue(parseFloat(fileBrowserStore.saveSpectralRange[0])) : 0;
        const channelEnd = fileBrowserStore.saveSpectralRange ? activeFrame.findChannelIndexByValue(parseFloat(fileBrowserStore.saveSpectralRange[1])) : activeFrame.numChannels - 1;

        const saveChannelStart = Math.min(channelStart, channelEnd);
        const saveChannelEnd = Math.max(channelStart, channelEnd);
        let saveChannels = [];
        if (activeFrame.numChannels > 1) {
            saveChannels = [Math.max(saveChannelStart, 0), Math.min(saveChannelEnd, activeFrame.numChannels - 1), 1];
        }
        const saveStokes = fileBrowserStore.saveStokesRange;
        await appStore.saveFile(fileBrowserStore.fileList.directory, filename, fileBrowserStore.saveFileType, fileBrowserStore.saveRegionId, saveChannels, saveStokes, fileBrowserStore.shouldDropDegenerateAxes);
    };

    private handleSaveFileClicked = () => {
        const fileBrowserStore = FileBrowserStore.Instance;
        const filename = fileBrowserStore.saveFilename.trim();
        if (fileBrowserStore.fileList && fileBrowserStore.fileList.files && fileBrowserStore.fileList.files.find(f => f.name.trim() === filename)) {
            this.overwriteExistingFileAlertVisible = true;
        } else {
            this.handleSaveFile();
        }
    };

    private handleSaveFileNameChanged = (ev: React.ChangeEvent<HTMLInputElement>) => {
        const fileBrowserStore = FileBrowserStore.Instance;
        fileBrowserStore.setSaveFilename(ev.target.value);
    };

    private handleExportRegionsClicked = () => {
        const fileBrowserStore = FileBrowserStore.Instance;
        const filename = fileBrowserStore.exportFilename.trim();
        if (fileBrowserStore.fileList && fileBrowserStore.fileList.files && fileBrowserStore.fileList.files.find(f => f.name.trim() === filename)) {
            // Existing file being replaced. Alert the user
            this.overwriteExistingFileAlertVisible = true;
        } else {
            this.exportRegion(fileBrowserStore.fileList.directory, filename);
        }
    };

    private exportRegion = (directory: string, filename: string) => {
        if (!filename || !directory) {
            return;
        }

        filename = filename.trim();
        const appStore = AppStore.Instance;
        const fileBrowserStore = FileBrowserStore.Instance;
        appStore.exportRegions(directory, filename, fileBrowserStore.exportCoordinateType, fileBrowserStore.exportFileType, fileBrowserStore.exportRegionIndexes);
        console.log(`Exporting regions to ${directory}/${filename}`);
    };

    private handleOverwriteAlertConfirmed = () => {
        this.overwriteExistingFileAlertVisible = false;
        const fileBrowserStore = FileBrowserStore.Instance;
        if (fileBrowserStore.browserMode === BrowserMode.RegionExport) {
            const filename = fileBrowserStore.exportFilename.trim();
            this.exportRegion(fileBrowserStore.fileList.directory, filename);
        } else if (fileBrowserStore.browserMode === BrowserMode.SaveFile) {
            this.handleSaveFile();
        }
    };

    private handleOverwriteAlertDismissed = () => {
        this.overwriteExistingFileAlertVisible = false;
    };

    private handleExportInputChanged = (ev: React.ChangeEvent<HTMLInputElement>) => {
        const fileBrowserStore = FileBrowserStore.Instance;
        fileBrowserStore.setExportFilename(ev.target.value);
    };

    private handleFileListRequestCancelled = () => {
        const fileBrowserStore = FileBrowserStore.Instance;
        fileBrowserStore.cancelRequestingFileList();
        fileBrowserStore.resetLoadingStates();
    };

    @action handleFilterStringInputChanged = (ev: React.ChangeEvent<HTMLInputElement>) => {
        this.fileFilterString = ev.target.value;
        this.setFilterString(this.fileFilterString);
    };

    setFilterString = _.debounce(
        (filterString: string) =>
            runInAction(() => {
                this.debouncedFilterString = filterString;
            }),
        500
    );

    @action clearFilterString = () => {
        this.fileFilterString = "";
        this.debouncedFilterString = "";
    };

    @action handleFolderClicked = (folderName: string) => {
        this.clearFilterString();
        AppStore.Instance.fileBrowserStore.selectFolder(folderName);
    };

    @action handleBreadcrumbClicked = (path: string) => {
        this.clearFilterString();
        AppStore.Instance.fileBrowserStore.selectFolder(path, true);
    };

    private static ValidateFilename(filename: string) {
        const forbiddenRegex = /(\.\.)|(\\)+/gm;
        return filename && filename.length && !filename.match(forbiddenRegex);
    }

    private renderActionButton(browserMode: BrowserMode, appending: boolean) {
        const appStore = AppStore.Instance;
        const fileBrowserStore = appStore.fileBrowserStore;

        switch (browserMode) {
            case BrowserMode.File:
                if (appending) {
                    return (
                        <div>
                            <Tooltip2 content={"Append this image while keeping other images open"}>
                                <AnchorButton
                                    intent={Intent.PRIMARY}
                                    disabled={appStore.fileLoading || !fileBrowserStore.selectedFile || !fileBrowserStore.fileInfoResp || fileBrowserStore.loadingInfo}
                                    onClick={this.loadSelectedFiles}
                                    text={fileBrowserStore.selectedFiles?.length > 1 ? "Append selected" : "Append"}
                                />
                            </Tooltip2>
                            {fileBrowserStore.selectedFiles?.length > 1 && fileBrowserStore.selectedFiles?.length < 5 && (
                                <Tooltip2 content={"Append this image while keeping other images open"}>
                                    <AnchorButton
                                        intent={Intent.PRIMARY}
                                        disabled={appStore.fileLoading || !fileBrowserStore.selectedFile || !fileBrowserStore.fileInfoResp || fileBrowserStore.loadingInfo}
                                        onClick={appStore.dialogStore.showStokesDialog}
                                        text={"Load as hypercube"}
                                    />
                                </Tooltip2>
                            )}
                        </div>
                    );
                } else {
                    return (
                        <div>
                            <Tooltip2 content={"Close any existing images and load this image"}>
                                <AnchorButton
                                    intent={Intent.PRIMARY}
                                    disabled={appStore.fileLoading || !fileBrowserStore.selectedFile || !fileBrowserStore.fileInfoResp || fileBrowserStore.loadingInfo}
                                    onClick={this.loadSelectedFiles}
                                    text={fileBrowserStore.selectedFiles?.length > 1 ? "Load selected" : "Load"}
                                />
                            </Tooltip2>
                            {fileBrowserStore.selectedFiles?.length > 1 && fileBrowserStore.selectedFiles?.length < 5 && (
                                <Tooltip2 content={"Close any existing images and load this image"}>
                                    <AnchorButton
                                        intent={Intent.PRIMARY}
                                        disabled={appStore.fileLoading || !fileBrowserStore.selectedFile || !fileBrowserStore.fileInfoResp || fileBrowserStore.loadingInfo}
                                        onClick={appStore.dialogStore.showStokesDialog}
                                        text={"Load as hypercube"}
                                    />
                                </Tooltip2>
                            )}
                        </div>
                    );
                }
            case BrowserMode.SaveFile:
                return (
                    <Tooltip2 content={"Save this file"}>
                        <AnchorButton intent={Intent.PRIMARY} disabled={appStore.fileLoading || fileBrowserStore.loadingInfo || appStore.fileSaving} onClick={this.handleSaveFileClicked} text="Save" />
                    </Tooltip2>
                );
            case BrowserMode.RegionImport:
                return (
                    <Tooltip2 content={"Load a region file for the currently active image"}>
                        <AnchorButton
                            intent={Intent.PRIMARY}
                            disabled={appStore.fileLoading || !fileBrowserStore.selectedFile || !fileBrowserStore.fileInfoResp || fileBrowserStore.loadingInfo}
                            onClick={this.loadSelectedFiles}
                            text="Load Region"
                        />
                    </Tooltip2>
                );
            case BrowserMode.Catalog:
                return (
                    <Tooltip2 content={"Load a catalog file for the currently active image"}>
                        <AnchorButton
                            intent={Intent.PRIMARY}
                            disabled={appStore.fileLoading || !fileBrowserStore.selectedFile || !fileBrowserStore.fileInfoResp || fileBrowserStore.loadingInfo || !appStore.activeFrame}
                            onClick={this.loadSelectedFiles}
                            text="Load Catalog"
                        />
                    </Tooltip2>
                );
            case BrowserMode.RegionExport:
                const frame = appStore.activeFrame;
                return (
                    <Tooltip2 content={"Export regions for the currently active image"}>
                        <AnchorButton
                            intent={Intent.PRIMARY}
                            disabled={!FileBrowserDialogComponent.ValidateFilename(fileBrowserStore.exportFilename) || !frame || frame.regionSet.regions.length <= 1 || fileBrowserStore.exportRegionNum < 1}
                            onClick={this.handleExportRegionsClicked}
                            text="Export Regions"
                        />
                    </Tooltip2>
                );
            default:
                return "";
        }
    }

    private renderExportFilenameInput() {
        const fileBrowserStore = FileBrowserStore.Instance;

        const coordinateTypeMenu = (
            <Popover2
                minimal={true}
                content={
                    <Menu>
                        <MenuItem text="World Coordinates" onClick={() => fileBrowserStore.setExportCoordinateType(CARTA.CoordinateType.WORLD)} />
                        <MenuItem text="Pixel Coordinates" onClick={() => fileBrowserStore.setExportCoordinateType(CARTA.CoordinateType.PIXEL)} />
                    </Menu>
                }
                position={Position.BOTTOM_RIGHT}
            >
                <Button minimal={true} rightIcon="caret-down">
                    {fileBrowserStore.exportCoordinateType === CARTA.CoordinateType.WORLD ? "World" : "Pixel"}
                </Button>
            </Popover2>
        );

        const fileTypeMenu = (
            <Popover2
                minimal={true}
                content={
                    <Menu>
                        <MenuItem text="CRTF Region File" onClick={() => fileBrowserStore.setExportFileType(CARTA.FileType.CRTF)} />
                        <MenuItem text="DS9 Region File" onClick={() => fileBrowserStore.setExportFileType(CARTA.FileType.DS9_REG)} />
                    </Menu>
                }
                position={Position.BOTTOM_RIGHT}
            >
                <Button minimal={true} rightIcon="caret-down">
                    {fileBrowserStore.exportFileType === CARTA.FileType.CRTF ? "CRTF" : "DS9"}
                </Button>
            </Popover2>
        );

        let sideMenu = (
            <div>
                {fileTypeMenu}
                {coordinateTypeMenu}
            </div>
        );
        return <InputGroup autoFocus={true} placeholder="Enter file name" value={fileBrowserStore.exportFilename} onChange={this.handleExportInputChanged} rightElement={sideMenu} />;
    }

    private renderSaveFilenameInput() {
        const fileBrowserStore = FileBrowserStore.Instance;

        const fileTypeMenu = (
            <Popover2
                minimal={true}
                content={
                    <Menu>
                        <MenuItem text="CASA" onClick={() => fileBrowserStore.setSaveFileType(CARTA.FileType.CASA)} />
                        <MenuItem text="FITS" onClick={() => fileBrowserStore.setSaveFileType(CARTA.FileType.FITS)} />
                    </Menu>
                }
                position={Position.BOTTOM_RIGHT}
            >
                <Button minimal={true} rightIcon="caret-down">
                    {fileBrowserStore.saveFileType === CARTA.FileType.CASA ? "CASA" : "FITS"}
                </Button>
            </Popover2>
        );

        return <InputGroup autoFocus={true} placeholder="Enter file name" value={fileBrowserStore.saveFilename} onChange={this.handleSaveFileNameChanged} rightElement={fileTypeMenu} />;
    }

    private renderOpenFilenameInput() {
        const preferenceStore = PreferenceStore.Instance;

        let filterName: string;
        let filterDescription: string;

        switch (preferenceStore.fileFilteringType) {
            case FileFilteringType.Fuzzy:
                filterName = "Fuzzy search";
                filterDescription = "Filter by filename with fuzzy search";
                break;
            case FileFilteringType.Unix:
                filterName = "Unix pattern";
                filterDescription = "Filter by filename using unix-style pattern";
                break;
            case FileFilteringType.Regex:
                filterName = "Regular expression";
                filterDescription = "Filter by filename using regular expression";
                break;
            default:
                break;
        }

        const filterTypeMenu = (
            <Popover2
                minimal={true}
                content={
                    <Menu>
                        <MenuItem text="Fuzzy search" onClick={() => this.setFilterType(FileFilteringType.Fuzzy)} />
                        <MenuItem text="Unix pattern" onClick={() => this.setFilterType(FileFilteringType.Unix)} />
                        <MenuItem text="Regular expression" onClick={() => this.setFilterType(FileFilteringType.Regex)} />
                    </Menu>
                }
                position={Position.BOTTOM_RIGHT}
            >
                <Button minimal={true} icon="filter" rightIcon="caret-down">
                    {filterName}
                </Button>
            </Popover2>
        );

        return <InputGroup autoFocus={false} placeholder={filterDescription} value={this.fileFilterString} onChange={this.handleFilterStringInputChanged} leftIcon="search" rightElement={filterTypeMenu} />;
    }

    @action setFilterType = (type: FileFilteringType) => {
        this.clearFilterString();
        PreferenceStore.Instance.setPreference(PreferenceKeys.SILENT_FILE_FILTERING_TYPE, type);
    };

    // Refresh file list to trigger the Breadcrumb re-rendering
    @action refreshFileList = () => {
        this.clearFilterString();
        const fileBrowserStore = FileBrowserStore.Instance;
        switch (fileBrowserStore.browserMode) {
            case BrowserMode.Catalog:
                fileBrowserStore.catalogFileList = {...fileBrowserStore.catalogFileList};
                break;
            default:
                fileBrowserStore.fileList = {...fileBrowserStore.fileList};
                break;
        }
    };

    @action private updateDefaultSize = (newWidth: number, newHeight: number) => {
        this.defaultWidth = newWidth;
        this.defaultHeight = newHeight;
    };

    public render() {
        const appStore = AppStore.Instance;
        const fileBrowserStore = appStore.fileBrowserStore;
        const className = classNames("file-browser-dialog", {"bp3-dark": appStore.darkTheme});

        const dialogProps: IDialogProps = {
            icon: "folder-open",
            className: className,
            backdropClassName: "minimal-dialog-backdrop",
            canOutsideClickClose: false,
            lazy: true,
            isOpen: appStore.dialogStore.fileBrowserDialogVisible,
            onClose: this.closeFileBrowser,
            onOpened: this.refreshFileList,
            title: "File Browser"
        };

        const actionButton = this.renderActionButton(fileBrowserStore.browserMode, fileBrowserStore.appendingFrame);

        let fileInput: React.ReactNode;
        let paneClassName = "file-panes";

        if (fileBrowserStore.browserMode === BrowserMode.SaveFile) {
            fileInput = this.renderSaveFilenameInput();
        } else if (fileBrowserStore.browserMode === BrowserMode.RegionExport) {
            fileInput = this.renderExportFilenameInput();
        } else {
            fileInput = this.renderOpenFilenameInput();
        }

        let tableProps: SimpleTableComponentProps = null;
        if (fileBrowserStore.browserMode === BrowserMode.Catalog && fileBrowserStore.catalogHeaders && fileBrowserStore.catalogHeaders.length) {
            const table = fileBrowserStore.catalogHeaderDataset;
            tableProps = {
                dataset: table.columnsData,
                columnHeaders: table.columnHeaders,
                numVisibleRows: fileBrowserStore.catalogHeaders.length
            };
        }

        let fileProgress;

        if (fileBrowserStore.loadingProgress) {
            fileProgress = {
                total: fileBrowserStore.loadingTotalCount,
                checked: fileBrowserStore.loadingCheckedCount
            };
        }

        const fileList = fileBrowserStore.getfileListByMode;

        return (
            <DraggableDialogComponent
                dialogProps={dialogProps}
                helpType={HelpType.FILE_Browser}
                minWidth={400}
                minHeight={400}
                defaultWidth={this.defaultWidth}
                defaultHeight={this.defaultHeight}
                enableResizing={true}
                onResizeStop={this.updateDefaultSize}
            >
                <div className="file-path">
                    {this.pathItems && (
                        <React.Fragment>
                            <Tooltip2 content={"Refresh current directory"}>
                                <AnchorButton className="refresh-button" icon="repeat" onClick={() => fileBrowserStore.selectFolder(fileList.directory, true)} minimal={true} />
                            </Tooltip2>
                            <Breadcrumbs className="path-breadcrumbs" breadcrumbRenderer={this.renderBreadcrumb} items={this.pathItems} />
                        </React.Fragment>
                    )}
                </div>
                <div className="bp3-dialog-body">
                    <div className={paneClassName}>
                        <div className="file-list">
                            <FileListTableComponent
                                darkTheme={appStore.darkTheme}
                                loading={fileBrowserStore.loadingList}
                                extendedLoading={fileBrowserStore.extendedLoading}
                                fileProgress={fileProgress}
                                listResponse={fileBrowserStore.getfileListByMode}
                                fileBrowserMode={fileBrowserStore.browserMode}
                                selectedFile={fileBrowserStore.selectedFile}
                                selectedHDU={fileBrowserStore.selectedHDU}
                                filterString={this.debouncedFilterString}
                                filterType={appStore.preferenceStore.fileFilteringType}
                                sortingString={appStore.preferenceStore.fileSortingString}
                                onSortingChanged={fileBrowserStore.setSortingConfig}
                                onFileClicked={fileBrowserStore.selectFile}
                                onSelectionChanged={fileBrowserStore.setSelectedFiles}
                                onFileDoubleClicked={this.loadFile}
                                onFolderClicked={this.handleFolderClicked}
                                onListCancelled={this.handleFileListRequestCancelled}
                            />
                        </div>
                        <div className="file-info-pane">
                            <FileInfoComponent
                                infoTypes={FileBrowserDialogComponent.GetFileInfoTypes(fileBrowserStore.browserMode)}
                                HDUOptions={{HDUList: fileBrowserStore.HDUList, handleSelectedHDUChange: fileBrowserStore.selectHDU}}
                                fileInfoExtended={fileBrowserStore.fileInfoExtended}
                                regionFileInfo={fileBrowserStore.regionFileInfo ? fileBrowserStore.regionFileInfo.join("\n") : ""}
                                catalogFileInfo={fileBrowserStore.catalogFileInfo}
                                selectedTab={fileBrowserStore.selectedTab as FileInfoType}
                                handleTabChange={this.handleTabChange}
                                isLoading={fileBrowserStore.loadingInfo}
                                errorMessage={fileBrowserStore.responseErrorMessage}
                                catalogHeaderTable={tableProps}
                                selectedFile={fileBrowserStore.selectedFile}
                            />
                        </div>
                    </div>
                    {fileInput}
                </div>
                <div className="bp3-dialog-footer">
                    <div className="bp3-dialog-footer-actions">
                        <AnchorButton intent={Intent.NONE} onClick={this.closeFileBrowser} disabled={appStore.fileLoading} text="Close" />
                        {actionButton}
                    </div>
                </div>
                <Alert
                    className={appStore.darkTheme ? "bp3-dark" : ""}
                    isOpen={this.overwriteExistingFileAlertVisible}
                    confirmButtonText="Yes"
                    cancelButtonText="Cancel"
                    intent={Intent.DANGER}
                    onConfirm={this.handleOverwriteAlertConfirmed}
                    onCancel={this.handleOverwriteAlertDismissed}
                    canEscapeKeyCancel={true}
                >
                    This file exists. Are you sure to overwrite it?
                </Alert>
                <TaskProgressDialogComponent
                    isOpen={fileBrowserStore.isImportingRegions && fileBrowserStore.isLoadingDialogOpen && fileBrowserStore.loadingProgress < 1}
                    progress={fileBrowserStore.loadingProgress}
                    timeRemaining={appStore.estimatedTaskRemainingTime}
<<<<<<< HEAD
                    onCancel={this.handleFileBrowserRequestCancelled}
                    text={"Loading"}
=======
                    cancellable={false}
                    text={"Importing regions"}
>>>>>>> 50bf7576
                    contentText={`loading ${fileBrowserStore.loadingCheckedCount} / ${fileBrowserStore.loadingTotalCount}`}
                />
            </DraggableDialogComponent>
        );
    }

    private closeFileBrowser = () => {
        const appStore = AppStore.Instance;
        const fileBrowserStore = appStore.fileBrowserStore;
        if (appStore.dialogStore.stokesDialogVisible) {
            appStore.dialogStore.hideStokesDialog();
        }
        fileBrowserStore.hideFileBrowser();
    };

    private renderBreadcrumb = (props: IBreadcrumbProps) => {
        return (
            <Breadcrumb onClick={props.onClick} className="folder-breadcrumb">
                {props.icon && <Icon iconSize={14} icon={props.icon} />}
                {props.text}
            </Breadcrumb>
        );
    };

    private static GetFileInfoTypes(fileBrowserMode: BrowserMode): Array<FileInfoType> {
        switch (fileBrowserMode) {
            case BrowserMode.File:
                return [FileInfoType.IMAGE_FILE, FileInfoType.IMAGE_HEADER];
            case BrowserMode.SaveFile:
                return [FileInfoType.SAVE_IMAGE, FileInfoType.IMAGE_FILE, FileInfoType.IMAGE_HEADER];
            case BrowserMode.Catalog:
                return [FileInfoType.CATALOG_FILE, FileInfoType.CATALOG_HEADER];
            case BrowserMode.RegionExport:
                return [FileInfoType.SELECT_REGION, FileInfoType.REGION_FILE];
            default:
                return [FileInfoType.REGION_FILE];
        }
    }

    @computed get pathItems() {
        const fileBrowserStore = FileBrowserStore.Instance;
        let pathItems: IBreadcrumbProps[] = [
            {
                icon: "desktop",
                onClick: () => this.handleBreadcrumbClicked("")
            }
        ];

        const fileList = fileBrowserStore.getfileListByMode;
        if (fileList) {
            const path = fileList.directory;
            if (path && path !== ".") {
                const dirNames = path.split("/");
                let parentPath = "";
                if (dirNames.length) {
                    for (const dirName of dirNames) {
                        if (!dirName) {
                            continue;
                        }
                        parentPath += `/${dirName}`;
                        const targetPath = parentPath;
                        pathItems.push({
                            text: dirName,
                            onClick: () => this.handleBreadcrumbClicked(targetPath)
                        });
                    }
                }
            }
        }
        return pathItems;
    }
}<|MERGE_RESOLUTION|>--- conflicted
+++ resolved
@@ -576,13 +576,7 @@
                     isOpen={fileBrowserStore.isImportingRegions && fileBrowserStore.isLoadingDialogOpen && fileBrowserStore.loadingProgress < 1}
                     progress={fileBrowserStore.loadingProgress}
                     timeRemaining={appStore.estimatedTaskRemainingTime}
-<<<<<<< HEAD
-                    onCancel={this.handleFileBrowserRequestCancelled}
-                    text={"Loading"}
-=======
-                    cancellable={false}
                     text={"Importing regions"}
->>>>>>> 50bf7576
                     contentText={`loading ${fileBrowserStore.loadingCheckedCount} / ${fileBrowserStore.loadingTotalCount}`}
                 />
             </DraggableDialogComponent>
