import * as React from "react";
import {observer} from "mobx-react";
import {action, computed, observable} from "mobx";
<<<<<<< HEAD
import {Alert, AnchorButton, Breadcrumb, Breadcrumbs, Button, IBreadcrumbProps, Icon, IDialogProps, InputGroup, Intent, Menu, MenuItem, NonIdealState, Popover, Position, Pre, Spinner, Tab, TabId, Tabs, Tooltip, Text} from "@blueprintjs/core";
=======
import {Alert, AnchorButton, Breadcrumb, Breadcrumbs, Button, IBreadcrumbProps, Icon, IDialogProps, InputGroup, Intent, Menu, MenuItem, Popover, Position, TabId, Tooltip} from "@blueprintjs/core";
>>>>>>> f93cc593
import {CARTA} from "carta-protobuf";
import {FileListComponent} from "./FileList/FileListComponent";
import {FileInfoComponent, FileInfoType} from "components/FileInfo/FileInfoComponent";
import {DraggableDialogComponent} from "components/Dialogs";
<<<<<<< HEAD
import {TableComponent, TableComponentProps, TableType} from "components/Shared";
import {AppStore, BrowserMode, FileInfoTabs} from "stores";
import {CatalogOverlayWidgetStore} from "stores/widgets";
=======
import {AppStore, BrowserMode} from "stores";
>>>>>>> f93cc593
import "./FileBrowserDialogComponent.css";

@observer
export class FileBrowserDialogComponent extends React.Component<{ appStore: AppStore }> {
    @observable overwriteExistingFileAlertVisible: boolean;

    private handleTabChange = (newId: TabId) => {
        this.props.appStore.fileBrowserStore.setSelectedTab(newId);
    };

    private loadSelectedFile = () => {
        const fileBrowserStore = this.props.appStore.fileBrowserStore;
        this.loadFile(fileBrowserStore.selectedFile, fileBrowserStore.selectedHDU);
    };

    private loadFile = (fileInfo: CARTA.IFileInfo | CARTA.ICatalogFileInfo, hdu?: string) => {
        const fileBrowserStore = this.props.appStore.fileBrowserStore;

        // Ignore load if in export mode
        if (fileBrowserStore.browserMode === BrowserMode.RegionExport) {
            return;
        }

        if (fileBrowserStore.browserMode === BrowserMode.File) {
            const frames = this.props.appStore.frames;
            if (!fileBrowserStore.appendingFrame || !frames.length) {
                this.props.appStore.openFile(fileBrowserStore.fileList.directory, fileInfo.name, hdu);
            } else {
                this.props.appStore.appendFile(fileBrowserStore.fileList.directory, fileInfo.name, hdu);
            }
        } else if (fileBrowserStore.browserMode === BrowserMode.Catalog) {
            this.props.appStore.appendCatalog(fileBrowserStore.catalogFileList.directory, fileInfo.name, CatalogOverlayWidgetStore.InitTableRows, CARTA.CatalogFileType.VOTable);
        } else {
            this.props.appStore.importRegion(fileBrowserStore.fileList.directory, fileInfo.name, fileInfo.type);
        }

        fileBrowserStore.saveStartingDirectory();
    };

    private handleExportRegionsClicked = () => {
        const fileBrowserStore = this.props.appStore.fileBrowserStore;
        const filename = fileBrowserStore.exportFilename.trim();
        if (fileBrowserStore.fileList && fileBrowserStore.fileList.files && fileBrowserStore.fileList.files.find(f => f.name.trim() === filename)) {
            // Existing file being replaced. Alert the user
            this.overwriteExistingFileAlertVisible = true;
        } else {
            this.exportRegion(fileBrowserStore.fileList.directory, filename);
        }
    };

    private exportRegion(directory: string, filename: string) {
        if (!filename || !directory) {
            return;
        }

        filename = filename.trim();
        const fileBrowserStore = this.props.appStore.fileBrowserStore;
        this.props.appStore.exportRegions(directory, filename, fileBrowserStore.exportCoordinateType, fileBrowserStore.exportFileType);
        console.log(`Exporting all regions to ${directory}/${filename}`);
    }

    private handleOverwriteAlertConfirmed = () => {
        this.overwriteExistingFileAlertVisible = false;
        const fileBrowserStore = this.props.appStore.fileBrowserStore;
        const filename = this.props.appStore.fileBrowserStore.exportFilename.trim();
        this.exportRegion(fileBrowserStore.fileList.directory, filename);
    };

    private handleOverwriteAlertDismissed = () => {
        this.overwriteExistingFileAlertVisible = false;
    };

    private handleExportInputChanged = (ev: React.ChangeEvent<HTMLInputElement>) => {
        const fileBrowserStore = this.props.appStore.fileBrowserStore;
        fileBrowserStore.setExportFilename(ev.target.value);
    };

    private static ValidateFilename(filename: string) {
        const forbiddenRegex = /(\.\.)|(\\)+/gm;
        return (filename && filename.length && !filename.match(forbiddenRegex));
    }

<<<<<<< HEAD
    private renderInfoPanel = () => {
        const fileBrowserStore = this.props.appStore.fileBrowserStore;
        const fileBrowserMode = fileBrowserStore.browserMode;
        const respStatus =  fileBrowserStore.fileInfoResp;

        if (fileBrowserStore.selectedFile) {
            if (fileBrowserStore.loadingInfo) {
                return <NonIdealState className="non-ideal-state-file" icon={<Spinner className="astLoadingSpinner"/>} title="Loading file info..."/>;
            } else {
                if (fileBrowserMode === BrowserMode.File && respStatus) {
                    if (fileBrowserStore.selectedTab === FileInfoTabs.INFO) {
                        return <Pre className="file-info-pre">{fileBrowserStore.fileInfo}</Pre>;
                    } else if (fileBrowserStore.selectedTab === FileInfoTabs.HEADER) {
                        return <Pre className="file-info-pre">{fileBrowserStore.headers}</Pre>;
                    } // probably more tabs will be added in the future
                } else if ((fileBrowserMode === BrowserMode.RegionImport || fileBrowserMode === BrowserMode.RegionExport) && fileBrowserStore.regionFileInfo) {
                    return <Pre className="file-info-pre">{fileBrowserStore.regionFileInfo.join("\n")}</Pre>;
                } else if (fileBrowserMode === BrowserMode.Catalog && respStatus && fileBrowserStore.catalogFileInfor) {
                    if (fileBrowserStore.selectedTab === FileInfoTabs.INFO) {
                        return (
                            <Pre className="file-info-pre">
                                <Text>{fileBrowserStore.catalogFileInfor.description}</Text>
                            </Pre>
                        );
                    } else if (fileBrowserStore.selectedTab === FileInfoTabs.HEADER) {
                        const table = fileBrowserStore.catalogHeaderDataset;
                        const tableProps: TableComponentProps = {
                            type: TableType.Normal,
                            dataset: table.columnsData,
                            columnHeaders: table.columnHeaders,
                            numVisibleRows: fileBrowserStore.catalogHeaders.length
                        };
                        return (
                            <Pre className="file-header-pre-table">
                                <TableComponent {... tableProps}/>
                            </Pre>);
                    }
                } 
                else {
                    return <NonIdealState className="non-ideal-state-file" icon="document" title="Cannot open file!" description={fileBrowserStore.responseErrorMessage + " Select another file from the list on the left"}/>;
                }
            }
        }
        return <NonIdealState className="non-ideal-state-file" icon="document" title="No file selected" description="Select a file from the list on the left"/>;
    };

=======
>>>>>>> f93cc593
    private renderActionButton(browserMode: BrowserMode, appending: boolean) {
        const fileBrowserStore = this.props.appStore.fileBrowserStore;

        if (browserMode === BrowserMode.File) {
            if (appending) {
                return (
                    <Tooltip content={"Append this file as a new frame"}>
                        <AnchorButton
                            intent={Intent.PRIMARY}
                            disabled={this.props.appStore.fileLoading || !fileBrowserStore.selectedFile || !fileBrowserStore.fileInfoResp || fileBrowserStore.loadingInfo}
                            onClick={this.loadSelectedFile}
                            text="Append"
                        />
                    </Tooltip>);
            } else {
                return (
                    <Tooltip content={"Close any existing frames and load this file"}>
                        <AnchorButton
                            intent={Intent.PRIMARY}
                            disabled={this.props.appStore.fileLoading || !fileBrowserStore.selectedFile || !fileBrowserStore.fileInfoResp || fileBrowserStore.loadingInfo}
                            onClick={this.loadSelectedFile}
                            text="Load"
                        />
                    </Tooltip>
                );
            }
        } else if (browserMode === BrowserMode.RegionImport) {
            return (
                <Tooltip content={"Load a region file for the currently active frame"}>
                    <AnchorButton
                        intent={Intent.PRIMARY}
                        disabled={this.props.appStore.fileLoading || !fileBrowserStore.selectedFile || !fileBrowserStore.fileInfoResp || fileBrowserStore.loadingInfo || !this.props.appStore.activeFrame}
                        onClick={this.loadSelectedFile}
                        text="Load Region"
                    />
                </Tooltip>
            );
        } else if (browserMode === BrowserMode.Catalog) {
            return (
                <Tooltip content={"Load a catalog file for the currently active frame"}>
                    <AnchorButton
                        intent={Intent.PRIMARY}
                        disabled={this.props.appStore.fileLoading || !fileBrowserStore.selectedFile || !fileBrowserStore.fileInfoResp || fileBrowserStore.loadingInfo || !this.props.appStore.activeFrame}
                        onClick={this.loadSelectedFile}
                        text="Load Catalog"
                    />
                </Tooltip>
            );
        } else {
            const frame = this.props.appStore.activeFrame;
            return (
                <Tooltip content={"Export all regions for the currently active frame"}>
                    <AnchorButton
                        intent={Intent.PRIMARY}
                        disabled={!FileBrowserDialogComponent.ValidateFilename(fileBrowserStore.exportFilename) || !frame || frame.regionSet.regions.length <= 1}
                        onClick={this.handleExportRegionsClicked}
                        text="Export Regions"
                    />
                </Tooltip>
            );
        }
    }

    private renderExportFilenameInput() {
        const fileBrowserStore = this.props.appStore.fileBrowserStore;

        const coordinateTypeMenu = (
            <Popover
                content={
                    <Menu>
                        <MenuItem text="World Coordinates" onClick={() => fileBrowserStore.setExportCoordinateType(CARTA.CoordinateType.WORLD)}/>
                        <MenuItem text="Pixel Coordinates" onClick={() => fileBrowserStore.setExportCoordinateType(CARTA.CoordinateType.PIXEL)}/>
                    </Menu>
                }
                position={Position.BOTTOM_RIGHT}
            >
                <Button minimal={true} rightIcon="caret-down">
                    {fileBrowserStore.exportCoordinateType === CARTA.CoordinateType.WORLD ? "World" : "Pixel"}
                </Button>
            </Popover>
        );

        const fileTypeMenu = (
            <Popover
                content={
                    <Menu>
                        <MenuItem text="CRTF Region File" onClick={() => fileBrowserStore.setExportFileType(CARTA.FileType.CRTF)}/>
                        <MenuItem text="DS9 Region File" onClick={() => fileBrowserStore.setExportFileType(CARTA.FileType.REG)}/>
                    </Menu>
                }
                position={Position.BOTTOM_RIGHT}
            >
                <Button minimal={true} rightIcon="caret-down">
                    {fileBrowserStore.exportFileType === CARTA.FileType.CRTF ? "CRTF" : "DS9"}
                </Button>
            </Popover>
        );

        let sideMenu = (
            <div>
                {fileTypeMenu}
                {coordinateTypeMenu}
            </div>
        );
        return <InputGroup autoFocus={true} placeholder="Enter file name" value={fileBrowserStore.exportFilename} onChange={this.handleExportInputChanged} rightElement={sideMenu}/>;
    }

    // Refresh file list to trigger the Breadcrumb re-rendering
    @action
    private refreshFileList() {
        const fileBrowserStore = this.props.appStore.fileBrowserStore;
        switch (fileBrowserStore.browserMode) {
            case BrowserMode.Catalog:
                fileBrowserStore.catalogFileList = {...fileBrowserStore.catalogFileList};
                break;
            default:
                fileBrowserStore.fileList = {...fileBrowserStore.fileList};
                break;
        }
    }

    public render() {
        let className = "file-browser-dialog";
        if (this.props.appStore.darkTheme) {
            className += " bp3-dark";
        }

        const appStore = this.props.appStore;
        const fileBrowserStore = appStore.fileBrowserStore;
        const dialogProps: IDialogProps = {
            icon: "folder-open",
            className: className,
            backdropClassName: "minimal-dialog-backdrop",
            canOutsideClickClose: false,
            lazy: true,
            isOpen: appStore.dialogStore.fileBrowserDialogVisible,
            onClose: fileBrowserStore.hideFileBrowser,
            onOpened: () => this.refreshFileList(),
            title: "File Browser",
        };

        const actionButton = this.renderActionButton(fileBrowserStore.browserMode, fileBrowserStore.appendingFrame);

        let exportFileInput: React.ReactNode;
        let paneClassName = "file-panes";

        if (fileBrowserStore.browserMode === BrowserMode.RegionExport) {
            exportFileInput = this.renderExportFilenameInput();
        } else {
            paneClassName += " extended";
        }

        return (
            <DraggableDialogComponent dialogProps={dialogProps} minWidth={400} minHeight={400} defaultWidth={1200} defaultHeight={600} enableResizing={true}>
                <div className="file-path">
                    {this.pathItems &&
                    <React.Fragment>
                        <Tooltip content={"Refresh current directory"}>
                            <Button
                                icon="repeat"
                                onClick={() => fileBrowserStore.selectFolder(fileBrowserStore.fileList.directory, true)}
                                minimal={true}
                                style={{marginRight: "10px"}}
                            />
                        </Tooltip>
                        <Breadcrumbs
                            breadcrumbRenderer={this.renderBreadcrumb}
                            items={this.pathItems}
                        />
                    </React.Fragment>
                    }
                </div>
                <div className="bp3-dialog-body">
                    <div className={paneClassName}>
                        <div className="file-list">
                            <FileListComponent
                                darkTheme={this.props.appStore.darkTheme}
                                files={fileBrowserStore.getfileListByMode}
                                fileBrowserMode={fileBrowserStore.browserMode}
                                selectedFile={fileBrowserStore.selectedFile}
                                selectedHDU={fileBrowserStore.selectedHDU}
                                onFileClicked={fileBrowserStore.selectFile}
                                onFileDoubleClicked={this.loadFile}
                                onFolderClicked={fileBrowserStore.selectFolder}
                            />
                        </div>
                        <div className="file-info-pane">
<<<<<<< HEAD
                            <Tabs id="info-tabs" onChange={this.handleTabChange} selectedTabId={fileBrowserStore.selectedTab}>
                                <Tab id={FileInfoTabs.INFO} title="File Information"/>
                                {(fileBrowserStore.browserMode === BrowserMode.File || fileBrowserStore.browserMode === BrowserMode.Catalog) &&
                                <Tab id={FileInfoTabs.HEADER} title="Header"/>
                                }
                            </Tabs>
                            {this.renderInfoPanel()}
=======
                            <FileInfoComponent
                                infoTypes={fileBrowserStore.browserMode === BrowserMode.File ? [FileInfoType.IMAGE_FILE, FileInfoType.IMAGE_HEADER] : [FileInfoType.REGION_FILE]}
                                fileInfoExtended={fileBrowserStore.fileInfoExtended}
                                regionFileInfo={fileBrowserStore.regionFileInfo ? fileBrowserStore.regionFileInfo.join("\n") : ""}
                                selectedTab={fileBrowserStore.selectedTab as FileInfoType}
                                handleTabChange={this.handleTabChange}
                                isLoading={fileBrowserStore.loadingInfo}
                                errorMessage={fileBrowserStore.responseErrorMessage}
                            />
>>>>>>> f93cc593
                        </div>
                    </div>
                    {exportFileInput}
                </div>
                <div className="bp3-dialog-footer">
                    <div className="bp3-dialog-footer-actions">
                        <AnchorButton intent={Intent.NONE} onClick={fileBrowserStore.hideFileBrowser} disabled={this.props.appStore.fileLoading} text="Close"/>
                        {actionButton}
                    </div>
                </div>
                <Alert
                    isOpen={this.overwriteExistingFileAlertVisible}
                    confirmButtonText="Yes"
                    cancelButtonText="Cancel"
                    intent={Intent.DANGER}
                    onConfirm={this.handleOverwriteAlertConfirmed}
                    onCancel={this.handleOverwriteAlertDismissed}
                    canEscapeKeyCancel={true}
                >
                    This file exists. Are you sure to overwrite it?
                </Alert>
            </DraggableDialogComponent>
        );
    }

    private renderBreadcrumb = (props: IBreadcrumbProps) => {
        return (
            <Breadcrumb onClick={() => this.props.appStore.fileBrowserStore.selectFolder(props.target, true)}>
                {props.icon &&
                <Icon icon={props.icon}/>
                }
                {props.text}
            </Breadcrumb>
        );
    };

    @computed get pathItems() {
        let pathItems: IBreadcrumbProps[] = [{icon: "desktop", target: "."}];
        const fileList = this.props.appStore.fileBrowserStore.getfileListByMode;
        if (fileList) {
            const path = fileList.directory;
            if (path && path !== ".") {
                const dirNames = path.split("/");
                let parentPath = "";
                if (dirNames.length) {
                    for (const dirName of dirNames) {
                        if (!dirName) {
                            continue;
                        }
                        if (dirName !== ".") {
                            parentPath += `/${dirName}`;
                            pathItems.push({
                                text: dirName,
                                target: parentPath
                            });
                        }
                    }
                }
            }
        }
        return pathItems;
    }
}<|MERGE_RESOLUTION|>--- conflicted
+++ resolved
@@ -1,22 +1,14 @@
 import * as React from "react";
 import {observer} from "mobx-react";
 import {action, computed, observable} from "mobx";
-<<<<<<< HEAD
 import {Alert, AnchorButton, Breadcrumb, Breadcrumbs, Button, IBreadcrumbProps, Icon, IDialogProps, InputGroup, Intent, Menu, MenuItem, NonIdealState, Popover, Position, Pre, Spinner, Tab, TabId, Tabs, Tooltip, Text} from "@blueprintjs/core";
-=======
-import {Alert, AnchorButton, Breadcrumb, Breadcrumbs, Button, IBreadcrumbProps, Icon, IDialogProps, InputGroup, Intent, Menu, MenuItem, Popover, Position, TabId, Tooltip} from "@blueprintjs/core";
->>>>>>> f93cc593
 import {CARTA} from "carta-protobuf";
 import {FileListComponent} from "./FileList/FileListComponent";
 import {FileInfoComponent, FileInfoType} from "components/FileInfo/FileInfoComponent";
 import {DraggableDialogComponent} from "components/Dialogs";
-<<<<<<< HEAD
 import {TableComponent, TableComponentProps, TableType} from "components/Shared";
-import {AppStore, BrowserMode, FileInfoTabs} from "stores";
+import {AppStore, BrowserMode} from "stores";
 import {CatalogOverlayWidgetStore} from "stores/widgets";
-=======
-import {AppStore, BrowserMode} from "stores";
->>>>>>> f93cc593
 import "./FileBrowserDialogComponent.css";
 
 @observer
@@ -99,55 +91,6 @@
         return (filename && filename.length && !filename.match(forbiddenRegex));
     }
 
-<<<<<<< HEAD
-    private renderInfoPanel = () => {
-        const fileBrowserStore = this.props.appStore.fileBrowserStore;
-        const fileBrowserMode = fileBrowserStore.browserMode;
-        const respStatus =  fileBrowserStore.fileInfoResp;
-
-        if (fileBrowserStore.selectedFile) {
-            if (fileBrowserStore.loadingInfo) {
-                return <NonIdealState className="non-ideal-state-file" icon={<Spinner className="astLoadingSpinner"/>} title="Loading file info..."/>;
-            } else {
-                if (fileBrowserMode === BrowserMode.File && respStatus) {
-                    if (fileBrowserStore.selectedTab === FileInfoTabs.INFO) {
-                        return <Pre className="file-info-pre">{fileBrowserStore.fileInfo}</Pre>;
-                    } else if (fileBrowserStore.selectedTab === FileInfoTabs.HEADER) {
-                        return <Pre className="file-info-pre">{fileBrowserStore.headers}</Pre>;
-                    } // probably more tabs will be added in the future
-                } else if ((fileBrowserMode === BrowserMode.RegionImport || fileBrowserMode === BrowserMode.RegionExport) && fileBrowserStore.regionFileInfo) {
-                    return <Pre className="file-info-pre">{fileBrowserStore.regionFileInfo.join("\n")}</Pre>;
-                } else if (fileBrowserMode === BrowserMode.Catalog && respStatus && fileBrowserStore.catalogFileInfor) {
-                    if (fileBrowserStore.selectedTab === FileInfoTabs.INFO) {
-                        return (
-                            <Pre className="file-info-pre">
-                                <Text>{fileBrowserStore.catalogFileInfor.description}</Text>
-                            </Pre>
-                        );
-                    } else if (fileBrowserStore.selectedTab === FileInfoTabs.HEADER) {
-                        const table = fileBrowserStore.catalogHeaderDataset;
-                        const tableProps: TableComponentProps = {
-                            type: TableType.Normal,
-                            dataset: table.columnsData,
-                            columnHeaders: table.columnHeaders,
-                            numVisibleRows: fileBrowserStore.catalogHeaders.length
-                        };
-                        return (
-                            <Pre className="file-header-pre-table">
-                                <TableComponent {... tableProps}/>
-                            </Pre>);
-                    }
-                } 
-                else {
-                    return <NonIdealState className="non-ideal-state-file" icon="document" title="Cannot open file!" description={fileBrowserStore.responseErrorMessage + " Select another file from the list on the left"}/>;
-                }
-            }
-        }
-        return <NonIdealState className="non-ideal-state-file" icon="document" title="No file selected" description="Select a file from the list on the left"/>;
-    };
-
-=======
->>>>>>> f93cc593
     private renderActionButton(browserMode: BrowserMode, appending: boolean) {
         const fileBrowserStore = this.props.appStore.fileBrowserStore;
 
@@ -335,15 +278,6 @@
                             />
                         </div>
                         <div className="file-info-pane">
-<<<<<<< HEAD
-                            <Tabs id="info-tabs" onChange={this.handleTabChange} selectedTabId={fileBrowserStore.selectedTab}>
-                                <Tab id={FileInfoTabs.INFO} title="File Information"/>
-                                {(fileBrowserStore.browserMode === BrowserMode.File || fileBrowserStore.browserMode === BrowserMode.Catalog) &&
-                                <Tab id={FileInfoTabs.HEADER} title="Header"/>
-                                }
-                            </Tabs>
-                            {this.renderInfoPanel()}
-=======
                             <FileInfoComponent
                                 infoTypes={fileBrowserStore.browserMode === BrowserMode.File ? [FileInfoType.IMAGE_FILE, FileInfoType.IMAGE_HEADER] : [FileInfoType.REGION_FILE]}
                                 fileInfoExtended={fileBrowserStore.fileInfoExtended}
@@ -353,7 +287,6 @@
                                 isLoading={fileBrowserStore.loadingInfo}
                                 errorMessage={fileBrowserStore.responseErrorMessage}
                             />
->>>>>>> f93cc593
                         </div>
                     </div>
                     {exportFileInput}
