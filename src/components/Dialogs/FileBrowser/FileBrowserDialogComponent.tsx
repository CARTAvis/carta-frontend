import * as React from "react";
import * as _ from "lodash";
import {observer} from "mobx-react";
import {action, computed, makeObservable, observable, runInAction} from "mobx";
import {Alert, AnchorButton, Breadcrumb, Breadcrumbs, Button, IBreadcrumbProps, Icon, IDialogProps, InputGroup, Intent, Menu, MenuItem, Position, TabId} from "@blueprintjs/core";
import {Popover2, Tooltip2} from "@blueprintjs/popover2";
import {CARTA} from "carta-protobuf";
import {FileInfoComponent, FileInfoType} from "components/FileInfo/FileInfoComponent";
import {FileListTableComponent} from "./FileListTable/FileListTableComponent";
import {DraggableDialogComponent, TaskProgressDialogComponent} from "components/Dialogs";
import {SimpleTableComponentProps} from "components/Shared";
import {AppStore, BrowserMode, CatalogProfileStore, FileBrowserStore, FileFilteringType, HelpType, ISelectedFile, PreferenceKeys, PreferenceStore} from "stores";
import "./FileBrowserDialogComponent.scss";

@observer
export class FileBrowserDialogComponent extends React.Component {
    @observable overwriteExistingFileAlertVisible: boolean;
    @observable fileFilterString: string = "";
    @observable debouncedFilterString: string = "";
    @observable defaultWidth: number;
    @observable defaultHeight: number;

    constructor(props: any) {
        super(props);
        makeObservable(this);
        this.defaultWidth = 1200;
        this.defaultHeight = 600;
    }

    private handleTabChange = (newId: TabId) => {
        FileBrowserStore.Instance.setSelectedTab(newId);
    };

    private loadSelectedFiles = async () => {
        const fileBrowserStore = FileBrowserStore.Instance;
        if (fileBrowserStore.selectedFiles.length > 1) {
            for (let i = 0; i < fileBrowserStore.selectedFiles.length; i++) {
                try {
                    await this.loadFile(fileBrowserStore.selectedFiles[i], i > 0);
                }
                catch (err){
                    console.log(err);
                }
            }
        } else {
            await this.loadFile({fileInfo: fileBrowserStore.selectedFile, hdu: fileBrowserStore.selectedHDU});
        }
    };

    private loadFile = async (file: ISelectedFile, forceAppend: boolean = false) => {
        const appStore = AppStore.Instance;
        const fileBrowserStore = appStore.fileBrowserStore;

        // Ignore load
        switch (fileBrowserStore.browserMode) {
            case (BrowserMode.RegionExport):
            case (BrowserMode.SaveFile):
                return;
            default:
                break;
        }

        if (fileBrowserStore.browserMode === BrowserMode.File) {
            const frames = appStore.frames;
            if (!(forceAppend || fileBrowserStore.appendingFrame) || !frames.length) {
                await appStore.openFile(fileBrowserStore.fileList.directory, file.fileInfo.name, file.hdu);
            } else {
                await appStore.appendFile(fileBrowserStore.fileList.directory, file.fileInfo.name, file.hdu);
            }
        } else if (fileBrowserStore.browserMode === BrowserMode.Catalog) {
            await appStore.appendCatalog(fileBrowserStore.catalogFileList.directory, file.fileInfo.name, CatalogProfileStore.InitTableRows, CARTA.CatalogFileType.VOTable);
        } else {
            await appStore.importRegion(fileBrowserStore.fileList.directory, file.fileInfo.name, file.fileInfo.type);
        }

        fileBrowserStore.saveStartingDirectory();
    };

    /// Prepare parameters for send saveFile 
    private handleSaveFile = async () => {
        const appStore = AppStore.Instance;
        const fileBrowserStore = FileBrowserStore.Instance;
        const activeFrame = appStore.activeFrame;
        const filename = fileBrowserStore.saveFilename.trim();
        const channelStart = fileBrowserStore.saveSpectralRange ? activeFrame.findChannelIndexByValue(parseFloat(fileBrowserStore.saveSpectralRange[0])) : 0;
        const channelEnd = fileBrowserStore.saveSpectralRange ? activeFrame.findChannelIndexByValue(parseFloat(fileBrowserStore.saveSpectralRange[1])) : activeFrame.numChannels - 1;

        const saveChannelStart = Math.min(channelStart, channelEnd);
        const saveChannelEnd = Math.max(channelStart, channelEnd);
        let saveChannels = [];
        if (activeFrame.numChannels > 1) {
            saveChannels = [
                Math.max(saveChannelStart, 0),
                Math.min(saveChannelEnd, activeFrame.numChannels - 1),
                1,
            ];
        }
        const saveStokes = fileBrowserStore.saveStokesRange;
        await appStore.saveFile(fileBrowserStore.fileList.directory, filename, fileBrowserStore.saveFileType, fileBrowserStore.saveRegionId, saveChannels, saveStokes, fileBrowserStore.shouldDropDegenerateAxes);
    };

    private handleSaveFileClicked = () => {
        const fileBrowserStore = FileBrowserStore.Instance;
        const filename = fileBrowserStore.saveFilename.trim();
        if (fileBrowserStore.fileList && fileBrowserStore.fileList.files && fileBrowserStore.fileList.files.find(f => f.name.trim() === filename)) {
            this.overwriteExistingFileAlertVisible = true;
        } else {
            this.handleSaveFile();
        }
    };

    private handleSaveFileNameChanged = (ev: React.ChangeEvent<HTMLInputElement>) => {
        const fileBrowserStore = FileBrowserStore.Instance;
        fileBrowserStore.setSaveFilename(ev.target.value);
    };

    private handleExportRegionsClicked = () => {
        const fileBrowserStore = FileBrowserStore.Instance;
        const filename = fileBrowserStore.exportFilename.trim();
        if (fileBrowserStore.fileList && fileBrowserStore.fileList.files && fileBrowserStore.fileList.files.find(f => f.name.trim() === filename)) {
            // Existing file being replaced. Alert the user
            this.overwriteExistingFileAlertVisible = true;
        } else {
            this.exportRegion(fileBrowserStore.fileList.directory, filename);
        }
    };

    private exportRegion = (directory: string, filename: string) => {
        if (!filename || !directory) {
            return;
        }

        filename = filename.trim();
        const appStore = AppStore.Instance;
        const fileBrowserStore = FileBrowserStore.Instance;
        appStore.exportRegions(directory, filename, fileBrowserStore.exportCoordinateType, fileBrowserStore.exportFileType, fileBrowserStore.exportRegionIndexes);
        console.log(`Exporting regions to ${directory}/${filename}`);
    };

    private handleOverwriteAlertConfirmed = () => {
        this.overwriteExistingFileAlertVisible = false;
        const fileBrowserStore = FileBrowserStore.Instance;
        if (fileBrowserStore.browserMode === BrowserMode.RegionExport) {
            const filename = fileBrowserStore.exportFilename.trim();
            this.exportRegion(fileBrowserStore.fileList.directory, filename);
        } else if (fileBrowserStore.browserMode === BrowserMode.SaveFile) {
            this.handleSaveFile();
        }
    };

    private handleOverwriteAlertDismissed = () => {
        this.overwriteExistingFileAlertVisible = false;
    };

    private handleExportInputChanged = (ev: React.ChangeEvent<HTMLInputElement>) => {
        const fileBrowserStore = FileBrowserStore.Instance;
        fileBrowserStore.setExportFilename(ev.target.value);
    };

    private handleFileBrowserRequestCancelled = () => {
        const fileBrowserStore = FileBrowserStore.Instance;
        fileBrowserStore.cancelRequestingFileList();
        fileBrowserStore.resetLoadingStates();
    };

    @action handleFilterStringInputChanged = (ev: React.ChangeEvent<HTMLInputElement>) => {
        this.fileFilterString = ev.target.value;
        this.setFilterString(this.fileFilterString);
    };

    setFilterString = _.debounce((filterString: string) => runInAction(() => {
        this.debouncedFilterString = filterString;
    }), 500);

    @action clearFilterString = () => {
        this.fileFilterString = "";
        this.debouncedFilterString = "";
    };

    @action handleFolderClicked = (folderName: string) => {
        this.clearFilterString();
        AppStore.Instance.fileBrowserStore.selectFolder(folderName);
    };

    @action handleBreadcrumbClicked = (path: string) => {
        this.clearFilterString();
        AppStore.Instance.fileBrowserStore.selectFolder(path, true);
    };

    private static ValidateFilename(filename: string) {
        const forbiddenRegex = /(\.\.)|(\\)+/gm;
        return (filename && filename.length && !filename.match(forbiddenRegex));
    }

    private renderActionButton(browserMode: BrowserMode, appending: boolean) {
        const appStore = AppStore.Instance;
        const fileBrowserStore = appStore.fileBrowserStore;

        switch (browserMode) {
            case (BrowserMode.File):
                if (appending) {
                    return (
                        <div>
                            <Tooltip2 content={"Append this image while keeping other images open"}>
                                <AnchorButton
                                    intent={Intent.PRIMARY}
                                    disabled={appStore.fileLoading || !fileBrowserStore.selectedFile || !fileBrowserStore.fileInfoResp || fileBrowserStore.loadingInfo}
                                    onClick={this.loadSelectedFiles}
                                    text={fileBrowserStore.selectedFiles?.length > 1 ? "Append selected" : "Append"}
                                />
                            </Tooltip2>
                            {fileBrowserStore.selectedFiles?.length > 1 && fileBrowserStore.selectedFiles?.length < 5 &&
                                <Tooltip2 content={"Append this image while keeping other images open"}>
                                    <AnchorButton
                                        intent={Intent.PRIMARY}
                                        disabled={appStore.fileLoading || !fileBrowserStore.selectedFile || !fileBrowserStore.fileInfoResp || fileBrowserStore.loadingInfo}
                                        onClick={appStore.dialogStore.showStokesDialog}
                                        text={"Load as hypercube"}
                                    />
                                </Tooltip2>
                            }
                        </div>
                    );
                } else {
                    return (
                        <div>
                            <Tooltip2 content={"Close any existing images and load this image"}>
                                <AnchorButton
                                    intent={Intent.PRIMARY}
                                    disabled={appStore.fileLoading || !fileBrowserStore.selectedFile || !fileBrowserStore.fileInfoResp || fileBrowserStore.loadingInfo}
                                    onClick={this.loadSelectedFiles}
                                    text={fileBrowserStore.selectedFiles?.length > 1 ? "Load selected" : "Load"}
                                />
                            </Tooltip2>
                            {fileBrowserStore.selectedFiles?.length > 1 && fileBrowserStore.selectedFiles?.length < 5 &&
                                <Tooltip2 content={"Close any existing images and load this image"}>
                                    <AnchorButton
                                        intent={Intent.PRIMARY}
                                        disabled={appStore.fileLoading || !fileBrowserStore.selectedFile || !fileBrowserStore.fileInfoResp || fileBrowserStore.loadingInfo}
                                        onClick={appStore.dialogStore.showStokesDialog}
                                        text={"Load as hypercube"}
                                    />
                                </Tooltip2>
                            }
                        </div>
                    );
                }
            case (BrowserMode.SaveFile):
                return (
                    <Tooltip2 content={"Save this file"}>
                        <AnchorButton
                            intent={Intent.PRIMARY}
                            disabled={appStore.fileLoading || fileBrowserStore.loadingInfo || appStore.fileSaving}
                            onClick={this.handleSaveFileClicked}
                            text="Save"
                        />
                    </Tooltip2>
                );
            case (BrowserMode.RegionImport):
                return (
                    <Tooltip2 content={"Load a region file for the currently active image"}>
                        <AnchorButton
                            intent={Intent.PRIMARY}
                            disabled={appStore.fileLoading || !fileBrowserStore.selectedFile || !fileBrowserStore.fileInfoResp || fileBrowserStore.loadingInfo}
                            onClick={this.loadSelectedFiles}
                            text="Load Region"
                        />
                    </Tooltip2>
                );
            case (BrowserMode.Catalog):
                return (
                    <Tooltip2 content={"Load a catalog file for the currently active image"}>
                        <AnchorButton
                            intent={Intent.PRIMARY}
                            disabled={appStore.fileLoading || !fileBrowserStore.selectedFile || !fileBrowserStore.fileInfoResp || fileBrowserStore.loadingInfo || !appStore.activeFrame}
                            onClick={this.loadSelectedFiles}
                            text="Load Catalog"
                        />
                    </Tooltip2>
                );
            case (BrowserMode.RegionExport):
                const frame = appStore.activeFrame;
                return (
<<<<<<< HEAD
                    <Tooltip content={"Export regions for the currently active image"}>
=======
                    <Tooltip2 content={"Export all regions for the currently active image"}>
>>>>>>> 039facc8
                        <AnchorButton
                            intent={Intent.PRIMARY}
                            disabled={!FileBrowserDialogComponent.ValidateFilename(fileBrowserStore.exportFilename) || !frame || frame.regionSet.regions.length <= 1 || fileBrowserStore.exportRegionNum < 1}
                            onClick={this.handleExportRegionsClicked}
                            text="Export Regions"
                        />
                    </Tooltip2>
                );
            default:
                return "";
        }
    }

    private renderExportFilenameInput() {
        const fileBrowserStore = FileBrowserStore.Instance;

        const coordinateTypeMenu = (
<<<<<<< HEAD
            <Popover
                minimal={true}
=======
            <Popover2
>>>>>>> 039facc8
                content={
                    <Menu>
                        <MenuItem text="World Coordinates" onClick={() => fileBrowserStore.setExportCoordinateType(CARTA.CoordinateType.WORLD)}/>
                        <MenuItem text="Pixel Coordinates" onClick={() => fileBrowserStore.setExportCoordinateType(CARTA.CoordinateType.PIXEL)}/>
                    </Menu>
                }
                position={Position.BOTTOM_RIGHT}
            >
                <Button minimal={true} rightIcon="caret-down">
                    {fileBrowserStore.exportCoordinateType === CARTA.CoordinateType.WORLD ? "World" : "Pixel"}
                </Button>
            </Popover2>
        );

        const fileTypeMenu = (
            <Popover2
                minimal={true}
                content={
                    <Menu>
                        <MenuItem text="CRTF Region File" onClick={() => fileBrowserStore.setExportFileType(CARTA.FileType.CRTF)}/>
                        <MenuItem text="DS9 Region File" onClick={() => fileBrowserStore.setExportFileType(CARTA.FileType.DS9_REG)}/>
                    </Menu>
                }
                position={Position.BOTTOM_RIGHT}
            >
                <Button minimal={true} rightIcon="caret-down">
                    {fileBrowserStore.exportFileType === CARTA.FileType.CRTF ? "CRTF" : "DS9"}
                </Button>
            </Popover2>
        );

        let sideMenu = (
            <div>
                {fileTypeMenu}
                {coordinateTypeMenu}
            </div>
        );
        return <InputGroup autoFocus={true} placeholder="Enter file name" value={fileBrowserStore.exportFilename} onChange={this.handleExportInputChanged} rightElement={sideMenu}/>;
    }

    private renderSaveFilenameInput() {
        const fileBrowserStore = FileBrowserStore.Instance;

        const fileTypeMenu = (
            <Popover2
                minimal={true}
                content={
                    <Menu>
                        <MenuItem text="CASA" onClick={() => fileBrowserStore.setSaveFileType(CARTA.FileType.CASA)}/>
                        <MenuItem text="FITS" onClick={() => fileBrowserStore.setSaveFileType(CARTA.FileType.FITS)}/>
                    </Menu>
                }
                position={Position.BOTTOM_RIGHT}
            >
                <Button minimal={true} rightIcon="caret-down">
                    {fileBrowserStore.saveFileType === CARTA.FileType.CASA ? "CASA" : "FITS"}
                </Button>
            </Popover2>
        );

        return <InputGroup autoFocus={true} placeholder="Enter file name" value={fileBrowserStore.saveFilename} onChange={this.handleSaveFileNameChanged} rightElement={fileTypeMenu}/>;
    }

    private renderOpenFilenameInput() {
        const preferenceStore = PreferenceStore.Instance;

        let filterName: string;
        let filterDescription: string;

        switch (preferenceStore.fileFilteringType) {
            case (FileFilteringType.Fuzzy):
                filterName = "Fuzzy search";
                filterDescription = "Filter by filename with fuzzy search";
                break;
            case (FileFilteringType.Unix):
                filterName = "Unix pattern";
                filterDescription = "Filter by filename using unix-style pattern";
                break;
            case (FileFilteringType.Regex):
                filterName = "Regular expression";
                filterDescription = "Filter by filename using regular expression";
                break;
            default:
                break;
        }

        const filterTypeMenu = (
            <Popover2
                minimal={true}
                content={
                    <Menu>
                        <MenuItem text="Fuzzy search" onClick={() => this.setFilterType(FileFilteringType.Fuzzy)}/>
                        <MenuItem text="Unix pattern" onClick={() => this.setFilterType(FileFilteringType.Unix)}/>
                        <MenuItem text="Regular expression" onClick={() => this.setFilterType(FileFilteringType.Regex)}/>
                    </Menu>
                }
                position={Position.BOTTOM_RIGHT}
            >
                <Button minimal={true} icon="filter" rightIcon="caret-down">
                    {filterName}
                </Button>
            </Popover2>
        );

        return (
            <InputGroup
                autoFocus={false}
                placeholder={filterDescription}
                value={this.fileFilterString}
                onChange={this.handleFilterStringInputChanged}
                leftIcon="search"
                rightElement={filterTypeMenu}
            />);
    }

    @action setFilterType = (type: FileFilteringType) => {
        this.clearFilterString();
        PreferenceStore.Instance.setPreference(PreferenceKeys.SILENT_FILE_FILTERING_TYPE, type);
    };

    // Refresh file list to trigger the Breadcrumb re-rendering
    @action refreshFileList = () => {
        this.clearFilterString();
        const fileBrowserStore = FileBrowserStore.Instance;
        switch (fileBrowserStore.browserMode) {
            case BrowserMode.Catalog:
                fileBrowserStore.catalogFileList = {...fileBrowserStore.catalogFileList};
                break;
            default:
                fileBrowserStore.fileList = {...fileBrowserStore.fileList};
                break;
        }
    };

    @action private updateDefaultSize = (newWidth: number, newHeight: number) => {
        this.defaultWidth = newWidth;
        this.defaultHeight = newHeight;
    };

    public render() {
        const appStore = AppStore.Instance;
        const fileBrowserStore = appStore.fileBrowserStore;

        let className = "file-browser-dialog";
        if (appStore.darkTheme) {
            className += " bp3-dark";
        }

        const dialogProps: IDialogProps = {
            icon: "folder-open",
            className: className,
            backdropClassName: "minimal-dialog-backdrop",
            canOutsideClickClose: false,
            lazy: true,
            isOpen: appStore.dialogStore.fileBrowserDialogVisible,
            onClose: this.closeFileBrowser,
            onOpened: this.refreshFileList,
            title: "File Browser",
        };

        const actionButton = this.renderActionButton(fileBrowserStore.browserMode, fileBrowserStore.appendingFrame);

        let fileInput: React.ReactNode;
        let paneClassName = "file-panes";

        if (fileBrowserStore.browserMode === BrowserMode.SaveFile) {
            fileInput = this.renderSaveFilenameInput();
        } else if (fileBrowserStore.browserMode === BrowserMode.RegionExport) {
            fileInput = this.renderExportFilenameInput();
        } else {
            fileInput = this.renderOpenFilenameInput();
        }

        let tableProps: SimpleTableComponentProps = null;
        if (fileBrowserStore.browserMode === BrowserMode.Catalog && fileBrowserStore.catalogHeaders && fileBrowserStore.catalogHeaders.length) {
            const table = fileBrowserStore.catalogHeaderDataset;
            tableProps = {
                dataset: table.columnsData,
                columnHeaders: table.columnHeaders,
                numVisibleRows: fileBrowserStore.catalogHeaders.length
            };
        }

        const fileList = fileBrowserStore.getfileListByMode;

        return (
            <DraggableDialogComponent dialogProps={dialogProps} helpType={HelpType.FILE_Browser} minWidth={400} minHeight={400} defaultWidth={this.defaultWidth} defaultHeight={this.defaultHeight} enableResizing={true} onResizeStop={this.updateDefaultSize}>
                <div className="file-path">
                    {this.pathItems &&
                        <React.Fragment>
                            <Tooltip2 content={"Refresh current directory"}>
                                <AnchorButton
                                    className="refresh-button"
                                    icon="repeat"
                                    onClick={() => fileBrowserStore.selectFolder(fileList.directory, true)}
                                    minimal={true}
                                />
                            </Tooltip2>
                            <Breadcrumbs
                                className="path-breadcrumbs"
                                breadcrumbRenderer={this.renderBreadcrumb}
                                items={this.pathItems}
                            />
                        </React.Fragment>
                    }
                </div>
                <div className="bp3-dialog-body">
                    <div className={paneClassName}>
                        <div className="file-list">
                            <FileListTableComponent
                                darkTheme={appStore.darkTheme}
                                loading={fileBrowserStore.loadingList}
                                listResponse={fileBrowserStore.getfileListByMode}
                                fileBrowserMode={fileBrowserStore.browserMode}
                                selectedFile={fileBrowserStore.selectedFile}
                                selectedHDU={fileBrowserStore.selectedHDU}
                                filterString={this.debouncedFilterString}
                                filterType={appStore.preferenceStore.fileFilteringType}
                                sortingString={appStore.preferenceStore.fileSortingString}
                                onSortingChanged={fileBrowserStore.setSortingConfig}
                                onFileClicked={fileBrowserStore.selectFile}
                                onSelectionChanged={fileBrowserStore.setSelectedFiles}
                                onFileDoubleClicked={this.loadFile}
                                onFolderClicked={this.handleFolderClicked}
                            />
                        </div>
                        <div className="file-info-pane">
                            <FileInfoComponent
                                infoTypes={FileBrowserDialogComponent.GetFileInfoTypes(fileBrowserStore.browserMode)}
                                HDUOptions={{HDUList: fileBrowserStore.HDUList, handleSelectedHDUChange: fileBrowserStore.selectHDU}}
                                fileInfoExtended={fileBrowserStore.fileInfoExtended}
                                regionFileInfo={fileBrowserStore.regionFileInfo ? fileBrowserStore.regionFileInfo.join("\n") : ""}
                                catalogFileInfo={fileBrowserStore.catalogFileInfo}
                                selectedTab={fileBrowserStore.selectedTab as FileInfoType}
                                handleTabChange={this.handleTabChange}
                                isLoading={fileBrowserStore.loadingInfo}
                                errorMessage={fileBrowserStore.responseErrorMessage}
                                catalogHeaderTable={tableProps}
                                selectedFile={fileBrowserStore.selectedFile}
                            />
                        </div>
                    </div>
                    {fileInput}
                </div>
                <div className="bp3-dialog-footer">
                    <div className="bp3-dialog-footer-actions">
                        <AnchorButton intent={Intent.NONE} onClick={this.closeFileBrowser} disabled={appStore.fileLoading} text="Close"/>
                        {actionButton}
                    </div>
                </div>
                <Alert
                    className={appStore.darkTheme ? "bp3-dark" : ""}
                    isOpen={this.overwriteExistingFileAlertVisible}
                    confirmButtonText="Yes"
                    cancelButtonText="Cancel"
                    intent={Intent.DANGER}
                    onConfirm={this.handleOverwriteAlertConfirmed}
                    onCancel={this.handleOverwriteAlertDismissed}
                    canEscapeKeyCancel={true}
                >
                    This file exists. Are you sure to overwrite it?
                </Alert>
                <TaskProgressDialogComponent
                    isOpen={fileBrowserStore.loadingList && fileBrowserStore.isLoadingDialogOpen && fileBrowserStore.loadingProgress < 1}
                    progress={fileBrowserStore.loadingProgress}
                    timeRemaining={appStore.estimatedTaskRemainingTime}
                    cancellable={true}
                    onCancel={this.handleFileBrowserRequestCancelled}
                    text={"Loading"}
                    contentText={`loading ${fileBrowserStore.loadingCheckedCount} / ${fileBrowserStore.loadingTotalCount}`}
                />
            </DraggableDialogComponent>
        );
    }

    private closeFileBrowser = () => {
        const appStore = AppStore.Instance;
        const fileBrowserStore = appStore.fileBrowserStore;
        if (appStore.dialogStore.stokesDialogVisible) {
            appStore.dialogStore.hideStokesDialog();
        }
        fileBrowserStore.hideFileBrowser();
    }

    private renderBreadcrumb = (props: IBreadcrumbProps) => {
        return (
            <Breadcrumb onClick={props.onClick} className="folder-breadcrumb">
                {props.icon && <Icon iconSize={14} icon={props.icon}/>}
                {props.text}
            </Breadcrumb>
        );
    };

    private static GetFileInfoTypes(fileBrowserMode: BrowserMode): Array<FileInfoType> {
        switch (fileBrowserMode) {
            case BrowserMode.File:
                return [FileInfoType.IMAGE_FILE, FileInfoType.IMAGE_HEADER];
            case BrowserMode.SaveFile:
                return [FileInfoType.SAVE_IMAGE, FileInfoType.IMAGE_FILE, FileInfoType.IMAGE_HEADER];
            case BrowserMode.Catalog:
                return [FileInfoType.CATALOG_FILE, FileInfoType.CATALOG_HEADER];
            case BrowserMode.RegionExport:
                return [FileInfoType.SELECT_REGION, FileInfoType.REGION_FILE];
            default:
                return [FileInfoType.REGION_FILE];
        }
    }

    @computed get pathItems() {
        const fileBrowserStore = FileBrowserStore.Instance;
        let pathItems: IBreadcrumbProps[] = [{
            icon: "desktop",
            onClick: () => this.handleBreadcrumbClicked("")
        }];

        const fileList = fileBrowserStore.getfileListByMode;
        if (fileList) {
            const path = fileList.directory;
            if (path && path !== ".") {
                const dirNames = path.split("/");
                let parentPath = "";
                if (dirNames.length) {
                    for (const dirName of dirNames) {
                        if (!dirName) {
                            continue;
                        }
                        parentPath += `/${dirName}`;
                        const targetPath = parentPath;
                        pathItems.push({
                            text: dirName,
                            onClick: () => this.handleBreadcrumbClicked(targetPath)
                        });
                    }
                }
            }
        }
        return pathItems;
    }
}<|MERGE_RESOLUTION|>--- conflicted
+++ resolved
@@ -281,11 +281,7 @@
             case (BrowserMode.RegionExport):
                 const frame = appStore.activeFrame;
                 return (
-<<<<<<< HEAD
-                    <Tooltip content={"Export regions for the currently active image"}>
-=======
-                    <Tooltip2 content={"Export all regions for the currently active image"}>
->>>>>>> 039facc8
+                    <Tooltip2 content={"Export regions for the currently active image"}>
                         <AnchorButton
                             intent={Intent.PRIMARY}
                             disabled={!FileBrowserDialogComponent.ValidateFilename(fileBrowserStore.exportFilename) || !frame || frame.regionSet.regions.length <= 1 || fileBrowserStore.exportRegionNum < 1}
@@ -303,12 +299,8 @@
         const fileBrowserStore = FileBrowserStore.Instance;
 
         const coordinateTypeMenu = (
-<<<<<<< HEAD
-            <Popover
+            <Popover2
                 minimal={true}
-=======
-            <Popover2
->>>>>>> 039facc8
                 content={
                     <Menu>
                         <MenuItem text="World Coordinates" onClick={() => fileBrowserStore.setExportCoordinateType(CARTA.CoordinateType.WORLD)}/>
