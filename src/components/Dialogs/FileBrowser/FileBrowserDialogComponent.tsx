--- conflicted
+++ resolved
@@ -37,7 +37,8 @@
             for (let i = 0; i < fileBrowserStore.selectedFiles.length; i++) {
                 try {
                     await this.loadFile(fileBrowserStore.selectedFiles[i], i > 0);
-                } catch (err) {
+                }
+                catch (err){
                     console.log(err);
                 }
             }
@@ -52,8 +53,8 @@
 
         // Ignore load
         switch (fileBrowserStore.browserMode) {
-            case BrowserMode.RegionExport:
-            case BrowserMode.SaveFile:
+            case (BrowserMode.RegionExport):
+            case (BrowserMode.SaveFile):
                 return;
             default:
                 break;
@@ -75,7 +76,7 @@
         fileBrowserStore.saveStartingDirectory();
     };
 
-    /// Prepare parameters for send saveFile
+    /// Prepare parameters for send saveFile 
     private handleSaveFile = async () => {
         const appStore = AppStore.Instance;
         const fileBrowserStore = FileBrowserStore.Instance;
@@ -88,7 +89,11 @@
         const saveChannelEnd = Math.max(channelStart, channelEnd);
         let saveChannels = [];
         if (activeFrame.numChannels > 1) {
-            saveChannels = [Math.max(saveChannelStart, 0), Math.min(saveChannelEnd, activeFrame.numChannels - 1), 1];
+            saveChannels = [
+                Math.max(saveChannelStart, 0),
+                Math.min(saveChannelEnd, activeFrame.numChannels - 1),
+                1,
+            ];
         }
         const saveStokes = fileBrowserStore.saveStokesRange;
         await appStore.saveFile(fileBrowserStore.fileList.directory, filename, fileBrowserStore.saveFileType, fileBrowserStore.saveRegionId, saveChannels, saveStokes, fileBrowserStore.shouldDropDegenerateAxes);
@@ -163,13 +168,9 @@
         this.setFilterString(this.fileFilterString);
     };
 
-    setFilterString = _.debounce(
-        (filterString: string) =>
-            runInAction(() => {
-                this.debouncedFilterString = filterString;
-            }),
-        500
-    );
+    setFilterString = _.debounce((filterString: string) => runInAction(() => {
+        this.debouncedFilterString = filterString;
+    }), 500);
 
     @action clearFilterString = () => {
         this.fileFilterString = "";
@@ -188,7 +189,7 @@
 
     private static ValidateFilename(filename: string) {
         const forbiddenRegex = /(\.\.)|(\\)+/gm;
-        return filename && filename.length && !filename.match(forbiddenRegex);
+        return (filename && filename.length && !filename.match(forbiddenRegex));
     }
 
     private renderActionButton(browserMode: BrowserMode, appending: boolean) {
@@ -196,7 +197,7 @@
         const fileBrowserStore = appStore.fileBrowserStore;
 
         switch (browserMode) {
-            case BrowserMode.File:
+            case (BrowserMode.File):
                 if (appending) {
                     return (
                         <div>
@@ -207,28 +208,17 @@
                                     onClick={this.loadSelectedFiles}
                                     text={fileBrowserStore.selectedFiles?.length > 1 ? "Append selected" : "Append"}
                                 />
-<<<<<<< HEAD
-                            </Tooltip>
-                            {fileBrowserStore.selectedFiles?.length > 1 && fileBrowserStore.selectedFiles?.length < 5 && (
-                                <Tooltip content={"Append this image while keeping other images open"}>
-=======
                             </Tooltip2>
                             {fileBrowserStore.selectedFiles?.length > 1 && fileBrowserStore.selectedFiles?.length < 5 &&
                                 <Tooltip2 content={"Append this image while keeping other images open"}>
->>>>>>> ca14e0c7
                                     <AnchorButton
                                         intent={Intent.PRIMARY}
                                         disabled={appStore.fileLoading || !fileBrowserStore.selectedFile || !fileBrowserStore.fileInfoResp || fileBrowserStore.loadingInfo}
                                         onClick={appStore.dialogStore.showStokesDialog}
                                         text={"Load as hypercube"}
                                     />
-<<<<<<< HEAD
-                                </Tooltip>
-                            )}
-=======
                                 </Tooltip2>
                             }
->>>>>>> ca14e0c7
                         </div>
                     );
                 } else {
@@ -241,38 +231,22 @@
                                     onClick={this.loadSelectedFiles}
                                     text={fileBrowserStore.selectedFiles?.length > 1 ? "Load selected" : "Load"}
                                 />
-<<<<<<< HEAD
-                            </Tooltip>
-                            {fileBrowserStore.selectedFiles?.length > 1 && fileBrowserStore.selectedFiles?.length < 5 && (
-                                <Tooltip content={"Close any existing images and load this image"}>
-=======
                             </Tooltip2>
                             {fileBrowserStore.selectedFiles?.length > 1 && fileBrowserStore.selectedFiles?.length < 5 &&
                                 <Tooltip2 content={"Close any existing images and load this image"}>
->>>>>>> ca14e0c7
                                     <AnchorButton
                                         intent={Intent.PRIMARY}
                                         disabled={appStore.fileLoading || !fileBrowserStore.selectedFile || !fileBrowserStore.fileInfoResp || fileBrowserStore.loadingInfo}
                                         onClick={appStore.dialogStore.showStokesDialog}
                                         text={"Load as hypercube"}
                                     />
-<<<<<<< HEAD
-                                </Tooltip>
-                            )}
-=======
                                 </Tooltip2>
                             }
->>>>>>> ca14e0c7
                         </div>
                     );
                 }
-            case BrowserMode.SaveFile:
+            case (BrowserMode.SaveFile):
                 return (
-<<<<<<< HEAD
-                    <Tooltip content={"Save this file"}>
-                        <AnchorButton intent={Intent.PRIMARY} disabled={appStore.fileLoading || fileBrowserStore.loadingInfo || appStore.fileSaving} onClick={this.handleSaveFileClicked} text="Save" />
-                    </Tooltip>
-=======
                     <Tooltip2 content={"Save this file"}>
                         <AnchorButton
                             intent={Intent.PRIMARY}
@@ -281,9 +255,8 @@
                             text="Save"
                         />
                     </Tooltip2>
->>>>>>> ca14e0c7
                 );
-            case BrowserMode.RegionImport:
+            case (BrowserMode.RegionImport):
                 return (
                     <Tooltip2 content={"Load a region file for the currently active image"}>
                         <AnchorButton
@@ -294,7 +267,7 @@
                         />
                     </Tooltip2>
                 );
-            case BrowserMode.Catalog:
+            case (BrowserMode.Catalog):
                 return (
                     <Tooltip2 content={"Load a catalog file for the currently active image"}>
                         <AnchorButton
@@ -305,7 +278,7 @@
                         />
                     </Tooltip2>
                 );
-            case BrowserMode.RegionExport:
+            case (BrowserMode.RegionExport):
                 const frame = appStore.activeFrame;
                 return (
                     <Tooltip2 content={"Export regions for the currently active image"}>
@@ -330,8 +303,8 @@
                 minimal={true}
                 content={
                     <Menu>
-                        <MenuItem text="World Coordinates" onClick={() => fileBrowserStore.setExportCoordinateType(CARTA.CoordinateType.WORLD)} />
-                        <MenuItem text="Pixel Coordinates" onClick={() => fileBrowserStore.setExportCoordinateType(CARTA.CoordinateType.PIXEL)} />
+                        <MenuItem text="World Coordinates" onClick={() => fileBrowserStore.setExportCoordinateType(CARTA.CoordinateType.WORLD)}/>
+                        <MenuItem text="Pixel Coordinates" onClick={() => fileBrowserStore.setExportCoordinateType(CARTA.CoordinateType.PIXEL)}/>
                     </Menu>
                 }
                 position={Position.BOTTOM_RIGHT}
@@ -347,8 +320,8 @@
                 minimal={true}
                 content={
                     <Menu>
-                        <MenuItem text="CRTF Region File" onClick={() => fileBrowserStore.setExportFileType(CARTA.FileType.CRTF)} />
-                        <MenuItem text="DS9 Region File" onClick={() => fileBrowserStore.setExportFileType(CARTA.FileType.DS9_REG)} />
+                        <MenuItem text="CRTF Region File" onClick={() => fileBrowserStore.setExportFileType(CARTA.FileType.CRTF)}/>
+                        <MenuItem text="DS9 Region File" onClick={() => fileBrowserStore.setExportFileType(CARTA.FileType.DS9_REG)}/>
                     </Menu>
                 }
                 position={Position.BOTTOM_RIGHT}
@@ -365,7 +338,7 @@
                 {coordinateTypeMenu}
             </div>
         );
-        return <InputGroup autoFocus={true} placeholder="Enter file name" value={fileBrowserStore.exportFilename} onChange={this.handleExportInputChanged} rightElement={sideMenu} />;
+        return <InputGroup autoFocus={true} placeholder="Enter file name" value={fileBrowserStore.exportFilename} onChange={this.handleExportInputChanged} rightElement={sideMenu}/>;
     }
 
     private renderSaveFilenameInput() {
@@ -376,8 +349,8 @@
                 minimal={true}
                 content={
                     <Menu>
-                        <MenuItem text="CASA" onClick={() => fileBrowserStore.setSaveFileType(CARTA.FileType.CASA)} />
-                        <MenuItem text="FITS" onClick={() => fileBrowserStore.setSaveFileType(CARTA.FileType.FITS)} />
+                        <MenuItem text="CASA" onClick={() => fileBrowserStore.setSaveFileType(CARTA.FileType.CASA)}/>
+                        <MenuItem text="FITS" onClick={() => fileBrowserStore.setSaveFileType(CARTA.FileType.FITS)}/>
                     </Menu>
                 }
                 position={Position.BOTTOM_RIGHT}
@@ -388,7 +361,7 @@
             </Popover2>
         );
 
-        return <InputGroup autoFocus={true} placeholder="Enter file name" value={fileBrowserStore.saveFilename} onChange={this.handleSaveFileNameChanged} rightElement={fileTypeMenu} />;
+        return <InputGroup autoFocus={true} placeholder="Enter file name" value={fileBrowserStore.saveFilename} onChange={this.handleSaveFileNameChanged} rightElement={fileTypeMenu}/>;
     }
 
     private renderOpenFilenameInput() {
@@ -398,15 +371,15 @@
         let filterDescription: string;
 
         switch (preferenceStore.fileFilteringType) {
-            case FileFilteringType.Fuzzy:
+            case (FileFilteringType.Fuzzy):
                 filterName = "Fuzzy search";
                 filterDescription = "Filter by filename with fuzzy search";
                 break;
-            case FileFilteringType.Unix:
+            case (FileFilteringType.Unix):
                 filterName = "Unix pattern";
                 filterDescription = "Filter by filename using unix-style pattern";
                 break;
-            case FileFilteringType.Regex:
+            case (FileFilteringType.Regex):
                 filterName = "Regular expression";
                 filterDescription = "Filter by filename using regular expression";
                 break;
@@ -419,9 +392,9 @@
                 minimal={true}
                 content={
                     <Menu>
-                        <MenuItem text="Fuzzy search" onClick={() => this.setFilterType(FileFilteringType.Fuzzy)} />
-                        <MenuItem text="Unix pattern" onClick={() => this.setFilterType(FileFilteringType.Unix)} />
-                        <MenuItem text="Regular expression" onClick={() => this.setFilterType(FileFilteringType.Regex)} />
+                        <MenuItem text="Fuzzy search" onClick={() => this.setFilterType(FileFilteringType.Fuzzy)}/>
+                        <MenuItem text="Unix pattern" onClick={() => this.setFilterType(FileFilteringType.Unix)}/>
+                        <MenuItem text="Regular expression" onClick={() => this.setFilterType(FileFilteringType.Regex)}/>
                     </Menu>
                 }
                 position={Position.BOTTOM_RIGHT}
@@ -432,7 +405,15 @@
             </Popover2>
         );
 
-        return <InputGroup autoFocus={false} placeholder={filterDescription} value={this.fileFilterString} onChange={this.handleFilterStringInputChanged} leftIcon="search" rightElement={filterTypeMenu} />;
+        return (
+            <InputGroup
+                autoFocus={false}
+                placeholder={filterDescription}
+                value={this.fileFilterString}
+                onChange={this.handleFilterStringInputChanged}
+                leftIcon="search"
+                rightElement={filterTypeMenu}
+            />);
     }
 
     @action setFilterType = (type: FileFilteringType) => {
@@ -477,7 +458,7 @@
             isOpen: appStore.dialogStore.fileBrowserDialogVisible,
             onClose: this.closeFileBrowser,
             onOpened: this.refreshFileList,
-            title: "File Browser"
+            title: "File Browser",
         };
 
         const actionButton = this.renderActionButton(fileBrowserStore.browserMode, fileBrowserStore.appendingFrame);
@@ -506,25 +487,10 @@
         const fileList = fileBrowserStore.getfileListByMode;
 
         return (
-            <DraggableDialogComponent
-                dialogProps={dialogProps}
-                helpType={HelpType.FILE_Browser}
-                minWidth={400}
-                minHeight={400}
-                defaultWidth={this.defaultWidth}
-                defaultHeight={this.defaultHeight}
-                enableResizing={true}
-                onResizeStop={this.updateDefaultSize}
-            >
+            <DraggableDialogComponent dialogProps={dialogProps} helpType={HelpType.FILE_Browser} minWidth={400} minHeight={400} defaultWidth={this.defaultWidth} defaultHeight={this.defaultHeight} enableResizing={true} onResizeStop={this.updateDefaultSize}>
                 <div className="file-path">
-                    {this.pathItems && (
+                    {this.pathItems &&
                         <React.Fragment>
-<<<<<<< HEAD
-                            <Tooltip content={"Refresh current directory"}>
-                                <AnchorButton className="refresh-button" icon="repeat" onClick={() => fileBrowserStore.selectFolder(fileList.directory, true)} minimal={true} />
-                            </Tooltip>
-                            <Breadcrumbs className="path-breadcrumbs" breadcrumbRenderer={this.renderBreadcrumb} items={this.pathItems} />
-=======
                             <Tooltip2 content={"Refresh current directory"}>
                                 <AnchorButton
                                     className="refresh-button"
@@ -538,9 +504,8 @@
                                 breadcrumbRenderer={this.renderBreadcrumb}
                                 items={this.pathItems}
                             />
->>>>>>> ca14e0c7
                         </React.Fragment>
-                    )}
+                    }
                 </div>
                 <div className="bp3-dialog-body">
                     <div className={paneClassName}>
@@ -582,7 +547,7 @@
                 </div>
                 <div className="bp3-dialog-footer">
                     <div className="bp3-dialog-footer-actions">
-                        <AnchorButton intent={Intent.NONE} onClick={this.closeFileBrowser} disabled={appStore.fileLoading} text="Close" />
+                        <AnchorButton intent={Intent.NONE} onClick={this.closeFileBrowser} disabled={appStore.fileLoading} text="Close"/>
                         {actionButton}
                     </div>
                 </div>
@@ -618,12 +583,12 @@
             appStore.dialogStore.hideStokesDialog();
         }
         fileBrowserStore.hideFileBrowser();
-    };
+    }
 
     private renderBreadcrumb = (props: IBreadcrumbProps) => {
         return (
             <Breadcrumb onClick={props.onClick} className="folder-breadcrumb">
-                {props.icon && <Icon iconSize={14} icon={props.icon} />}
+                {props.icon && <Icon iconSize={14} icon={props.icon}/>}
                 {props.text}
             </Breadcrumb>
         );
@@ -646,12 +611,10 @@
 
     @computed get pathItems() {
         const fileBrowserStore = FileBrowserStore.Instance;
-        let pathItems: IBreadcrumbProps[] = [
-            {
-                icon: "desktop",
-                onClick: () => this.handleBreadcrumbClicked("")
-            }
-        ];
+        let pathItems: IBreadcrumbProps[] = [{
+            icon: "desktop",
+            onClick: () => this.handleBreadcrumbClicked("")
+        }];
 
         const fileList = fileBrowserStore.getfileListByMode;
         if (fileList) {
