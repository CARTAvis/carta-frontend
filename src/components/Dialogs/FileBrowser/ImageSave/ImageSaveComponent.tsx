--- conflicted
+++ resolved
@@ -1,11 +1,5 @@
 import * as React from "react";
-<<<<<<< HEAD
-import {observer} from "mobx-react";
-import {action, autorun, computed, makeObservable} from "mobx";
-import {Text, Label, FormGroup, OptionProps, HTMLSelect, Switch, NumericInput, Intent} from "@blueprintjs/core";
-=======
-import {FormGroup, HTMLSelect, Intent, IOptionProps, Label, NumericInput, Switch, Text} from "@blueprintjs/core";
->>>>>>> 32731bc2
+import {FormGroup, HTMLSelect, Intent, Label, NumericInput, OptionProps, Switch, Text} from "@blueprintjs/core";
 import {CARTA} from "carta-protobuf";
 import {action, autorun, computed, makeObservable} from "mobx";
 import {observer} from "mobx-react";
