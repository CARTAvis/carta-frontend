import * as React from "react";
<<<<<<< HEAD
import {FormGroup, HTMLSelect, Intent, Label, NumericInput, OptionProps, Switch, Text} from "@blueprintjs/core";
=======
import {FormGroup, HTMLSelect, Intent, IOptionProps, Label, Switch, Text} from "@blueprintjs/core";
>>>>>>> eaa7c5bb
import {CARTA} from "carta-protobuf";
import {action, autorun, computed, makeObservable} from "mobx";
import {observer} from "mobx-react";

import {ClearableNumericInputComponent, SafeNumericInput, SpectralSettingsComponent} from "components/Shared";
import {FrequencyUnit, SpectralSystem} from "models";
import {AppStore, FileBrowserStore} from "stores";

import "./ImageSaveComponent.scss";

@observer
export class ImageSaveComponent extends React.Component {
    constructor(props: any) {
        super(props);
        makeObservable(this);

        autorun(() => {
            const appStore = AppStore.Instance;
            if (appStore.activeFrame?.numChannels <= 1 || (this.validSaveSpectralRangeStart && this.validSaveSpectralRangeEnd)) {
                appStore.endFileSaving();
            } else {
                appStore.startFileSaving();
            }
        });
    }

    @computed get validSaveSpectralRangeStart() {
        const fileBrowser = FileBrowserStore.Instance;
        return AppStore.Instance.activeFrame?.channelValueBounds?.min <= fileBrowser.saveSpectralStart && fileBrowser.saveSpectralStart <= fileBrowser.saveSpectralEnd;
    }

    @computed get validSaveSpectralRangeEnd() {
        const fileBrowser = FileBrowserStore.Instance;
        return fileBrowser.saveSpectralStart <= fileBrowser.saveSpectralEnd && fileBrowser.saveSpectralEnd <= AppStore.Instance.activeFrame?.channelValueBounds?.max;
    }

    private onChangeShouldDropDegenerateAxes = () => {
        const fileBrowser = FileBrowserStore.Instance;
        fileBrowser.shouldDropDegenerateAxes = !fileBrowser.shouldDropDegenerateAxes;
    };

    private handleRegionChanged = (changeEvent: React.ChangeEvent<HTMLSelectElement>) => {
        FileBrowserStore.Instance?.setSaveRegionId(parseInt(changeEvent.target.value));
    };

    private handleSaveSpectralRangeStartChanged = (_valueAsNumber: number, valueAsString: string) => {
        FileBrowserStore.Instance?.setSaveSpectralStart(_valueAsNumber);
    };

    private handleSaveSpectralRangeEndChanged = (_valueAsNumber: number, valueAsString: string) => {
        FileBrowserStore.Instance?.setSaveSpectralEnd(_valueAsNumber);
    };

    updateSpectralCoordinate(coordStr: string): void {
        const activeFrame = AppStore.Instance.activeFrame;
        if (activeFrame?.setSpectralCoordinate(coordStr)) {
            FileBrowserStore.Instance.initialSaveSpectralRange();
        }
    }

    updateSpectralSystem(specsys: SpectralSystem): void {
        const activeFrame = AppStore.Instance.activeFrame;
        if (activeFrame?.setSpectralSystem(specsys)) {
            FileBrowserStore.Instance.initialSaveSpectralRange();
        }
    }

    @action updateStokes(option: number): void {
        FileBrowserStore.Instance.saveStokesOption = option;
    }

    /// Generate options for stokes via string
    @computed get stokesOptions() {
        const stokesInfo = AppStore.Instance.activeFrame?.stokesInfo;

        if (stokesInfo) {
            let options = [];
            const addOption = (value: number, stokesInfoList: string[]) => {
                options.push({value: value, label: stokesInfoList.join(", ").replace(/, Stokes/g, ", ")});
            };

            const optionsAddFourElements = () => {
                addOption(4, [stokesInfo[3]]);
                addOption(7, stokesInfo.slice(2, 4));
                addOption(9, [stokesInfo[0], stokesInfo[3]]);
                addOption(10, [stokesInfo[1], stokesInfo[3]]);
                addOption(11, stokesInfo.slice(0, 3));
                addOption(12, stokesInfo.slice(1, 4));
            };
            const optionsAddThreeElements = () => {
                addOption(3, [stokesInfo[2]]);
                addOption(5, stokesInfo.slice(0, 2));
                addOption(6, stokesInfo.slice(1, 3));
                addOption(8, [stokesInfo[0], stokesInfo[2]]);
            };
            const optionsAddTwoElements = () => {
                addOption(1, [stokesInfo[0]]);
                addOption(2, [stokesInfo[1]]);
            };

            addOption(0, stokesInfo);
            switch (stokesInfo.length) {
                case 4:
                    optionsAddFourElements();
                    optionsAddThreeElements();
                    optionsAddTwoElements();
                    break;
                case 3:
                    optionsAddThreeElements();
                    optionsAddTwoElements();
                    break;
                case 2:
                    optionsAddTwoElements();
                    break;
                default:
                    break;
            }

            return options.sort((a, b) => a.value - b.value);
        }
        return [];
    }

    render() {
        const fileBrowser = FileBrowserStore.Instance;
        const activeFrame = AppStore.Instance.activeFrame;
        const closedRegions = activeFrame?.regionSet?.regions.filter(region => region.regionId > 0 && region.isClosedRegion);
        const regionOptions: OptionProps[] = [{value: 0, label: "Image"}].concat(
            closedRegions?.map(region => ({
                value: region.regionId,
                label: `${region.name ? region.name : region.regionId} (${CARTA.RegionType[region.regionType]})`
            }))
        );
<<<<<<< HEAD
        // Global value of Spectral Coordinate System and Unit
        const nativeSpectralCoordinate = activeFrame ? activeFrame.nativeSpectralCoordinate : undefined;
        const spectralCoordinateOptions: OptionProps[] =
            activeFrame && activeFrame.spectralCoordsSupported
                ? Array.from(activeFrame.spectralCoordsSupported.keys()).map((coord: string) => {
                      return {value: coord, label: coord === nativeSpectralCoordinate ? coord + " (Native WCS)" : coord};
                  })
                : [];
        const spectralSystemOptions: OptionProps[] =
            activeFrame && activeFrame.spectralSystemsSupported
                ? activeFrame.spectralSystemsSupported.map(system => {
                      return {value: system, label: system};
                  })
                : [];
        // Calculate a small step size
=======
>>>>>>> eaa7c5bb
        const numChannels = activeFrame?.numChannels;
        const min = activeFrame?.channelValueBounds?.min ?? 0;
        const max = activeFrame?.channelValueBounds?.max ?? 1;
        const delta = numChannels > 1 ? Math.abs(max - min) / (numChannels - 1) : Math.abs(max - min);
        const majorStepSize = delta * 0.1;
        return (
            <React.Fragment>
                {activeFrame && (
                    <div className="file-save">
                        <FormGroup className="file-name" label={"Source"} inline={true}>
                            <Text className="text" ellipsize={true} title={activeFrame.frameInfo.fileInfo.name}>
                                {activeFrame.frameInfo.fileInfo.name}
                            </Text>
                        </FormGroup>
                        <FormGroup className="region-select" label={"Region"} inline={true}>
                            <HTMLSelect value={fileBrowser.saveRegionId} onChange={this.handleRegionChanged} options={regionOptions} />
                        </FormGroup>
                        {numChannels > 1 && (
                            <React.Fragment>
                                <div className="coordinate-select">
                                    <SpectralSettingsComponent frame={activeFrame} onSpectralCoordinateChange={this.updateSpectralCoordinate} onSpectralSystemChange={this.updateSpectralSystem} disable={false} customLabel="Range unit" />
                                </div>
                                <div className="range-select">
                                    <FormGroup label={"Range from"} inline={true}>
                                        <SafeNumericInput
                                            value={fileBrowser.saveSpectralStart}
                                            buttonPosition="none"
                                            placeholder="First channel"
                                            onValueChange={this.handleSaveSpectralRangeStartChanged}
                                            majorStepSize={null}
                                            stepSize={majorStepSize}
                                            minorStepSize={null}
                                            selectAllOnIncrement={true}
                                            intent={this.validSaveSpectralRangeStart ? Intent.NONE : Intent.DANGER}
                                        />
                                        <Label>{activeFrame.spectralUnit ? `(${activeFrame.spectralUnit})` : ""}</Label>
                                    </FormGroup>
                                    <FormGroup label={"Range to"} inline={true}>
                                        <SafeNumericInput
                                            value={fileBrowser.saveSpectralEnd}
                                            buttonPosition="none"
                                            placeholder="Last channel"
                                            onValueChange={this.handleSaveSpectralRangeEndChanged}
                                            majorStepSize={null}
                                            stepSize={majorStepSize}
                                            minorStepSize={null}
                                            selectAllOnIncrement={true}
                                            intent={this.validSaveSpectralRangeEnd ? Intent.NONE : Intent.DANGER}
                                        />
                                        <Label>{activeFrame.spectralUnit ? `(${activeFrame.spectralUnit})` : ""}</Label>
                                    </FormGroup>
                                </div>
                            </React.Fragment>
                        )}
                        {activeFrame.hasStokes && (
                            <div className="stokes-select">
                                <FormGroup label={"Polarization"} inline={true}>
                                    <HTMLSelect value={fileBrowser.saveStokesOption || ""} options={this.stokesOptions} onChange={(event: React.FormEvent<HTMLSelectElement>) => this.updateStokes(parseInt(event.currentTarget.value))} />
                                </FormGroup>
                            </div>
                        )}
                        {activeFrame.isRestFreqEditable && (
                            <div className="freq-input">
                                <ClearableNumericInputComponent
                                    label="Rest frequency"
                                    value={fileBrowser.saveRestFreq.value}
                                    placeholder="Rest frequency"
                                    selectAllOnFocus={true}
                                    onValueChanged={fileBrowser.setSaveRestFreqVal}
                                    onValueCleared={fileBrowser.resetSaveRestFreq}
                                    resetDisabled={activeFrame.restFreqStore.resetDisable}
                                    tooltipContent={activeFrame.restFreqStore.defaultInfo}
                                    tooltipPlacement={"bottom"}
                                />
                                <HTMLSelect options={Object.values(FrequencyUnit)} value={fileBrowser.saveRestFreq.unit} onChange={ev => fileBrowser.setSaveRestFreqUnit(ev.currentTarget.value as FrequencyUnit)} />
                            </div>
                        )}
                        <Switch className="drop-degenerate" checked={fileBrowser.shouldDropDegenerateAxes} label="Drop degenerate axes" onChange={this.onChangeShouldDropDegenerateAxes} />
                    </div>
                )}
            </React.Fragment>
        );
    }
}<|MERGE_RESOLUTION|>--- conflicted
+++ resolved
@@ -1,9 +1,5 @@
 import * as React from "react";
-<<<<<<< HEAD
-import {FormGroup, HTMLSelect, Intent, Label, NumericInput, OptionProps, Switch, Text} from "@blueprintjs/core";
-=======
-import {FormGroup, HTMLSelect, Intent, IOptionProps, Label, Switch, Text} from "@blueprintjs/core";
->>>>>>> eaa7c5bb
+import {FormGroup, HTMLSelect, Intent, Label, OptionProps, Switch, Text} from "@blueprintjs/core";
 import {CARTA} from "carta-protobuf";
 import {action, autorun, computed, makeObservable} from "mobx";
 import {observer} from "mobx-react";
@@ -137,24 +133,7 @@
                 label: `${region.name ? region.name : region.regionId} (${CARTA.RegionType[region.regionType]})`
             }))
         );
-<<<<<<< HEAD
-        // Global value of Spectral Coordinate System and Unit
-        const nativeSpectralCoordinate = activeFrame ? activeFrame.nativeSpectralCoordinate : undefined;
-        const spectralCoordinateOptions: OptionProps[] =
-            activeFrame && activeFrame.spectralCoordsSupported
-                ? Array.from(activeFrame.spectralCoordsSupported.keys()).map((coord: string) => {
-                      return {value: coord, label: coord === nativeSpectralCoordinate ? coord + " (Native WCS)" : coord};
-                  })
-                : [];
-        const spectralSystemOptions: OptionProps[] =
-            activeFrame && activeFrame.spectralSystemsSupported
-                ? activeFrame.spectralSystemsSupported.map(system => {
-                      return {value: system, label: system};
-                  })
-                : [];
-        // Calculate a small step size
-=======
->>>>>>> eaa7c5bb
+
         const numChannels = activeFrame?.numChannels;
         const min = activeFrame?.channelValueBounds?.min ?? 0;
         const max = activeFrame?.channelValueBounds?.max ?? 1;
