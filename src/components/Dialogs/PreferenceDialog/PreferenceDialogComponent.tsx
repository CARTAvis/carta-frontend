import * as React from "react";
import {ColorResult} from "react-color";
import {AnchorButton, Button, Callout, Checkbox, DialogProps, FormGroup, HTMLSelect, Intent, Position, Radio, RadioGroup, Switch, Tab, Tabs} from "@blueprintjs/core";
import {MenuItem2, Tooltip2} from "@blueprintjs/popover2";
import {Select2} from "@blueprintjs/select";
import {CARTA} from "carta-protobuf";
import classNames from "classnames";
import * as _ from "lodash";
import {action, computed, makeObservable, observable} from "mobx";
import {observer} from "mobx-react";
import tinycolor from "tinycolor2";

import {DraggableDialogComponent} from "components/Dialogs";
import {AppToaster, AutoColorPickerComponent, ColormapComponent, ColorPickerComponent, PointShapeSelectComponent, SafeNumericInput, ScalingSelectComponent, SuccessToast} from "components/Shared";
import {
    CompressionQuality,
    CursorInfoVisibility,
    CursorPosition,
    Event,
    FileFilterMode,
    RegionCreationMode,
    SPECTRAL_MATCHING_TYPES,
    SPECTRAL_TYPE_STRING,
    SpectralType,
    Theme,
    TileCache,
    WCSMatchingType,
    WCSType,
    Zoom,
    ZoomPoint
} from "models";
import {TelemetryMode} from "services";
import {AppStore, BeamType, HelpType, PreferenceKeys, PreferenceStore} from "stores";
import {ContourGeneratorType, FrameScaling, RegionStore, RenderConfigStore} from "stores/Frame";
import {SWATCH_COLORS} from "utilities";

import "./PreferenceDialogComponent.scss";

enum PreferenceDialogTabs {
    GLOBAL,
    RENDER_CONFIG,
    CONTOUR_CONFIG,
    VECTOR_OVERLAY_CONFIG,
    WCS_OVERLAY_CONFIG,
    REGION,
    ANNOTATION,
    PERFORMANCE,
    LOG_EVENT,
    CATALOG,
    TELEMETRY
}

<<<<<<< HEAD
const PercentileSelect = Select2.ofType<string>();
=======
export enum MemoryUnit {
    TB = "TB",
    GB = "GB",
    MB = "MB",
    kB = "kB",
    B = "B"
}

const PercentileSelect = Select.ofType<string>();
>>>>>>> e3e00e45

const PV_PREVIEW_CUBE_SIZE_LIMIT = 1000000000; //need to be removed and replaced by backend limit

@observer
export class PreferenceDialogComponent extends React.Component {
    @observable selectedTab: PreferenceDialogTabs = PreferenceDialogTabs.GLOBAL;
    @action private setSelectedTab = (tab: PreferenceDialogTabs) => {
        this.selectedTab = tab;
    };

    @computed get pvPreviewCubeSizeMaxValue(): number {
        if (PreferenceStore.Instance.pvPreivewCubeSizeLimitUnit === MemoryUnit.TB) {
            return PV_PREVIEW_CUBE_SIZE_LIMIT / 1e12;
        } else if (PreferenceStore.Instance.pvPreivewCubeSizeLimitUnit === MemoryUnit.GB) {
            return PV_PREVIEW_CUBE_SIZE_LIMIT / 1e9;
        } else if (PreferenceStore.Instance.pvPreivewCubeSizeLimitUnit === MemoryUnit.MB) {
            return PV_PREVIEW_CUBE_SIZE_LIMIT / 1e6;
        } else if (PreferenceStore.Instance.pvPreivewCubeSizeLimitUnit === MemoryUnit.kB) {
            return PV_PREVIEW_CUBE_SIZE_LIMIT / 1e3;
        } else {
            return PV_PREVIEW_CUBE_SIZE_LIMIT;
        }
    }

    constructor(props: any) {
        super(props);
        makeObservable(this);
    }

    private renderPercentileSelectItem = (percentile: string, {handleClick, modifiers, query}) => {
        return <MenuItem2 text={percentile + "%"} onClick={handleClick} key={percentile} />;
    };

    private handleImageCompressionQualityChange = _.throttle((value: number) => {
        PreferenceStore.Instance.setPreference(PreferenceKeys.PERFORMANCE_IMAGE_COMPRESSION_QUALITY, value);
    }, 100);

    private handleAnimationCompressionQualityChange = _.throttle((value: number) => {
        PreferenceStore.Instance.setPreference(PreferenceKeys.PERFORMANCE_ANIMATION_COMPRESSION_QUALITY, value);
    }, 100);

    private handleGPUTileCacheChange = _.throttle((value: number) => {
        PreferenceStore.Instance.setPreference(PreferenceKeys.PERFORMANCE_GPU_TILE_CACHE, value);
    }, 100);

    private handleSystemTileCacheChange = _.throttle((value: number) => {
        PreferenceStore.Instance.setPreference(PreferenceKeys.PERFORMANCE_SYSTEM_TILE_CACHE, value);
    }, 100);

    @action private handlePvPreviewCubeSizeUnitChange = _.throttle(unit => {
        PreferenceStore.Instance.setPreference(PreferenceKeys.PERFORMANCE_PV_PREVIEW_CUBE_SIZE_LIMIT_UNIT, unit);
    }, 100);

    private reset = () => {
        const preference = PreferenceStore.Instance;
        switch (this.selectedTab) {
            case PreferenceDialogTabs.RENDER_CONFIG:
                preference.resetRenderConfigSettings();
                break;
            case PreferenceDialogTabs.CONTOUR_CONFIG:
                preference.resetContourConfigSettings();
                break;
            case PreferenceDialogTabs.VECTOR_OVERLAY_CONFIG:
                preference.resetVectorOverlayConfigSettings();
                break;
            case PreferenceDialogTabs.WCS_OVERLAY_CONFIG:
                preference.resetOverlayConfigSettings();
                break;
            case PreferenceDialogTabs.REGION:
                preference.resetRegionSettings();
                break;
            case PreferenceDialogTabs.ANNOTATION:
                preference.resetAnnotationSettings();
                break;
            case PreferenceDialogTabs.PERFORMANCE:
                preference.resetPerformanceSettings();
                break;
            case PreferenceDialogTabs.LOG_EVENT:
                preference.resetLogEventSettings();
                break;
            case PreferenceDialogTabs.CATALOG:
                preference.resetCatalogSettings();
                break;
            case PreferenceDialogTabs.TELEMETRY:
                preference.resetTelemetrySettings();
                break;
            case PreferenceDialogTabs.GLOBAL:
            default:
                preference.resetGlobalSettings();
                break;
        }
    };

    private handleUserIdCopied = async () => {
        const appStore = AppStore.Instance;
        try {
            await navigator.clipboard?.writeText(appStore.telemetryService.decodedUserId);
            AppToaster.show(SuccessToast("clipboard", "Copied user ID to clipboard."));
        } catch (err) {
            console.log(err);
        }
    };

    public render() {
        const appStore = AppStore.Instance;
        const preference = appStore.preferenceStore;
        const layoutStore = appStore.layoutStore;

        const globalPanel = (
            <React.Fragment>
                <FormGroup inline={true} label="Theme">
                    <HTMLSelect value={preference.theme} onChange={ev => appStore.setTheme(ev.currentTarget.value)}>
                        <option value={Theme.AUTO}>Automatic</option>
                        <option value={Theme.LIGHT}>Light</option>
                        <option value={Theme.DARK}>Dark</option>
                    </HTMLSelect>
                </FormGroup>
                <FormGroup inline={true} label="Enable code snippets">
                    <Switch checked={preference.codeSnippetsEnabled} onChange={ev => preference.setPreference(PreferenceKeys.GLOBAL_CODE_SNIPPETS_ENABLED, ev.currentTarget.checked)} />
                </FormGroup>
                <FormGroup inline={true} label="Auto-launch file browser">
                    <Switch checked={preference.autoLaunch} onChange={ev => preference.setPreference(PreferenceKeys.GLOBAL_AUTOLAUNCH, ev.currentTarget.checked)} />
                </FormGroup>
                <FormGroup inline={true} label="File list">
                    <HTMLSelect value={preference.fileFilterMode} onChange={ev => preference.setPreference(PreferenceKeys.GLOBAL_FILE_FILTER_MODE, ev.currentTarget.value)}>
                        <option value={FileFilterMode.Content}>Filter by file content</option>
                        <option value={FileFilterMode.Extension}>Filter by extension</option>
                        <option value={FileFilterMode.All}>All files</option>
                    </HTMLSelect>
                </FormGroup>
                <FormGroup inline={true} label="Initial layout">
                    <HTMLSelect value={preference.layout} onChange={ev => preference.setPreference(PreferenceKeys.GLOBAL_LAYOUT, ev.currentTarget.value)}>
                        {layoutStore.orderedLayoutNames.map(layout => (
                            <option key={layout} value={layout}>
                                {layout}
                            </option>
                        ))}
                    </HTMLSelect>
                </FormGroup>
                <FormGroup inline={true} label="Initial cursor position">
                    <RadioGroup selectedValue={preference.cursorPosition} onChange={ev => preference.setPreference(PreferenceKeys.GLOBAL_CURSOR_POSITION, ev.currentTarget.value)} inline={true}>
                        <Radio label="Fixed" value={CursorPosition.FIXED} />
                        <Radio label="Tracking" value={CursorPosition.TRACKING} />
                    </RadioGroup>
                </FormGroup>
                <FormGroup inline={true} label="Initial zoom level">
                    <RadioGroup selectedValue={preference.zoomMode} onChange={ev => preference.setPreference(PreferenceKeys.GLOBAL_ZOOM_MODE, ev.currentTarget.value)} inline={true}>
                        <Radio label="Zoom to fit" value={Zoom.FIT} />
                        <Radio label="Zoom to 1.0x" value={Zoom.FULL} />
                    </RadioGroup>
                </FormGroup>
                <FormGroup inline={true} label="Zoom to">
                    <RadioGroup selectedValue={preference.zoomPoint} onChange={ev => preference.setPreference(PreferenceKeys.GLOBAL_ZOOM_POINT, ev.currentTarget.value)} inline={true}>
                        <Radio label="Cursor" value={ZoomPoint.CURSOR} />
                        <Radio label="Current center" value={ZoomPoint.CENTER} />
                    </RadioGroup>
                </FormGroup>
                <FormGroup inline={true} label="Enable drag-to-pan">
                    <Switch checked={preference.dragPanning} onChange={ev => preference.setPreference(PreferenceKeys.GLOBAL_DRAG_PANNING, ev.currentTarget.checked)} />
                </FormGroup>
                <FormGroup inline={true} label="WCS matching on append">
                    <HTMLSelect value={preference.autoWCSMatching} onChange={ev => preference.setPreference(PreferenceKeys.GLOBAL_AUTO_WCS_MATCHING, Number(ev.currentTarget.value))}>
                        <option value={WCSMatchingType.NONE}>None</option>
                        <option value={WCSMatchingType.SPATIAL}>Spatial only</option>
                        <option value={WCSMatchingType.SPECTRAL}>Spectral only</option>
                        <option value={WCSMatchingType.SPATIAL | WCSMatchingType.SPECTRAL}>Spatial and spectral</option>
                    </HTMLSelect>
                </FormGroup>
                <FormGroup inline={true} label="Spectral matching">
                    <HTMLSelect value={preference.spectralMatchingType} onChange={ev => appStore.setSpectralMatchingType(ev.currentTarget.value as SpectralType)}>
                        {SPECTRAL_MATCHING_TYPES.map(type => (
                            <option key={type} value={type}>
                                {SPECTRAL_TYPE_STRING.get(type)}
                            </option>
                        ))}
                    </HTMLSelect>
                </FormGroup>
                <FormGroup inline={true} label="Transparent image background">
                    <Switch checked={preference.transparentImageBackground} onChange={ev => preference.setPreference(PreferenceKeys.GLOBAL_TRANSPARENT_IMAGE_BACKGROUND, ev.currentTarget.checked)} />
                </FormGroup>
                <FormGroup inline={true} label="Save last used directory">
                    <Switch checked={preference.keepLastUsedFolder} onChange={ev => preference.setPreference(PreferenceKeys.GLOBAL_KEEP_LAST_USED_FOLDER, ev.currentTarget.checked)} />
                </FormGroup>
            </React.Fragment>
        );

        const renderConfigPanel = (
            <React.Fragment>
                <FormGroup inline={true} label="Default scaling">
                    <ScalingSelectComponent selectedItem={preference.scaling} onItemSelect={selected => preference.setPreference(PreferenceKeys.RENDER_CONFIG_SCALING, selected)} />
                </FormGroup>
                <FormGroup inline={true} label="Default colormap">
                    <ColormapComponent inverted={false} selectedItem={preference.colormap} onItemSelect={selected => preference.setPreference(PreferenceKeys.RENDER_CONFIG_COLORMAP, selected)} />
                </FormGroup>
                <FormGroup inline={true} label="Default percentile ranks">
                    <PercentileSelect
                        activeItem={preference.percentile.toString(10)}
                        onItemSelect={selected => preference.setPreference(PreferenceKeys.RENDER_CONFIG_PERCENTILE, Number(selected))}
                        popoverProps={{minimal: true, position: "auto"}}
                        filterable={false}
                        items={RenderConfigStore.PERCENTILE_RANKS.map(String)}
                        itemRenderer={this.renderPercentileSelectItem}
                    >
                        <Button text={preference.percentile.toString(10) + "%"} rightIcon="double-caret-vertical" alignText={"right"} />
                    </PercentileSelect>
                </FormGroup>
                {(preference.scaling === FrameScaling.LOG || preference.scaling === FrameScaling.POWER) && (
                    <FormGroup label={"Alpha"} inline={true}>
                        <SafeNumericInput buttonPosition={"none"} value={preference.scalingAlpha} onValueChange={value => preference.setPreference(PreferenceKeys.RENDER_CONFIG_SCALING_ALPHA, value)} />
                    </FormGroup>
                )}
                {preference.scaling === FrameScaling.GAMMA && (
                    <FormGroup label={"Gamma"} inline={true}>
                        <SafeNumericInput
                            min={RenderConfigStore.GAMMA_MIN}
                            max={RenderConfigStore.GAMMA_MAX}
                            stepSize={0.1}
                            minorStepSize={0.01}
                            majorStepSize={0.5}
                            value={preference.scalingGamma}
                            onValueChange={value => preference.setPreference(PreferenceKeys.RENDER_CONFIG_SCALING_GAMMA, value)}
                        />
                    </FormGroup>
                )}
                <FormGroup inline={true} label="NaN color">
                    <ColorPickerComponent
                        color={tinycolor(preference.nanColorHex).setAlpha(preference.nanAlpha).toRgb()}
                        presetColors={[...SWATCH_COLORS, "transparent"]}
                        setColor={(color: ColorResult) => {
                            preference.setPreference(PreferenceKeys.RENDER_CONFIG_NAN_COLOR_HEX, color.hex === "transparent" ? "#000000" : color.hex);
                            preference.setPreference(PreferenceKeys.RENDER_CONFIG_NAN_ALPHA, color.rgb.a);
                        }}
                        disableAlpha={false}
                        darkTheme={appStore.darkTheme}
                    />
                </FormGroup>
                <FormGroup inline={true} label="Smoothed bias/contrast">
                    <Switch checked={preference.useSmoothedBiasContrast} onChange={ev => preference.setPreference(PreferenceKeys.RENDER_CONFIG_USE_SMOOTHED_BIAS_CONTRAST, ev.currentTarget.checked)} />
                </FormGroup>
            </React.Fragment>
        );

        const contourConfigPanel = (
            <React.Fragment>
                <FormGroup inline={true} label="Generator type">
                    <HTMLSelect
                        value={preference.contourGeneratorType}
                        options={Object.keys(ContourGeneratorType).map(key => ({label: ContourGeneratorType[key], value: ContourGeneratorType[key]}))}
                        onChange={ev => preference.setPreference(PreferenceKeys.CONTOUR_CONFIG_GENERATOR_TYPE, ev.currentTarget.value as ContourGeneratorType)}
                    />
                </FormGroup>
                <FormGroup inline={true} label="Smoothing mode">
                    <HTMLSelect value={preference.contourSmoothingMode} onChange={ev => preference.setPreference(PreferenceKeys.CONTOUR_CONFIG_SMOOTHING_MODE, Number(ev.currentTarget.value))}>
                        <option key={CARTA.SmoothingMode.NoSmoothing} value={CARTA.SmoothingMode.NoSmoothing}>
                            No smoothing
                        </option>
                        <option key={CARTA.SmoothingMode.BlockAverage} value={CARTA.SmoothingMode.BlockAverage}>
                            Block
                        </option>
                        <option key={CARTA.SmoothingMode.GaussianBlur} value={CARTA.SmoothingMode.GaussianBlur}>
                            Gaussian
                        </option>
                    </HTMLSelect>
                </FormGroup>
                <FormGroup inline={true} label="Default smoothing factor">
                    <SafeNumericInput
                        placeholder="Default smoothing factor"
                        min={1}
                        max={33}
                        value={preference.contourSmoothingFactor}
                        majorStepSize={1}
                        stepSize={1}
                        onValueChange={value => preference.setPreference(PreferenceKeys.CONTOUR_CONFIG_SMOOTHING_FACTOR, value)}
                    />
                </FormGroup>
                <FormGroup inline={true} label="Default contour levels">
                    <SafeNumericInput
                        placeholder="Default contour levels"
                        min={1}
                        max={15}
                        value={preference.contourNumLevels}
                        majorStepSize={1}
                        stepSize={1}
                        onValueChange={value => preference.setPreference(PreferenceKeys.CONTOUR_CONFIG_NUM_LEVELS, value)}
                    />
                </FormGroup>
                <FormGroup inline={true} label="Thickness">
                    <SafeNumericInput
                        placeholder="Thickness"
                        min={0.5}
                        max={10}
                        value={preference.contourThickness}
                        majorStepSize={0.5}
                        stepSize={0.5}
                        onValueChange={value => preference.setPreference(PreferenceKeys.CONTOUR_CONFIG_THICKNESS, value)}
                    />
                </FormGroup>
                <FormGroup inline={true} label="Default color mode">
                    <HTMLSelect value={preference.contourColormapEnabled ? 1 : 0} onChange={ev => preference.setPreference(PreferenceKeys.CONTOUR_CONFIG_COLORMAP_ENABLED, parseInt(ev.currentTarget.value) > 0)}>
                        <option key={0} value={0}>
                            Constant color
                        </option>
                        <option key={1} value={1}>
                            Color-mapped
                        </option>
                    </HTMLSelect>
                </FormGroup>
                <FormGroup inline={true} label="Default colormap">
                    <ColormapComponent inverted={false} selectedItem={preference.contourColormap} onItemSelect={selected => preference.setPreference(PreferenceKeys.CONTOUR_CONFIG_COLORMAP, selected)} />
                </FormGroup>
                <FormGroup inline={true} label="Default color">
                    <ColorPickerComponent
                        color={preference.contourColor}
                        presetColors={SWATCH_COLORS}
                        setColor={(color: ColorResult) => preference.setPreference(PreferenceKeys.CONTOUR_CONFIG_COLOR, color.hex)}
                        disableAlpha={true}
                        darkTheme={appStore.darkTheme}
                    />
                </FormGroup>
            </React.Fragment>
        );

        const vectorOverlayConfigPanel = (
            <React.Fragment>
                <FormGroup inline={true} label="Default pixel averaging">
                    <SafeNumericInput
                        placeholder="Default pixel averaging"
                        min={0}
                        max={64}
                        value={preference.vectorOverlayPixelAveraging}
                        majorStepSize={2}
                        stepSize={2}
                        onValueChange={value => preference.setPreference(PreferenceKeys.VECTOR_OVERLAY_PIXEL_AVERAGING, value)}
                    />
                </FormGroup>
                <FormGroup inline={true} label="Use fractional intensity">
                    <Switch checked={preference.vectorOverlayFractionalIntensity} onChange={ev => preference.setPreference(PreferenceKeys.VECTOR_OVERLAY_FRACTIONAL_INTENSITY, ev.currentTarget.checked)} />
                </FormGroup>
                <FormGroup inline={true} label="Thickness">
                    <SafeNumericInput
                        placeholder="Thickness"
                        min={0.5}
                        max={10}
                        value={preference.vectorOverlayThickness}
                        majorStepSize={0.5}
                        stepSize={0.5}
                        onValueChange={value => preference.setPreference(PreferenceKeys.VECTOR_OVERLAY_THICKNESS, value)}
                    />
                </FormGroup>
                <FormGroup inline={true} label="Default color mode">
                    <HTMLSelect value={preference.vectorOverlayColormapEnabled ? 1 : 0} onChange={ev => preference.setPreference(PreferenceKeys.VECTOR_OVERLAY_COLORMAP_ENABLED, parseInt(ev.currentTarget.value) > 0)}>
                        <option key={0} value={0}>
                            Constant color
                        </option>
                        <option key={1} value={1}>
                            Color-mapped
                        </option>
                    </HTMLSelect>
                </FormGroup>
                <FormGroup inline={true} label="Default colormap">
                    <ColormapComponent inverted={false} selectedItem={preference.vectorOverlayColormap} onItemSelect={selected => preference.setPreference(PreferenceKeys.VECTOR_OVERLAY_COLORMAP, selected)} />
                </FormGroup>
                <FormGroup inline={true} label="Default color">
                    <ColorPickerComponent
                        color={preference.vectorOverlayColor}
                        presetColors={SWATCH_COLORS}
                        setColor={(color: ColorResult) => preference.setPreference(PreferenceKeys.VECTOR_OVERLAY_COLOR, color.hex)}
                        disableAlpha={true}
                        darkTheme={appStore.darkTheme}
                    />
                </FormGroup>
            </React.Fragment>
        );

        const overlayConfigPanel = (
            <React.Fragment>
                <FormGroup inline={true} label="Color">
                    <AutoColorPickerComponent color={preference.astColor} presetColors={SWATCH_COLORS} setColor={(color: string) => preference.setPreference(PreferenceKeys.WCS_OVERLAY_AST_COLOR, color)} disableAlpha={true} />
                </FormGroup>
                <FormGroup inline={true} label="WCS grid visible">
                    <Switch checked={preference.astGridVisible} onChange={ev => preference.setPreference(PreferenceKeys.WCS_OVERLAY_AST_GRID_VISIBLE, ev.currentTarget.checked)} />
                </FormGroup>
                <FormGroup inline={true} label="Labels visible">
                    <Switch checked={preference.astLabelsVisible} onChange={ev => preference.setPreference(PreferenceKeys.WCS_OVERLAY_AST_LABELS_VISIBLE, ev.currentTarget.checked)} />
                </FormGroup>
                <FormGroup inline={true} label="Cursor info visible">
                    <HTMLSelect value={preference.cursorInfoVisible} onChange={ev => preference.setPreference(PreferenceKeys.WCS_OVERLAY_CURSOR_INFO, ev.currentTarget.value)}>
                        <option value={CursorInfoVisibility.Always}>Always</option>
                        <option value={CursorInfoVisibility.ActiveImage}>Active image only</option>
                        <option value={CursorInfoVisibility.HideTiled}>Hide when tiled</option>
                        <option value={CursorInfoVisibility.Never}>Never</option>
                    </HTMLSelect>
                </FormGroup>
                <FormGroup inline={true} label="WCS format">
                    <HTMLSelect
                        options={[WCSType.AUTOMATIC, WCSType.DEGREES, WCSType.SEXAGESIMAL]}
                        value={preference.wcsType}
                        onChange={(event: React.FormEvent<HTMLSelectElement>) => preference.setPreference(PreferenceKeys.WCS_OVERLAY_WCS_TYPE, event.currentTarget.value)}
                    />
                </FormGroup>
                <FormGroup inline={true} label="Colorbar visible">
                    <Switch checked={preference.colorbarVisible} onChange={ev => preference.setPreference(PreferenceKeys.WCS_OVERLAY_COLORBAR_VISIBLE, ev.currentTarget.checked)} />
                </FormGroup>
                <FormGroup inline={true} label="Colorbar interactive">
                    <Switch checked={preference.colorbarInteractive} onChange={ev => preference.setPreference(PreferenceKeys.WCS_OVERLAY_COLORBAR_INTERACTIVE, ev.currentTarget.checked)} />
                </FormGroup>
                <FormGroup inline={true} label="Colorbar position">
                    <HTMLSelect value={preference.colorbarPosition} onChange={ev => preference.setPreference(PreferenceKeys.WCS_OVERLAY_COLORBAR_POSITION, ev.currentTarget.value)}>
                        <option value={"right"}>Right</option>
                        <option value={"top"}>Top</option>
                        <option value={"bottom"}>Bottom</option>
                    </HTMLSelect>
                </FormGroup>
                <FormGroup inline={true} label="Colorbar width" labelInfo="(px)">
                    <SafeNumericInput
                        placeholder="Colorbar width"
                        min={1}
                        max={100}
                        value={preference.colorbarWidth}
                        stepSize={1}
                        minorStepSize={1}
                        majorStepSize={2}
                        intOnly={true}
                        onValueChange={(value: number) => preference.setPreference(PreferenceKeys.WCS_OVERLAY_COLORBAR_WIDTH, value)}
                    />
                </FormGroup>
                <FormGroup inline={true} label="Colorbar ticks density" labelInfo="(per 100px)">
                    <SafeNumericInput
                        placeholder="Colorbar ticks density"
                        min={0.2}
                        max={20}
                        value={preference.colorbarTicksDensity}
                        stepSize={0.2}
                        minorStepSize={0.1}
                        majorStepSize={1}
                        onValueChange={(value: number) => preference.setPreference(PreferenceKeys.WCS_OVERLAY_COLORBAR_TICKS_DENSITY, value)}
                    />
                </FormGroup>
                <FormGroup inline={true} label="Colorbar label visible">
                    <Switch checked={preference.colorbarLabelVisible} onChange={ev => preference.setPreference(PreferenceKeys.WCS_OVERLAY_COLORBAR_LABEL_VISIBLE, ev.currentTarget.checked)} />
                </FormGroup>
                <FormGroup inline={true} label="Beam visible">
                    <Switch checked={preference.beamVisible} onChange={ev => preference.setPreference(PreferenceKeys.WCS_OVERLAY_BEAM_VISIBLE, ev.currentTarget.checked)} />
                </FormGroup>
                <FormGroup inline={true} label="Beam color">
                    <AutoColorPickerComponent color={preference.beamColor} presetColors={SWATCH_COLORS} setColor={(color: string) => preference.setPreference(PreferenceKeys.WCS_OVERLAY_BEAM_COLOR, color)} disableAlpha={true} />
                </FormGroup>
                <FormGroup inline={true} label="Beam type">
                    <HTMLSelect value={preference.beamType} onChange={(event: React.FormEvent<HTMLSelectElement>) => preference.setPreference(PreferenceKeys.WCS_OVERLAY_BEAM_TYPE, event.currentTarget.value as BeamType)}>
                        <option key={0} value={BeamType.Open}>
                            Open
                        </option>
                        <option key={1} value={BeamType.Solid}>
                            Solid
                        </option>
                    </HTMLSelect>
                </FormGroup>
                <FormGroup inline={true} label="Beam width" labelInfo="(px)">
                    <SafeNumericInput
                        placeholder="Beam width"
                        min={0.5}
                        max={10}
                        value={preference.beamWidth}
                        stepSize={0.5}
                        minorStepSize={0.1}
                        majorStepSize={1}
                        onValueChange={(value: number) => preference.setPreference(PreferenceKeys.WCS_OVERLAY_BEAM_WIDTH, value)}
                    />
                </FormGroup>
            </React.Fragment>
        );

        let regionTypes = [];
        RegionStore.AVAILABLE_REGION_TYPES.forEach((name, regionType) => {
            regionTypes.push(
                <option key={regionType} value={regionType}>
                    {name}
                </option>
            );
        });

        const regionSettingsPanel = (
            <React.Fragment>
                <FormGroup inline={true} label="Color">
                    <ColorPickerComponent
                        color={preference.regionColor}
                        presetColors={SWATCH_COLORS}
                        setColor={(color: ColorResult) => preference.setPreference(PreferenceKeys.REGION_COLOR, color.hex)}
                        disableAlpha={true}
                        darkTheme={appStore.darkTheme}
                    />
                </FormGroup>
                <FormGroup inline={true} label="Line width" labelInfo="(px)">
                    <SafeNumericInput
                        placeholder="Line width"
                        min={RegionStore.MIN_LINE_WIDTH}
                        max={RegionStore.MAX_LINE_WIDTH}
                        value={preference.regionLineWidth}
                        stepSize={0.5}
                        onValueChange={(value: number) => preference.setPreference(PreferenceKeys.REGION_LINE_WIDTH, Math.max(RegionStore.MIN_LINE_WIDTH, Math.min(RegionStore.MAX_LINE_WIDTH, value)))}
                    />
                </FormGroup>
                <FormGroup inline={true} label="Dash length" labelInfo="(px)">
                    <SafeNumericInput
                        placeholder="Dash length"
                        min={0}
                        max={RegionStore.MAX_DASH_LENGTH}
                        value={preference.regionDashLength}
                        stepSize={1}
                        onValueChange={(value: number) => preference.setPreference(PreferenceKeys.REGION_DASH_LENGTH, Math.max(0, Math.min(RegionStore.MAX_DASH_LENGTH, value)))}
                    />
                </FormGroup>
                <FormGroup inline={true} label="Region type">
                    <HTMLSelect value={preference.regionType} onChange={ev => preference.setPreference(PreferenceKeys.REGION_TYPE, Number(ev.currentTarget.value))}>
                        {regionTypes}
                    </HTMLSelect>
                </FormGroup>
                <FormGroup inline={true} label="Region size" labelInfo="(px)">
                    <SafeNumericInput placeholder="Region size" min={1} value={preference.regionSize} stepSize={1} onValueChange={(value: number) => preference.setPreference(PreferenceKeys.REGION_SIZE, Math.max(1, value))} />
                </FormGroup>
                <FormGroup inline={true} label="Creation mode">
                    <RadioGroup selectedValue={preference.regionCreationMode} onChange={ev => preference.setPreference(PreferenceKeys.REGION_CREATION_MODE, ev.currentTarget.value)}>
                        <Radio label="Center to corner" value={RegionCreationMode.CENTER} />
                        <Radio label="Corner to corner" value={RegionCreationMode.CORNER} />
                    </RadioGroup>
                </FormGroup>
            </React.Fragment>
        );

        let annotationTypes = [];
        RegionStore.AVAILABLE_ANNOTATION_TYPES.forEach((name, annotationType) => {
            annotationTypes.push(
                <option key={annotationType} value={annotationType}>
                    {name}
                </option>
            );
        });

        const annotationSettingsPanel = (
            <React.Fragment>
                <FormGroup inline={true} label="Color">
                    <ColorPickerComponent
                        color={preference.annotationColor}
                        presetColors={SWATCH_COLORS}
                        setColor={(color: ColorResult) => preference.setPreference(PreferenceKeys.ANNOTATION_COLOR, color.hex)}
                        disableAlpha={true}
                        darkTheme={appStore.darkTheme}
                    />
                </FormGroup>
                <FormGroup inline={true} label="Line width" labelInfo="(px)">
                    <SafeNumericInput
                        placeholder="Line width"
                        min={RegionStore.MIN_LINE_WIDTH}
                        max={RegionStore.MAX_LINE_WIDTH}
                        value={preference.annotationLineWidth}
                        stepSize={0.5}
                        onValueChange={(value: number) => preference.setPreference(PreferenceKeys.ANNOTATION_LINE_WIDTH, Math.max(RegionStore.MIN_LINE_WIDTH, Math.min(RegionStore.MAX_LINE_WIDTH, value)))}
                    />
                </FormGroup>
                <FormGroup inline={true} label="Dash length" labelInfo="(px)">
                    <SafeNumericInput
                        placeholder="Dash length"
                        min={0}
                        max={RegionStore.MAX_DASH_LENGTH}
                        value={preference.annotationDashLength}
                        stepSize={1}
                        onValueChange={(value: number) => preference.setPreference(PreferenceKeys.ANNOTATION_DASH_LENGTH, Math.max(0, Math.min(RegionStore.MAX_DASH_LENGTH, value)))}
                    />
                </FormGroup>
                <FormGroup inline={true} label="Point shape">
                    <PointShapeSelectComponent handleChange={(item: CARTA.PointAnnotationShape) => preference.setPreference(PreferenceKeys.POINT_ANNOTATION_SHAPE, item)} pointShape={preference.pointAnnotationShape} />
                </FormGroup>
                <FormGroup inline={true} label="Point size" labelInfo="(px)">
                    <SafeNumericInput
                        placeholder="Point size"
                        min={1}
                        value={preference.pointAnnotationWidth}
                        stepSize={1}
                        onValueChange={(value: number) => preference.setPreference(PreferenceKeys.POINT_ANNOTATION_WIDTH, Math.max(1, value))}
                    />
                </FormGroup>
            </React.Fragment>
        );

        const performancePanel = (
            <React.Fragment>
                <FormGroup inline={true} label="Low bandwidth mode">
                    <Switch checked={preference.lowBandwidthMode} onChange={ev => preference.setPreference(PreferenceKeys.PERFORMANCE_LOW_BAND_WIDTH_MODE, ev.currentTarget.checked)} />
                </FormGroup>
                <FormGroup inline={true} label="Limit overlay redraw">
                    <Switch checked={preference.limitOverlayRedraw} onChange={ev => preference.setPreference(PreferenceKeys.PERFORMANCE_LIMIT_OVERLAY_REDRAW, ev.currentTarget.checked)} />
                </FormGroup>
                <FormGroup inline={true} label="Compression quality" labelInfo={"(Images)"}>
                    <SafeNumericInput
                        placeholder="Compression quality"
                        min={CompressionQuality.IMAGE_MIN}
                        max={CompressionQuality.IMAGE_MAX}
                        value={preference.imageCompressionQuality}
                        stepSize={CompressionQuality.IMAGE_STEP}
                        onValueChange={this.handleImageCompressionQualityChange}
                    />
                </FormGroup>
                <FormGroup inline={true} label="Compression quality" labelInfo={"(Animation)"}>
                    <SafeNumericInput
                        placeholder="Compression quality"
                        min={CompressionQuality.ANIMATION_MIN}
                        max={CompressionQuality.ANIMATION_MAX}
                        value={preference.animationCompressionQuality}
                        stepSize={CompressionQuality.ANIMATION_STEP}
                        onValueChange={this.handleAnimationCompressionQualityChange}
                    />
                </FormGroup>
                <FormGroup inline={true} label="GPU tile cache size">
                    <SafeNumericInput
                        placeholder="GPU tile cache size"
                        min={TileCache.GPU_MIN}
                        max={TileCache.GPU_MAX}
                        value={preference.gpuTileCache}
                        majorStepSize={TileCache.GPU_STEP}
                        stepSize={TileCache.GPU_STEP}
                        onValueChange={this.handleGPUTileCacheChange}
                    />
                </FormGroup>
                <FormGroup inline={true} label="System tile cache size">
                    <SafeNumericInput
                        placeholder="System tile cache size"
                        min={TileCache.SYSTEM_MIN}
                        max={TileCache.SYSTEM_MAX}
                        value={preference.systemTileCache}
                        majorStepSize={TileCache.SYSTEM_STEP}
                        stepSize={TileCache.SYSTEM_STEP}
                        onValueChange={this.handleSystemTileCacheChange}
                    />
                </FormGroup>
                <FormGroup inline={true} label="Contour rounding factor">
                    <SafeNumericInput
                        placeholder="Contour rounding factor"
                        min={1}
                        max={32}
                        value={preference.contourDecimation}
                        majorStepSize={1}
                        stepSize={1}
                        onValueChange={value => preference.setPreference(PreferenceKeys.PERFORMANCE_CONTOUR_DECIMATION, value)}
                    />
                </FormGroup>
                <FormGroup inline={true} label="Contour compression level">
                    <SafeNumericInput
                        placeholder="Contour compression level"
                        min={0}
                        max={19}
                        value={preference.contourCompressionLevel}
                        majorStepSize={1}
                        stepSize={1}
                        onValueChange={value => preference.setPreference(PreferenceKeys.PERFORMANCE_CONTOUR_COMPRESSION_LEVEL, value)}
                    />
                </FormGroup>
                <FormGroup inline={true} label="Contour chunk size">
                    <HTMLSelect value={preference.contourChunkSize} onChange={ev => preference.setPreference(PreferenceKeys.PERFORMANCE_CONTOUR_CHUNK_SIZE, parseInt(ev.currentTarget.value))}>
                        <option key={0} value={25000}>
                            25K
                        </option>
                        <option key={1} value={50000}>
                            50K
                        </option>
                        <option key={2} value={100000}>
                            100K
                        </option>
                        <option key={3} value={250000}>
                            250K
                        </option>
                        <option key={4} value={500000}>
                            500K
                        </option>
                        <option key={5} value={1000000}>
                            1M
                        </option>
                    </HTMLSelect>
                </FormGroup>
                <FormGroup inline={true} label="Control map resolution">
                    <HTMLSelect value={preference.contourControlMapWidth} onChange={ev => preference.setPreference(PreferenceKeys.PERFORMANCE_CONTOUR_CONTROL_MAP_WIDTH, parseInt(ev.currentTarget.value))}>
                        <option key={0} value={128}>
                            128&times;128 (128 KB)
                        </option>
                        <option key={1} value={256}>
                            256&times;256 (512 KB)
                        </option>
                        <option key={2} value={512}>
                            512&times;512 (2 MB)
                        </option>
                        <option key={3} value={1024}>
                            1024&times;1024 (8 MB)
                        </option>
                    </HTMLSelect>
                </FormGroup>
                <FormGroup inline={true} label="Stream image tiles while zooming">
                    <Switch checked={preference.streamContoursWhileZooming} onChange={ev => preference.setPreference(PreferenceKeys.PERFORMANCE_STREAM_CONTOURS_WHILE_ZOOMING, ev.currentTarget.checked)} />
                </FormGroup>
                <FormGroup inline={true} label="Stop animation playback in">
                    <HTMLSelect value={preference.stopAnimationPlaybackMinutes} onChange={ev => preference.setPreference(PreferenceKeys.PERFORMANCE_STOP_ANIMATION_PLAYBACK_MINUTES, parseInt(ev.currentTarget.value))}>
                        <option key={0} value={5}>
                            5 minutes
                        </option>
                        <option key={1} value={10}>
                            10 minutes
                        </option>
                        <option key={2} value={15}>
                            15 minutes
                        </option>
                        <option key={3} value={20}>
                            20 minutes
                        </option>
                        <option key={4} value={30}>
                            30 minutes
                        </option>
                    </HTMLSelect>
                </FormGroup>
                <FormGroup inline={true} label="PV preview cube size limit">
                    <div className="pv-preview-cube-size-limit">
                        <SafeNumericInput
                            placeholder="PV preview cube size limit"
                            min={1e-12}
                            max={this.pvPreviewCubeSizeMaxValue}
                            value={preference.pvPreivewCubeSizeLimit}
                            majorStepSize={1}
                            stepSize={1}
                            onValueChange={value => preference.setPreference(PreferenceKeys.PERFORMANCE_PV_PREVIEW_CUBE_SIZE_LIMIT, value)}
                        />
                        <HTMLSelect value={preference.pvPreivewCubeSizeLimitUnit} onChange={ev => this.handlePvPreviewCubeSizeUnitChange(ev.target.value)}>
                            <option key={0} value={"MB"}>
                                MB
                            </option>
                            <option key={1} value={"GB"}>
                                GB
                            </option>
                        </HTMLSelect>
                    </div>
                </FormGroup>
            </React.Fragment>
        );

        const logEventsPanel = (
            <div className="log-event-panel">
                <FormGroup inline={true} label="Enable logged event type" className="log-event-header">
                    <Checkbox label="Select all" checked={preference.isSelectingAllLogEvents} indeterminate={preference.isSelectingIndeterminateLogEvents} onChange={() => preference.selectAllLogEvents()} />
                </FormGroup>
                <FormGroup inline={false} className="log-event-list">
                    {Event.EVENT_TYPES.map(eventType => (
                        <Checkbox
                            className="log-event-checkbox"
                            key={eventType}
                            checked={preference.isEventLoggingEnabled(eventType)}
                            label={Event.getEventNameFromType(eventType)}
                            onChange={() => preference.setPreference(PreferenceKeys.LOG_EVENT, eventType)}
                        />
                    ))}
                </FormGroup>
            </div>
        );

        const catalogPanel = (
            <div className="panel-container">
                <FormGroup inline={true} label="Displayed columns">
                    <SafeNumericInput
                        placeholder="Default displayed columns"
                        min={1}
                        value={preference.catalogDisplayedColumnSize}
                        stepSize={1}
                        onValueChange={(value: number) => preference.setPreference(PreferenceKeys.CATALOG_DISPLAYED_COLUMN_SIZE, value)}
                    />
                </FormGroup>
            </div>
        );

        let telemetryHelperText: string;

        if (preference.telemetryMode === TelemetryMode.Usage) {
            telemetryHelperText = "Operating system and browser information will be collected, as well as anonymous usage data.";
        } else if (preference.telemetryMode === TelemetryMode.Minimal) {
            telemetryHelperText = "Operating system and browser information will be collected. No usage data will be collected.";
        } else {
            telemetryHelperText = "No data will be collected.";
        }

        const telemetryPanel = (
            <div className="panel-container">
                <div className="telemetry-callout">
                    <Callout intent="primary">
                        <p>
                            CARTA can collect anonymous usage data, in order to help the development team prioritize additional features and platforms. No personal or scientific information will be collected. Please see our{" "}
                            <a rel="noopener noreferrer" href="https://cartavis.org/telemetry" target="_blank">
                                data collection policy
                            </a>{" "}
                            for more details.
                        </p>
                        {preference.telemetryUuid && (
                            <div className="telemetry-id-text">
                                <p>Anonymous user ID: {appStore.telemetryService.decodedUserId}</p>
                                <Button minimal={true} intent="primary" icon="clipboard" onClick={this.handleUserIdCopied} />
                            </div>
                        )}
                    </Callout>
                </div>
                <FormGroup inline={true} label="Telemetry mode" helperText={telemetryHelperText} className="telemetry-mode-form-group">
                    <HTMLSelect value={preference.telemetryMode} onChange={ev => preference.setPreference(PreferenceKeys.TELEMETRY_MODE, ev.currentTarget.value)}>
                        <option value={TelemetryMode.None}>Disabled</option>
                        <option value={TelemetryMode.Minimal}>Minimal</option>
                        <option value={TelemetryMode.Usage}>Full</option>
                    </HTMLSelect>
                </FormGroup>
                <FormGroup inline={true} label="Log telemetry output">
                    <Switch checked={preference.telemetryLogging} onChange={ev => preference.setPreference(PreferenceKeys.TELEMETRY_LOGGING, ev.currentTarget.checked)} />
                </FormGroup>
            </div>
        );

        const className = classNames("preference-dialog", {"bp4-dark": appStore.darkTheme});

        const dialogProps: DialogProps = {
            icon: "wrench",
            backdropClassName: "minimal-dialog-backdrop",
            className: className,
            canOutsideClickClose: false,
            lazy: true,
            isOpen: appStore.dialogStore.preferenceDialogVisible,
            onClose: appStore.dialogStore.hidePreferenceDialog,
            title: "Preferences"
        };

        return (
            <DraggableDialogComponent dialogProps={dialogProps} helpType={HelpType.PREFERENCES} minWidth={450} minHeight={300} defaultWidth={775} defaultHeight={500} enableResizing={true}>
                <div className="bp4-dialog-body">
                    <Tabs id="preferenceTabs" vertical={true} selectedTabId={this.selectedTab} onChange={this.setSelectedTab}>
                        <Tab id={PreferenceDialogTabs.GLOBAL} title="Global" panel={globalPanel} />
                        <Tab id={PreferenceDialogTabs.RENDER_CONFIG} title="Render Configuration" panel={renderConfigPanel} />
                        <Tab id={PreferenceDialogTabs.CONTOUR_CONFIG} title="Contour Configuration" panel={contourConfigPanel} />
                        <Tab id={PreferenceDialogTabs.VECTOR_OVERLAY_CONFIG} title="Vector Overlay Configuration" panel={vectorOverlayConfigPanel} />
                        <Tab id={PreferenceDialogTabs.WCS_OVERLAY_CONFIG} title="WCS and Image Overlay" panel={overlayConfigPanel} />
                        <Tab id={PreferenceDialogTabs.CATALOG} title="Catalog" panel={catalogPanel} />
                        <Tab id={PreferenceDialogTabs.REGION} title="Region" panel={regionSettingsPanel} />
                        <Tab id={PreferenceDialogTabs.ANNOTATION} title="Annotation" panel={annotationSettingsPanel} />
                        <Tab id={PreferenceDialogTabs.PERFORMANCE} title="Performance" panel={performancePanel} />
                        {process.env.REACT_APP_SKIP_TELEMETRY !== "true" && <Tab id={PreferenceDialogTabs.TELEMETRY} title="Telemetry" panel={telemetryPanel} />}
                        <Tab id={PreferenceDialogTabs.LOG_EVENT} title="Log Events" panel={logEventsPanel} />
                    </Tabs>
                </div>
                <div className="bp4-dialog-footer">
                    <div className="bp4-dialog-footer-actions">
                        <Tooltip2 content="Apply to current tab only." position={Position.TOP}>
                            <AnchorButton intent={Intent.WARNING} icon={"refresh"} onClick={this.reset} text="Restore defaults" />
                        </Tooltip2>
                        <Button intent={Intent.NONE} onClick={appStore.dialogStore.hidePreferenceDialog} text="Close" />
                    </div>
                </div>
            </DraggableDialogComponent>
        );
    }
}<|MERGE_RESOLUTION|>--- conflicted
+++ resolved
@@ -50,9 +50,6 @@
     TELEMETRY
 }
 
-<<<<<<< HEAD
-const PercentileSelect = Select2.ofType<string>();
-=======
 export enum MemoryUnit {
     TB = "TB",
     GB = "GB",
@@ -61,8 +58,7 @@
     B = "B"
 }
 
-const PercentileSelect = Select.ofType<string>();
->>>>>>> e3e00e45
+const PercentileSelect = Select2.ofType<string>();
 
 const PV_PREVIEW_CUBE_SIZE_LIMIT = 1000000000; //need to be removed and replaced by backend limit
 
