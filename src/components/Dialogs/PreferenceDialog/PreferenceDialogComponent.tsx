import * as React from "react";
import * as _ from "lodash";
import {observable} from "mobx";
import {observer} from "mobx-react";
import {CARTA} from "carta-protobuf";
<<<<<<< HEAD
import {Button, IDialogProps, Intent, Tab, Tabs, FormGroup, TabId, MenuItem, Switch, RadioGroup, Radio, HTMLSelect, AnchorButton} from "@blueprintjs/core";
=======
import {Button, IDialogProps, Intent, Tab, Tabs, FormGroup, TabId, MenuItem, Switch, RadioGroup, Radio, HTMLSelect, AnchorButton, NumericInput} from "@blueprintjs/core";
>>>>>>> c95f4539
import {Select} from "@blueprintjs/select";
import {DraggableDialogComponent} from "components/Dialogs";
import {ScalingComponent} from "components/RenderConfig/ColormapConfigComponent/ScalingComponent";
import {ColormapComponent} from "components/RenderConfig/ColormapConfigComponent/ColormapComponent";
import {ColorComponent} from "components/Dialogs/OverlaySettings/ColorComponent";
import {AppearanceForm} from "components/Dialogs/RegionDialog/AppearanceForm/AppearanceForm";
<<<<<<< HEAD
import {Theme, Layout, CursorPosition, Zoom, WCSType, RegionCreationMode} from "models";
=======
import {Theme, Layout, CursorPosition, Zoom, WCSType, RegionCreationMode, CompressionQuality, TileCache} from "models";
>>>>>>> c95f4539
import {AppStore, RenderConfigStore} from "stores";
import "./PreferenceDialogComponent.css";

enum TABS {
    GLOBAL,
    RENDER_CONFIG,
    WCS_OVERLAY,
<<<<<<< HEAD
    REGION
=======
    REGION,
    PERFORMANCE
>>>>>>> c95f4539
}

const PercentileSelect = Select.ofType<string>();

@observer
export class PreferenceDialogComponent extends React.Component<{ appStore: AppStore }> {
    @observable selectedTab: TabId = TABS.GLOBAL;

<<<<<<< HEAD
    renderPercentileSelectItem = (percentile: string, {handleClick, modifiers, query}) => {
        return <MenuItem text={percentile + "%"} onClick={handleClick} key={percentile}/>;
    };

=======
    private renderPercentileSelectItem = (percentile: string, {handleClick, modifiers, query}) => {
        return <MenuItem text={percentile + "%"} onClick={handleClick} key={percentile}/>;
    };

    private handleImageCompressionQualityChange = _.throttle((value: number) => {
        this.props.appStore.preferenceStore.setImageCompressionQuality(value);
    }, 100);

    private handleAnimationCompressionQualityChange = _.throttle((value: number) => {
        this.props.appStore.preferenceStore.setAnimationCompressionQuality(value);
    }, 100);

    private handleGPUTileCacheChange = _.throttle((value: number) => {
        this.props.appStore.preferenceStore.setGPUTileCache(value);
    }, 100);

    private handleSystemTileCacheChange = _.throttle((value: number) => {
        this.props.appStore.preferenceStore.setSystemTileCache(value);
    }, 100);

>>>>>>> c95f4539
    private reset = () => {
        const preference = this.props.appStore.preferenceStore;
        switch (this.selectedTab) {
            case TABS.RENDER_CONFIG:
                preference.resetRenderConfigSettings();
                break;
            case TABS.WCS_OVERLAY:
                preference.resetWCSOverlaySettings();
                break;
            case TABS.REGION:
                preference.resetRegionSettings();
                break;
<<<<<<< HEAD
=======
            case TABS.PERFORMANCE:
                    preference.resetPerformanceSettings();
                    break;
>>>>>>> c95f4539
            case TABS.GLOBAL: default:
                preference.resetGlobalSettings();
                break;
        }
    };

    public render() {
        const appStore = this.props.appStore;
        const preference = appStore.preferenceStore;

        const globalPanel = (
            <React.Fragment>
                <FormGroup inline={true} label="Theme">
                    <RadioGroup
                        selectedValue={preference.theme}
                        onChange={(ev) => { ev.currentTarget.value === Theme.LIGHT ? appStore.setLightTheme() : appStore.setDarkTheme(); }}
                        inline={true}
                    >
                        <Radio label="Light" value={Theme.LIGHT}/>
                        <Radio label="Dark" value={Theme.DARK}/>
                    </RadioGroup>
                </FormGroup>
                <FormGroup inline={true} label="Auto-launch File Browser">
                    <Switch checked={preference.autoLaunch} onChange={(ev) => { preference.setAutoLaunch(ev.currentTarget.checked); }}/>
                </FormGroup>
<<<<<<< HEAD
                <FormGroup inline={true} label="Default Layout">
                    <HTMLSelect value={preference.layout} onChange={(ev) => { preference.setLayout(ev.currentTarget.value); }}>
=======
                <FormGroup inline={true} label="Initial Layout">
                    <HTMLSelect value={preference.layout} onChange={(ev) => { preference.setLayout(ev.currentTarget.value); }}>
                        <option value={Layout.DEFAULT}>Default</option>
>>>>>>> c95f4539
                        <option value={Layout.CUBEVIEW}>Cube view</option>
                        <option value={Layout.CUBEANALYSIS}>Cube analysis</option>
                        <option value={Layout.CONTINUUMANALYSIS}>Continuum analysis</option>
                    </HTMLSelect>
                </FormGroup>
                <FormGroup inline={true} label="Initial Cursor Position">
                    <RadioGroup
                        selectedValue={preference.cursorPosition}
                        onChange={(ev) => { preference.setCursorPosition(ev.currentTarget.value); }}
                        inline={true}
                    >
                        <Radio label="Fixed" value={CursorPosition.FIXED}/>
                        <Radio label="Tracking" value={CursorPosition.TRACKING}/>
                    </RadioGroup>
                </FormGroup>
                <FormGroup inline={true} label="Initial Zoom Level">
                    <RadioGroup
                        selectedValue={preference.zoomMode}
                        onChange={(ev) => { preference.setZoomMode(ev.currentTarget.value); }}
                        inline={true}
                    >
                        <Radio label="Zoom to fit" value={Zoom.FIT}/>
                        <Radio label="Zoom to 1.0x" value={Zoom.RAW}/>
                    </RadioGroup>
                </FormGroup>
            </React.Fragment>
        );

        const renderConfigPanel = (
            <React.Fragment>
                <FormGroup inline={true} label="Scaling">
                    <ScalingComponent
                        selectedItem={preference.scaling}
                        onItemSelect={(selected) => { preference.setScaling(selected); }}
                    />
                </FormGroup>
                <FormGroup inline={true} label="Color Map">
                    <ColormapComponent
                        selectedItem={preference.colormap}
                        onItemSelect={(selected) => { preference.setColormap(selected); }}
                    />
                </FormGroup>
                <FormGroup inline={true} label="Percentile Ranks">
                    <PercentileSelect
                        activeItem={preference.percentile.toString(10)}
                        onItemSelect={(selected) => { preference.setPercentile(selected); }}
                        popoverProps={{minimal: true, position: "auto"}}
                        filterable={false}
                        items={RenderConfigStore.PERCENTILE_RANKS.map(String)}
                        itemRenderer={this.renderPercentileSelectItem}
                    >
                        <Button text={preference.percentile.toString(10) + "%"} rightIcon="double-caret-vertical" alignText={"right"}/>
                    </PercentileSelect>
                </FormGroup>
            </React.Fragment>
        );

        const wcsOverlayPanel = (
            <React.Fragment>
                <FormGroup inline={true} label="Color">
                    <ColorComponent
                        selectedItem={preference.astColor}
                        onItemSelect={(selected) => { preference.setASTColor(selected); }}
                    />
                </FormGroup>
                <FormGroup inline={true} label="Grid Visible">
                    <Switch
                        checked={preference.astGridVisible}
                        onChange={(ev) => { preference.setASTGridVisible(ev.currentTarget.checked); }}
                    />
                </FormGroup>
                <FormGroup inline={true} label="Label Visible">
                    <Switch
                        checked={preference.astLabelsVisible}
                        onChange={(ev) => { preference.setASTLabelsVisible(ev.currentTarget.checked); }}
                    />
                </FormGroup>
                <FormGroup inline={true} label="WCS Type">
                    <RadioGroup
                        selectedValue={preference.wcsType}
                        onChange={(ev) => { preference.setWCSType(ev.currentTarget.value); }}
                    >
                        <Radio label="Automatic" value={WCSType.AUTOMATIC}/>
                        <Radio label="Degrees" value={WCSType.DEGREES}/>
                        <Radio label="Sexigesimal" value={WCSType.SEXIGESIMAL}/>
                    </RadioGroup>
                </FormGroup>
            </React.Fragment>
        );

        const regionSettingsPanel = (
            <React.Fragment>
                <AppearanceForm region={preference.regionContainer} darkTheme={appStore.darkTheme} isPreference={true}/>
                <FormGroup inline={true} label="Region Type">
                    <HTMLSelect value={preference.regionContainer.regionType} onChange={(ev) => { preference.setRegionType(Number(ev.currentTarget.value)); }}>
                        <option value={CARTA.RegionType.RECTANGLE}>Rectangle</option>
                        <option value={CARTA.RegionType.ELLIPSE}>Ellipse</option>
                    </HTMLSelect>
                </FormGroup>
                <FormGroup inline={true} label="Creation Mode">
                    <RadioGroup
                        selectedValue={preference.regionCreationMode}
                        onChange={(ev) => { preference.setRegionCreationMode(ev.currentTarget.value); }}
                    >
                        <Radio label="Center to corner" value={RegionCreationMode.CENTER}/>
                        <Radio label="Corner to corner" value={RegionCreationMode.CORNER}/>
                    </RadioGroup>
                </FormGroup>
            </React.Fragment>
        );

        const performancePanel = (
            <React.Fragment>
                <FormGroup inline={true} label="Compression Quality" labelInfo={"(Images)"}>
                    <NumericInput
                        placeholder="Compression Quality"
                        min={CompressionQuality.IMAGE_MIN}
                        max={CompressionQuality.IMAGE_MAX}
                        value={preference.imageCompressionQuality}
                        stepSize={CompressionQuality.IMAGE_STEP}
                        onValueChange={this.handleImageCompressionQualityChange}
                    />
                </FormGroup>
                <FormGroup inline={true} label="Compression Quality" labelInfo={"(Animation)"}>
                    <NumericInput
                        placeholder="Compression Quality"
                        min={CompressionQuality.ANIMATION_MIN}
                        max={CompressionQuality.ANIMATION_MAX}
                        value={preference.animationCompressionQuality}
                        stepSize={CompressionQuality.ANIMATION_STEP}
                        onValueChange={this.handleAnimationCompressionQualityChange}
                    />
                </FormGroup>
                <FormGroup inline={true} label="GPU Tile Cache Size">
                    <NumericInput
                        placeholder="GPU Tile Cache Size"
                        min={TileCache.GPU_MIN}
                        max={TileCache.GPU_MAX}
                        value={preference.GPUTileCache}
                        majorStepSize={TileCache.GPU_STEP}
                        stepSize={TileCache.GPU_STEP}
                        onValueChange={this.handleGPUTileCacheChange}
                    />
                </FormGroup>
                <FormGroup inline={true} label="System Tile Cache Size">
                    <NumericInput
                        placeholder="System Tile Cache Size"
                        min={TileCache.SYSTEM_MIN}
                        max={TileCache.SYSTEM_MAX}
                        value={preference.systemTileCache}
                        majorStepSize={TileCache.SYSTEM_STEP}
                        stepSize={TileCache.SYSTEM_STEP}
                        onValueChange={this.handleSystemTileCacheChange}
                    />
                </FormGroup>
            </React.Fragment>
        );

        let className = "preference-dialog";
        if (appStore.darkTheme) {
            className += " bp3-dark";
        }

        const dialogProps: IDialogProps = {
            icon: "cog",
            backdropClassName: "minimal-dialog-backdrop",
            className: className,
            canOutsideClickClose: false,
            lazy: true,
            isOpen: appStore.preferenceDialogVisible,
            onClose: appStore.hidePreferenceDialog,
            title: "Preferences",
        };

        return (
            <DraggableDialogComponent dialogProps={dialogProps} minWidth={300} minHeight={300} defaultWidth={725} defaultHeight={450} enableResizing={true}>
                <div className="bp3-dialog-body">
                    <Tabs
                        id="preferenceTabs"
                        vertical={true}
                        selectedTabId={this.selectedTab}
                        onChange={(tabId) => this.selectedTab = tabId}
                    >
                        <Tab id={TABS.GLOBAL} title="Global" panel={globalPanel}/>
                        <Tab id={TABS.RENDER_CONFIG} title="Default Render Config" panel={renderConfigPanel}/>
                        <Tab id={TABS.WCS_OVERLAY} title="Default WCS Overlay" panel={wcsOverlayPanel}/>
                        <Tab id={TABS.REGION} title="Default Region settings" panel={regionSettingsPanel}/>
<<<<<<< HEAD
=======
                        <Tab id={TABS.PERFORMANCE} title="Performance" panel={performancePanel}/>
>>>>>>> c95f4539
                    </Tabs>
                </div>
                <div className="bp3-dialog-footer">
                    <div className="bp3-dialog-footer-actions">
                        <AnchorButton intent={Intent.WARNING} icon={"refresh"} onClick={this.reset} text="Restore defaults"/>
                        <Button intent={Intent.NONE} onClick={appStore.hidePreferenceDialog} text="Close"/>
                    </div>
                </div>
            </DraggableDialogComponent>
        );
    }
}<|MERGE_RESOLUTION|>--- conflicted
+++ resolved
@@ -3,22 +3,14 @@
 import {observable} from "mobx";
 import {observer} from "mobx-react";
 import {CARTA} from "carta-protobuf";
-<<<<<<< HEAD
-import {Button, IDialogProps, Intent, Tab, Tabs, FormGroup, TabId, MenuItem, Switch, RadioGroup, Radio, HTMLSelect, AnchorButton} from "@blueprintjs/core";
-=======
 import {Button, IDialogProps, Intent, Tab, Tabs, FormGroup, TabId, MenuItem, Switch, RadioGroup, Radio, HTMLSelect, AnchorButton, NumericInput} from "@blueprintjs/core";
->>>>>>> c95f4539
 import {Select} from "@blueprintjs/select";
 import {DraggableDialogComponent} from "components/Dialogs";
 import {ScalingComponent} from "components/RenderConfig/ColormapConfigComponent/ScalingComponent";
 import {ColormapComponent} from "components/RenderConfig/ColormapConfigComponent/ColormapComponent";
 import {ColorComponent} from "components/Dialogs/OverlaySettings/ColorComponent";
 import {AppearanceForm} from "components/Dialogs/RegionDialog/AppearanceForm/AppearanceForm";
-<<<<<<< HEAD
-import {Theme, Layout, CursorPosition, Zoom, WCSType, RegionCreationMode} from "models";
-=======
 import {Theme, Layout, CursorPosition, Zoom, WCSType, RegionCreationMode, CompressionQuality, TileCache} from "models";
->>>>>>> c95f4539
 import {AppStore, RenderConfigStore} from "stores";
 import "./PreferenceDialogComponent.css";
 
@@ -26,12 +18,8 @@
     GLOBAL,
     RENDER_CONFIG,
     WCS_OVERLAY,
-<<<<<<< HEAD
-    REGION
-=======
     REGION,
     PERFORMANCE
->>>>>>> c95f4539
 }
 
 const PercentileSelect = Select.ofType<string>();
@@ -40,12 +28,6 @@
 export class PreferenceDialogComponent extends React.Component<{ appStore: AppStore }> {
     @observable selectedTab: TabId = TABS.GLOBAL;
 
-<<<<<<< HEAD
-    renderPercentileSelectItem = (percentile: string, {handleClick, modifiers, query}) => {
-        return <MenuItem text={percentile + "%"} onClick={handleClick} key={percentile}/>;
-    };
-
-=======
     private renderPercentileSelectItem = (percentile: string, {handleClick, modifiers, query}) => {
         return <MenuItem text={percentile + "%"} onClick={handleClick} key={percentile}/>;
     };
@@ -66,7 +48,6 @@
         this.props.appStore.preferenceStore.setSystemTileCache(value);
     }, 100);
 
->>>>>>> c95f4539
     private reset = () => {
         const preference = this.props.appStore.preferenceStore;
         switch (this.selectedTab) {
@@ -79,12 +60,9 @@
             case TABS.REGION:
                 preference.resetRegionSettings();
                 break;
-<<<<<<< HEAD
-=======
             case TABS.PERFORMANCE:
                     preference.resetPerformanceSettings();
                     break;
->>>>>>> c95f4539
             case TABS.GLOBAL: default:
                 preference.resetGlobalSettings();
                 break;
@@ -110,14 +88,9 @@
                 <FormGroup inline={true} label="Auto-launch File Browser">
                     <Switch checked={preference.autoLaunch} onChange={(ev) => { preference.setAutoLaunch(ev.currentTarget.checked); }}/>
                 </FormGroup>
-<<<<<<< HEAD
-                <FormGroup inline={true} label="Default Layout">
-                    <HTMLSelect value={preference.layout} onChange={(ev) => { preference.setLayout(ev.currentTarget.value); }}>
-=======
                 <FormGroup inline={true} label="Initial Layout">
                     <HTMLSelect value={preference.layout} onChange={(ev) => { preference.setLayout(ev.currentTarget.value); }}>
                         <option value={Layout.DEFAULT}>Default</option>
->>>>>>> c95f4539
                         <option value={Layout.CUBEVIEW}>Cube view</option>
                         <option value={Layout.CUBEANALYSIS}>Cube analysis</option>
                         <option value={Layout.CONTINUUMANALYSIS}>Continuum analysis</option>
@@ -305,10 +278,7 @@
                         <Tab id={TABS.RENDER_CONFIG} title="Default Render Config" panel={renderConfigPanel}/>
                         <Tab id={TABS.WCS_OVERLAY} title="Default WCS Overlay" panel={wcsOverlayPanel}/>
                         <Tab id={TABS.REGION} title="Default Region settings" panel={regionSettingsPanel}/>
-<<<<<<< HEAD
-=======
                         <Tab id={TABS.PERFORMANCE} title="Performance" panel={performancePanel}/>
->>>>>>> c95f4539
                     </Tabs>
                 </div>
                 <div className="bp3-dialog-footer">
