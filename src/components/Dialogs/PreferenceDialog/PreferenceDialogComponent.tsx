import * as React from "react";
import * as _ from "lodash";
import tinycolor from "tinycolor2";
import {action, makeObservable, observable} from "mobx";
import {observer} from "mobx-react";
import {AnchorButton, Button, Checkbox, FormGroup, HTMLSelect, IDialogProps, Intent, MenuItem, Position, Radio, RadioGroup, Switch, Tab, Tabs} from "@blueprintjs/core";
import {Tooltip2} from "@blueprintjs/popover2";
import {Select} from "@blueprintjs/select";
import {ColorResult} from "react-color";
import {CARTA} from "carta-protobuf";
import {DraggableDialogComponent} from "components/Dialogs";
import {ScalingSelectComponent} from "components/Shared/ScalingSelectComponent/ScalingSelectComponent";
import {ColormapComponent, ColorPickerComponent, AutoColorPickerComponent, SafeNumericInput} from "components/Shared";
import {CompressionQuality, CursorPosition, Event, RegionCreationMode, SPECTRAL_MATCHING_TYPES, SPECTRAL_TYPE_STRING, Theme, TileCache, WCSMatchingType, WCSType, Zoom, ZoomPoint} from "models";
import {AppStore, BeamType, ContourGeneratorType, FrameScaling, HelpType, PreferenceKeys, PreferenceStore, RegionStore, RenderConfigStore} from "stores";
import {SWATCH_COLORS} from "utilities";
import "./PreferenceDialogComponent.scss";

enum PreferenceDialogTabs {
    GLOBAL,
    RENDER_CONFIG,
    CONTOUR_CONFIG,
    OVERLAY_CONFIG,
    REGION,
    PERFORMANCE,
    LOG_EVENT,
    CATALOG
}

const PercentileSelect = Select.ofType<string>();

@observer
export class PreferenceDialogComponent extends React.Component {
    @observable selectedTab: PreferenceDialogTabs = PreferenceDialogTabs.GLOBAL;

    @action private setSelectedTab = (tab: PreferenceDialogTabs) => {
        this.selectedTab = tab;
    };

    constructor(props: any) {
        super(props);
        makeObservable(this);
    }

    private renderPercentileSelectItem = (percentile: string, {handleClick, modifiers, query}) => {
        return <MenuItem text={percentile + "%"} onClick={handleClick} key={percentile} />;
    };

    private handleImageCompressionQualityChange = _.throttle((value: number) => {
        PreferenceStore.Instance.setPreference(PreferenceKeys.PERFORMANCE_IMAGE_COMPRESSION_QUALITY, value);
    }, 100);

    private handleAnimationCompressionQualityChange = _.throttle((value: number) => {
        PreferenceStore.Instance.setPreference(PreferenceKeys.PERFORMANCE_ANIMATION_COMPRESSION_QUALITY, value);
    }, 100);

    private handleGPUTileCacheChange = _.throttle((value: number) => {
        PreferenceStore.Instance.setPreference(PreferenceKeys.PERFORMANCE_GPU_TILE_CACHE, value);
    }, 100);

    private handleSystemTileCacheChange = _.throttle((value: number) => {
        PreferenceStore.Instance.setPreference(PreferenceKeys.PERFORMANCE_SYSTEM_TILE_CACHE, value);
    }, 100);

    private reset = () => {
        const preference = PreferenceStore.Instance;
        switch (this.selectedTab) {
            case PreferenceDialogTabs.RENDER_CONFIG:
                preference.resetRenderConfigSettings();
                break;
            case PreferenceDialogTabs.CONTOUR_CONFIG:
                preference.resetContourConfigSettings();
                break;
            case PreferenceDialogTabs.OVERLAY_CONFIG:
                preference.resetOverlayConfigSettings();
                break;
            case PreferenceDialogTabs.REGION:
                preference.resetRegionSettings();
                break;
            case PreferenceDialogTabs.PERFORMANCE:
                preference.resetPerformanceSettings();
                break;
            case PreferenceDialogTabs.LOG_EVENT:
                preference.resetLogEventSettings();
                break;
            case PreferenceDialogTabs.CATALOG:
                preference.resetCatalogSettings();
                break;
            case PreferenceDialogTabs.GLOBAL:
            default:
                preference.resetGlobalSettings();
                break;
        }
    };

    public render() {
        const appStore = AppStore.Instance;
        const preference = appStore.preferenceStore;
        const layoutStore = appStore.layoutStore;

        const globalPanel = (
            <React.Fragment>
                <FormGroup inline={true} label="Theme">
                    <HTMLSelect value={preference.theme} onChange={ev => appStore.setTheme(ev.currentTarget.value)}>
                        <option value={Theme.AUTO}>Automatic</option>
                        <option value={Theme.LIGHT}>Light</option>
                        <option value={Theme.DARK}>Dark</option>
                    </HTMLSelect>
                </FormGroup>
                <FormGroup inline={true} label="Auto-launch File Browser">
                    <Switch checked={preference.autoLaunch} onChange={ev => preference.setPreference(PreferenceKeys.GLOBAL_AUTOLAUNCH, ev.currentTarget.checked)} />
                </FormGroup>
                <FormGroup inline={true} label="Initial Layout">
                    <HTMLSelect value={preference.layout} onChange={ev => preference.setPreference(PreferenceKeys.GLOBAL_LAYOUT, ev.currentTarget.value)}>
                        {layoutStore.orderedLayoutNames.map(layout => (
                            <option key={layout} value={layout}>
                                {layout}
                            </option>
                        ))}
                    </HTMLSelect>
                </FormGroup>
                <FormGroup inline={true} label="Initial Cursor Position">
                    <RadioGroup selectedValue={preference.cursorPosition} onChange={ev => preference.setPreference(PreferenceKeys.GLOBAL_CURSOR_POSITION, ev.currentTarget.value)} inline={true}>
                        <Radio label="Fixed" value={CursorPosition.FIXED} />
                        <Radio label="Tracking" value={CursorPosition.TRACKING} />
                    </RadioGroup>
                </FormGroup>
                <FormGroup inline={true} label="Initial Zoom Level">
                    <RadioGroup selectedValue={preference.zoomMode} onChange={ev => preference.setPreference(PreferenceKeys.GLOBAL_ZOOM_MODE, ev.currentTarget.value)} inline={true}>
                        <Radio label="Zoom to fit" value={Zoom.FIT} />
                        <Radio label="Zoom to 1.0x" value={Zoom.FULL} />
                    </RadioGroup>
                </FormGroup>
                <FormGroup inline={true} label="Zoom to">
                    <RadioGroup selectedValue={preference.zoomPoint} onChange={ev => preference.setPreference(PreferenceKeys.GLOBAL_ZOOM_POINT, ev.currentTarget.value)} inline={true}>
                        <Radio label="Cursor" value={ZoomPoint.CURSOR} />
                        <Radio label="Current Center" value={ZoomPoint.CENTER} />
                    </RadioGroup>
                </FormGroup>
                <FormGroup inline={true} label="Enable drag-to-pan">
                    <Switch checked={preference.dragPanning} onChange={ev => preference.setPreference(PreferenceKeys.GLOBAL_DRAG_PANNING, ev.currentTarget.checked)} />
                </FormGroup>
                <FormGroup inline={true} label="WCS matching on append">
                    <HTMLSelect value={preference.autoWCSMatching} onChange={ev => preference.setPreference(PreferenceKeys.GLOBAL_AUTO_WCS_MATCHING, Number(ev.currentTarget.value))}>
                        <option value={WCSMatchingType.NONE}>None</option>
                        <option value={WCSMatchingType.SPATIAL}>Spatial Only</option>
                        <option value={WCSMatchingType.SPECTRAL}>Spectral Only</option>
                        <option value={WCSMatchingType.SPATIAL | WCSMatchingType.SPECTRAL}>Spatial and Spectral</option>
                    </HTMLSelect>
                </FormGroup>
                <FormGroup inline={true} label="Spectral Matching">
                    <HTMLSelect value={preference.spectralMatchingType} onChange={ev => preference.setPreference(PreferenceKeys.GLOBAL_SPECTRAL_MATCHING_TYPE, ev.currentTarget.value)}>
                        {SPECTRAL_MATCHING_TYPES.map(type => (
                            <option key={type} value={type}>
                                {SPECTRAL_TYPE_STRING.get(type)}
                            </option>
                        ))}
                    </HTMLSelect>
                </FormGroup>
                <FormGroup inline={true} label="Transparent Image Background">
                    <Switch checked={preference.transparentImageBackground} onChange={ev => preference.setPreference(PreferenceKeys.GLOBAL_TRANSPARENT_IMAGE_BACKGROUND, ev.currentTarget.checked)} />
                </FormGroup>
            </React.Fragment>
        );

        const renderConfigPanel = (
            <React.Fragment>
                <FormGroup inline={true} label="Default Scaling">
                    <ScalingSelectComponent selectedItem={preference.scaling} onItemSelect={selected => preference.setPreference(PreferenceKeys.RENDER_CONFIG_SCALING, selected)} />
                </FormGroup>
                <FormGroup inline={true} label="Default Color Map">
                    <ColormapComponent inverted={false} selectedItem={preference.colormap} onItemSelect={selected => preference.setPreference(PreferenceKeys.RENDER_CONFIG_COLORMAP, selected)} />
                </FormGroup>
                <FormGroup inline={true} label="Default Percentile Ranks">
                    <PercentileSelect
                        activeItem={preference.percentile.toString(10)}
                        onItemSelect={selected => preference.setPreference(PreferenceKeys.RENDER_CONFIG_PERCENTILE, Number(selected))}
                        popoverProps={{minimal: true, position: "auto"}}
                        filterable={false}
                        items={RenderConfigStore.PERCENTILE_RANKS.map(String)}
                        itemRenderer={this.renderPercentileSelectItem}
                    >
                        <Button text={preference.percentile.toString(10) + "%"} rightIcon="double-caret-vertical" alignText={"right"} />
                    </PercentileSelect>
                </FormGroup>
                {(preference.scaling === FrameScaling.LOG || preference.scaling === FrameScaling.POWER) && (
                    <FormGroup label={"Alpha"} inline={true}>
                        <SafeNumericInput buttonPosition={"none"} value={preference.scalingAlpha} onValueChange={value => preference.setPreference(PreferenceKeys.RENDER_CONFIG_SCALING_ALPHA, value)} />
                    </FormGroup>
                )}
                {preference.scaling === FrameScaling.GAMMA && (
                    <FormGroup label={"Gamma"} inline={true}>
                        <SafeNumericInput
                            min={RenderConfigStore.GAMMA_MIN}
                            max={RenderConfigStore.GAMMA_MAX}
                            stepSize={0.1}
                            minorStepSize={0.01}
                            majorStepSize={0.5}
                            value={preference.scalingGamma}
                            onValueChange={value => preference.setPreference(PreferenceKeys.RENDER_CONFIG_SCALING_GAMMA, value)}
                        />
                    </FormGroup>
                )}
                <FormGroup inline={true} label="NaN Color">
                    <ColorPickerComponent
                        color={tinycolor(preference.nanColorHex).setAlpha(preference.nanAlpha).toRgb()}
                        presetColors={[...SWATCH_COLORS, "transparent"]}
                        setColor={(color: ColorResult) => {
                            preference.setPreference(PreferenceKeys.RENDER_CONFIG_NAN_COLOR_HEX, color.hex === "transparent" ? "#000000" : color.hex);
                            preference.setPreference(PreferenceKeys.RENDER_CONFIG_NAN_ALPHA, color.rgb.a);
                        }}
                        disableAlpha={false}
                        darkTheme={appStore.darkTheme}
                    />
                </FormGroup>
                <FormGroup inline={true} label="Smoothed Bias/Contrast">
                    <Switch checked={preference.useSmoothedBiasContrast} onChange={ev => preference.setPreference(PreferenceKeys.RENDER_CONFIG_USE_SMOOTHED_BIAS_CONTRAST, ev.currentTarget.checked)} />
                </FormGroup>
            </React.Fragment>
        );

        const contourConfigPanel = (
            <React.Fragment>
                <FormGroup inline={true} label="Generator Type">
                    <HTMLSelect
                        value={preference.contourGeneratorType}
                        options={Object.keys(ContourGeneratorType).map(key => ({label: ContourGeneratorType[key], value: ContourGeneratorType[key]}))}
                        onChange={ev => preference.setPreference(PreferenceKeys.CONTOUR_CONFIG_CONTOUR_GENERATOR_TYPE, ev.currentTarget.value as ContourGeneratorType)}
                    />
                </FormGroup>
                <FormGroup inline={true} label="Smoothing Mode">
                    <HTMLSelect value={preference.contourSmoothingMode} onChange={ev => preference.setPreference(PreferenceKeys.CONTOUR_CONFIG_CONTOUR_SMOOTHING_MODE, Number(ev.currentTarget.value))}>
                        <option key={CARTA.SmoothingMode.NoSmoothing} value={CARTA.SmoothingMode.NoSmoothing}>
                            No Smoothing
                        </option>
                        <option key={CARTA.SmoothingMode.BlockAverage} value={CARTA.SmoothingMode.BlockAverage}>
                            Block
                        </option>
                        <option key={CARTA.SmoothingMode.GaussianBlur} value={CARTA.SmoothingMode.GaussianBlur}>
                            Gaussian
                        </option>
                    </HTMLSelect>
                </FormGroup>
                <FormGroup inline={true} label="Default Smoothing Factor">
                    <SafeNumericInput
                        placeholder="Default Smoothing Factor"
                        min={1}
                        max={33}
                        value={preference.contourSmoothingFactor}
                        majorStepSize={1}
                        stepSize={1}
                        onValueChange={value => preference.setPreference(PreferenceKeys.CONTOUR_CONFIG_CONTOUR_SMOOTHING_FACTOR, value)}
                    />
                </FormGroup>
                <FormGroup inline={true} label="Default Contour Levels">
                    <SafeNumericInput
                        placeholder="Default Contour Levels"
                        min={1}
                        max={15}
                        value={preference.contourNumLevels}
                        majorStepSize={1}
                        stepSize={1}
                        onValueChange={value => preference.setPreference(PreferenceKeys.CONTOUR_CONFIG_CONTOUR_NUM_LEVELS, value)}
                    />
                </FormGroup>
                <FormGroup inline={true} label="Thickness">
                    <SafeNumericInput
                        placeholder="Thickness"
                        min={0.5}
                        max={10}
                        value={preference.contourThickness}
                        majorStepSize={0.5}
                        stepSize={0.5}
                        onValueChange={value => preference.setPreference(PreferenceKeys.CONTOUR_CONFIG_CONTOUR_THICKNESS, value)}
                    />
                </FormGroup>
                <FormGroup inline={true} label="Default Color Mode">
                    <HTMLSelect value={preference.contourColormapEnabled ? 1 : 0} onChange={ev => preference.setPreference(PreferenceKeys.CONTOUR_CONFIG_CONTOUR_COLORMAP_ENABLED, parseInt(ev.currentTarget.value) > 0)}>
                        <option key={0} value={0}>
                            Constant Color
                        </option>
                        <option key={1} value={1}>
                            Color-mapped
                        </option>
                    </HTMLSelect>
                </FormGroup>
                <FormGroup inline={true} label="Default Color Map">
                    <ColormapComponent inverted={false} selectedItem={preference.contourColormap} onItemSelect={selected => preference.setPreference(PreferenceKeys.CONTOUR_CONFIG_CONTOUR_COLORMAP, selected)} />
                </FormGroup>
                <FormGroup inline={true} label="Default Color">
                    <ColorPickerComponent
                        color={preference.contourColor}
                        presetColors={SWATCH_COLORS}
                        setColor={(color: ColorResult) => preference.setPreference(PreferenceKeys.CONTOUR_CONFIG_CONTOUR_COLOR, color.hex)}
                        disableAlpha={true}
                        darkTheme={appStore.darkTheme}
                    />
                </FormGroup>
            </React.Fragment>
        );

        const overlayConfigPanel = (
            <React.Fragment>
                <FormGroup inline={true} label="AST Color">
                    <AutoColorPickerComponent color={preference.astColor} presetColors={SWATCH_COLORS} setColor={(color: string) => preference.setPreference(PreferenceKeys.WCS_OVERLAY_AST_COLOR, color)} disableAlpha={true} />
                </FormGroup>
                <FormGroup inline={true} label="AST Grid Visible">
                    <Switch checked={preference.astGridVisible} onChange={ev => preference.setPreference(PreferenceKeys.WCS_OVERLAY_AST_GRID_VISIBLE, ev.currentTarget.checked)} />
                </FormGroup>
                <FormGroup inline={true} label="AST Label Visible">
                    <Switch checked={preference.astLabelsVisible} onChange={ev => preference.setPreference(PreferenceKeys.WCS_OVERLAY_AST_LABELS_VISIBLE, ev.currentTarget.checked)} />
                </FormGroup>
                <FormGroup inline={true} label="WCS Format">
                    <HTMLSelect
                        options={[WCSType.AUTOMATIC, WCSType.DEGREES, WCSType.SEXAGESIMAL]}
                        value={preference.wcsType}
                        onChange={(event: React.FormEvent<HTMLSelectElement>) => preference.setPreference(PreferenceKeys.WCS_OVERLAY_WCS_TYPE, event.currentTarget.value)}
                    />
                </FormGroup>
                <FormGroup inline={true} label="Beam Visible">
                    <Switch checked={preference.beamVisible} onChange={ev => preference.setPreference(PreferenceKeys.WCS_OVERLAY_BEAM_VISIBLE, ev.currentTarget.checked)} />
                </FormGroup>
                <FormGroup inline={true} label="Beam Color">
                    <AutoColorPickerComponent color={preference.beamColor} presetColors={SWATCH_COLORS} setColor={(color: string) => preference.setPreference(PreferenceKeys.WCS_OVERLAY_BEAM_COLOR, color)} disableAlpha={true} />
                </FormGroup>
                <FormGroup inline={true} label="Beam Type">
                    <HTMLSelect value={preference.beamType} onChange={(event: React.FormEvent<HTMLSelectElement>) => preference.setPreference(PreferenceKeys.WCS_OVERLAY_BEAM_TYPE, event.currentTarget.value as BeamType)}>
                        <option key={0} value={BeamType.Open}>
                            Open
                        </option>
                        <option key={1} value={BeamType.Solid}>
                            Solid
                        </option>
                    </HTMLSelect>
                </FormGroup>
                <FormGroup inline={true} label="Beam Width" labelInfo="(px)">
                    <SafeNumericInput
                        placeholder="Beam Width"
                        min={0.5}
                        max={10}
                        value={preference.beamWidth}
                        stepSize={0.5}
                        minorStepSize={0.1}
                        majorStepSize={1}
                        onValueChange={(value: number) => preference.setPreference(PreferenceKeys.WCS_OVERLAY_BEAM_WIDTH, value)}
                    />
                </FormGroup>
            </React.Fragment>
        );

        let regionTypes = [];
        RegionStore.AVAILABLE_REGION_TYPES.forEach((name, regionType) => {
            regionTypes.push(
                <option key={regionType} value={regionType}>
                    {name}
                </option>
            );
        });

        const regionSettingsPanel = (
            <React.Fragment>
                <FormGroup inline={true} label="Color">
                    <ColorPickerComponent
                        color={preference.regionColor}
                        presetColors={SWATCH_COLORS}
                        setColor={(color: ColorResult) => preference.setPreference(PreferenceKeys.REGION_COLOR, color.hex)}
                        disableAlpha={true}
                        darkTheme={appStore.darkTheme}
                    />
                </FormGroup>
                <FormGroup inline={true} label="Line Width" labelInfo="(px)">
                    <SafeNumericInput
                        placeholder="Line Width"
                        min={RegionStore.MIN_LINE_WIDTH}
                        max={RegionStore.MAX_LINE_WIDTH}
                        value={preference.regionLineWidth}
                        stepSize={0.5}
                        onValueChange={(value: number) => preference.setPreference(PreferenceKeys.REGION_LINE_WIDTH, Math.max(RegionStore.MIN_LINE_WIDTH, Math.min(RegionStore.MAX_LINE_WIDTH, value)))}
                    />
                </FormGroup>
                <FormGroup inline={true} label="Dash Length" labelInfo="(px)">
                    <SafeNumericInput
                        placeholder="Dash Length"
                        min={0}
                        max={RegionStore.MAX_DASH_LENGTH}
                        value={preference.regionDashLength}
                        stepSize={1}
                        onValueChange={(value: number) => preference.setPreference(PreferenceKeys.REGION_DASH_LENGTH, Math.max(0, Math.min(RegionStore.MAX_DASH_LENGTH, value)))}
                    />
                </FormGroup>
                <FormGroup inline={true} label="Region Type">
                    <HTMLSelect value={preference.regionType} onChange={ev => preference.setPreference(PreferenceKeys.REGION_TYPE, Number(ev.currentTarget.value))}>
                        {regionTypes}
                    </HTMLSelect>
                </FormGroup>
                <FormGroup inline={true} label="Region size" labelInfo="(px)">
                    <SafeNumericInput placeholder="Region size" min={1} value={preference.regionSize} stepSize={1} onValueChange={(value: number) => preference.setPreference(PreferenceKeys.REGION_SIZE, Math.max(1, value))} />
                </FormGroup>
                <FormGroup inline={true} label="Creation Mode">
                    <RadioGroup selectedValue={preference.regionCreationMode} onChange={ev => preference.setPreference(PreferenceKeys.REGION_CREATION_MODE, ev.currentTarget.value)}>
                        <Radio label="Center to corner" value={RegionCreationMode.CENTER} />
                        <Radio label="Corner to corner" value={RegionCreationMode.CORNER} />
                    </RadioGroup>
                </FormGroup>
            </React.Fragment>
        );

        const performancePanel = (
            <React.Fragment>
                <FormGroup inline={true} label="Low bandwidth mode">
                    <Switch checked={preference.lowBandwidthMode} onChange={ev => preference.setPreference(PreferenceKeys.PERFORMANCE_LOW_BAND_WIDTH_MODE, ev.currentTarget.checked)} />
                </FormGroup>
                <FormGroup inline={true} label="Compression Quality" labelInfo={"(Images)"}>
                    <SafeNumericInput
                        placeholder="Compression Quality"
                        min={CompressionQuality.IMAGE_MIN}
                        max={CompressionQuality.IMAGE_MAX}
                        value={preference.imageCompressionQuality}
                        stepSize={CompressionQuality.IMAGE_STEP}
                        onValueChange={this.handleImageCompressionQualityChange}
                    />
                </FormGroup>
                <FormGroup inline={true} label="Compression Quality" labelInfo={"(Animation)"}>
                    <SafeNumericInput
                        placeholder="Compression Quality"
                        min={CompressionQuality.ANIMATION_MIN}
                        max={CompressionQuality.ANIMATION_MAX}
                        value={preference.animationCompressionQuality}
                        stepSize={CompressionQuality.ANIMATION_STEP}
                        onValueChange={this.handleAnimationCompressionQualityChange}
                    />
                </FormGroup>
                <FormGroup inline={true} label="GPU Tile Cache Size">
                    <SafeNumericInput
                        placeholder="GPU Tile Cache Size"
                        min={TileCache.GPU_MIN}
                        max={TileCache.GPU_MAX}
                        value={preference.gpuTileCache}
                        majorStepSize={TileCache.GPU_STEP}
                        stepSize={TileCache.GPU_STEP}
                        onValueChange={this.handleGPUTileCacheChange}
                    />
                </FormGroup>
                <FormGroup inline={true} label="System Tile Cache Size">
                    <SafeNumericInput
                        placeholder="System Tile Cache Size"
                        min={TileCache.SYSTEM_MIN}
                        max={TileCache.SYSTEM_MAX}
                        value={preference.systemTileCache}
                        majorStepSize={TileCache.SYSTEM_STEP}
                        stepSize={TileCache.SYSTEM_STEP}
                        onValueChange={this.handleSystemTileCacheChange}
                    />
                </FormGroup>
                <FormGroup inline={true} label="Contour Rounding Factor">
                    <SafeNumericInput
                        placeholder="Contour Rounding Factor"
                        min={1}
                        max={32}
                        value={preference.contourDecimation}
                        majorStepSize={1}
                        stepSize={1}
                        onValueChange={value => preference.setPreference(PreferenceKeys.PERFORMANCE_CONTOUR_DECIMATION, value)}
                    />
                </FormGroup>
                <FormGroup inline={true} label="Contour Compression Level">
                    <SafeNumericInput
                        placeholder="Contour Compression Level"
                        min={0}
                        max={19}
                        value={preference.contourCompressionLevel}
                        majorStepSize={1}
                        stepSize={1}
                        onValueChange={value => preference.setPreference(PreferenceKeys.PERFORMANCE_CONTOUR_COMPRESSION_LEVEL, value)}
                    />
                </FormGroup>
                <FormGroup inline={true} label="Contour Chunk Size">
                    <HTMLSelect value={preference.contourChunkSize} onChange={ev => preference.setPreference(PreferenceKeys.PERFORMANCE_CONTOUR_CHUNK_SIZE, parseInt(ev.currentTarget.value))}>
                        <option key={0} value={25000}>
                            25K
                        </option>
                        <option key={1} value={50000}>
                            50K
                        </option>
                        <option key={2} value={100000}>
                            100K
                        </option>
                        <option key={3} value={250000}>
                            250K
                        </option>
                        <option key={4} value={500000}>
                            500K
                        </option>
                        <option key={5} value={1000000}>
                            1M
                        </option>
                    </HTMLSelect>
                </FormGroup>
                <FormGroup inline={true} label="Contour Control Map Resolution">
                    <HTMLSelect value={preference.contourControlMapWidth} onChange={ev => preference.setPreference(PreferenceKeys.PERFORMANCE_CONTOUR_CONTROL_MAP_WIDTH, parseInt(ev.currentTarget.value))}>
                        <option key={0} value={128}>
                            128&times;128 (128 KB)
                        </option>
                        <option key={1} value={256}>
                            256&times;256 (512 KB)
                        </option>
                        <option key={2} value={512}>
                            512&times;512 (2 MB)
                        </option>
                        <option key={3} value={1024}>
                            1024&times;1024 (8 MB)
                        </option>
                    </HTMLSelect>
                </FormGroup>
                <FormGroup inline={true} label="Stream image tiles while zooming">
                    <Switch checked={preference.streamContoursWhileZooming} onChange={ev => preference.setPreference(PreferenceKeys.PERFORMANCE_STREAM_CONTOURS_WHILE_ZOOMING, ev.currentTarget.checked)} />
                </FormGroup>
                <FormGroup inline={true} label="Stop animation playback in">
                    <HTMLSelect value={preference.stopAnimationPlaybackMinutes} onChange={ev => preference.setPreference(PreferenceKeys.PERFORMANCE_STOP_ANIMATION_PLAYBACK_MINUTES, parseInt(ev.currentTarget.value))}>
                        <option key={0} value={5}>
                            5 minutes
                        </option>
                        <option key={1} value={10}>
                            10 minutes
                        </option>
                        <option key={2} value={15}>
                            15 minutes
                        </option>
                        <option key={3} value={20}>
                            20 minutes
                        </option>
                        <option key={4} value={30}>
                            30 minutes
                        </option>
                    </HTMLSelect>
                </FormGroup>
            </React.Fragment>
        );

        const logEventsPanel = (
            <div className="log-event-panel">
                <FormGroup inline={true} label="Enable logged event type" className="log-event-header">
                    <Checkbox label="Select all" checked={preference.isSelectingAllLogEvents} indeterminate={preference.isSelectingIndeterminateLogEvents} onChange={() => preference.selectAllLogEvents()} />
                </FormGroup>
                <FormGroup inline={false} className="log-event-list">
                    {Event.EVENT_TYPES.map(eventType => (
                        <Checkbox
                            className="log-event-checkbox"
                            key={eventType}
                            checked={preference.isEventLoggingEnabled(eventType)}
                            label={Event.getEventNameFromType(eventType)}
                            onChange={() => preference.setPreference(PreferenceKeys.LOG_EVENT, eventType)}
                        />
                    ))}
                </FormGroup>
            </div>
        );

        const catalogPanel = (
            <div className="panel-container">
                <FormGroup inline={true} label="Displayed columns">
                    <SafeNumericInput
                        placeholder="Default Displayed Columns"
                        min={1}
                        value={preference.catalogDisplayedColumnSize}
                        stepSize={1}
                        onValueChange={(value: number) => preference.setPreference(PreferenceKeys.CATALOG_DISPLAYED_COLUMN_SIZE, value)}
                    />
                </FormGroup>
            </div>
        );

        let className = "preference-dialog";
        if (appStore.darkTheme) {
            className += " bp3-dark";
        }

        const dialogProps: IDialogProps = {
            icon: "wrench",
            backdropClassName: "minimal-dialog-backdrop",
            className: className,
            canOutsideClickClose: false,
            lazy: true,
            isOpen: appStore.dialogStore.preferenceDialogVisible,
            onClose: appStore.dialogStore.hidePreferenceDialog,
            title: "Preferences"
        };

        return (
            <DraggableDialogComponent dialogProps={dialogProps} helpType={HelpType.PREFERENCES} minWidth={450} minHeight={300} defaultWidth={775} defaultHeight={500} enableResizing={true}>
                <div className="bp3-dialog-body">
                    <Tabs id="preferenceTabs" vertical={true} selectedTabId={this.selectedTab} onChange={this.setSelectedTab}>
                        <Tab id={PreferenceDialogTabs.GLOBAL} title="Global" panel={globalPanel} />
                        <Tab id={PreferenceDialogTabs.RENDER_CONFIG} title="Render Configuration" panel={renderConfigPanel} />
                        <Tab id={PreferenceDialogTabs.CONTOUR_CONFIG} title="Contour Configuration" panel={contourConfigPanel} />
                        <Tab id={PreferenceDialogTabs.OVERLAY_CONFIG} title="Overlay Configuration" panel={overlayConfigPanel} />
                        <Tab id={PreferenceDialogTabs.CATALOG} title="Catalog" panel={catalogPanel} />
                        <Tab id={PreferenceDialogTabs.REGION} title="Region" panel={regionSettingsPanel} />
                        <Tab id={PreferenceDialogTabs.PERFORMANCE} title="Performance" panel={performancePanel} />
                        <Tab id={PreferenceDialogTabs.LOG_EVENT} title="Log Events" panel={logEventsPanel} />
                    </Tabs>
                </div>
                <div className="bp3-dialog-footer">
                    <div className="bp3-dialog-footer-actions">
<<<<<<< HEAD
                        <Tooltip content="Apply to current tab only." position={Position.TOP}>
                            <AnchorButton intent={Intent.WARNING} icon={"refresh"} onClick={this.reset} text="Restore defaults" />
                        </Tooltip>
                        <Button intent={Intent.NONE} onClick={appStore.dialogStore.hidePreferenceDialog} text="Close" />
=======
                        <Tooltip2 content="Apply to current tab only." position={Position.TOP}>
                            <AnchorButton intent={Intent.WARNING} icon={"refresh"} onClick={this.reset} text="Restore defaults"/>
                        </Tooltip2>
                        <Button intent={Intent.NONE} onClick={appStore.dialogStore.hidePreferenceDialog} text="Close"/>
>>>>>>> ca14e0c7
                    </div>
                </div>
            </DraggableDialogComponent>
        );
    }
}<|MERGE_RESOLUTION|>--- conflicted
+++ resolved
@@ -43,7 +43,7 @@
     }
 
     private renderPercentileSelectItem = (percentile: string, {handleClick, modifiers, query}) => {
-        return <MenuItem text={percentile + "%"} onClick={handleClick} key={percentile} />;
+        return <MenuItem text={percentile + "%"} onClick={handleClick} key={percentile}/>;
     };
 
     private handleImageCompressionQualityChange = _.throttle((value: number) => {
@@ -101,47 +101,61 @@
         const globalPanel = (
             <React.Fragment>
                 <FormGroup inline={true} label="Theme">
-                    <HTMLSelect value={preference.theme} onChange={ev => appStore.setTheme(ev.currentTarget.value)}>
+                    <HTMLSelect
+                        value={preference.theme}
+                        onChange={(ev) => appStore.setTheme(ev.currentTarget.value)}
+                    >
                         <option value={Theme.AUTO}>Automatic</option>
                         <option value={Theme.LIGHT}>Light</option>
                         <option value={Theme.DARK}>Dark</option>
                     </HTMLSelect>
                 </FormGroup>
                 <FormGroup inline={true} label="Auto-launch File Browser">
-                    <Switch checked={preference.autoLaunch} onChange={ev => preference.setPreference(PreferenceKeys.GLOBAL_AUTOLAUNCH, ev.currentTarget.checked)} />
+                    <Switch checked={preference.autoLaunch} onChange={(ev) => preference.setPreference(PreferenceKeys.GLOBAL_AUTOLAUNCH, ev.currentTarget.checked)}/>
                 </FormGroup>
                 <FormGroup inline={true} label="Initial Layout">
-                    <HTMLSelect value={preference.layout} onChange={ev => preference.setPreference(PreferenceKeys.GLOBAL_LAYOUT, ev.currentTarget.value)}>
-                        {layoutStore.orderedLayoutNames.map(layout => (
-                            <option key={layout} value={layout}>
-                                {layout}
-                            </option>
-                        ))}
+                    <HTMLSelect value={preference.layout} onChange={(ev) => preference.setPreference(PreferenceKeys.GLOBAL_LAYOUT, ev.currentTarget.value)}>
+                        {layoutStore.orderedLayoutNames.map((layout) => <option key={layout} value={layout}>{layout}</option>)}
                     </HTMLSelect>
                 </FormGroup>
                 <FormGroup inline={true} label="Initial Cursor Position">
-                    <RadioGroup selectedValue={preference.cursorPosition} onChange={ev => preference.setPreference(PreferenceKeys.GLOBAL_CURSOR_POSITION, ev.currentTarget.value)} inline={true}>
-                        <Radio label="Fixed" value={CursorPosition.FIXED} />
-                        <Radio label="Tracking" value={CursorPosition.TRACKING} />
+                    <RadioGroup
+                        selectedValue={preference.cursorPosition}
+                        onChange={(ev) => preference.setPreference(PreferenceKeys.GLOBAL_CURSOR_POSITION, ev.currentTarget.value)}
+                        inline={true}
+                    >
+                        <Radio label="Fixed" value={CursorPosition.FIXED}/>
+                        <Radio label="Tracking" value={CursorPosition.TRACKING}/>
                     </RadioGroup>
                 </FormGroup>
                 <FormGroup inline={true} label="Initial Zoom Level">
-                    <RadioGroup selectedValue={preference.zoomMode} onChange={ev => preference.setPreference(PreferenceKeys.GLOBAL_ZOOM_MODE, ev.currentTarget.value)} inline={true}>
-                        <Radio label="Zoom to fit" value={Zoom.FIT} />
-                        <Radio label="Zoom to 1.0x" value={Zoom.FULL} />
+                    <RadioGroup
+                        selectedValue={preference.zoomMode}
+                        onChange={(ev) => preference.setPreference(PreferenceKeys.GLOBAL_ZOOM_MODE, ev.currentTarget.value)}
+                        inline={true}
+                    >
+                        <Radio label="Zoom to fit" value={Zoom.FIT}/>
+                        <Radio label="Zoom to 1.0x" value={Zoom.FULL}/>
                     </RadioGroup>
                 </FormGroup>
                 <FormGroup inline={true} label="Zoom to">
-                    <RadioGroup selectedValue={preference.zoomPoint} onChange={ev => preference.setPreference(PreferenceKeys.GLOBAL_ZOOM_POINT, ev.currentTarget.value)} inline={true}>
-                        <Radio label="Cursor" value={ZoomPoint.CURSOR} />
-                        <Radio label="Current Center" value={ZoomPoint.CENTER} />
+                    <RadioGroup
+                        selectedValue={preference.zoomPoint}
+                        onChange={(ev) => preference.setPreference(PreferenceKeys.GLOBAL_ZOOM_POINT, ev.currentTarget.value)}
+                        inline={true}
+                    >
+                        <Radio label="Cursor" value={ZoomPoint.CURSOR}/>
+                        <Radio label="Current Center" value={ZoomPoint.CENTER}/>
                     </RadioGroup>
                 </FormGroup>
                 <FormGroup inline={true} label="Enable drag-to-pan">
-                    <Switch checked={preference.dragPanning} onChange={ev => preference.setPreference(PreferenceKeys.GLOBAL_DRAG_PANNING, ev.currentTarget.checked)} />
+                    <Switch checked={preference.dragPanning} onChange={(ev) => preference.setPreference(PreferenceKeys.GLOBAL_DRAG_PANNING, ev.currentTarget.checked)}/>
                 </FormGroup>
                 <FormGroup inline={true} label="WCS matching on append">
-                    <HTMLSelect value={preference.autoWCSMatching} onChange={ev => preference.setPreference(PreferenceKeys.GLOBAL_AUTO_WCS_MATCHING, Number(ev.currentTarget.value))}>
+                    <HTMLSelect
+                        value={preference.autoWCSMatching}
+                        onChange={(ev) => preference.setPreference(PreferenceKeys.GLOBAL_AUTO_WCS_MATCHING, Number(ev.currentTarget.value))}
+                    >
                         <option value={WCSMatchingType.NONE}>None</option>
                         <option value={WCSMatchingType.SPATIAL}>Spatial Only</option>
                         <option value={WCSMatchingType.SPECTRAL}>Spectral Only</option>
@@ -149,16 +163,12 @@
                     </HTMLSelect>
                 </FormGroup>
                 <FormGroup inline={true} label="Spectral Matching">
-                    <HTMLSelect value={preference.spectralMatchingType} onChange={ev => preference.setPreference(PreferenceKeys.GLOBAL_SPECTRAL_MATCHING_TYPE, ev.currentTarget.value)}>
-                        {SPECTRAL_MATCHING_TYPES.map(type => (
-                            <option key={type} value={type}>
-                                {SPECTRAL_TYPE_STRING.get(type)}
-                            </option>
-                        ))}
+                    <HTMLSelect value={preference.spectralMatchingType} onChange={(ev) => preference.setPreference(PreferenceKeys.GLOBAL_SPECTRAL_MATCHING_TYPE, ev.currentTarget.value)}>
+                        {SPECTRAL_MATCHING_TYPES.map(type => <option key={type} value={type}>{SPECTRAL_TYPE_STRING.get(type)}</option>)}
                     </HTMLSelect>
                 </FormGroup>
                 <FormGroup inline={true} label="Transparent Image Background">
-                    <Switch checked={preference.transparentImageBackground} onChange={ev => preference.setPreference(PreferenceKeys.GLOBAL_TRANSPARENT_IMAGE_BACKGROUND, ev.currentTarget.checked)} />
+                    <Switch checked={preference.transparentImageBackground} onChange={(ev) => preference.setPreference(PreferenceKeys.GLOBAL_TRANSPARENT_IMAGE_BACKGROUND, ev.currentTarget.checked)}/>
                 </FormGroup>
             </React.Fragment>
         );
@@ -166,41 +176,49 @@
         const renderConfigPanel = (
             <React.Fragment>
                 <FormGroup inline={true} label="Default Scaling">
-                    <ScalingSelectComponent selectedItem={preference.scaling} onItemSelect={selected => preference.setPreference(PreferenceKeys.RENDER_CONFIG_SCALING, selected)} />
+                    <ScalingSelectComponent selectedItem={preference.scaling} onItemSelect={(selected) => preference.setPreference(PreferenceKeys.RENDER_CONFIG_SCALING, selected)}/>
                 </FormGroup>
                 <FormGroup inline={true} label="Default Color Map">
-                    <ColormapComponent inverted={false} selectedItem={preference.colormap} onItemSelect={selected => preference.setPreference(PreferenceKeys.RENDER_CONFIG_COLORMAP, selected)} />
+                    <ColormapComponent
+                        inverted={false}
+                        selectedItem={preference.colormap}
+                        onItemSelect={(selected) => preference.setPreference(PreferenceKeys.RENDER_CONFIG_COLORMAP, selected)}
+                    />
                 </FormGroup>
                 <FormGroup inline={true} label="Default Percentile Ranks">
                     <PercentileSelect
                         activeItem={preference.percentile.toString(10)}
-                        onItemSelect={selected => preference.setPreference(PreferenceKeys.RENDER_CONFIG_PERCENTILE, Number(selected))}
+                        onItemSelect={(selected) => preference.setPreference(PreferenceKeys.RENDER_CONFIG_PERCENTILE, Number(selected))}
                         popoverProps={{minimal: true, position: "auto"}}
                         filterable={false}
                         items={RenderConfigStore.PERCENTILE_RANKS.map(String)}
                         itemRenderer={this.renderPercentileSelectItem}
                     >
-                        <Button text={preference.percentile.toString(10) + "%"} rightIcon="double-caret-vertical" alignText={"right"} />
+                        <Button text={preference.percentile.toString(10) + "%"} rightIcon="double-caret-vertical" alignText={"right"}/>
                     </PercentileSelect>
                 </FormGroup>
-                {(preference.scaling === FrameScaling.LOG || preference.scaling === FrameScaling.POWER) && (
-                    <FormGroup label={"Alpha"} inline={true}>
-                        <SafeNumericInput buttonPosition={"none"} value={preference.scalingAlpha} onValueChange={value => preference.setPreference(PreferenceKeys.RENDER_CONFIG_SCALING_ALPHA, value)} />
-                    </FormGroup>
-                )}
-                {preference.scaling === FrameScaling.GAMMA && (
-                    <FormGroup label={"Gamma"} inline={true}>
-                        <SafeNumericInput
-                            min={RenderConfigStore.GAMMA_MIN}
-                            max={RenderConfigStore.GAMMA_MAX}
-                            stepSize={0.1}
-                            minorStepSize={0.01}
-                            majorStepSize={0.5}
-                            value={preference.scalingGamma}
-                            onValueChange={value => preference.setPreference(PreferenceKeys.RENDER_CONFIG_SCALING_GAMMA, value)}
-                        />
-                    </FormGroup>
-                )}
+                {(preference.scaling === FrameScaling.LOG || preference.scaling === FrameScaling.POWER) &&
+                <FormGroup label={"Alpha"} inline={true}>
+                    <SafeNumericInput
+                        buttonPosition={"none"}
+                        value={preference.scalingAlpha}
+                        onValueChange={value => preference.setPreference(PreferenceKeys.RENDER_CONFIG_SCALING_ALPHA, value)}
+                    />
+                </FormGroup>
+                }
+                {preference.scaling === FrameScaling.GAMMA &&
+                <FormGroup label={"Gamma"} inline={true}>
+                    <SafeNumericInput
+                        min={RenderConfigStore.GAMMA_MIN}
+                        max={RenderConfigStore.GAMMA_MAX}
+                        stepSize={0.1}
+                        minorStepSize={0.01}
+                        majorStepSize={0.5}
+                        value={preference.scalingGamma}
+                        onValueChange={value => preference.setPreference(PreferenceKeys.RENDER_CONFIG_SCALING_GAMMA, value)}
+                    />
+                </FormGroup>
+                }
                 <FormGroup inline={true} label="NaN Color">
                     <ColorPickerComponent
                         color={tinycolor(preference.nanColorHex).setAlpha(preference.nanAlpha).toRgb()}
@@ -214,7 +232,7 @@
                     />
                 </FormGroup>
                 <FormGroup inline={true} label="Smoothed Bias/Contrast">
-                    <Switch checked={preference.useSmoothedBiasContrast} onChange={ev => preference.setPreference(PreferenceKeys.RENDER_CONFIG_USE_SMOOTHED_BIAS_CONTRAST, ev.currentTarget.checked)} />
+                    <Switch checked={preference.useSmoothedBiasContrast} onChange={(ev) => preference.setPreference(PreferenceKeys.RENDER_CONFIG_USE_SMOOTHED_BIAS_CONTRAST, ev.currentTarget.checked)}/>
                 </FormGroup>
             </React.Fragment>
         );
@@ -224,21 +242,18 @@
                 <FormGroup inline={true} label="Generator Type">
                     <HTMLSelect
                         value={preference.contourGeneratorType}
-                        options={Object.keys(ContourGeneratorType).map(key => ({label: ContourGeneratorType[key], value: ContourGeneratorType[key]}))}
-                        onChange={ev => preference.setPreference(PreferenceKeys.CONTOUR_CONFIG_CONTOUR_GENERATOR_TYPE, ev.currentTarget.value as ContourGeneratorType)}
+                        options={Object.keys(ContourGeneratorType).map((key) => ({label: ContourGeneratorType[key], value: ContourGeneratorType[key]}))}
+                        onChange={(ev) => preference.setPreference(PreferenceKeys.CONTOUR_CONFIG_CONTOUR_GENERATOR_TYPE, ev.currentTarget.value as ContourGeneratorType)}
                     />
                 </FormGroup>
                 <FormGroup inline={true} label="Smoothing Mode">
-                    <HTMLSelect value={preference.contourSmoothingMode} onChange={ev => preference.setPreference(PreferenceKeys.CONTOUR_CONFIG_CONTOUR_SMOOTHING_MODE, Number(ev.currentTarget.value))}>
-                        <option key={CARTA.SmoothingMode.NoSmoothing} value={CARTA.SmoothingMode.NoSmoothing}>
-                            No Smoothing
-                        </option>
-                        <option key={CARTA.SmoothingMode.BlockAverage} value={CARTA.SmoothingMode.BlockAverage}>
-                            Block
-                        </option>
-                        <option key={CARTA.SmoothingMode.GaussianBlur} value={CARTA.SmoothingMode.GaussianBlur}>
-                            Gaussian
-                        </option>
+                    <HTMLSelect
+                        value={preference.contourSmoothingMode}
+                        onChange={(ev) => preference.setPreference(PreferenceKeys.CONTOUR_CONFIG_CONTOUR_SMOOTHING_MODE, Number(ev.currentTarget.value))}
+                    >
+                        <option key={CARTA.SmoothingMode.NoSmoothing} value={CARTA.SmoothingMode.NoSmoothing}>No Smoothing</option>
+                        <option key={CARTA.SmoothingMode.BlockAverage} value={CARTA.SmoothingMode.BlockAverage}>Block</option>
+                        <option key={CARTA.SmoothingMode.GaussianBlur} value={CARTA.SmoothingMode.GaussianBlur}>Gaussian</option>
                     </HTMLSelect>
                 </FormGroup>
                 <FormGroup inline={true} label="Default Smoothing Factor">
@@ -275,17 +290,17 @@
                     />
                 </FormGroup>
                 <FormGroup inline={true} label="Default Color Mode">
-                    <HTMLSelect value={preference.contourColormapEnabled ? 1 : 0} onChange={ev => preference.setPreference(PreferenceKeys.CONTOUR_CONFIG_CONTOUR_COLORMAP_ENABLED, parseInt(ev.currentTarget.value) > 0)}>
-                        <option key={0} value={0}>
-                            Constant Color
-                        </option>
-                        <option key={1} value={1}>
-                            Color-mapped
-                        </option>
+                    <HTMLSelect value={preference.contourColormapEnabled ? 1 : 0} onChange={(ev) => preference.setPreference(PreferenceKeys.CONTOUR_CONFIG_CONTOUR_COLORMAP_ENABLED, parseInt(ev.currentTarget.value) > 0)}>
+                        <option key={0} value={0}>Constant Color</option>
+                        <option key={1} value={1}>Color-mapped</option>
                     </HTMLSelect>
                 </FormGroup>
                 <FormGroup inline={true} label="Default Color Map">
-                    <ColormapComponent inverted={false} selectedItem={preference.contourColormap} onItemSelect={selected => preference.setPreference(PreferenceKeys.CONTOUR_CONFIG_CONTOUR_COLORMAP, selected)} />
+                    <ColormapComponent
+                        inverted={false}
+                        selectedItem={preference.contourColormap}
+                        onItemSelect={(selected) => preference.setPreference(PreferenceKeys.CONTOUR_CONFIG_CONTOUR_COLORMAP, selected)}
+                    />
                 </FormGroup>
                 <FormGroup inline={true} label="Default Color">
                     <ColorPickerComponent
@@ -302,13 +317,24 @@
         const overlayConfigPanel = (
             <React.Fragment>
                 <FormGroup inline={true} label="AST Color">
-                    <AutoColorPickerComponent color={preference.astColor} presetColors={SWATCH_COLORS} setColor={(color: string) => preference.setPreference(PreferenceKeys.WCS_OVERLAY_AST_COLOR, color)} disableAlpha={true} />
+                    <AutoColorPickerComponent
+                        color={preference.astColor}
+                        presetColors={SWATCH_COLORS}
+                        setColor={(color: string) => preference.setPreference(PreferenceKeys.WCS_OVERLAY_AST_COLOR, color)}
+                        disableAlpha={true}
+                    />
                 </FormGroup>
                 <FormGroup inline={true} label="AST Grid Visible">
-                    <Switch checked={preference.astGridVisible} onChange={ev => preference.setPreference(PreferenceKeys.WCS_OVERLAY_AST_GRID_VISIBLE, ev.currentTarget.checked)} />
+                    <Switch
+                        checked={preference.astGridVisible}
+                        onChange={(ev) => preference.setPreference(PreferenceKeys.WCS_OVERLAY_AST_GRID_VISIBLE, ev.currentTarget.checked)}
+                    />
                 </FormGroup>
                 <FormGroup inline={true} label="AST Label Visible">
-                    <Switch checked={preference.astLabelsVisible} onChange={ev => preference.setPreference(PreferenceKeys.WCS_OVERLAY_AST_LABELS_VISIBLE, ev.currentTarget.checked)} />
+                    <Switch
+                        checked={preference.astLabelsVisible}
+                        onChange={(ev) => preference.setPreference(PreferenceKeys.WCS_OVERLAY_AST_LABELS_VISIBLE, ev.currentTarget.checked)}
+                    />
                 </FormGroup>
                 <FormGroup inline={true} label="WCS Format">
                     <HTMLSelect
@@ -318,19 +344,26 @@
                     />
                 </FormGroup>
                 <FormGroup inline={true} label="Beam Visible">
-                    <Switch checked={preference.beamVisible} onChange={ev => preference.setPreference(PreferenceKeys.WCS_OVERLAY_BEAM_VISIBLE, ev.currentTarget.checked)} />
+                    <Switch
+                        checked={preference.beamVisible}
+                        onChange={(ev) => preference.setPreference(PreferenceKeys.WCS_OVERLAY_BEAM_VISIBLE, ev.currentTarget.checked)}
+                    />
                 </FormGroup>
                 <FormGroup inline={true} label="Beam Color">
-                    <AutoColorPickerComponent color={preference.beamColor} presetColors={SWATCH_COLORS} setColor={(color: string) => preference.setPreference(PreferenceKeys.WCS_OVERLAY_BEAM_COLOR, color)} disableAlpha={true} />
+                    <AutoColorPickerComponent
+                        color={preference.beamColor}
+                        presetColors={SWATCH_COLORS}
+                        setColor={(color: string) => preference.setPreference(PreferenceKeys.WCS_OVERLAY_BEAM_COLOR, color)}
+                        disableAlpha={true}
+                    />
                 </FormGroup>
                 <FormGroup inline={true} label="Beam Type">
-                    <HTMLSelect value={preference.beamType} onChange={(event: React.FormEvent<HTMLSelectElement>) => preference.setPreference(PreferenceKeys.WCS_OVERLAY_BEAM_TYPE, event.currentTarget.value as BeamType)}>
-                        <option key={0} value={BeamType.Open}>
-                            Open
-                        </option>
-                        <option key={1} value={BeamType.Solid}>
-                            Solid
-                        </option>
+                    <HTMLSelect
+                        value={preference.beamType}
+                        onChange={(event: React.FormEvent<HTMLSelectElement>) => preference.setPreference(PreferenceKeys.WCS_OVERLAY_BEAM_TYPE, event.currentTarget.value as BeamType)}
+                    >
+                        <option key={0} value={BeamType.Open}>Open</option>
+                        <option key={1} value={BeamType.Solid}>Solid</option>
                     </HTMLSelect>
                 </FormGroup>
                 <FormGroup inline={true} label="Beam Width" labelInfo="(px)">
@@ -350,11 +383,7 @@
 
         let regionTypes = [];
         RegionStore.AVAILABLE_REGION_TYPES.forEach((name, regionType) => {
-            regionTypes.push(
-                <option key={regionType} value={regionType}>
-                    {name}
-                </option>
-            );
+            regionTypes.push(<option key={regionType} value={regionType}>{name}</option>);
         });
 
         const regionSettingsPanel = (
@@ -389,17 +418,26 @@
                     />
                 </FormGroup>
                 <FormGroup inline={true} label="Region Type">
-                    <HTMLSelect value={preference.regionType} onChange={ev => preference.setPreference(PreferenceKeys.REGION_TYPE, Number(ev.currentTarget.value))}>
+                    <HTMLSelect value={preference.regionType} onChange={(ev) => preference.setPreference(PreferenceKeys.REGION_TYPE, Number(ev.currentTarget.value))}>
                         {regionTypes}
                     </HTMLSelect>
                 </FormGroup>
                 <FormGroup inline={true} label="Region size" labelInfo="(px)">
-                    <SafeNumericInput placeholder="Region size" min={1} value={preference.regionSize} stepSize={1} onValueChange={(value: number) => preference.setPreference(PreferenceKeys.REGION_SIZE, Math.max(1, value))} />
+                    <SafeNumericInput
+                        placeholder="Region size"
+                        min={1}
+                        value={preference.regionSize}
+                        stepSize={1}
+                        onValueChange={(value: number) => preference.setPreference(PreferenceKeys.REGION_SIZE, Math.max(1, value))}
+                    />
                 </FormGroup>
                 <FormGroup inline={true} label="Creation Mode">
-                    <RadioGroup selectedValue={preference.regionCreationMode} onChange={ev => preference.setPreference(PreferenceKeys.REGION_CREATION_MODE, ev.currentTarget.value)}>
-                        <Radio label="Center to corner" value={RegionCreationMode.CENTER} />
-                        <Radio label="Corner to corner" value={RegionCreationMode.CORNER} />
+                    <RadioGroup
+                        selectedValue={preference.regionCreationMode}
+                        onChange={(ev) => preference.setPreference(PreferenceKeys.REGION_CREATION_MODE, ev.currentTarget.value)}
+                    >
+                        <Radio label="Center to corner" value={RegionCreationMode.CENTER}/>
+                        <Radio label="Corner to corner" value={RegionCreationMode.CORNER}/>
                     </RadioGroup>
                 </FormGroup>
             </React.Fragment>
@@ -408,7 +446,7 @@
         const performancePanel = (
             <React.Fragment>
                 <FormGroup inline={true} label="Low bandwidth mode">
-                    <Switch checked={preference.lowBandwidthMode} onChange={ev => preference.setPreference(PreferenceKeys.PERFORMANCE_LOW_BAND_WIDTH_MODE, ev.currentTarget.checked)} />
+                    <Switch checked={preference.lowBandwidthMode} onChange={(ev) => preference.setPreference(PreferenceKeys.PERFORMANCE_LOW_BAND_WIDTH_MODE, ev.currentTarget.checked)}/>
                 </FormGroup>
                 <FormGroup inline={true} label="Compression Quality" labelInfo={"(Images)"}>
                     <SafeNumericInput
@@ -475,63 +513,33 @@
                     />
                 </FormGroup>
                 <FormGroup inline={true} label="Contour Chunk Size">
-                    <HTMLSelect value={preference.contourChunkSize} onChange={ev => preference.setPreference(PreferenceKeys.PERFORMANCE_CONTOUR_CHUNK_SIZE, parseInt(ev.currentTarget.value))}>
-                        <option key={0} value={25000}>
-                            25K
-                        </option>
-                        <option key={1} value={50000}>
-                            50K
-                        </option>
-                        <option key={2} value={100000}>
-                            100K
-                        </option>
-                        <option key={3} value={250000}>
-                            250K
-                        </option>
-                        <option key={4} value={500000}>
-                            500K
-                        </option>
-                        <option key={5} value={1000000}>
-                            1M
-                        </option>
+                    <HTMLSelect value={preference.contourChunkSize} onChange={(ev) => preference.setPreference(PreferenceKeys.PERFORMANCE_CONTOUR_CHUNK_SIZE, parseInt(ev.currentTarget.value))}>
+                        <option key={0} value={25000}>25K</option>
+                        <option key={1} value={50000}>50K</option>
+                        <option key={2} value={100000}>100K</option>
+                        <option key={3} value={250000}>250K</option>
+                        <option key={4} value={500000}>500K</option>
+                        <option key={5} value={1000000}>1M</option>
                     </HTMLSelect>
                 </FormGroup>
                 <FormGroup inline={true} label="Contour Control Map Resolution">
-                    <HTMLSelect value={preference.contourControlMapWidth} onChange={ev => preference.setPreference(PreferenceKeys.PERFORMANCE_CONTOUR_CONTROL_MAP_WIDTH, parseInt(ev.currentTarget.value))}>
-                        <option key={0} value={128}>
-                            128&times;128 (128 KB)
-                        </option>
-                        <option key={1} value={256}>
-                            256&times;256 (512 KB)
-                        </option>
-                        <option key={2} value={512}>
-                            512&times;512 (2 MB)
-                        </option>
-                        <option key={3} value={1024}>
-                            1024&times;1024 (8 MB)
-                        </option>
+                    <HTMLSelect value={preference.contourControlMapWidth} onChange={(ev) => preference.setPreference(PreferenceKeys.PERFORMANCE_CONTOUR_CONTROL_MAP_WIDTH, parseInt(ev.currentTarget.value))}>
+                        <option key={0} value={128}>128&times;128 (128 KB)</option>
+                        <option key={1} value={256}>256&times;256 (512 KB)</option>
+                        <option key={2} value={512}>512&times;512 (2 MB)</option>
+                        <option key={3} value={1024}>1024&times;1024 (8 MB)</option>
                     </HTMLSelect>
                 </FormGroup>
                 <FormGroup inline={true} label="Stream image tiles while zooming">
-                    <Switch checked={preference.streamContoursWhileZooming} onChange={ev => preference.setPreference(PreferenceKeys.PERFORMANCE_STREAM_CONTOURS_WHILE_ZOOMING, ev.currentTarget.checked)} />
+                    <Switch checked={preference.streamContoursWhileZooming} onChange={(ev) => preference.setPreference(PreferenceKeys.PERFORMANCE_STREAM_CONTOURS_WHILE_ZOOMING, ev.currentTarget.checked)}/>
                 </FormGroup>
                 <FormGroup inline={true} label="Stop animation playback in">
-                    <HTMLSelect value={preference.stopAnimationPlaybackMinutes} onChange={ev => preference.setPreference(PreferenceKeys.PERFORMANCE_STOP_ANIMATION_PLAYBACK_MINUTES, parseInt(ev.currentTarget.value))}>
-                        <option key={0} value={5}>
-                            5 minutes
-                        </option>
-                        <option key={1} value={10}>
-                            10 minutes
-                        </option>
-                        <option key={2} value={15}>
-                            15 minutes
-                        </option>
-                        <option key={3} value={20}>
-                            20 minutes
-                        </option>
-                        <option key={4} value={30}>
-                            30 minutes
-                        </option>
+                    <HTMLSelect value={preference.stopAnimationPlaybackMinutes} onChange={(ev) => preference.setPreference(PreferenceKeys.PERFORMANCE_STOP_ANIMATION_PLAYBACK_MINUTES, parseInt(ev.currentTarget.value))}>
+                        <option key={0} value={5}>5 minutes</option>
+                        <option key={1} value={10}>10 minutes</option>
+                        <option key={2} value={15}>15 minutes</option>
+                        <option key={3} value={20}>20 minutes</option>
+                        <option key={4} value={30}>30 minutes</option>
                     </HTMLSelect>
                 </FormGroup>
             </React.Fragment>
@@ -540,10 +548,15 @@
         const logEventsPanel = (
             <div className="log-event-panel">
                 <FormGroup inline={true} label="Enable logged event type" className="log-event-header">
-                    <Checkbox label="Select all" checked={preference.isSelectingAllLogEvents} indeterminate={preference.isSelectingIndeterminateLogEvents} onChange={() => preference.selectAllLogEvents()} />
+                    <Checkbox
+                        label="Select all"
+                        checked={preference.isSelectingAllLogEvents}
+                        indeterminate={preference.isSelectingIndeterminateLogEvents}
+                        onChange={() => preference.selectAllLogEvents()}
+                    />
                 </FormGroup>
                 <FormGroup inline={false} className="log-event-list">
-                    {Event.EVENT_TYPES.map(eventType => (
+                    {Event.EVENT_TYPES.map((eventType) =>
                         <Checkbox
                             className="log-event-checkbox"
                             key={eventType}
@@ -551,14 +564,14 @@
                             label={Event.getEventNameFromType(eventType)}
                             onChange={() => preference.setPreference(PreferenceKeys.LOG_EVENT, eventType)}
                         />
-                    ))}
+                    )}
                 </FormGroup>
             </div>
         );
 
-        const catalogPanel = (
+        const catalogPanel = (            
             <div className="panel-container">
-                <FormGroup inline={true} label="Displayed columns">
+                <FormGroup  inline={true} label="Displayed columns">
                     <SafeNumericInput
                         placeholder="Default Displayed Columns"
                         min={1}
@@ -583,36 +596,34 @@
             lazy: true,
             isOpen: appStore.dialogStore.preferenceDialogVisible,
             onClose: appStore.dialogStore.hidePreferenceDialog,
-            title: "Preferences"
+            title: "Preferences",
         };
 
         return (
             <DraggableDialogComponent dialogProps={dialogProps} helpType={HelpType.PREFERENCES} minWidth={450} minHeight={300} defaultWidth={775} defaultHeight={500} enableResizing={true}>
                 <div className="bp3-dialog-body">
-                    <Tabs id="preferenceTabs" vertical={true} selectedTabId={this.selectedTab} onChange={this.setSelectedTab}>
-                        <Tab id={PreferenceDialogTabs.GLOBAL} title="Global" panel={globalPanel} />
-                        <Tab id={PreferenceDialogTabs.RENDER_CONFIG} title="Render Configuration" panel={renderConfigPanel} />
-                        <Tab id={PreferenceDialogTabs.CONTOUR_CONFIG} title="Contour Configuration" panel={contourConfigPanel} />
-                        <Tab id={PreferenceDialogTabs.OVERLAY_CONFIG} title="Overlay Configuration" panel={overlayConfigPanel} />
-                        <Tab id={PreferenceDialogTabs.CATALOG} title="Catalog" panel={catalogPanel} />
-                        <Tab id={PreferenceDialogTabs.REGION} title="Region" panel={regionSettingsPanel} />
-                        <Tab id={PreferenceDialogTabs.PERFORMANCE} title="Performance" panel={performancePanel} />
-                        <Tab id={PreferenceDialogTabs.LOG_EVENT} title="Log Events" panel={logEventsPanel} />
+                    <Tabs
+                        id="preferenceTabs"
+                        vertical={true}
+                        selectedTabId={this.selectedTab}
+                        onChange={this.setSelectedTab}
+                    >
+                        <Tab id={PreferenceDialogTabs.GLOBAL} title="Global" panel={globalPanel}/>
+                        <Tab id={PreferenceDialogTabs.RENDER_CONFIG} title="Render Configuration" panel={renderConfigPanel}/>
+                        <Tab id={PreferenceDialogTabs.CONTOUR_CONFIG} title="Contour Configuration" panel={contourConfigPanel}/>
+                        <Tab id={PreferenceDialogTabs.OVERLAY_CONFIG} title="Overlay Configuration" panel={overlayConfigPanel}/>
+                        <Tab id={PreferenceDialogTabs.CATALOG} title="Catalog" panel={catalogPanel}/>
+                        <Tab id={PreferenceDialogTabs.REGION} title="Region" panel={regionSettingsPanel}/>
+                        <Tab id={PreferenceDialogTabs.PERFORMANCE} title="Performance" panel={performancePanel}/>
+                        <Tab id={PreferenceDialogTabs.LOG_EVENT} title="Log Events" panel={logEventsPanel}/>
                     </Tabs>
                 </div>
                 <div className="bp3-dialog-footer">
                     <div className="bp3-dialog-footer-actions">
-<<<<<<< HEAD
-                        <Tooltip content="Apply to current tab only." position={Position.TOP}>
-                            <AnchorButton intent={Intent.WARNING} icon={"refresh"} onClick={this.reset} text="Restore defaults" />
-                        </Tooltip>
-                        <Button intent={Intent.NONE} onClick={appStore.dialogStore.hidePreferenceDialog} text="Close" />
-=======
                         <Tooltip2 content="Apply to current tab only." position={Position.TOP}>
                             <AnchorButton intent={Intent.WARNING} icon={"refresh"} onClick={this.reset} text="Restore defaults"/>
                         </Tooltip2>
                         <Button intent={Intent.NONE} onClick={appStore.dialogStore.hidePreferenceDialog} text="Close"/>
->>>>>>> ca14e0c7
                     </div>
                 </div>
             </DraggableDialogComponent>
