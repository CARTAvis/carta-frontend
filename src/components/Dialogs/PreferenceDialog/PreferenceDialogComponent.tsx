import * as React from "react";
import {ColorResult} from "react-color";
import {AnchorButton, Button, Callout, Checkbox, DialogProps, FormGroup, HTMLSelect, Intent, Position, Radio, RadioGroup, Switch, Tab, Tabs} from "@blueprintjs/core";
import {MenuItem2, Tooltip2} from "@blueprintjs/popover2";
import {Select2} from "@blueprintjs/select";
import {CARTA} from "carta-protobuf";
import classNames from "classnames";
import * as _ from "lodash";
import {action, computed, makeObservable, observable} from "mobx";
import {observer} from "mobx-react";
import tinycolor from "tinycolor2";

import {DraggableDialogComponent} from "components/Dialogs";
import {AppToaster, AutoColorPickerComponent, ColormapComponent, ColorPickerComponent, PointShapeSelectComponent, SafeNumericInput, ScalingSelectComponent, SuccessToast} from "components/Shared";
import {CompressionQuality, CursorInfoVisibility, CursorPosition, Event, FileFilterMode, RegionCreationMode, SPECTRAL_MATCHING_TYPES, SPECTRAL_TYPE_STRING, Theme, TileCache, WCSMatchingType, WCSType, Zoom, ZoomPoint} from "models";
import {TelemetryMode} from "services";
import {AppStore, BeamType, HelpType, PreferenceKeys, PreferenceStore} from "stores";
import {ContourGeneratorType, FrameScaling, RegionStore, RenderConfigStore} from "stores/Frame";
import {copyToClipboard, SWATCH_COLORS} from "utilities";

import "./PreferenceDialogComponent.scss";

enum PreferenceDialogTabs {
    GLOBAL,
    RENDER_CONFIG,
    CONTOUR_CONFIG,
    VECTOR_OVERLAY_CONFIG,
    WCS_OVERLAY_CONFIG,
    REGION,
    ANNOTATION,
    PERFORMANCE,
    LOG_EVENT,
    CATALOG,
    TELEMETRY,
    COMPATIBILITY
}

export enum MemoryUnit {
    TB = "TB",
    GB = "GB",
    MB = "MB",
    kB = "kB",
    B = "B"
}

const PercentileSelect = Select2.ofType<string>();

const PV_PREVIEW_CUBE_SIZE_LIMIT = 1000000000; //need to be removed and replaced by backend limit

@observer
export class PreferenceDialogComponent extends React.Component {
    @observable selectedTab: PreferenceDialogTabs = PreferenceDialogTabs.GLOBAL;
    @action private setSelectedTab = (tab: PreferenceDialogTabs) => {
        this.selectedTab = tab;
    };

    @computed get pvPreviewCubeSizeMaxValue(): number {
        if (PreferenceStore.Instance.pvPreivewCubeSizeLimitUnit === MemoryUnit.TB) {
            return PV_PREVIEW_CUBE_SIZE_LIMIT / 1e12;
        } else if (PreferenceStore.Instance.pvPreivewCubeSizeLimitUnit === MemoryUnit.GB) {
            return PV_PREVIEW_CUBE_SIZE_LIMIT / 1e9;
        } else if (PreferenceStore.Instance.pvPreivewCubeSizeLimitUnit === MemoryUnit.MB) {
            return PV_PREVIEW_CUBE_SIZE_LIMIT / 1e6;
        } else if (PreferenceStore.Instance.pvPreivewCubeSizeLimitUnit === MemoryUnit.kB) {
            return PV_PREVIEW_CUBE_SIZE_LIMIT / 1e3;
        } else {
            return PV_PREVIEW_CUBE_SIZE_LIMIT;
        }
    }

    constructor(props: any) {
        super(props);
        makeObservable(this);
    }

    private static readonly DefaultWidth = 800;
    private static readonly DefaultHeight = 500;
    private static readonly MinWidth = 650;
    private static readonly MinHeight = 300;

    private renderPercentileSelectItem = (percentile: string, {handleClick, modifiers, query}) => {
        return <MenuItem2 text={percentile + "%"} onClick={handleClick} key={percentile} />;
    };

    private handleImageCompressionQualityChange = _.throttle((value: number) => {
        PreferenceStore.Instance.setPreference(PreferenceKeys.PERFORMANCE_IMAGE_COMPRESSION_QUALITY, value);
    }, 100);

    private handleAnimationCompressionQualityChange = _.throttle((value: number) => {
        PreferenceStore.Instance.setPreference(PreferenceKeys.PERFORMANCE_ANIMATION_COMPRESSION_QUALITY, value);
    }, 100);

    private handleGPUTileCacheChange = _.throttle((value: number) => {
        PreferenceStore.Instance.setPreference(PreferenceKeys.PERFORMANCE_GPU_TILE_CACHE, value);
    }, 100);

    private handleSystemTileCacheChange = _.throttle((value: number) => {
        PreferenceStore.Instance.setPreference(PreferenceKeys.PERFORMANCE_SYSTEM_TILE_CACHE, value);
    }, 100);

    @action private handlePvPreviewCubeSizeUnitChange = _.throttle(unit => {
        PreferenceStore.Instance.setPreference(PreferenceKeys.PERFORMANCE_PV_PREVIEW_CUBE_SIZE_LIMIT_UNIT, unit);
    }, 100);

    private reset = () => {
        const preference = PreferenceStore.Instance;
        switch (this.selectedTab) {
            case PreferenceDialogTabs.RENDER_CONFIG:
                preference.resetRenderConfigSettings();
                break;
            case PreferenceDialogTabs.CONTOUR_CONFIG:
                preference.resetContourConfigSettings();
                break;
            case PreferenceDialogTabs.VECTOR_OVERLAY_CONFIG:
                preference.resetVectorOverlayConfigSettings();
                break;
            case PreferenceDialogTabs.WCS_OVERLAY_CONFIG:
                preference.resetOverlayConfigSettings();
                break;
            case PreferenceDialogTabs.REGION:
                preference.resetRegionSettings();
                break;
            case PreferenceDialogTabs.ANNOTATION:
                preference.resetAnnotationSettings();
                break;
            case PreferenceDialogTabs.PERFORMANCE:
                preference.resetPerformanceSettings();
                break;
            case PreferenceDialogTabs.LOG_EVENT:
                preference.resetLogEventSettings();
                break;
            case PreferenceDialogTabs.CATALOG:
                preference.resetCatalogSettings();
                break;
            case PreferenceDialogTabs.TELEMETRY:
                preference.resetTelemetrySettings();
                break;
            case PreferenceDialogTabs.COMPATIBILITY:
                preference.resetCompatibilitySettings();
                break;
            case PreferenceDialogTabs.GLOBAL:
            default:
                preference.resetGlobalSettings();
                break;
        }
    };

    private handleUserIdCopied = async () => {
        const appStore = AppStore.Instance;
        try {
            await copyToClipboard(appStore.telemetryService.decodedUserId);
            AppToaster.show(SuccessToast("clipboard", "Copied user ID to clipboard."));
        } catch (err) {
            console.log(err);
        }
    };

    public render() {
        const appStore = AppStore.Instance;
        const preference = appStore.preferenceStore;
        const layoutStore = appStore.layoutStore;

        const globalPanel = (
            <React.Fragment>
                <FormGroup inline={true} label="Theme">
                    <HTMLSelect value={preference.theme} onChange={ev => appStore.setTheme(ev.currentTarget.value)}>
                        <option value={Theme.AUTO}>Automatic</option>
                        <option value={Theme.LIGHT}>Light</option>
                        <option value={Theme.DARK}>Dark</option>
                    </HTMLSelect>
                </FormGroup>
                <FormGroup inline={true} label="Enable code snippets">
                    <Switch checked={preference.codeSnippetsEnabled} onChange={ev => preference.setPreference(PreferenceKeys.GLOBAL_CODE_SNIPPETS_ENABLED, ev.currentTarget.checked)} />
                </FormGroup>
                <FormGroup inline={true} label="Auto-launch file browser">
                    <Switch checked={preference.autoLaunch} onChange={ev => preference.setPreference(PreferenceKeys.GLOBAL_AUTOLAUNCH, ev.currentTarget.checked)} />
                </FormGroup>
                <FormGroup inline={true} label="File list">
                    <HTMLSelect value={preference.fileFilterMode} onChange={ev => preference.setPreference(PreferenceKeys.GLOBAL_FILE_FILTER_MODE, ev.currentTarget.value)}>
                        <option value={FileFilterMode.Content}>Filter by file content</option>
                        <option value={FileFilterMode.Extension}>Filter by extension</option>
                        <option value={FileFilterMode.All}>All files</option>
                    </HTMLSelect>
                </FormGroup>
                <FormGroup inline={true} label="Initial layout">
                    <HTMLSelect value={preference.layout} onChange={ev => preference.setPreference(PreferenceKeys.GLOBAL_LAYOUT, ev.currentTarget.value)}>
                        {layoutStore.orderedLayoutNames.map(layout => (
                            <option key={layout} value={layout}>
                                {layout}
                            </option>
                        ))}
                    </HTMLSelect>
                </FormGroup>
                <FormGroup inline={true} label="Initial cursor position">
                    <RadioGroup selectedValue={preference.cursorPosition} onChange={ev => preference.setPreference(PreferenceKeys.GLOBAL_CURSOR_POSITION, ev.currentTarget.value)} inline={true}>
                        <Radio label="Fixed" value={CursorPosition.FIXED} />
                        <Radio label="Tracking" value={CursorPosition.TRACKING} />
                    </RadioGroup>
                </FormGroup>
                <FormGroup inline={true} label="Initial zoom level">
                    <RadioGroup selectedValue={preference.zoomMode} onChange={ev => preference.setPreference(PreferenceKeys.GLOBAL_ZOOM_MODE, ev.currentTarget.value)} inline={true}>
                        <Radio label="Zoom to fit" value={Zoom.FIT} />
                        <Radio label="Zoom to 1.0x" value={Zoom.FULL} />
                    </RadioGroup>
                </FormGroup>
                <FormGroup inline={true} label="Zoom to">
                    <RadioGroup selectedValue={preference.zoomPoint} onChange={ev => preference.setPreference(PreferenceKeys.GLOBAL_ZOOM_POINT, ev.currentTarget.value)} inline={true}>
                        <Radio label="Cursor" value={ZoomPoint.CURSOR} />
                        <Radio label="Current center" value={ZoomPoint.CENTER} />
                    </RadioGroup>
                </FormGroup>
                <FormGroup inline={true} label="Enable drag-to-pan">
                    <Switch checked={preference.dragPanning} onChange={ev => preference.setPreference(PreferenceKeys.GLOBAL_DRAG_PANNING, ev.currentTarget.checked)} />
                </FormGroup>
                <FormGroup inline={true} label="WCS matching on append">
                    <HTMLSelect value={preference.autoWCSMatching} onChange={ev => preference.setPreference(PreferenceKeys.GLOBAL_AUTO_WCS_MATCHING, Number(ev.currentTarget.value))}>
                        <option value={WCSMatchingType.NONE}>None</option>
                        <option value={WCSMatchingType.SPATIAL}>Spatial only</option>
                        <option value={WCSMatchingType.SPECTRAL}>Spectral only</option>
                        <option value={WCSMatchingType.SPATIAL | WCSMatchingType.SPECTRAL}>Spatial and spectral</option>
                    </HTMLSelect>
                </FormGroup>
                <FormGroup inline={true} label="Spectral matching">
                    <HTMLSelect value={preference.spectralMatchingType} onChange={ev => preference.setPreference(PreferenceKeys.GLOBAL_SPECTRAL_MATCHING_TYPE, ev.currentTarget.value)}>
                        {SPECTRAL_MATCHING_TYPES.map(type => (
                            <option key={type} value={type}>
                                {SPECTRAL_TYPE_STRING.get(type)}
                            </option>
                        ))}
                    </HTMLSelect>
                </FormGroup>
                <FormGroup inline={true} label="Transparent image background">
                    <Switch checked={preference.transparentImageBackground} onChange={ev => preference.setPreference(PreferenceKeys.GLOBAL_TRANSPARENT_IMAGE_BACKGROUND, ev.currentTarget.checked)} />
                </FormGroup>
                <FormGroup inline={true} label="Save last used directory">
                    <Switch checked={preference.keepLastUsedFolder} onChange={ev => preference.setPreference(PreferenceKeys.GLOBAL_KEEP_LAST_USED_FOLDER, ev.currentTarget.checked)} />
                </FormGroup>
            </React.Fragment>
        );

        const renderConfigPanel = (
            <React.Fragment>
                <FormGroup inline={true} label="Default scaling">
                    <ScalingSelectComponent selectedItem={preference.scaling} onItemSelect={selected => preference.setPreference(PreferenceKeys.RENDER_CONFIG_SCALING, selected)} />
                </FormGroup>
                <FormGroup inline={true} label="Default colormap">
                    <ColormapComponent inverted={false} selectedItem={preference.colormap} onItemSelect={selected => preference.setPreference(PreferenceKeys.RENDER_CONFIG_COLORMAP, selected)} />
                </FormGroup>
                <FormGroup inline={true} label="Default percentile ranks">
                    <PercentileSelect
                        activeItem={preference.percentile.toString(10)}
                        onItemSelect={selected => preference.setPreference(PreferenceKeys.RENDER_CONFIG_PERCENTILE, Number(selected))}
                        popoverProps={{minimal: true, position: "auto"}}
                        filterable={false}
                        items={RenderConfigStore.PERCENTILE_RANKS.map(String)}
                        itemRenderer={this.renderPercentileSelectItem}
                    >
                        <Button text={preference.percentile.toString(10) + "%"} rightIcon="double-caret-vertical" alignText={"right"} />
                    </PercentileSelect>
                </FormGroup>
                {(preference.scaling === FrameScaling.LOG || preference.scaling === FrameScaling.POWER) && (
                    <FormGroup label={"Alpha"} inline={true}>
                        <SafeNumericInput buttonPosition={"none"} value={preference.scalingAlpha} onValueChange={value => preference.setPreference(PreferenceKeys.RENDER_CONFIG_SCALING_ALPHA, value)} />
                    </FormGroup>
                )}
                {preference.scaling === FrameScaling.GAMMA && (
                    <FormGroup label={"Gamma"} inline={true}>
                        <SafeNumericInput
                            min={RenderConfigStore.GAMMA_MIN}
                            max={RenderConfigStore.GAMMA_MAX}
                            stepSize={0.1}
                            minorStepSize={0.01}
                            majorStepSize={0.5}
                            value={preference.scalingGamma}
                            onValueChange={value => preference.setPreference(PreferenceKeys.RENDER_CONFIG_SCALING_GAMMA, value)}
                        />
                    </FormGroup>
                )}
                <FormGroup inline={true} label="NaN color">
                    <ColorPickerComponent
                        color={tinycolor(preference.nanColorHex).setAlpha(preference.nanAlpha).toRgb()}
                        presetColors={[...SWATCH_COLORS, "transparent"]}
                        setColor={(color: ColorResult) => {
                            preference.setPreference(PreferenceKeys.RENDER_CONFIG_NAN_COLOR_HEX, color.hex === "transparent" ? "#000000" : color.hex);
                            preference.setPreference(PreferenceKeys.RENDER_CONFIG_NAN_ALPHA, color.rgb.a);
                        }}
                        disableAlpha={false}
                        darkTheme={appStore.darkTheme}
                    />
                </FormGroup>
                <FormGroup inline={true} label="Smoothed bias/contrast">
                    <Switch checked={preference.useSmoothedBiasContrast} onChange={ev => preference.setPreference(PreferenceKeys.RENDER_CONFIG_USE_SMOOTHED_BIAS_CONTRAST, ev.currentTarget.checked)} />
                </FormGroup>
            </React.Fragment>
        );

        const contourConfigPanel = (
            <React.Fragment>
                <FormGroup inline={true} label="Generator type">
                    <HTMLSelect
                        value={preference.contourGeneratorType}
                        options={Object.keys(ContourGeneratorType).map(key => ({label: ContourGeneratorType[key], value: ContourGeneratorType[key]}))}
                        onChange={ev => preference.setPreference(PreferenceKeys.CONTOUR_CONFIG_GENERATOR_TYPE, ev.currentTarget.value as ContourGeneratorType)}
                    />
                </FormGroup>
                <FormGroup inline={true} label="Smoothing mode">
                    <HTMLSelect value={preference.contourSmoothingMode} onChange={ev => preference.setPreference(PreferenceKeys.CONTOUR_CONFIG_SMOOTHING_MODE, Number(ev.currentTarget.value))}>
                        <option key={CARTA.SmoothingMode.NoSmoothing} value={CARTA.SmoothingMode.NoSmoothing}>
                            No smoothing
                        </option>
                        <option key={CARTA.SmoothingMode.BlockAverage} value={CARTA.SmoothingMode.BlockAverage}>
                            Block
                        </option>
                        <option key={CARTA.SmoothingMode.GaussianBlur} value={CARTA.SmoothingMode.GaussianBlur}>
                            Gaussian
                        </option>
                    </HTMLSelect>
                </FormGroup>
                <FormGroup inline={true} label="Default smoothing factor">
                    <SafeNumericInput
                        placeholder="Default smoothing factor"
                        min={1}
                        max={33}
                        value={preference.contourSmoothingFactor}
                        majorStepSize={1}
                        stepSize={1}
                        onValueChange={value => preference.setPreference(PreferenceKeys.CONTOUR_CONFIG_SMOOTHING_FACTOR, value)}
                    />
                </FormGroup>
                <FormGroup inline={true} label="Default contour levels">
                    <SafeNumericInput
                        placeholder="Default contour levels"
                        min={1}
                        max={15}
                        value={preference.contourNumLevels}
                        majorStepSize={1}
                        stepSize={1}
                        onValueChange={value => preference.setPreference(PreferenceKeys.CONTOUR_CONFIG_NUM_LEVELS, value)}
                    />
                </FormGroup>
                <FormGroup inline={true} label="Thickness">
                    <SafeNumericInput
                        placeholder="Thickness"
                        min={0.5}
                        max={10}
                        value={preference.contourThickness}
                        majorStepSize={0.5}
                        stepSize={0.5}
                        onValueChange={value => preference.setPreference(PreferenceKeys.CONTOUR_CONFIG_THICKNESS, value)}
                    />
                </FormGroup>
                <FormGroup inline={true} label="Default color mode">
                    <HTMLSelect value={preference.contourColormapEnabled ? 1 : 0} onChange={ev => preference.setPreference(PreferenceKeys.CONTOUR_CONFIG_COLORMAP_ENABLED, parseInt(ev.currentTarget.value) > 0)}>
                        <option key={0} value={0}>
                            Constant color
                        </option>
                        <option key={1} value={1}>
                            Color-mapped
                        </option>
                    </HTMLSelect>
                </FormGroup>
                <FormGroup inline={true} label="Default colormap">
                    <ColormapComponent inverted={false} selectedItem={preference.contourColormap} onItemSelect={selected => preference.setPreference(PreferenceKeys.CONTOUR_CONFIG_COLORMAP, selected)} />
                </FormGroup>
                <FormGroup inline={true} label="Default color">
                    <ColorPickerComponent
                        color={preference.contourColor}
                        presetColors={SWATCH_COLORS}
                        setColor={(color: ColorResult) => preference.setPreference(PreferenceKeys.CONTOUR_CONFIG_COLOR, color.hex)}
                        disableAlpha={true}
                        darkTheme={appStore.darkTheme}
                    />
                </FormGroup>
            </React.Fragment>
        );

        const vectorOverlayConfigPanel = (
            <React.Fragment>
                <FormGroup inline={true} label="Default pixel averaging">
                    <SafeNumericInput
                        placeholder="Default pixel averaging"
                        min={0}
                        max={64}
                        value={preference.vectorOverlayPixelAveraging}
                        majorStepSize={2}
                        stepSize={2}
                        onValueChange={value => preference.setPreference(PreferenceKeys.VECTOR_OVERLAY_PIXEL_AVERAGING, value)}
                    />
                </FormGroup>
                <FormGroup inline={true} label="Use fractional intensity">
                    <Switch checked={preference.vectorOverlayFractionalIntensity} onChange={ev => preference.setPreference(PreferenceKeys.VECTOR_OVERLAY_FRACTIONAL_INTENSITY, ev.currentTarget.checked)} />
                </FormGroup>
                <FormGroup inline={true} label="Thickness">
                    <SafeNumericInput
                        placeholder="Thickness"
                        min={0.5}
                        max={10}
                        value={preference.vectorOverlayThickness}
                        majorStepSize={0.5}
                        stepSize={0.5}
                        onValueChange={value => preference.setPreference(PreferenceKeys.VECTOR_OVERLAY_THICKNESS, value)}
                    />
                </FormGroup>
                <FormGroup inline={true} label="Default color mode">
                    <HTMLSelect value={preference.vectorOverlayColormapEnabled ? 1 : 0} onChange={ev => preference.setPreference(PreferenceKeys.VECTOR_OVERLAY_COLORMAP_ENABLED, parseInt(ev.currentTarget.value) > 0)}>
                        <option key={0} value={0}>
                            Constant color
                        </option>
                        <option key={1} value={1}>
                            Color-mapped
                        </option>
                    </HTMLSelect>
                </FormGroup>
                <FormGroup inline={true} label="Default colormap">
                    <ColormapComponent inverted={false} selectedItem={preference.vectorOverlayColormap} onItemSelect={selected => preference.setPreference(PreferenceKeys.VECTOR_OVERLAY_COLORMAP, selected)} />
                </FormGroup>
                <FormGroup inline={true} label="Default color">
                    <ColorPickerComponent
                        color={preference.vectorOverlayColor}
                        presetColors={SWATCH_COLORS}
                        setColor={(color: ColorResult) => preference.setPreference(PreferenceKeys.VECTOR_OVERLAY_COLOR, color.hex)}
                        disableAlpha={true}
                        darkTheme={appStore.darkTheme}
                    />
                </FormGroup>
            </React.Fragment>
        );

        const overlayConfigPanel = (
            <React.Fragment>
                <FormGroup inline={true} label="Color">
                    <AutoColorPickerComponent color={preference.astColor} presetColors={SWATCH_COLORS} setColor={(color: string) => preference.setPreference(PreferenceKeys.WCS_OVERLAY_AST_COLOR, color)} disableAlpha={true} />
                </FormGroup>
                <FormGroup inline={true} label="WCS grid visible">
                    <Switch checked={preference.astGridVisible} onChange={ev => preference.setPreference(PreferenceKeys.WCS_OVERLAY_AST_GRID_VISIBLE, ev.currentTarget.checked)} />
                </FormGroup>
                <FormGroup inline={true} label="Labels visible">
                    <Switch checked={preference.astLabelsVisible} onChange={ev => preference.setPreference(PreferenceKeys.WCS_OVERLAY_AST_LABELS_VISIBLE, ev.currentTarget.checked)} />
                </FormGroup>
                <FormGroup inline={true} label="Cursor info visible">
                    <HTMLSelect value={preference.cursorInfoVisible} onChange={ev => preference.setPreference(PreferenceKeys.WCS_OVERLAY_CURSOR_INFO, ev.currentTarget.value)}>
                        <option value={CursorInfoVisibility.Always}>Always</option>
                        <option value={CursorInfoVisibility.ActiveImage}>Active image only</option>
                        <option value={CursorInfoVisibility.HideTiled}>Hide when tiled</option>
                        <option value={CursorInfoVisibility.Never}>Never</option>
                    </HTMLSelect>
                </FormGroup>
                <FormGroup inline={true} label="WCS format">
                    <HTMLSelect
                        options={[WCSType.AUTOMATIC, WCSType.DEGREES, WCSType.SEXAGESIMAL]}
                        value={preference.wcsType}
                        onChange={(event: React.FormEvent<HTMLSelectElement>) => preference.setPreference(PreferenceKeys.WCS_OVERLAY_WCS_TYPE, event.currentTarget.value)}
                    />
                </FormGroup>
                <FormGroup inline={true} label="Colorbar visible">
                    <Switch checked={preference.colorbarVisible} onChange={ev => preference.setPreference(PreferenceKeys.WCS_OVERLAY_COLORBAR_VISIBLE, ev.currentTarget.checked)} />
                </FormGroup>
                <FormGroup inline={true} label="Colorbar interactive">
                    <Switch checked={preference.colorbarInteractive} onChange={ev => preference.setPreference(PreferenceKeys.WCS_OVERLAY_COLORBAR_INTERACTIVE, ev.currentTarget.checked)} />
                </FormGroup>
                <FormGroup inline={true} label="Colorbar position">
                    <HTMLSelect value={preference.colorbarPosition} onChange={ev => preference.setPreference(PreferenceKeys.WCS_OVERLAY_COLORBAR_POSITION, ev.currentTarget.value)}>
                        <option value={"right"}>Right</option>
                        <option value={"top"}>Top</option>
                        <option value={"bottom"}>Bottom</option>
                    </HTMLSelect>
                </FormGroup>
                <FormGroup inline={true} label="Colorbar width" labelInfo="(px)">
                    <SafeNumericInput
                        placeholder="Colorbar width"
                        min={1}
                        max={100}
                        value={preference.colorbarWidth}
                        stepSize={1}
                        minorStepSize={1}
                        majorStepSize={2}
                        intOnly={true}
                        onValueChange={(value: number) => preference.setPreference(PreferenceKeys.WCS_OVERLAY_COLORBAR_WIDTH, value)}
                    />
                </FormGroup>
                <FormGroup inline={true} label="Colorbar ticks density" labelInfo="(per 100px)">
                    <SafeNumericInput
                        placeholder="Colorbar ticks density"
                        min={0.2}
                        max={20}
                        value={preference.colorbarTicksDensity}
                        stepSize={0.2}
                        minorStepSize={0.1}
                        majorStepSize={1}
                        onValueChange={(value: number) => preference.setPreference(PreferenceKeys.WCS_OVERLAY_COLORBAR_TICKS_DENSITY, value)}
                    />
                </FormGroup>
                <FormGroup inline={true} label="Colorbar label visible">
                    <Switch checked={preference.colorbarLabelVisible} onChange={ev => preference.setPreference(PreferenceKeys.WCS_OVERLAY_COLORBAR_LABEL_VISIBLE, ev.currentTarget.checked)} />
                </FormGroup>
                <FormGroup inline={true} label="Beam visible">
                    <Switch checked={preference.beamVisible} onChange={ev => preference.setPreference(PreferenceKeys.WCS_OVERLAY_BEAM_VISIBLE, ev.currentTarget.checked)} />
                </FormGroup>
                <FormGroup inline={true} label="Beam color">
                    <AutoColorPickerComponent color={preference.beamColor} presetColors={SWATCH_COLORS} setColor={(color: string) => preference.setPreference(PreferenceKeys.WCS_OVERLAY_BEAM_COLOR, color)} disableAlpha={true} />
                </FormGroup>
                <FormGroup inline={true} label="Beam type">
                    <HTMLSelect value={preference.beamType} onChange={(event: React.FormEvent<HTMLSelectElement>) => preference.setPreference(PreferenceKeys.WCS_OVERLAY_BEAM_TYPE, event.currentTarget.value as BeamType)}>
                        <option key={0} value={BeamType.Open}>
                            Open
                        </option>
                        <option key={1} value={BeamType.Solid}>
                            Solid
                        </option>
                    </HTMLSelect>
                </FormGroup>
                <FormGroup inline={true} label="Beam width" labelInfo="(px)">
                    <SafeNumericInput
                        placeholder="Beam width"
                        min={0.5}
                        max={10}
                        value={preference.beamWidth}
                        stepSize={0.5}
                        minorStepSize={0.1}
                        majorStepSize={1}
                        onValueChange={(value: number) => preference.setPreference(PreferenceKeys.WCS_OVERLAY_BEAM_WIDTH, value)}
                    />
                </FormGroup>
            </React.Fragment>
        );

        let regionTypes = [];
        RegionStore.AVAILABLE_REGION_TYPES.forEach((name, regionType) => {
            regionTypes.push(
                <option key={regionType} value={regionType}>
                    {name}
                </option>
            );
        });

        const regionSettingsPanel = (
            <React.Fragment>
                <FormGroup inline={true} label="Color">
                    <ColorPickerComponent
                        color={preference.regionColor}
                        presetColors={SWATCH_COLORS}
                        setColor={(color: ColorResult) => preference.setPreference(PreferenceKeys.REGION_COLOR, color.hex)}
                        disableAlpha={true}
                        darkTheme={appStore.darkTheme}
                    />
                </FormGroup>
                <FormGroup inline={true} label="Line width" labelInfo="(px)">
                    <SafeNumericInput
                        placeholder="Line width"
                        min={RegionStore.MIN_LINE_WIDTH}
                        max={RegionStore.MAX_LINE_WIDTH}
                        value={preference.regionLineWidth}
                        stepSize={0.5}
                        onValueChange={(value: number) => preference.setPreference(PreferenceKeys.REGION_LINE_WIDTH, Math.max(RegionStore.MIN_LINE_WIDTH, Math.min(RegionStore.MAX_LINE_WIDTH, value)))}
                    />
                </FormGroup>
                <FormGroup inline={true} label="Dash length" labelInfo="(px)">
                    <SafeNumericInput
                        placeholder="Dash length"
                        min={0}
                        max={RegionStore.MAX_DASH_LENGTH}
                        value={preference.regionDashLength}
                        stepSize={1}
                        onValueChange={(value: number) => preference.setPreference(PreferenceKeys.REGION_DASH_LENGTH, Math.max(0, Math.min(RegionStore.MAX_DASH_LENGTH, value)))}
                    />
                </FormGroup>
                <FormGroup inline={true} label="Region type">
                    <HTMLSelect value={preference.regionType} onChange={ev => preference.setPreference(PreferenceKeys.REGION_TYPE, Number(ev.currentTarget.value))}>
                        {regionTypes}
                    </HTMLSelect>
                </FormGroup>
                <FormGroup inline={true} label="Region size" labelInfo="(px)">
                    <SafeNumericInput placeholder="Region size" min={1} value={preference.regionSize} stepSize={1} onValueChange={(value: number) => preference.setPreference(PreferenceKeys.REGION_SIZE, Math.max(1, value))} />
                </FormGroup>
                <FormGroup inline={true} label="Creation mode">
                    <RadioGroup selectedValue={preference.regionCreationMode} onChange={ev => preference.setPreference(PreferenceKeys.REGION_CREATION_MODE, ev.currentTarget.value)}>
                        <Radio label="Center to corner" value={RegionCreationMode.CENTER} />
                        <Radio label="Corner to corner" value={RegionCreationMode.CORNER} />
                    </RadioGroup>
                </FormGroup>
            </React.Fragment>
        );

        let annotationTypes = [];
        RegionStore.AVAILABLE_ANNOTATION_TYPES.forEach((name, annotationType) => {
            annotationTypes.push(
                <option key={annotationType} value={annotationType}>
                    {name}
                </option>
            );
        });

        const annotationSettingsPanel = (
            <React.Fragment>
                <FormGroup inline={true} label="Color">
                    <ColorPickerComponent
                        color={preference.annotationColor}
                        presetColors={SWATCH_COLORS}
                        setColor={(color: ColorResult) => preference.setPreference(PreferenceKeys.ANNOTATION_COLOR, color.hex)}
                        disableAlpha={true}
                        darkTheme={appStore.darkTheme}
                    />
                </FormGroup>
                <FormGroup inline={true} label="Line width" labelInfo="(px)">
                    <SafeNumericInput
                        placeholder="Line width"
                        min={RegionStore.MIN_LINE_WIDTH}
                        max={RegionStore.MAX_LINE_WIDTH}
                        value={preference.annotationLineWidth}
                        stepSize={0.5}
                        onValueChange={(value: number) => preference.setPreference(PreferenceKeys.ANNOTATION_LINE_WIDTH, Math.max(RegionStore.MIN_LINE_WIDTH, Math.min(RegionStore.MAX_LINE_WIDTH, value)))}
                    />
                </FormGroup>
                <FormGroup inline={true} label="Dash length" labelInfo="(px)">
                    <SafeNumericInput
                        placeholder="Dash length"
                        min={0}
                        max={RegionStore.MAX_DASH_LENGTH}
                        value={preference.annotationDashLength}
                        stepSize={1}
                        onValueChange={(value: number) => preference.setPreference(PreferenceKeys.ANNOTATION_DASH_LENGTH, Math.max(0, Math.min(RegionStore.MAX_DASH_LENGTH, value)))}
                    />
                </FormGroup>
                <FormGroup inline={true} label="Point shape">
                    <PointShapeSelectComponent handleChange={(item: CARTA.PointAnnotationShape) => preference.setPreference(PreferenceKeys.POINT_ANNOTATION_SHAPE, item)} pointShape={preference.pointAnnotationShape} />
                </FormGroup>
                <FormGroup inline={true} label="Point size" labelInfo="(px)">
                    <SafeNumericInput
                        placeholder="Point size"
                        min={1}
                        value={preference.pointAnnotationWidth}
                        stepSize={1}
                        onValueChange={(value: number) => preference.setPreference(PreferenceKeys.POINT_ANNOTATION_WIDTH, Math.max(1, value))}
                    />
                </FormGroup>
            </React.Fragment>
        );

        const performancePanel = (
            <React.Fragment>
                <FormGroup inline={true} label="Low bandwidth mode">
                    <Switch checked={preference.lowBandwidthMode} onChange={ev => preference.setPreference(PreferenceKeys.PERFORMANCE_LOW_BAND_WIDTH_MODE, ev.currentTarget.checked)} />
                </FormGroup>
                <FormGroup inline={true} label="Limit overlay redraw">
                    <Switch checked={preference.limitOverlayRedraw} onChange={ev => preference.setPreference(PreferenceKeys.PERFORMANCE_LIMIT_OVERLAY_REDRAW, ev.currentTarget.checked)} />
                </FormGroup>
                <FormGroup inline={true} label="Compression quality" labelInfo={"(Images)"}>
                    <SafeNumericInput
                        placeholder="Compression quality"
                        min={CompressionQuality.IMAGE_MIN}
                        max={CompressionQuality.IMAGE_MAX}
                        value={preference.imageCompressionQuality}
                        stepSize={CompressionQuality.IMAGE_STEP}
                        onValueChange={this.handleImageCompressionQualityChange}
                    />
                </FormGroup>
                <FormGroup inline={true} label="Compression quality" labelInfo={"(Animation)"}>
                    <SafeNumericInput
                        placeholder="Compression quality"
                        min={CompressionQuality.ANIMATION_MIN}
                        max={CompressionQuality.ANIMATION_MAX}
                        value={preference.animationCompressionQuality}
                        stepSize={CompressionQuality.ANIMATION_STEP}
                        onValueChange={this.handleAnimationCompressionQualityChange}
                    />
                </FormGroup>
                <FormGroup inline={true} label="GPU tile cache size">
                    <SafeNumericInput
                        placeholder="GPU tile cache size"
                        min={TileCache.GPU_MIN}
                        max={TileCache.GPU_MAX}
                        value={preference.gpuTileCache}
                        majorStepSize={TileCache.GPU_STEP}
                        stepSize={TileCache.GPU_STEP}
                        onValueChange={this.handleGPUTileCacheChange}
                    />
                </FormGroup>
                <FormGroup inline={true} label="System tile cache size">
                    <SafeNumericInput
                        placeholder="System tile cache size"
                        min={TileCache.SYSTEM_MIN}
                        max={TileCache.SYSTEM_MAX}
                        value={preference.systemTileCache}
                        majorStepSize={TileCache.SYSTEM_STEP}
                        stepSize={TileCache.SYSTEM_STEP}
                        onValueChange={this.handleSystemTileCacheChange}
                    />
                </FormGroup>
                <FormGroup inline={true} label="Contour rounding factor">
                    <SafeNumericInput
                        placeholder="Contour rounding factor"
                        min={1}
                        max={32}
                        value={preference.contourDecimation}
                        majorStepSize={1}
                        stepSize={1}
                        onValueChange={value => preference.setPreference(PreferenceKeys.PERFORMANCE_CONTOUR_DECIMATION, value)}
                    />
                </FormGroup>
                <FormGroup inline={true} label="Contour compression level">
                    <SafeNumericInput
                        placeholder="Contour compression level"
                        min={0}
                        max={19}
                        value={preference.contourCompressionLevel}
                        majorStepSize={1}
                        stepSize={1}
                        onValueChange={value => preference.setPreference(PreferenceKeys.PERFORMANCE_CONTOUR_COMPRESSION_LEVEL, value)}
                    />
                </FormGroup>
                <FormGroup inline={true} label="Contour chunk size">
                    <HTMLSelect value={preference.contourChunkSize} onChange={ev => preference.setPreference(PreferenceKeys.PERFORMANCE_CONTOUR_CHUNK_SIZE, parseInt(ev.currentTarget.value))}>
                        <option key={0} value={25000}>
                            25K
                        </option>
                        <option key={1} value={50000}>
                            50K
                        </option>
                        <option key={2} value={100000}>
                            100K
                        </option>
                        <option key={3} value={250000}>
                            250K
                        </option>
                        <option key={4} value={500000}>
                            500K
                        </option>
                        <option key={5} value={1000000}>
                            1M
                        </option>
                    </HTMLSelect>
                </FormGroup>
                <FormGroup inline={true} label="Control map resolution">
                    <HTMLSelect value={preference.contourControlMapWidth} onChange={ev => preference.setPreference(PreferenceKeys.PERFORMANCE_CONTOUR_CONTROL_MAP_WIDTH, parseInt(ev.currentTarget.value))}>
                        <option key={0} value={128}>
                            128&times;128 (128 KB)
                        </option>
                        <option key={1} value={256}>
                            256&times;256 (512 KB)
                        </option>
                        <option key={2} value={512}>
                            512&times;512 (2 MB)
                        </option>
                        <option key={3} value={1024}>
                            1024&times;1024 (8 MB)
                        </option>
                    </HTMLSelect>
                </FormGroup>
                <FormGroup inline={true} label="Stream image tiles while zooming">
                    <Switch checked={preference.streamContoursWhileZooming} onChange={ev => preference.setPreference(PreferenceKeys.PERFORMANCE_STREAM_CONTOURS_WHILE_ZOOMING, ev.currentTarget.checked)} />
                </FormGroup>
                <FormGroup inline={true} label="Stop animation playback in">
                    <HTMLSelect value={preference.stopAnimationPlaybackMinutes} onChange={ev => preference.setPreference(PreferenceKeys.PERFORMANCE_STOP_ANIMATION_PLAYBACK_MINUTES, parseInt(ev.currentTarget.value))}>
                        <option key={0} value={5}>
                            5 minutes
                        </option>
                        <option key={1} value={10}>
                            10 minutes
                        </option>
                        <option key={2} value={15}>
                            15 minutes
                        </option>
                        <option key={3} value={20}>
                            20 minutes
                        </option>
                        <option key={4} value={30}>
                            30 minutes
                        </option>
                    </HTMLSelect>
                </FormGroup>
                <FormGroup inline={true} label="PV preview cube size limit">
                    <div className="pv-preview-cube-size-limit">
                        <SafeNumericInput
                            placeholder="PV preview cube size limit"
                            min={1e-12}
                            max={this.pvPreviewCubeSizeMaxValue}
                            value={preference.pvPreivewCubeSizeLimit}
                            majorStepSize={1}
                            stepSize={1}
                            onValueChange={value => preference.setPreference(PreferenceKeys.PERFORMANCE_PV_PREVIEW_CUBE_SIZE_LIMIT, value)}
                        />
                        <HTMLSelect value={preference.pvPreivewCubeSizeLimitUnit} onChange={ev => this.handlePvPreviewCubeSizeUnitChange(ev.target.value)}>
                            <option key={0} value={"MB"}>
                                MB
                            </option>
                            <option key={1} value={"GB"}>
                                GB
                            </option>
                        </HTMLSelect>
                    </div>
                </FormGroup>
            </React.Fragment>
        );

        const logEventsPanel = (
            <div className="log-event-panel">
                <FormGroup inline={true} label="Enable logged event type" className="log-event-header">
                    <Checkbox label="Select all" checked={preference.isSelectingAllLogEvents} indeterminate={preference.isSelectingIndeterminateLogEvents} onChange={() => preference.selectAllLogEvents()} />
                </FormGroup>
                <FormGroup inline={false} className="log-event-list">
                    {Event.EVENT_TYPES.map(eventType => (
                        <Checkbox
                            className="log-event-checkbox"
                            key={eventType}
                            checked={preference.isEventLoggingEnabled(eventType)}
                            label={Event.getEventNameFromType(eventType)}
                            onChange={() => preference.setPreference(PreferenceKeys.LOG_EVENT, eventType)}
                        />
                    ))}
                </FormGroup>
            </div>
        );

        const catalogPanel = (
            <div className="panel-container">
                <FormGroup inline={true} label="Displayed columns">
                    <SafeNumericInput
                        placeholder="Default displayed columns"
                        min={1}
                        value={preference.catalogDisplayedColumnSize}
                        stepSize={1}
                        onValueChange={(value: number) => preference.setPreference(PreferenceKeys.CATALOG_DISPLAYED_COLUMN_SIZE, value)}
                    />
                </FormGroup>
            </div>
        );

        let telemetryHelperText: string;

        if (preference.telemetryMode === TelemetryMode.Usage) {
            telemetryHelperText = "Operating system and browser information will be collected, as well as anonymous usage data.";
        } else if (preference.telemetryMode === TelemetryMode.Minimal) {
            telemetryHelperText = "Operating system and browser information will be collected. No usage data will be collected.";
        } else {
            telemetryHelperText = "No data will be collected.";
        }

        const telemetryPanel = (
            <div className="panel-container">
                <div className="telemetry-callout">
                    <Callout intent="primary">
                        <p>
                            CARTA can collect anonymous usage data, in order to help the development team prioritize additional features and platforms. No personal or scientific information will be collected. Please see our{" "}
                            <a rel="noopener noreferrer" href="https://cartavis.org/telemetry" target="_blank">
                                data collection policy
                            </a>{" "}
                            for more details.
                        </p>
                        {preference.telemetryUuid && (
                            <div className="telemetry-id-text">
                                <p>Anonymous user ID: {appStore.telemetryService.decodedUserId}</p>
                                <Button minimal={true} intent="primary" icon="clipboard" onClick={this.handleUserIdCopied} />
                            </div>
                        )}
                    </Callout>
                </div>
                <FormGroup inline={true} label="Telemetry mode" helperText={telemetryHelperText} className="telemetry-mode-form-group">
                    <HTMLSelect value={preference.telemetryMode} onChange={ev => preference.setPreference(PreferenceKeys.TELEMETRY_MODE, ev.currentTarget.value)}>
                        <option value={TelemetryMode.None}>Disabled</option>
                        <option value={TelemetryMode.Minimal}>Minimal</option>
                        <option value={TelemetryMode.Usage}>Full</option>
                    </HTMLSelect>
                </FormGroup>
                <FormGroup inline={true} label="Log telemetry output">
                    <Switch checked={preference.telemetryLogging} onChange={ev => preference.setPreference(PreferenceKeys.TELEMETRY_LOGGING, ev.currentTarget.checked)} />
                </FormGroup>
            </div>
        );

<<<<<<< HEAD
        const className = classNames("preference-dialog", {"bp4-dark": appStore.darkTheme});
=======
        const compatibilityPanel = (
            <div className="panel-container">
                <FormGroup inline={true} label="AIPS cube beam support">
                    <Switch checked={preference.aipsBeamSupport} onChange={ev => preference.setPreference(PreferenceKeys.COMPATIBILITY_AIPS_BEAM_SUPPORT, ev.currentTarget.checked)} />
                </FormGroup>
            </div>
        );

        const className = classNames("preference-dialog", {"bp3-dark": appStore.darkTheme});
>>>>>>> 5068f561

        const dialogProps: DialogProps = {
            icon: "wrench",
            backdropClassName: "minimal-dialog-backdrop",
            className: className,
            canOutsideClickClose: false,
            lazy: true,
            isOpen: appStore.dialogStore.preferenceDialogVisible,
            onClose: appStore.dialogStore.hidePreferenceDialog,
            title: "Preferences"
        };

        return (
<<<<<<< HEAD
            <DraggableDialogComponent dialogProps={dialogProps} helpType={HelpType.PREFERENCES} minWidth={450} minHeight={300} defaultWidth={775} defaultHeight={500} enableResizing={true}>
                <div className="bp4-dialog-body">
=======
            <DraggableDialogComponent
                dialogProps={dialogProps}
                helpType={HelpType.PREFERENCES}
                minWidth={PreferenceDialogComponent.MinWidth}
                minHeight={PreferenceDialogComponent.MinHeight}
                defaultWidth={PreferenceDialogComponent.DefaultWidth}
                defaultHeight={PreferenceDialogComponent.DefaultHeight}
                enableResizing={true}
            >
                <div className="bp3-dialog-body">
>>>>>>> 5068f561
                    <Tabs id="preferenceTabs" vertical={true} selectedTabId={this.selectedTab} onChange={this.setSelectedTab}>
                        <Tab id={PreferenceDialogTabs.GLOBAL} title="Global" panel={globalPanel} />
                        <Tab id={PreferenceDialogTabs.RENDER_CONFIG} title="Render Configuration" panel={renderConfigPanel} />
                        <Tab id={PreferenceDialogTabs.CONTOUR_CONFIG} title="Contour Configuration" panel={contourConfigPanel} />
                        <Tab id={PreferenceDialogTabs.VECTOR_OVERLAY_CONFIG} title="Vector Overlay Configuration" panel={vectorOverlayConfigPanel} />
                        <Tab id={PreferenceDialogTabs.WCS_OVERLAY_CONFIG} title="WCS and Image Overlay" panel={overlayConfigPanel} />
                        <Tab id={PreferenceDialogTabs.CATALOG} title="Catalog" panel={catalogPanel} />
                        <Tab id={PreferenceDialogTabs.REGION} title="Region" panel={regionSettingsPanel} />
                        <Tab id={PreferenceDialogTabs.ANNOTATION} title="Annotation" panel={annotationSettingsPanel} />
                        <Tab id={PreferenceDialogTabs.PERFORMANCE} title="Performance" panel={performancePanel} />
                        {process.env.REACT_APP_SKIP_TELEMETRY !== "true" && <Tab id={PreferenceDialogTabs.TELEMETRY} title="Telemetry" panel={telemetryPanel} />}
                        <Tab id={PreferenceDialogTabs.COMPATIBILITY} title="Compatibility" panel={compatibilityPanel} />
                        <Tab id={PreferenceDialogTabs.LOG_EVENT} title="Log Events" panel={logEventsPanel} />
                    </Tabs>
                </div>
                <div className="bp4-dialog-footer">
                    <div className="bp4-dialog-footer-actions">
                        <Tooltip2 content="Apply to current tab only." position={Position.TOP}>
                            <AnchorButton intent={Intent.WARNING} icon={"refresh"} onClick={this.reset} text="Restore defaults" />
                        </Tooltip2>
                    </div>
                </div>
            </DraggableDialogComponent>
        );
    }
}<|MERGE_RESOLUTION|>--- conflicted
+++ resolved
@@ -867,9 +867,6 @@
             </div>
         );
 
-<<<<<<< HEAD
-        const className = classNames("preference-dialog", {"bp4-dark": appStore.darkTheme});
-=======
         const compatibilityPanel = (
             <div className="panel-container">
                 <FormGroup inline={true} label="AIPS cube beam support">
@@ -878,8 +875,7 @@
             </div>
         );
 
-        const className = classNames("preference-dialog", {"bp3-dark": appStore.darkTheme});
->>>>>>> 5068f561
+        const className = classNames("preference-dialog", {"bp4-dark": appStore.darkTheme});
 
         const dialogProps: DialogProps = {
             icon: "wrench",
@@ -893,10 +889,6 @@
         };
 
         return (
-<<<<<<< HEAD
-            <DraggableDialogComponent dialogProps={dialogProps} helpType={HelpType.PREFERENCES} minWidth={450} minHeight={300} defaultWidth={775} defaultHeight={500} enableResizing={true}>
-                <div className="bp4-dialog-body">
-=======
             <DraggableDialogComponent
                 dialogProps={dialogProps}
                 helpType={HelpType.PREFERENCES}
@@ -906,8 +898,7 @@
                 defaultHeight={PreferenceDialogComponent.DefaultHeight}
                 enableResizing={true}
             >
-                <div className="bp3-dialog-body">
->>>>>>> 5068f561
+                <div className="bp4-dialog-body">
                     <Tabs id="preferenceTabs" vertical={true} selectedTabId={this.selectedTab} onChange={this.setSelectedTab}>
                         <Tab id={PreferenceDialogTabs.GLOBAL} title="Global" panel={globalPanel} />
                         <Tab id={PreferenceDialogTabs.RENDER_CONFIG} title="Render Configuration" panel={renderConfigPanel} />
