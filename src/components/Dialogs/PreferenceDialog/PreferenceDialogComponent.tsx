import * as React from "react";
import {ColorResult} from "react-color";
import {AnchorButton, Button, Callout, Checkbox, FormGroup, HTMLSelect, IDialogProps, Intent, MenuItem, Position, Radio, RadioGroup, Switch, Tab, Tabs} from "@blueprintjs/core";
import {Tooltip2} from "@blueprintjs/popover2";
import {Select} from "@blueprintjs/select";
import {CARTA} from "carta-protobuf";
import classNames from "classnames";
import * as _ from "lodash";
import {action, computed, makeObservable, observable} from "mobx";
import {observer} from "mobx-react";
import tinycolor from "tinycolor2";

import {DraggableDialogComponent} from "components/Dialogs";
import {AppToaster, AutoColorPickerComponent, ColormapComponent, ColorPickerComponent, PointShapeSelectComponent, SafeNumericInput, ScalingSelectComponent, SuccessToast} from "components/Shared";
import {CompressionQuality, CursorInfoVisibility, CursorPosition, Event, FileFilterMode, RegionCreationMode, SPECTRAL_MATCHING_TYPES, SPECTRAL_TYPE_STRING, Theme, TileCache, WCSMatchingType, WCSType, Zoom, ZoomPoint} from "models";
import {TelemetryMode} from "services";
import {AppStore, BeamType, DialogId, HelpType, PreferenceKeys, PreferenceStore} from "stores";
import {ContourGeneratorType, FrameScaling, RegionStore, RenderConfigStore} from "stores/Frame";
import {copyToClipboard, SWATCH_COLORS} from "utilities";

import "./PreferenceDialogComponent.scss";

enum PreferenceDialogTabs {
    GLOBAL,
    RENDER_CONFIG,
    CONTOUR_CONFIG,
    VECTOR_OVERLAY_CONFIG,
    WCS_OVERLAY_CONFIG,
    REGION,
    ANNOTATION,
    PERFORMANCE,
    LOG_EVENT,
    CATALOG,
    TELEMETRY,
    COMPATIBILITY
}

export enum MemoryUnit {
    TB = "TB",
    GB = "GB",
    MB = "MB",
    kB = "kB",
    B = "B"
}

const PercentileSelect = Select.ofType<string>();

const PV_PREVIEW_CUBE_SIZE_LIMIT = 1000000000; //need to be removed and replaced by backend limit

@observer
export class PreferenceDialogComponent extends React.Component {
    private static readonly DefaultWidth = 775;
    private static readonly DefaultHeight = 500;
    private static readonly MinWidth = 450;
    private static readonly MinHeight = 300;

    @observable selectedTab: PreferenceDialogTabs = PreferenceDialogTabs.GLOBAL;
    @action private setSelectedTab = (tab: PreferenceDialogTabs) => {
        this.selectedTab = tab;
    };

    @computed get pvPreviewCubeSizeMaxValue(): number {
        if (PreferenceStore.Instance.pvPreivewCubeSizeLimitUnit === MemoryUnit.TB) {
            return PV_PREVIEW_CUBE_SIZE_LIMIT / 1e12;
        } else if (PreferenceStore.Instance.pvPreivewCubeSizeLimitUnit === MemoryUnit.GB) {
            return PV_PREVIEW_CUBE_SIZE_LIMIT / 1e9;
        } else if (PreferenceStore.Instance.pvPreivewCubeSizeLimitUnit === MemoryUnit.MB) {
            return PV_PREVIEW_CUBE_SIZE_LIMIT / 1e6;
        } else if (PreferenceStore.Instance.pvPreivewCubeSizeLimitUnit === MemoryUnit.kB) {
            return PV_PREVIEW_CUBE_SIZE_LIMIT / 1e3;
        } else {
            return PV_PREVIEW_CUBE_SIZE_LIMIT;
        }
    }

    constructor(props: any) {
        super(props);
        makeObservable(this);
    }

    private static readonly DefaultWidth = 775;
    private static readonly DefaultHeight = 500;
    private static readonly MinWidth = 650;
    private static readonly MinHeight = 300;

    private renderPercentileSelectItem = (percentile: string, {handleClick, modifiers, query}) => {
        return <MenuItem text={percentile + "%"} onClick={handleClick} key={percentile} />;
    };

    private handleImageCompressionQualityChange = _.throttle((value: number) => {
        PreferenceStore.Instance.setPreference(PreferenceKeys.PERFORMANCE_IMAGE_COMPRESSION_QUALITY, value);
    }, 100);

    private handleAnimationCompressionQualityChange = _.throttle((value: number) => {
        PreferenceStore.Instance.setPreference(PreferenceKeys.PERFORMANCE_ANIMATION_COMPRESSION_QUALITY, value);
    }, 100);

    private handleGPUTileCacheChange = _.throttle((value: number) => {
        PreferenceStore.Instance.setPreference(PreferenceKeys.PERFORMANCE_GPU_TILE_CACHE, value);
    }, 100);

    private handleSystemTileCacheChange = _.throttle((value: number) => {
        PreferenceStore.Instance.setPreference(PreferenceKeys.PERFORMANCE_SYSTEM_TILE_CACHE, value);
    }, 100);

    @action private handlePvPreviewCubeSizeUnitChange = _.throttle(unit => {
        PreferenceStore.Instance.setPreference(PreferenceKeys.PERFORMANCE_PV_PREVIEW_CUBE_SIZE_LIMIT_UNIT, unit);
    }, 100);

    private reset = () => {
        const preference = PreferenceStore.Instance;
        switch (this.selectedTab) {
            case PreferenceDialogTabs.RENDER_CONFIG:
                preference.resetRenderConfigSettings();
                break;
            case PreferenceDialogTabs.CONTOUR_CONFIG:
                preference.resetContourConfigSettings();
                break;
            case PreferenceDialogTabs.VECTOR_OVERLAY_CONFIG:
                preference.resetVectorOverlayConfigSettings();
                break;
            case PreferenceDialogTabs.WCS_OVERLAY_CONFIG:
                preference.resetOverlayConfigSettings();
                break;
            case PreferenceDialogTabs.REGION:
                preference.resetRegionSettings();
                break;
            case PreferenceDialogTabs.ANNOTATION:
                preference.resetAnnotationSettings();
                break;
            case PreferenceDialogTabs.PERFORMANCE:
                preference.resetPerformanceSettings();
                break;
            case PreferenceDialogTabs.LOG_EVENT:
                preference.resetLogEventSettings();
                break;
            case PreferenceDialogTabs.CATALOG:
                preference.resetCatalogSettings();
                break;
            case PreferenceDialogTabs.TELEMETRY:
                preference.resetTelemetrySettings();
                break;
            case PreferenceDialogTabs.COMPATIBILITY:
                preference.resetCompatibilitySettings();
                break;
            case PreferenceDialogTabs.GLOBAL:
            default:
                preference.resetGlobalSettings();
                break;
        }
    };

    private handleUserIdCopied = async () => {
        const appStore = AppStore.Instance;
        try {
            await copyToClipboard(appStore.telemetryService.decodedUserId);
            AppToaster.show(SuccessToast("clipboard", "Copied user ID to clipboard."));
        } catch (err) {
            console.log(err);
        }
    };

    public render() {
        const appStore = AppStore.Instance;
        const preference = appStore.preferenceStore;
        const layoutStore = appStore.layoutStore;

        const zIndexManager = AppStore.Instance.zIndexManager;
        let zIndex = zIndexManager.findIndex(DialogId.Preference);

        const globalPanel = (
            <React.Fragment>
                <FormGroup inline={true} label="Theme">
                    <HTMLSelect value={preference.theme} onChange={ev => appStore.setTheme(ev.currentTarget.value)}>
                        <option value={Theme.AUTO}>Automatic</option>
                        <option value={Theme.LIGHT}>Light</option>
                        <option value={Theme.DARK}>Dark</option>
                    </HTMLSelect>
                </FormGroup>
                <FormGroup inline={true} label="Enable code snippets">
                    <Switch checked={preference.codeSnippetsEnabled} onChange={ev => preference.setPreference(PreferenceKeys.GLOBAL_CODE_SNIPPETS_ENABLED, ev.currentTarget.checked)} />
                </FormGroup>
                <FormGroup inline={true} label="Auto-launch file browser">
                    <Switch checked={preference.autoLaunch} onChange={ev => preference.setPreference(PreferenceKeys.GLOBAL_AUTOLAUNCH, ev.currentTarget.checked)} />
                </FormGroup>
                <FormGroup inline={true} label="File list">
                    <HTMLSelect value={preference.fileFilterMode} onChange={ev => preference.setPreference(PreferenceKeys.GLOBAL_FILE_FILTER_MODE, ev.currentTarget.value)}>
                        <option value={FileFilterMode.Content}>Filter by file content</option>
                        <option value={FileFilterMode.Extension}>Filter by extension</option>
                        <option value={FileFilterMode.All}>All files</option>
                    </HTMLSelect>
                </FormGroup>
                <FormGroup inline={true} label="Initial layout">
                    <HTMLSelect value={preference.layout} onChange={ev => preference.setPreference(PreferenceKeys.GLOBAL_LAYOUT, ev.currentTarget.value)}>
                        {layoutStore.orderedLayoutNames.map(layout => (
                            <option key={layout} value={layout}>
                                {layout}
                            </option>
                        ))}
                    </HTMLSelect>
                </FormGroup>
                <FormGroup inline={true} label="Initial cursor position">
                    <RadioGroup selectedValue={preference.cursorPosition} onChange={ev => preference.setPreference(PreferenceKeys.GLOBAL_CURSOR_POSITION, ev.currentTarget.value)} inline={true}>
                        <Radio label="Fixed" value={CursorPosition.FIXED} />
                        <Radio label="Tracking" value={CursorPosition.TRACKING} />
                    </RadioGroup>
                </FormGroup>
                <FormGroup inline={true} label="Initial zoom level">
                    <RadioGroup selectedValue={preference.zoomMode} onChange={ev => preference.setPreference(PreferenceKeys.GLOBAL_ZOOM_MODE, ev.currentTarget.value)} inline={true}>
                        <Radio label="Zoom to fit" value={Zoom.FIT} />
                        <Radio label="Zoom to 1.0x" value={Zoom.FULL} />
                    </RadioGroup>
                </FormGroup>
                <FormGroup inline={true} label="Zoom to">
                    <RadioGroup selectedValue={preference.zoomPoint} onChange={ev => preference.setPreference(PreferenceKeys.GLOBAL_ZOOM_POINT, ev.currentTarget.value)} inline={true}>
                        <Radio label="Cursor" value={ZoomPoint.CURSOR} />
                        <Radio label="Current center" value={ZoomPoint.CENTER} />
                    </RadioGroup>
                </FormGroup>
                <FormGroup inline={true} label="Enable drag-to-pan">
                    <Switch checked={preference.dragPanning} onChange={ev => preference.setPreference(PreferenceKeys.GLOBAL_DRAG_PANNING, ev.currentTarget.checked)} />
                </FormGroup>
                <FormGroup inline={true} label="WCS matching on append">
                    <HTMLSelect value={preference.autoWCSMatching} onChange={ev => preference.setPreference(PreferenceKeys.GLOBAL_AUTO_WCS_MATCHING, Number(ev.currentTarget.value))}>
                        <option value={WCSMatchingType.NONE}>None</option>
                        <option value={WCSMatchingType.SPATIAL}>Spatial only</option>
                        <option value={WCSMatchingType.SPECTRAL}>Spectral only</option>
                        <option value={WCSMatchingType.SPATIAL | WCSMatchingType.SPECTRAL}>Spatial and spectral</option>
                    </HTMLSelect>
                </FormGroup>
                <FormGroup inline={true} label="Spectral matching">
                    <HTMLSelect value={preference.spectralMatchingType} onChange={ev => preference.setPreference(PreferenceKeys.GLOBAL_SPECTRAL_MATCHING_TYPE, ev.currentTarget.value)}>
                        {SPECTRAL_MATCHING_TYPES.map(type => (
                            <option key={type} value={type}>
                                {SPECTRAL_TYPE_STRING.get(type)}
                            </option>
                        ))}
                    </HTMLSelect>
                </FormGroup>
                <FormGroup inline={true} label="Transparent image background">
                    <Switch checked={preference.transparentImageBackground} onChange={ev => preference.setPreference(PreferenceKeys.GLOBAL_TRANSPARENT_IMAGE_BACKGROUND, ev.currentTarget.checked)} />
                </FormGroup>
                <FormGroup inline={true} label="Save last used directory">
                    <Switch checked={preference.keepLastUsedFolder} onChange={ev => preference.setPreference(PreferenceKeys.GLOBAL_KEEP_LAST_USED_FOLDER, ev.currentTarget.checked)} />
                </FormGroup>
            </React.Fragment>
        );

        const renderConfigPanel = (
            <React.Fragment>
                <FormGroup inline={true} label="Default scaling">
                    <ScalingSelectComponent selectedItem={preference.scaling} onItemSelect={selected => preference.setPreference(PreferenceKeys.RENDER_CONFIG_SCALING, selected)} />
                </FormGroup>
                <FormGroup inline={true} label="Default colormap">
                    <ColormapComponent inverted={false} selectedItem={preference.colormap} onItemSelect={selected => preference.setPreference(PreferenceKeys.RENDER_CONFIG_COLORMAP, selected)} />
                </FormGroup>
                <FormGroup inline={true} label="Default percentile ranks">
                    <PercentileSelect
                        activeItem={preference.percentile.toString(10)}
                        onItemSelect={selected => preference.setPreference(PreferenceKeys.RENDER_CONFIG_PERCENTILE, Number(selected))}
                        popoverProps={{minimal: true, position: "auto"}}
                        filterable={false}
                        items={RenderConfigStore.PERCENTILE_RANKS.map(String)}
                        itemRenderer={this.renderPercentileSelectItem}
                    >
                        <Button text={preference.percentile.toString(10) + "%"} rightIcon="double-caret-vertical" alignText={"right"} />
                    </PercentileSelect>
                </FormGroup>
                {(preference.scaling === FrameScaling.LOG || preference.scaling === FrameScaling.POWER) && (
                    <FormGroup label={"Alpha"} inline={true}>
                        <SafeNumericInput buttonPosition={"none"} value={preference.scalingAlpha} onValueChange={value => preference.setPreference(PreferenceKeys.RENDER_CONFIG_SCALING_ALPHA, value)} />
                    </FormGroup>
                )}
                {preference.scaling === FrameScaling.GAMMA && (
                    <FormGroup label={"Gamma"} inline={true}>
                        <SafeNumericInput
                            min={RenderConfigStore.GAMMA_MIN}
                            max={RenderConfigStore.GAMMA_MAX}
                            stepSize={0.1}
                            minorStepSize={0.01}
                            majorStepSize={0.5}
                            value={preference.scalingGamma}
                            onValueChange={value => preference.setPreference(PreferenceKeys.RENDER_CONFIG_SCALING_GAMMA, value)}
                        />
                    </FormGroup>
                )}
                <FormGroup inline={true} label="NaN color">
                    <ColorPickerComponent
                        color={tinycolor(preference.nanColorHex).setAlpha(preference.nanAlpha).toRgb()}
                        presetColors={[...SWATCH_COLORS, "transparent"]}
                        setColor={(color: ColorResult) => {
                            preference.setPreference(PreferenceKeys.RENDER_CONFIG_NAN_COLOR_HEX, color.hex === "transparent" ? "#000000" : color.hex);
                            preference.setPreference(PreferenceKeys.RENDER_CONFIG_NAN_ALPHA, color.rgb.a);
                        }}
                        disableAlpha={false}
                        darkTheme={appStore.darkTheme}
                    />
                </FormGroup>
                <FormGroup inline={true} label="Smoothed bias/contrast">
                    <Switch checked={preference.useSmoothedBiasContrast} onChange={ev => preference.setPreference(PreferenceKeys.RENDER_CONFIG_USE_SMOOTHED_BIAS_CONTRAST, ev.currentTarget.checked)} />
                </FormGroup>
            </React.Fragment>
        );

        const contourConfigPanel = (
            <React.Fragment>
                <FormGroup inline={true} label="Generator type">
                    <HTMLSelect
                        value={preference.contourGeneratorType}
                        options={Object.keys(ContourGeneratorType).map(key => ({label: ContourGeneratorType[key], value: ContourGeneratorType[key]}))}
                        onChange={ev => preference.setPreference(PreferenceKeys.CONTOUR_CONFIG_GENERATOR_TYPE, ev.currentTarget.value as ContourGeneratorType)}
                    />
                </FormGroup>
                <FormGroup inline={true} label="Smoothing mode">
                    <HTMLSelect value={preference.contourSmoothingMode} onChange={ev => preference.setPreference(PreferenceKeys.CONTOUR_CONFIG_SMOOTHING_MODE, Number(ev.currentTarget.value))}>
                        <option key={CARTA.SmoothingMode.NoSmoothing} value={CARTA.SmoothingMode.NoSmoothing}>
                            No smoothing
                        </option>
                        <option key={CARTA.SmoothingMode.BlockAverage} value={CARTA.SmoothingMode.BlockAverage}>
                            Block
                        </option>
                        <option key={CARTA.SmoothingMode.GaussianBlur} value={CARTA.SmoothingMode.GaussianBlur}>
                            Gaussian
                        </option>
                    </HTMLSelect>
                </FormGroup>
                <FormGroup inline={true} label="Default smoothing factor">
                    <SafeNumericInput
                        placeholder="Default smoothing factor"
                        min={1}
                        max={33}
                        value={preference.contourSmoothingFactor}
                        majorStepSize={1}
                        stepSize={1}
                        onValueChange={value => preference.setPreference(PreferenceKeys.CONTOUR_CONFIG_SMOOTHING_FACTOR, value)}
                    />
                </FormGroup>
                <FormGroup inline={true} label="Default contour levels">
                    <SafeNumericInput
                        placeholder="Default contour levels"
                        min={1}
                        max={15}
                        value={preference.contourNumLevels}
                        majorStepSize={1}
                        stepSize={1}
                        onValueChange={value => preference.setPreference(PreferenceKeys.CONTOUR_CONFIG_NUM_LEVELS, value)}
                    />
                </FormGroup>
                <FormGroup inline={true} label="Thickness">
                    <SafeNumericInput
                        placeholder="Thickness"
                        min={0.5}
                        max={10}
                        value={preference.contourThickness}
                        majorStepSize={0.5}
                        stepSize={0.5}
                        onValueChange={value => preference.setPreference(PreferenceKeys.CONTOUR_CONFIG_THICKNESS, value)}
                    />
                </FormGroup>
                <FormGroup inline={true} label="Default color mode">
                    <HTMLSelect value={preference.contourColormapEnabled ? 1 : 0} onChange={ev => preference.setPreference(PreferenceKeys.CONTOUR_CONFIG_COLORMAP_ENABLED, parseInt(ev.currentTarget.value) > 0)}>
                        <option key={0} value={0}>
                            Constant color
                        </option>
                        <option key={1} value={1}>
                            Color-mapped
                        </option>
                    </HTMLSelect>
                </FormGroup>
                <FormGroup inline={true} label="Default colormap">
                    <ColormapComponent inverted={false} selectedItem={preference.contourColormap} onItemSelect={selected => preference.setPreference(PreferenceKeys.CONTOUR_CONFIG_COLORMAP, selected)} />
                </FormGroup>
                <FormGroup inline={true} label="Default color">
                    <ColorPickerComponent
                        color={preference.contourColor}
                        presetColors={SWATCH_COLORS}
                        setColor={(color: ColorResult) => preference.setPreference(PreferenceKeys.CONTOUR_CONFIG_COLOR, color.hex)}
                        disableAlpha={true}
                        darkTheme={appStore.darkTheme}
                    />
                </FormGroup>
            </React.Fragment>
        );

        const vectorOverlayConfigPanel = (
            <React.Fragment>
                <FormGroup inline={true} label="Default pixel averaging">
                    <SafeNumericInput
                        placeholder="Default pixel averaging"
                        min={0}
                        max={64}
                        value={preference.vectorOverlayPixelAveraging}
                        majorStepSize={2}
                        stepSize={2}
                        onValueChange={value => preference.setPreference(PreferenceKeys.VECTOR_OVERLAY_PIXEL_AVERAGING, value)}
                    />
                </FormGroup>
                <FormGroup inline={true} label="Use fractional intensity">
                    <Switch checked={preference.vectorOverlayFractionalIntensity} onChange={ev => preference.setPreference(PreferenceKeys.VECTOR_OVERLAY_FRACTIONAL_INTENSITY, ev.currentTarget.checked)} />
                </FormGroup>
                <FormGroup inline={true} label="Thickness">
                    <SafeNumericInput
                        placeholder="Thickness"
                        min={0.5}
                        max={10}
                        value={preference.vectorOverlayThickness}
                        majorStepSize={0.5}
                        stepSize={0.5}
                        onValueChange={value => preference.setPreference(PreferenceKeys.VECTOR_OVERLAY_THICKNESS, value)}
                    />
                </FormGroup>
                <FormGroup inline={true} label="Default color mode">
                    <HTMLSelect value={preference.vectorOverlayColormapEnabled ? 1 : 0} onChange={ev => preference.setPreference(PreferenceKeys.VECTOR_OVERLAY_COLORMAP_ENABLED, parseInt(ev.currentTarget.value) > 0)}>
                        <option key={0} value={0}>
                            Constant color
                        </option>
                        <option key={1} value={1}>
                            Color-mapped
                        </option>
                    </HTMLSelect>
                </FormGroup>
                <FormGroup inline={true} label="Default colormap">
                    <ColormapComponent inverted={false} selectedItem={preference.vectorOverlayColormap} onItemSelect={selected => preference.setPreference(PreferenceKeys.VECTOR_OVERLAY_COLORMAP, selected)} />
                </FormGroup>
                <FormGroup inline={true} label="Default color">
                    <ColorPickerComponent
                        color={preference.vectorOverlayColor}
                        presetColors={SWATCH_COLORS}
                        setColor={(color: ColorResult) => preference.setPreference(PreferenceKeys.VECTOR_OVERLAY_COLOR, color.hex)}
                        disableAlpha={true}
                        darkTheme={appStore.darkTheme}
                    />
                </FormGroup>
            </React.Fragment>
        );

        const overlayConfigPanel = (
            <React.Fragment>
                <FormGroup inline={true} label="Color">
                    <AutoColorPickerComponent color={preference.astColor} presetColors={SWATCH_COLORS} setColor={(color: string) => preference.setPreference(PreferenceKeys.WCS_OVERLAY_AST_COLOR, color)} disableAlpha={true} />
                </FormGroup>
                <FormGroup inline={true} label="WCS grid visible">
                    <Switch checked={preference.astGridVisible} onChange={ev => preference.setPreference(PreferenceKeys.WCS_OVERLAY_AST_GRID_VISIBLE, ev.currentTarget.checked)} />
                </FormGroup>
                <FormGroup inline={true} label="Labels visible">
                    <Switch checked={preference.astLabelsVisible} onChange={ev => preference.setPreference(PreferenceKeys.WCS_OVERLAY_AST_LABELS_VISIBLE, ev.currentTarget.checked)} />
                </FormGroup>
                <FormGroup inline={true} label="Cursor info visible">
                    <HTMLSelect value={preference.cursorInfoVisible} onChange={ev => preference.setPreference(PreferenceKeys.WCS_OVERLAY_CURSOR_INFO, ev.currentTarget.value)}>
                        <option value={CursorInfoVisibility.Always}>Always</option>
                        <option value={CursorInfoVisibility.ActiveImage}>Active image only</option>
                        <option value={CursorInfoVisibility.HideTiled}>Hide when tiled</option>
                        <option value={CursorInfoVisibility.Never}>Never</option>
                    </HTMLSelect>
                </FormGroup>
                <FormGroup inline={true} label="WCS format">
                    <HTMLSelect
                        options={[WCSType.AUTOMATIC, WCSType.DEGREES, WCSType.SEXAGESIMAL]}
                        value={preference.wcsType}
                        onChange={(event: React.FormEvent<HTMLSelectElement>) => preference.setPreference(PreferenceKeys.WCS_OVERLAY_WCS_TYPE, event.currentTarget.value)}
                    />
                </FormGroup>
                <FormGroup inline={true} label="Colorbar visible">
                    <Switch checked={preference.colorbarVisible} onChange={ev => preference.setPreference(PreferenceKeys.WCS_OVERLAY_COLORBAR_VISIBLE, ev.currentTarget.checked)} />
                </FormGroup>
                <FormGroup inline={true} label="Colorbar interactive">
                    <Switch checked={preference.colorbarInteractive} onChange={ev => preference.setPreference(PreferenceKeys.WCS_OVERLAY_COLORBAR_INTERACTIVE, ev.currentTarget.checked)} />
                </FormGroup>
                <FormGroup inline={true} label="Colorbar position">
                    <HTMLSelect value={preference.colorbarPosition} onChange={ev => preference.setPreference(PreferenceKeys.WCS_OVERLAY_COLORBAR_POSITION, ev.currentTarget.value)}>
                        <option value={"right"}>Right</option>
                        <option value={"top"}>Top</option>
                        <option value={"bottom"}>Bottom</option>
                    </HTMLSelect>
                </FormGroup>
                <FormGroup inline={true} label="Colorbar width" labelInfo="(px)">
                    <SafeNumericInput
                        placeholder="Colorbar width"
                        min={1}
                        max={100}
                        value={preference.colorbarWidth}
                        stepSize={1}
                        minorStepSize={1}
                        majorStepSize={2}
                        intOnly={true}
                        onValueChange={(value: number) => preference.setPreference(PreferenceKeys.WCS_OVERLAY_COLORBAR_WIDTH, value)}
                    />
                </FormGroup>
                <FormGroup inline={true} label="Colorbar ticks density" labelInfo="(per 100px)">
                    <SafeNumericInput
                        placeholder="Colorbar ticks density"
                        min={0.2}
                        max={20}
                        value={preference.colorbarTicksDensity}
                        stepSize={0.2}
                        minorStepSize={0.1}
                        majorStepSize={1}
                        onValueChange={(value: number) => preference.setPreference(PreferenceKeys.WCS_OVERLAY_COLORBAR_TICKS_DENSITY, value)}
                    />
                </FormGroup>
                <FormGroup inline={true} label="Colorbar label visible">
                    <Switch checked={preference.colorbarLabelVisible} onChange={ev => preference.setPreference(PreferenceKeys.WCS_OVERLAY_COLORBAR_LABEL_VISIBLE, ev.currentTarget.checked)} />
                </FormGroup>
                <FormGroup inline={true} label="Beam visible">
                    <Switch checked={preference.beamVisible} onChange={ev => preference.setPreference(PreferenceKeys.WCS_OVERLAY_BEAM_VISIBLE, ev.currentTarget.checked)} />
                </FormGroup>
                <FormGroup inline={true} label="Beam color">
                    <AutoColorPickerComponent color={preference.beamColor} presetColors={SWATCH_COLORS} setColor={(color: string) => preference.setPreference(PreferenceKeys.WCS_OVERLAY_BEAM_COLOR, color)} disableAlpha={true} />
                </FormGroup>
                <FormGroup inline={true} label="Beam type">
                    <HTMLSelect value={preference.beamType} onChange={(event: React.FormEvent<HTMLSelectElement>) => preference.setPreference(PreferenceKeys.WCS_OVERLAY_BEAM_TYPE, event.currentTarget.value as BeamType)}>
                        <option key={0} value={BeamType.Open}>
                            Open
                        </option>
                        <option key={1} value={BeamType.Solid}>
                            Solid
                        </option>
                    </HTMLSelect>
                </FormGroup>
                <FormGroup inline={true} label="Beam width" labelInfo="(px)">
                    <SafeNumericInput
                        placeholder="Beam width"
                        min={0.5}
                        max={10}
                        value={preference.beamWidth}
                        stepSize={0.5}
                        minorStepSize={0.1}
                        majorStepSize={1}
                        onValueChange={(value: number) => preference.setPreference(PreferenceKeys.WCS_OVERLAY_BEAM_WIDTH, value)}
                    />
                </FormGroup>
            </React.Fragment>
        );

        let regionTypes = [];
        RegionStore.AVAILABLE_REGION_TYPES.forEach((name, regionType) => {
            regionTypes.push(
                <option key={regionType} value={regionType}>
                    {name}
                </option>
            );
        });

        const regionSettingsPanel = (
            <React.Fragment>
                <FormGroup inline={true} label="Color">
                    <ColorPickerComponent
                        color={preference.regionColor}
                        presetColors={SWATCH_COLORS}
                        setColor={(color: ColorResult) => preference.setPreference(PreferenceKeys.REGION_COLOR, color.hex)}
                        disableAlpha={true}
                        darkTheme={appStore.darkTheme}
                    />
                </FormGroup>
                <FormGroup inline={true} label="Line width" labelInfo="(px)">
                    <SafeNumericInput
                        placeholder="Line width"
                        min={RegionStore.MIN_LINE_WIDTH}
                        max={RegionStore.MAX_LINE_WIDTH}
                        value={preference.regionLineWidth}
                        stepSize={0.5}
                        onValueChange={(value: number) => preference.setPreference(PreferenceKeys.REGION_LINE_WIDTH, Math.max(RegionStore.MIN_LINE_WIDTH, Math.min(RegionStore.MAX_LINE_WIDTH, value)))}
                    />
                </FormGroup>
                <FormGroup inline={true} label="Dash length" labelInfo="(px)">
                    <SafeNumericInput
                        placeholder="Dash length"
                        min={0}
                        max={RegionStore.MAX_DASH_LENGTH}
                        value={preference.regionDashLength}
                        stepSize={1}
                        onValueChange={(value: number) => preference.setPreference(PreferenceKeys.REGION_DASH_LENGTH, Math.max(0, Math.min(RegionStore.MAX_DASH_LENGTH, value)))}
                    />
                </FormGroup>
                <FormGroup inline={true} label="Region type">
                    <HTMLSelect value={preference.regionType} onChange={ev => preference.setPreference(PreferenceKeys.REGION_TYPE, Number(ev.currentTarget.value))}>
                        {regionTypes}
                    </HTMLSelect>
                </FormGroup>
                <FormGroup inline={true} label="Region size" labelInfo="(px)">
                    <SafeNumericInput placeholder="Region size" min={1} value={preference.regionSize} stepSize={1} onValueChange={(value: number) => preference.setPreference(PreferenceKeys.REGION_SIZE, Math.max(1, value))} />
                </FormGroup>
                <FormGroup inline={true} label="Creation mode">
                    <RadioGroup selectedValue={preference.regionCreationMode} onChange={ev => preference.setPreference(PreferenceKeys.REGION_CREATION_MODE, ev.currentTarget.value)}>
                        <Radio label="Center to corner" value={RegionCreationMode.CENTER} />
                        <Radio label="Corner to corner" value={RegionCreationMode.CORNER} />
                    </RadioGroup>
                </FormGroup>
            </React.Fragment>
        );

        let annotationTypes = [];
        RegionStore.AVAILABLE_ANNOTATION_TYPES.forEach((name, annotationType) => {
            annotationTypes.push(
                <option key={annotationType} value={annotationType}>
                    {name}
                </option>
            );
        });

        const annotationSettingsPanel = (
            <React.Fragment>
                <FormGroup inline={true} label="Color">
                    <ColorPickerComponent
                        color={preference.annotationColor}
                        presetColors={SWATCH_COLORS}
                        setColor={(color: ColorResult) => preference.setPreference(PreferenceKeys.ANNOTATION_COLOR, color.hex)}
                        disableAlpha={true}
                        darkTheme={appStore.darkTheme}
                    />
                </FormGroup>
                <FormGroup inline={true} label="Line width" labelInfo="(px)">
                    <SafeNumericInput
                        placeholder="Line width"
                        min={RegionStore.MIN_LINE_WIDTH}
                        max={RegionStore.MAX_LINE_WIDTH}
                        value={preference.annotationLineWidth}
                        stepSize={0.5}
                        onValueChange={(value: number) => preference.setPreference(PreferenceKeys.ANNOTATION_LINE_WIDTH, Math.max(RegionStore.MIN_LINE_WIDTH, Math.min(RegionStore.MAX_LINE_WIDTH, value)))}
                    />
                </FormGroup>
                <FormGroup inline={true} label="Dash length" labelInfo="(px)">
                    <SafeNumericInput
                        placeholder="Dash length"
                        min={0}
                        max={RegionStore.MAX_DASH_LENGTH}
                        value={preference.annotationDashLength}
                        stepSize={1}
                        onValueChange={(value: number) => preference.setPreference(PreferenceKeys.ANNOTATION_DASH_LENGTH, Math.max(0, Math.min(RegionStore.MAX_DASH_LENGTH, value)))}
                    />
                </FormGroup>
                <FormGroup inline={true} label="Point shape">
                    <PointShapeSelectComponent handleChange={(item: CARTA.PointAnnotationShape) => preference.setPreference(PreferenceKeys.POINT_ANNOTATION_SHAPE, item)} pointShape={preference.pointAnnotationShape} />
                </FormGroup>
                <FormGroup inline={true} label="Point size" labelInfo="(px)">
                    <SafeNumericInput
                        placeholder="Point size"
                        min={1}
                        value={preference.pointAnnotationWidth}
                        stepSize={1}
                        onValueChange={(value: number) => preference.setPreference(PreferenceKeys.POINT_ANNOTATION_WIDTH, Math.max(1, value))}
                    />
                </FormGroup>
            </React.Fragment>
        );

        const performancePanel = (
            <React.Fragment>
                <FormGroup inline={true} label="Low bandwidth mode">
                    <Switch checked={preference.lowBandwidthMode} onChange={ev => preference.setPreference(PreferenceKeys.PERFORMANCE_LOW_BAND_WIDTH_MODE, ev.currentTarget.checked)} />
                </FormGroup>
                <FormGroup inline={true} label="Limit overlay redraw">
                    <Switch checked={preference.limitOverlayRedraw} onChange={ev => preference.setPreference(PreferenceKeys.PERFORMANCE_LIMIT_OVERLAY_REDRAW, ev.currentTarget.checked)} />
                </FormGroup>
                <FormGroup inline={true} label="Compression quality" labelInfo={"(Images)"}>
                    <SafeNumericInput
                        placeholder="Compression quality"
                        min={CompressionQuality.IMAGE_MIN}
                        max={CompressionQuality.IMAGE_MAX}
                        value={preference.imageCompressionQuality}
                        stepSize={CompressionQuality.IMAGE_STEP}
                        onValueChange={this.handleImageCompressionQualityChange}
                    />
                </FormGroup>
                <FormGroup inline={true} label="Compression quality" labelInfo={"(Animation)"}>
                    <SafeNumericInput
                        placeholder="Compression quality"
                        min={CompressionQuality.ANIMATION_MIN}
                        max={CompressionQuality.ANIMATION_MAX}
                        value={preference.animationCompressionQuality}
                        stepSize={CompressionQuality.ANIMATION_STEP}
                        onValueChange={this.handleAnimationCompressionQualityChange}
                    />
                </FormGroup>
                <FormGroup inline={true} label="GPU tile cache size">
                    <SafeNumericInput
                        placeholder="GPU tile cache size"
                        min={TileCache.GPU_MIN}
                        max={TileCache.GPU_MAX}
                        value={preference.gpuTileCache}
                        majorStepSize={TileCache.GPU_STEP}
                        stepSize={TileCache.GPU_STEP}
                        onValueChange={this.handleGPUTileCacheChange}
                    />
                </FormGroup>
                <FormGroup inline={true} label="System tile cache size">
                    <SafeNumericInput
                        placeholder="System tile cache size"
                        min={TileCache.SYSTEM_MIN}
                        max={TileCache.SYSTEM_MAX}
                        value={preference.systemTileCache}
                        majorStepSize={TileCache.SYSTEM_STEP}
                        stepSize={TileCache.SYSTEM_STEP}
                        onValueChange={this.handleSystemTileCacheChange}
                    />
                </FormGroup>
                <FormGroup inline={true} label="Contour rounding factor">
                    <SafeNumericInput
                        placeholder="Contour rounding factor"
                        min={1}
                        max={32}
                        value={preference.contourDecimation}
                        majorStepSize={1}
                        stepSize={1}
                        onValueChange={value => preference.setPreference(PreferenceKeys.PERFORMANCE_CONTOUR_DECIMATION, value)}
                    />
                </FormGroup>
                <FormGroup inline={true} label="Contour compression level">
                    <SafeNumericInput
                        placeholder="Contour compression level"
                        min={0}
                        max={19}
                        value={preference.contourCompressionLevel}
                        majorStepSize={1}
                        stepSize={1}
                        onValueChange={value => preference.setPreference(PreferenceKeys.PERFORMANCE_CONTOUR_COMPRESSION_LEVEL, value)}
                    />
                </FormGroup>
                <FormGroup inline={true} label="Contour chunk size">
                    <HTMLSelect value={preference.contourChunkSize} onChange={ev => preference.setPreference(PreferenceKeys.PERFORMANCE_CONTOUR_CHUNK_SIZE, parseInt(ev.currentTarget.value))}>
                        <option key={0} value={25000}>
                            25K
                        </option>
                        <option key={1} value={50000}>
                            50K
                        </option>
                        <option key={2} value={100000}>
                            100K
                        </option>
                        <option key={3} value={250000}>
                            250K
                        </option>
                        <option key={4} value={500000}>
                            500K
                        </option>
                        <option key={5} value={1000000}>
                            1M
                        </option>
                    </HTMLSelect>
                </FormGroup>
                <FormGroup inline={true} label="Control map resolution">
                    <HTMLSelect value={preference.contourControlMapWidth} onChange={ev => preference.setPreference(PreferenceKeys.PERFORMANCE_CONTOUR_CONTROL_MAP_WIDTH, parseInt(ev.currentTarget.value))}>
                        <option key={0} value={128}>
                            128&times;128 (128 KB)
                        </option>
                        <option key={1} value={256}>
                            256&times;256 (512 KB)
                        </option>
                        <option key={2} value={512}>
                            512&times;512 (2 MB)
                        </option>
                        <option key={3} value={1024}>
                            1024&times;1024 (8 MB)
                        </option>
                    </HTMLSelect>
                </FormGroup>
                <FormGroup inline={true} label="Stream image tiles while zooming">
                    <Switch checked={preference.streamContoursWhileZooming} onChange={ev => preference.setPreference(PreferenceKeys.PERFORMANCE_STREAM_CONTOURS_WHILE_ZOOMING, ev.currentTarget.checked)} />
                </FormGroup>
                <FormGroup inline={true} label="Stop animation playback in">
                    <HTMLSelect value={preference.stopAnimationPlaybackMinutes} onChange={ev => preference.setPreference(PreferenceKeys.PERFORMANCE_STOP_ANIMATION_PLAYBACK_MINUTES, parseInt(ev.currentTarget.value))}>
                        <option key={0} value={5}>
                            5 minutes
                        </option>
                        <option key={1} value={10}>
                            10 minutes
                        </option>
                        <option key={2} value={15}>
                            15 minutes
                        </option>
                        <option key={3} value={20}>
                            20 minutes
                        </option>
                        <option key={4} value={30}>
                            30 minutes
                        </option>
                    </HTMLSelect>
                </FormGroup>
                <FormGroup inline={true} label="PV preview cube size limit">
                    <div className="pv-preview-cube-size-limit">
                        <SafeNumericInput
                            placeholder="PV preview cube size limit"
                            min={1e-12}
                            max={this.pvPreviewCubeSizeMaxValue}
                            value={preference.pvPreivewCubeSizeLimit}
                            majorStepSize={1}
                            stepSize={1}
                            onValueChange={value => preference.setPreference(PreferenceKeys.PERFORMANCE_PV_PREVIEW_CUBE_SIZE_LIMIT, value)}
                        />
                        <HTMLSelect value={preference.pvPreivewCubeSizeLimitUnit} onChange={ev => this.handlePvPreviewCubeSizeUnitChange(ev.target.value)}>
                            <option key={0} value={"MB"}>
                                MB
                            </option>
                            <option key={1} value={"GB"}>
                                GB
                            </option>
                        </HTMLSelect>
                    </div>
                </FormGroup>
            </React.Fragment>
        );

        const logEventsPanel = (
            <div className="log-event-panel">
                <FormGroup inline={true} label="Enable logged event type" className="log-event-header">
                    <Checkbox label="Select all" checked={preference.isSelectingAllLogEvents} indeterminate={preference.isSelectingIndeterminateLogEvents} onChange={() => preference.selectAllLogEvents()} />
                </FormGroup>
                <FormGroup inline={false} className="log-event-list">
                    {Event.EVENT_TYPES.map(eventType => (
                        <Checkbox
                            className="log-event-checkbox"
                            key={eventType}
                            checked={preference.isEventLoggingEnabled(eventType)}
                            label={Event.getEventNameFromType(eventType)}
                            onChange={() => preference.setPreference(PreferenceKeys.LOG_EVENT, eventType)}
                        />
                    ))}
                </FormGroup>
            </div>
        );

        const catalogPanel = (
            <div className="panel-container">
                <FormGroup inline={true} label="Displayed columns">
                    <SafeNumericInput
                        placeholder="Default displayed columns"
                        min={1}
                        value={preference.catalogDisplayedColumnSize}
                        stepSize={1}
                        onValueChange={(value: number) => preference.setPreference(PreferenceKeys.CATALOG_DISPLAYED_COLUMN_SIZE, value)}
                    />
                </FormGroup>
            </div>
        );

        let telemetryHelperText: string;

        if (preference.telemetryMode === TelemetryMode.Usage) {
            telemetryHelperText = "Operating system and browser information will be collected, as well as anonymous usage data.";
        } else if (preference.telemetryMode === TelemetryMode.Minimal) {
            telemetryHelperText = "Operating system and browser information will be collected. No usage data will be collected.";
        } else {
            telemetryHelperText = "No data will be collected.";
        }

        const telemetryPanel = (
            <div className="panel-container">
                <div className="telemetry-callout">
                    <Callout intent="primary">
                        <p>
                            CARTA can collect anonymous usage data, in order to help the development team prioritize additional features and platforms. No personal or scientific information will be collected. Please see our{" "}
                            <a rel="noopener noreferrer" href="https://cartavis.org/telemetry" target="_blank">
                                data collection policy
                            </a>{" "}
                            for more details.
                        </p>
                        {preference.telemetryUuid && (
                            <div className="telemetry-id-text">
                                <p>Anonymous user ID: {appStore.telemetryService.decodedUserId}</p>
                                <Button minimal={true} intent="primary" icon="clipboard" onClick={this.handleUserIdCopied} />
                            </div>
                        )}
                    </Callout>
                </div>
                <FormGroup inline={true} label="Telemetry mode" helperText={telemetryHelperText} className="telemetry-mode-form-group">
                    <HTMLSelect value={preference.telemetryMode} onChange={ev => preference.setPreference(PreferenceKeys.TELEMETRY_MODE, ev.currentTarget.value)}>
                        <option value={TelemetryMode.None}>Disabled</option>
                        <option value={TelemetryMode.Minimal}>Minimal</option>
                        <option value={TelemetryMode.Usage}>Full</option>
                    </HTMLSelect>
                </FormGroup>
                <FormGroup inline={true} label="Log telemetry output">
                    <Switch checked={preference.telemetryLogging} onChange={ev => preference.setPreference(PreferenceKeys.TELEMETRY_LOGGING, ev.currentTarget.checked)} />
                </FormGroup>
            </div>
        );

        const compatibilityPanel = (
            <div className="panel-container">
                <FormGroup inline={true} label="AIPS cube beam support">
                    <Switch checked={preference.aipsBeamSupport} onChange={ev => preference.setPreference(PreferenceKeys.COMPATIBILITY_AIPS_BEAM_SUPPORT, ev.currentTarget.checked)} />
                </FormGroup>
            </div>
        );

        const className = classNames("preference-dialog", {"bp3-dark": appStore.darkTheme});

        const dialogProps: IDialogProps = {
            icon: "wrench",
            backdropClassName: "minimal-dialog-backdrop",
            className: className,
            canOutsideClickClose: false,
            lazy: true,
            isOpen: appStore.dialogStore.preferenceDialogVisible,
            onClose: appStore.dialogStore.hidePreferenceDialog,
            title: "Preferences"
        };

        return (
            <DraggableDialogComponent
                dialogProps={dialogProps}
                helpType={HelpType.PREFERENCES}
                minWidth={PreferenceDialogComponent.MinWidth}
                minHeight={PreferenceDialogComponent.MinHeight}
                defaultWidth={PreferenceDialogComponent.DefaultWidth}
                defaultHeight={PreferenceDialogComponent.DefaultHeight}
                enableResizing={true}
<<<<<<< HEAD
                zIndex={zIndex}
                onSelected={() => zIndexManager.updateIndexOnSelect(DialogId.Preference)}
                onClosed={() => zIndexManager.updateIndexOnRemove(DialogId.Preference)}
=======
>>>>>>> d44ebb2f
            >
                <div className="bp3-dialog-body">
                    <Tabs id="preferenceTabs" vertical={true} selectedTabId={this.selectedTab} onChange={this.setSelectedTab}>
                        <Tab id={PreferenceDialogTabs.GLOBAL} title="Global" panel={globalPanel} />
                        <Tab id={PreferenceDialogTabs.RENDER_CONFIG} title="Render Configuration" panel={renderConfigPanel} />
                        <Tab id={PreferenceDialogTabs.CONTOUR_CONFIG} title="Contour Configuration" panel={contourConfigPanel} />
                        <Tab id={PreferenceDialogTabs.VECTOR_OVERLAY_CONFIG} title="Vector Overlay Configuration" panel={vectorOverlayConfigPanel} />
                        <Tab id={PreferenceDialogTabs.WCS_OVERLAY_CONFIG} title="WCS and Image Overlay" panel={overlayConfigPanel} />
                        <Tab id={PreferenceDialogTabs.CATALOG} title="Catalog" panel={catalogPanel} />
                        <Tab id={PreferenceDialogTabs.REGION} title="Region" panel={regionSettingsPanel} />
                        <Tab id={PreferenceDialogTabs.ANNOTATION} title="Annotation" panel={annotationSettingsPanel} />
                        <Tab id={PreferenceDialogTabs.PERFORMANCE} title="Performance" panel={performancePanel} />
                        {process.env.REACT_APP_SKIP_TELEMETRY !== "true" && <Tab id={PreferenceDialogTabs.TELEMETRY} title="Telemetry" panel={telemetryPanel} />}
                        <Tab id={PreferenceDialogTabs.COMPATIBILITY} title="Compatibility" panel={compatibilityPanel} />
                        <Tab id={PreferenceDialogTabs.LOG_EVENT} title="Log Events" panel={logEventsPanel} />
                    </Tabs>
                </div>
                <div className="bp3-dialog-footer">
                    <div className="bp3-dialog-footer-actions">
                        <Tooltip2 content="Apply to current tab only." position={Position.TOP}>
                            <AnchorButton intent={Intent.WARNING} icon={"refresh"} onClick={this.reset} text="Restore defaults" />
                        </Tooltip2>
                    </div>
                </div>
            </DraggableDialogComponent>
        );
    }
}<|MERGE_RESOLUTION|>--- conflicted
+++ resolved
@@ -905,12 +905,9 @@
                 defaultWidth={PreferenceDialogComponent.DefaultWidth}
                 defaultHeight={PreferenceDialogComponent.DefaultHeight}
                 enableResizing={true}
-<<<<<<< HEAD
                 zIndex={zIndex}
                 onSelected={() => zIndexManager.updateIndexOnSelect(DialogId.Preference)}
                 onClosed={() => zIndexManager.updateIndexOnRemove(DialogId.Preference)}
-=======
->>>>>>> d44ebb2f
             >
                 <div className="bp3-dialog-body">
                     <Tabs id="preferenceTabs" vertical={true} selectedTabId={this.selectedTab} onChange={this.setSelectedTab}>
