--- conflicted
+++ resolved
@@ -1,20 +1,8 @@
 import * as React from "react";
-<<<<<<< HEAD
-import * as _ from "lodash";
-import tinycolor from "tinycolor2";
-import classNames from "classnames";
-import {action, makeObservable, observable} from "mobx";
-import {observer} from "mobx-react";
-import {AnchorButton, Button, Callout, Checkbox, FormGroup, HTMLSelect, DialogProps, Intent, Position, Radio, RadioGroup, Switch, Tab, Tabs} from "@blueprintjs/core";
+import {ColorResult} from "react-color";
+import {AnchorButton, Button, Callout, Checkbox, DialogProps, FormGroup, HTMLSelect, Intent, Position, Radio, RadioGroup, Switch, Tab, Tabs} from "@blueprintjs/core";
 import {MenuItem2, Tooltip2} from "@blueprintjs/popover2";
 import {Select2} from "@blueprintjs/select";
-import {ColorResult} from "react-color";
-=======
-import {ColorResult} from "react-color";
-import {AnchorButton, Button, Callout, Checkbox, FormGroup, HTMLSelect, IDialogProps, Intent, MenuItem, Position, Radio, RadioGroup, Switch, Tab, Tabs} from "@blueprintjs/core";
-import {Tooltip2} from "@blueprintjs/popover2";
-import {Select} from "@blueprintjs/select";
->>>>>>> 32731bc2
 import {CARTA} from "carta-protobuf";
 import classNames from "classnames";
 import * as _ from "lodash";
