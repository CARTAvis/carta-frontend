--- conflicted
+++ resolved
@@ -151,11 +151,6 @@
         this.stokes.forEach(stoke => rerenderCheck.push(stoke.polarizationType));
 
         return (
-<<<<<<< HEAD
-            <DraggableDialogComponent dialogProps={dialogProps} helpType={HelpType.STOKES} minWidth={300} minHeight={250} defaultWidth={602} defaultHeight={300} enableResizing={true}>
-                <div className={Classes.DIALOG_BODY}>
-                    <Table2
-=======
             <DraggableDialogComponent
                 dialogProps={dialogProps}
                 helpType={HelpType.STOKES}
@@ -166,9 +161,8 @@
                 enableResizing={true}
                 dialogId={DialogId.Stokes}
             >
-                <div className="bp3-dialog-body">
-                    <Table
->>>>>>> d20ba540
+                <div className={Classes.DIALOG_BODY}>
+                    <Table2
                         className={"file-table"}
                         numRows={this.stokes.size}
                         enableRowHeader={false}
