.fitting-dialog {
    .bp4-label {
        display: flex;
        min-width: 10em;
        user-select: none;

        .bp4-text-muted {
            margin-left: 5px;
            overflow: hidden;
            text-overflow: ellipsis;
        }
    }

    .bp4-form-content {
        display: flex;
        width: 100%;
        user-select: none;
    }

<<<<<<< HEAD
    .bp4-control-group {
        margin-right: 10px;

        .bp4-input-group .bp4-input {
            width: 125px;
        }
=======
    .bp3-control-group .bp3-input {
        width: 125px;
>>>>>>> 32731bc2
    }

    .components-input {
        display: flex;

<<<<<<< HEAD
        .bp4-input-group .bp4-input {
=======
        .bp3-input {
>>>>>>> 32731bc2
            width: 40px;
        }
    }

    .bp4-slider {
        width: 40%;
        height: 30px;
        margin-left: 20px;
        margin-right: 20px;

        .bp4-button {
            margin-left: 20px;
        }
    }

<<<<<<< HEAD
    .bp4-dialog-body :last-child {
        margin-bottom: 0;
=======
    .lock-button {
        margin-left: 5px;
        margin-right: 5px;
    }

    .bp3-dialog-body {
        margin-bottom: 5px;
        :last-child {
            margin-bottom: 0px;
        }
    }

    .output-button {
        position: absolute;
        bottom: 25px;
        right: 25px;
        margin: 0 0 0 0;
        transition: opacity 400ms;

        .bp3-button {
            transition: opacity 400ms;
            user-select: none;
        }
    }

    .bp3-switch {
        margin: 7px 10px 0 10px;
>>>>>>> 32731bc2
    }

    .fitting-result {
        height: 70%;
        margin-bottom: 0;

        .bp4-tabs {
            width: 100%;
            height: 100%;

            .bp4-tab-list {
                width: 125px;
            }

            .bp4-tab-panel {
                width: calc(100% - 125px);
                height: 100%;

                .fitting-result-pre {
                    overflow: auto;
                    width: 100%;
                    height: 100%;
                    user-select: text;
                    margin: 0;

                    .fitting-result-text {
                        font-size: 14px;
                    }

                    .log-text {
                        font-size: 12px;
                    }
                }
            }
        }
    }
}<|MERGE_RESOLUTION|>--- conflicted
+++ resolved
@@ -17,27 +17,14 @@
         user-select: none;
     }
 
-<<<<<<< HEAD
-    .bp4-control-group {
-        margin-right: 10px;
-
-        .bp4-input-group .bp4-input {
-            width: 125px;
-        }
-=======
-    .bp3-control-group .bp3-input {
+    .bp4-control-group .bp4-input {
         width: 125px;
->>>>>>> 32731bc2
     }
 
     .components-input {
         display: flex;
 
-<<<<<<< HEAD
-        .bp4-input-group .bp4-input {
-=======
-        .bp3-input {
->>>>>>> 32731bc2
+        .bp4-input {
             width: 40px;
         }
     }
@@ -53,16 +40,12 @@
         }
     }
 
-<<<<<<< HEAD
-    .bp4-dialog-body :last-child {
-        margin-bottom: 0;
-=======
     .lock-button {
         margin-left: 5px;
         margin-right: 5px;
     }
 
-    .bp3-dialog-body {
+    .bp4-dialog-body {
         margin-bottom: 5px;
         :last-child {
             margin-bottom: 0px;
@@ -76,15 +59,14 @@
         margin: 0 0 0 0;
         transition: opacity 400ms;
 
-        .bp3-button {
+        .bp4-button {
             transition: opacity 400ms;
             user-select: none;
         }
     }
 
-    .bp3-switch {
+    .bp4-switch {
         margin: 7px 10px 0 10px;
->>>>>>> 32731bc2
     }
 
     .fitting-result {
