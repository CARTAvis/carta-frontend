.fitting-dialog {
    .pinned-input-panel {
        height: 45px;
        overflow: visible;
        margin-top: 20px;
        margin-bottom: 0px;
    }

    .bp3-html-select select,
    .bp3-select select {
        width: 100%;
        min-width: 7em;
        overflow: hidden;
        text-overflow: ellipsis;
    }

    .SplitPane {
        position: inherit !important;
        height: calc(100% - 40px - 65px) !important; // dialog h - heading h - pinned inputs h
        min-height: calc(100% - 40px - 65px) !important; // dialog h - heading h - pinned inputs h

        .Resizer {
            background: rgba(0, 0, 0, 0);
            opacity: 0;
            z-index: 1;
            -moz-box-sizing: border-box;
            -webkit-box-sizing: border-box;
            box-sizing: border-box;
            -moz-background-clip: padding;
            -webkit-background-clip: padding;
            background-clip: padding-box;
        }
        .Resizer.horizontal {
            height: 15px;
            border-top: 5px solid rgba(255, 255, 255, 0);
            border-bottom: 5px solid rgba(255, 255, 255, 0);
            cursor: row-resize;
            width: 100%;
        }
        .Resizer.disabled {
            cursor: not-allowed;
        }
        .Resizer.disabled:hover {
            border-color: transparent;
        }

        .Pane1 {
            min-height: 65px; // at least show one input column
            max-height: calc(100% - 15px - 65px); // split pane h - resizer h - pane 2 min h
            width: 100%;
            overflow: auto;

            .upper-pane {
                height: 100%;
                width: 100%;
            }

            .unpinned-input-panel {
                height: calc(100% - 30px - 5px); // pane 1 h - footer h - unpinned inputs bottom margin
                margin-top: 0;
                margin-bottom: 5px;
            }
        }

        .Pane2 {
            min-height: 65px; // at least show the two tabs
            overflow: auto;

            .lower-pane {
                margin-top: 0;
                margin-bottom: 0;
            }
        }
    }

    .bp4-label {
        display: flex;
        justify-content: flex-end;
        min-width: 11em;
        user-select: none;

        .bp4-text-muted {
            margin-left: 5px;
            overflow: hidden;
            text-overflow: ellipsis;
        }
    }

    .bp4-form-content {
        display: flex;
        flex-wrap: wrap;
        width: 100%;
        user-select: none;
    }

    .bp4-control-group .bp4-input {
        width: 125px;
    }

    .components-input {
        display: flex;

        .bp4-input {
            width: 40px;
        }
    }

    .bp4-slider {
        width: 40%;
        height: 30px;
        margin-left: 20px;
        margin-right: 20px;

        .bp4-button {
            margin-left: 20px;
        }
    }

    .coordinate-panel {
        height: 30px;
    }

    .lock-button {
        margin-left: 5px;
        margin-right: 5px;
    }

    .info-string {
        width: 100%;
        margin-left: 10px;
        font-size: x-small;
        font-family: monospace;
        user-select: text;
        white-space: nowrap;
    }

    .bp4-divider {
        margin: 15px 0 15px 0;
    }

    .bp4-switch {
        margin: 7px 10px 0 10px;
    }

    .output-button {
        position: absolute;
        bottom: 5px;
        right: 25px;
        margin: 0 0 0 0;
        transition: opacity 400ms;

        .bp4-button {
            transition: opacity 400ms;
            user-select: none;
        }
    }

    .fitting-result-panel {
<<<<<<< HEAD
        .bp4-tabs {
=======
        .bp3-tabs {
            display: flex;
>>>>>>> 5068f561
            width: 100%;
            height: 100%;
            text-align: left;

<<<<<<< HEAD
            .bp4-tab-list {
                width: 125px;
=======
            .bp3-tab-list {
                min-width: 10em;
>>>>>>> 5068f561
            }

            .bp4-tab-panel {
                width: calc(100% - 125px);
                height: 100%;
                padding-left: 10px;

                .fitting-result-pre {
                    overflow: auto;
                    width: 100%;
                    height: 100%;
                    user-select: text;
                    margin: 0;

                    .fitting-result-text {
                        font-size: 14px;
                    }

                    .log-text {
                        font-size: 12px;
                    }
                }
            }
        }
    }
}<|MERGE_RESOLUTION|>--- conflicted
+++ resolved
@@ -156,23 +156,14 @@
     }
 
     .fitting-result-panel {
-<<<<<<< HEAD
         .bp4-tabs {
-=======
-        .bp3-tabs {
             display: flex;
->>>>>>> 5068f561
             width: 100%;
             height: 100%;
             text-align: left;
 
-<<<<<<< HEAD
             .bp4-tab-list {
-                width: 125px;
-=======
-            .bp3-tab-list {
                 min-width: 10em;
->>>>>>> 5068f561
             }
 
             .bp4-tab-panel {
