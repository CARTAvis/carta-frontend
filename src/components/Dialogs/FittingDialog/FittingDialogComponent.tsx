--- conflicted
+++ resolved
@@ -1,11 +1,7 @@
 import * as React from "react";
 import {observer} from "mobx-react";
 import {action, makeObservable, observable} from "mobx";
-<<<<<<< HEAD
-import {AnchorButton, Classes, FormGroup, HTMLSelect, IDialogProps, Intent, NonIdealState, Position, Pre, Slider, Switch, Tab, Tabs, Text} from "@blueprintjs/core";
-=======
-import {AnchorButton, ButtonGroup, Classes, Dialog, FormGroup, HTMLSelect, Icon, IDialogProps, Intent, NonIdealState, Position, Pre, Slider, Tab, Tabs, Text} from "@blueprintjs/core";
->>>>>>> c61e32f7
+import {AnchorButton, ButtonGroup, Classes, FormGroup, HTMLSelect, IDialogProps, Intent, NonIdealState, Position, Pre, Slider, Switch, Tab, Tabs, Text} from "@blueprintjs/core";
 import {Tooltip2} from "@blueprintjs/popover2";
 import classNames from "classnames";
 import {AppStore, HelpType} from "stores";
