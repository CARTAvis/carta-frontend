--- conflicted
+++ resolved
@@ -177,7 +177,6 @@
             <DraggableDialogComponent
                 dialogProps={dialogProps}
                 helpType={HelpType.IMAGE_FITTING}
-<<<<<<< HEAD
                 defaultWidth={FittingDialogComponent.DefaultWidth}
                 defaultHeight={FittingDialogComponent.DefaultHeight}
                 minWidth={FittingDialogComponent.MinWidth}
@@ -186,13 +185,6 @@
                 zIndex={zIndex}
                 onSelected={() => zIndexManager.updateIndexOnSelect(DialogId.Fitting)}
                 onClosed={() => zIndexManager.updateIndexOnRemove(DialogId.Fitting)}
-=======
-                minWidth={FittingDialogComponent.MinWidth}
-                minHeight={FittingDialogComponent.MinHeight}
-                defaultWidth={FittingDialogComponent.DefaultWidth}
-                defaultHeight={FittingDialogComponent.DefaultHeight}
-                enableResizing={true}
->>>>>>> d44ebb2f
             >
                 <div className={classNames(Classes.DIALOG_BODY, "pinned-input-panel")}>
                     <FormGroup label="Data source" inline={true}>
