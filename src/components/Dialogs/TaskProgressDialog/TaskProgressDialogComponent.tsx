--- conflicted
+++ resolved
@@ -17,6 +17,7 @@
 
 @observer
 export class TaskProgressDialogComponent extends React.Component<TaskProgressDialogComponentProps> {
+
     render() {
         let titleText = this.props.text;
         let timeRemainingText;
@@ -40,29 +41,28 @@
             className += " bp3-dark";
         }
         return (
-            <Dialog className={className} icon={"time"} canEscapeKeyClose={false} canOutsideClickClose={false} isCloseButtonShown={false} title={titleText} isOpen={this.props.isOpen}>
+            <Dialog
+                className={className}
+                icon={"time"}
+                canEscapeKeyClose={false}
+                canOutsideClickClose={false}
+                isCloseButtonShown={false}
+                title={titleText}
+                isOpen={this.props.isOpen}
+            >
                 <div className={Classes.DIALOG_BODY}>
-                    <ProgressBar value={this.props.progress} animate={!isFinite(this.props.progress)} stripes={!isFinite(this.props.progress)} intent={"primary"} />
+                    <ProgressBar value={this.props.progress} animate={!isFinite(this.props.progress)} stripes={!isFinite(this.props.progress)} intent={"primary"}/>
                     <>{this.props.contentText}</>
                 </div>
-<<<<<<< HEAD
-                {this.props.cancellable && (
-                    <div className={Classes.DIALOG_FOOTER}>
-                        <div className={Classes.DIALOG_FOOTER_ACTIONS}>
-                            <Tooltip content="Cancel the current task">
-                                <AnchorButton onClick={this.props.onCancel}>Cancel</AnchorButton>
-                            </Tooltip>
-                        </div>
-=======
                 {this.props.cancellable &&
                 <div className={Classes.DIALOG_FOOTER}>
                     <div className={Classes.DIALOG_FOOTER_ACTIONS}>
                         <Tooltip2 content="Cancel the current task">
                             <AnchorButton onClick={this.props.onCancel}>Cancel</AnchorButton>
                         </Tooltip2>
->>>>>>> ca14e0c7
                     </div>
-                )}
+                </div>
+                }
             </Dialog>
         );
     }
