--- conflicted
+++ resolved
@@ -1,13 +1,9 @@
 import * as React from "react";
 import Iframe from "react-iframe";
-import {IDialogProps} from "@blueprintjs/core";
+import {DialogProps} from "@blueprintjs/core";
 import classNames from "classnames";
 import {observer} from "mobx-react";
-<<<<<<< HEAD
-import {DialogProps} from "@blueprintjs/core";
-=======
 
->>>>>>> 32731bc2
 import {DraggableDialogComponent} from "components/Dialogs";
 import {AppStore} from "stores";
 
