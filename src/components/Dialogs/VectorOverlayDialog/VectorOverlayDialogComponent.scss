.vector-overlay-dialog {
    .bp4-dialog-body {
        user-select: none;

<<<<<<< HEAD
        .bp4-form-group {
=======
        .bp3-label {
            min-width: 6em;
            width: 6em;
            text-align: right;
        }

        .bp3-button:not([class*="bp3-intent-"]).bp3-align-right {
            white-space: nowrap;
            width: 100%;

            .bp3-button-text {
                overflow: hidden;
                text-overflow: ellipsis;
            }
        }

        .bp3-form-group {
>>>>>>> 5068f561
            &:first-of-type {
                margin-left: 0;
            }
        }

        .vector-overlay-config-panel,
        .vector-overlay-style-panel {
<<<<<<< HEAD
            .bp4-form-group .bp4-label {
=======
            .bp3-form-group .bp3-label {
                min-width: 10em;
>>>>>>> 5068f561
                width: 10em;
            }
        }

        .parameter-line {
            .bp4-form-group {
                width: 6em;
            }
        }

        .parameter-length {
            .bp4-form-group {
                .bp4-input-group {
                    max-width: 167px;
                }
            }
        }

        .bp4-tabs {
            margin: 2px;
        }

        .parameter-container {
            .bp3-form-group.bp3-inline {
                .bp3-label {
                    min-width: 2em;
                    width: 3em;
                }
            }
        }

        .bp3-form-content {
            display: inline-flex;
            width: calc(100% - 7em); // because of popover component, the subtraction of the text label width is required
            max-width: fit-content;
        }
    }
}<|MERGE_RESOLUTION|>--- conflicted
+++ resolved
@@ -2,27 +2,23 @@
     .bp4-dialog-body {
         user-select: none;
 
-<<<<<<< HEAD
-        .bp4-form-group {
-=======
-        .bp3-label {
+        .bp4-label {
             min-width: 6em;
             width: 6em;
             text-align: right;
         }
 
-        .bp3-button:not([class*="bp3-intent-"]).bp3-align-right {
+        .bp4-button:not([class*="bp4-intent-"]).bp4-align-right {
             white-space: nowrap;
             width: 100%;
 
-            .bp3-button-text {
+            .bp4-button-text {
                 overflow: hidden;
                 text-overflow: ellipsis;
             }
         }
 
-        .bp3-form-group {
->>>>>>> 5068f561
+        .bp4-form-group {
             &:first-of-type {
                 margin-left: 0;
             }
@@ -30,12 +26,8 @@
 
         .vector-overlay-config-panel,
         .vector-overlay-style-panel {
-<<<<<<< HEAD
             .bp4-form-group .bp4-label {
-=======
-            .bp3-form-group .bp3-label {
                 min-width: 10em;
->>>>>>> 5068f561
                 width: 10em;
             }
         }
