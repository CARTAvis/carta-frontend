--- conflicted
+++ resolved
@@ -2,10 +2,10 @@
 import {AppStore} from "../../../stores/AppStore";
 import {observer} from "mobx-react";
 import "./OverlaySettingsDialogComponent.css";
-<<<<<<< HEAD
-import {Button, Switch, Dialog, Intent, Tab, Tabs, HTMLSelect, NumericInput, FormGroup, MenuItem} from "@blueprintjs/core";
+import {Button, Switch, Dialog, IDialogProps, Intent, Tab, Tabs, HTMLSelect, NumericInput, FormGroup, MenuItem} from "@blueprintjs/core";
 import {Select, ItemRenderer} from "@blueprintjs/select";
 import * as AST from "ast_wrapper";
+import {DraggableDialogComponent} from "../DraggableDialog/DraggableDialogComponent";
 
 // OLD -- to be replaced by new dialogs
 const astFonts = AST.fonts.map((x, i) => ({label: x.replace("{size} ", ""), value: i}));
@@ -87,10 +87,6 @@
         />
     );
 };
-=======
-import {Button, Checkbox, Dialog, IDialogProps, Intent, Tab, Tabs} from "@blueprintjs/core";
-import {DraggableDialogComponent} from "../DraggableDialog/DraggableDialogComponent";
->>>>>>> 3f8aaac5
 
 @observer
 export class OverlaySettingsDialogComponent extends React.Component<{ appStore: AppStore }> {
@@ -465,18 +461,7 @@
         };
 
         return (
-<<<<<<< HEAD
-            <Dialog
-                icon={"settings"}                        
-                lazy={true}
-                backdropClassName="minimal-dialog-backdrop"
-                isOpen={overlayStore.overlaySettingsDialogVisible} 
-                onClose={overlayStore.hideOverlaySettings}
-                title="Overlay Settings"
-            >
-=======
             <DraggableDialogComponent dialogProps={dialogProps} minWidth={300} minHeight={300} defaultWidth={600} defaultHeight={450} enableResizing={true}>
->>>>>>> 3f8aaac5
                 <div className="bp3-dialog-body">
                     <Tabs
                         id="overlayTabs"
