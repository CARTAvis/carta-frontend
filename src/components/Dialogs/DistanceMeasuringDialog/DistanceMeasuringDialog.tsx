import * as React from "react";
import {ColorResult} from "react-color";
import {Classes, FormGroup, IDialogProps, NonIdealState, Tab, Tabs} from "@blueprintjs/core";
import * as AST from "ast_wrapper";
import {action, makeObservable, observable} from "mobx";
import {observer} from "mobx-react";

import {ImageViewLayer} from "components";
import {DraggableDialogComponent} from "components/Dialogs";
import {ColorPickerComponent, CoordinateComponent, CoordNumericInput, InputType, SafeNumericInput} from "components/Shared";
import {CustomIcon} from "icons/CustomIcons";
import {Point2D, WCSPoint2D} from "models";
import {AppStore, DialogId, DialogStore, HelpType} from "stores";
import {CoordinateMode, DistanceMeasuringStore} from "stores/Frame";
import {getFormattedWCSPoint, getPixelValueFromWCS, isWCSStringFormatValid, SWATCH_COLORS} from "utilities";

import "./DistanceMeasuringDialog.scss";

enum DistanceMeasuringDialogTabs {
    Configuration,
    Styling
}

@observer
export class DistanceMeasuringDialog extends React.Component {
    private static readonly DefaultWidth = 525;
    private static readonly DefaultHeight = 350;
    private static readonly MinWidth = 300;
    private static readonly MinHeight = 450;

    constructor(props: any) {
        super(props);
        makeObservable(this);
    }

    @observable selectedTab: DistanceMeasuringDialogTabs = DistanceMeasuringDialogTabs.Configuration;
    @observable WCSMode: boolean = true;

    @action setWCSMode = (value?: boolean) => {
        this.WCSMode = value === undefined ? !this.WCSMode : value;
    };

    @action private setSelectedTab = (tab: DistanceMeasuringDialogTabs) => {
        this.selectedTab = tab;
    };

    private handleChangeWCSMode = (coord: CoordinateMode) => {
        const WCSMode = coord === CoordinateMode.Image ? false : true;
        this.setWCSMode(WCSMode);
    };

    private static readonly DefaultWidth = 450;
    private static readonly DefaultHeight = 350;
    private static readonly MinWidth = 450;
    private static readonly MinHeight = 300;

    private static HandleValueChange = (distanceMeasuringStore: DistanceMeasuringStore, wcsInfo: AST.FrameSet, WCSStart: WCSPoint2D, WCSFinish: WCSPoint2D, isX: boolean, finish?: boolean, pixel?: boolean) => {
        if (pixel) {
            return (value: number): boolean => {
                if (!isFinite(value)) {
                    return false;
                }
                if (isX && finish) {
                    distanceMeasuringStore?.setFinish(value, distanceMeasuringStore?.finish.y);
                } else if (finish) {
                    distanceMeasuringStore?.setFinish(distanceMeasuringStore?.finish.x, value);
                } else if (isX) {
                    distanceMeasuringStore?.setStart(value, distanceMeasuringStore?.start.y);
                } else {
                    distanceMeasuringStore?.setStart(distanceMeasuringStore?.start.x, value);
                }
                distanceMeasuringStore?.updateTransformedPos(AppStore.Instance.activeFrame.spatialTransform);
                return true;
            };
        } else {
            return (value: string): boolean => {
                if (!wcsInfo) {
                    return false;
                }
                if (isX && isWCSStringFormatValid(value, AppStore.Instance.overlayStore.numbers.formatTypeX)) {
                    if (finish) {
                        const finishPixelFromWCS = getPixelValueFromWCS(wcsInfo, {...WCSFinish, x: value});
                        distanceMeasuringStore?.setFinish(finishPixelFromWCS.x, finishPixelFromWCS.y);
                    } else {
                        const startPixelFromWCS = getPixelValueFromWCS(wcsInfo, {...WCSStart, x: value});
                        distanceMeasuringStore?.setStart(startPixelFromWCS.x, startPixelFromWCS.y);
                    }
                    distanceMeasuringStore?.updateTransformedPos(AppStore.Instance.activeFrame.spatialTransform);
                    return true;
                } else if (!isX && isWCSStringFormatValid(value, AppStore.Instance.overlayStore.numbers.formatTypeY)) {
                    if (finish) {
                        const finishPixelFromWCS = getPixelValueFromWCS(wcsInfo, {...WCSFinish, y: value});
                        distanceMeasuringStore?.setFinish(finishPixelFromWCS.x, finishPixelFromWCS.y);
                    } else {
                        const startPixelFromWCS = getPixelValueFromWCS(wcsInfo, {...WCSStart, y: value});
                        distanceMeasuringStore?.setStart(startPixelFromWCS.x, startPixelFromWCS.y);
                    }
                    distanceMeasuringStore?.updateTransformedPos(AppStore.Instance.activeFrame.spatialTransform);
                    return true;
                } else {
                    return false;
                }
            };
        }
    };

    private coordinateInput = (distanceMeasuringStore, wcsInfo, WCSStart, WCSFinish, finish: boolean) => {
        return (
            <>
                <CoordNumericInput
                    coord={this.WCSMode && wcsInfo ? CoordinateMode.World : CoordinateMode.Image}
                    inputType={InputType.XCoord}
                    value={finish ? distanceMeasuringStore?.finish?.x : distanceMeasuringStore?.start?.x}
                    onChange={DistanceMeasuringDialog.HandleValueChange(distanceMeasuringStore, wcsInfo, WCSStart, WCSFinish, true, finish, true) as (val: number) => boolean}
                    valueWcs={finish ? WCSFinish?.x : WCSStart?.x}
                    onChangeWcs={DistanceMeasuringDialog.HandleValueChange(distanceMeasuringStore, wcsInfo, WCSStart, WCSFinish, true, finish, false) as (val: string) => boolean}
                    wcsDisabled={!wcsInfo}
                />
                <CoordNumericInput
                    coord={this.WCSMode && wcsInfo ? CoordinateMode.World : CoordinateMode.Image}
                    inputType={InputType.YCoord}
                    value={finish ? distanceMeasuringStore?.finish?.y : distanceMeasuringStore?.start?.y}
                    onChange={DistanceMeasuringDialog.HandleValueChange(distanceMeasuringStore, wcsInfo, WCSStart, WCSFinish, false, finish, true) as (val: number) => boolean}
                    valueWcs={finish ? WCSFinish?.y : WCSStart?.y}
                    onChangeWcs={DistanceMeasuringDialog.HandleValueChange(distanceMeasuringStore, wcsInfo, WCSStart, WCSFinish, false, finish, false) as (val: string) => boolean}
                    wcsDisabled={!wcsInfo}
                />
            </>
        );
    };

    render() {
        const appStore = AppStore.Instance;
        // dummy variables related to wcs to trigger re-render
        // eslint-disable-next-line @typescript-eslint/no-unused-vars
        const system = appStore.overlayStore.global.explicitSystem;
        const frame = appStore.activeFrame;
        const distanceMeasuringStore = frame?.distanceMeasuring;
        const wcsInfo = frame?.validWcs ? frame.wcsInfoForTransformation : 0;
        const WCSStart = getFormattedWCSPoint(wcsInfo, distanceMeasuringStore?.start);
        const WCSFinish = getFormattedWCSPoint(wcsInfo, distanceMeasuringStore?.finish);
        const dialogStore = DialogStore.Instance;

        const zIndexManager = AppStore.Instance.zIndexManager;
        let zIndex = zIndexManager.findIndex(DialogId.DistanceMeasure);

        const dialogProps: IDialogProps = {
            icon: <CustomIcon icon="distanceMeasuring" />,
            backdropClassName: "minimal-dialog-backdrop",
            className: "distance-measurement-dialog",
            canOutsideClickClose: false,
            lazy: true,
            isOpen: dialogStore.distanceMeasuringDialogVisible,
            onClose: dialogStore.hideDistanceMeasuringDialog,
            title: `Distance Measurement (${frame?.filename})`
        };

        const missingFrame = <NonIdealState icon={"error"} title={"Distance measurement tool is not enabled"} description={"Please enable distance measurement tool via the image view toolbar."} />;

        const configurationPanel = (
            <div className="config-panel">
                <FormGroup label="Coordinate" inline={true}>
                    <CoordinateComponent selectedValue={this.WCSMode && wcsInfo ? CoordinateMode.World : CoordinateMode.Image} onChange={this.handleChangeWCSMode} disableCoordinate={!wcsInfo} />
                </FormGroup>
                <FormGroup label="Start" labelInfo={this.WCSMode ? "" : " (px)"} inline={true}>
                    {this.coordinateInput(distanceMeasuringStore, wcsInfo, WCSStart, WCSFinish, false)}
                    {wcsInfo ? <span className="info-string">{this.WCSMode ? `Image: ${Point2D.ToString(distanceMeasuringStore?.start, "px", 3)}` : `WCS: ${WCSPoint2D.ToString(WCSStart)}`}</span> : ""}
                </FormGroup>
                <FormGroup label="Finish" labelInfo={this.WCSMode ? "" : " (px)"} inline={true}>
                    {this.coordinateInput(distanceMeasuringStore, wcsInfo, WCSStart, WCSFinish, true)}
                    {wcsInfo ? <span className="info-string">{this.WCSMode ? `Image: ${Point2D.ToString(distanceMeasuringStore?.finish, "px", 3)}` : `WCS: ${WCSPoint2D.ToString(WCSFinish)}`}</span> : ""}
                </FormGroup>
            </div>
        );

        const stylingPanel = (
            <div className="styling-panel">
                <FormGroup label="Color" inline={true}>
                    <ColorPickerComponent
                        color={distanceMeasuringStore?.color}
                        presetColors={SWATCH_COLORS}
                        setColor={(color: ColorResult) => distanceMeasuringStore?.setColor(color.hex)}
                        disableAlpha={true}
                        darkTheme={appStore.darkTheme}
                    />
                </FormGroup>
                <FormGroup inline={true} label="Line width" labelInfo="(px)">
                    <SafeNumericInput placeholder="Line width" min={0.5} max={20} value={distanceMeasuringStore?.lineWidth} stepSize={0.5} onValueChange={value => distanceMeasuringStore?.setLineWidth(value)} />
                </FormGroup>
                <FormGroup inline={true} label="Font size" labelInfo="(px)">
                    <SafeNumericInput placeholder="Font size" min={0.5} max={50} value={distanceMeasuringStore?.fontSize} stepSize={1} onValueChange={value => distanceMeasuringStore?.setFontSize(value)} />
                </FormGroup>
            </div>
        );

        return (
            <DraggableDialogComponent
                dialogProps={dialogProps}
                helpType={HelpType.DISTANCE_MEASUREMENT}
<<<<<<< HEAD
                defaultWidth={DistanceMeasuringDialog.DefaultWidth}
                defaultHeight={DistanceMeasuringDialog.DefaultHeight}
                minWidth={DistanceMeasuringDialog.MinWidth}
                minHeight={DistanceMeasuringDialog.MinHeight}
                enableResizing={true}
                zIndex={zIndex}
                onSelected={() => zIndexManager.updateIndexOnSelect(DialogId.DistanceMeasure)}
                onClosed={() => zIndexManager.updateIndexOnRemove(DialogId.DistanceMeasure)}
=======
                minWidth={DistanceMeasuringDialog.MinWidth}
                minHeight={DistanceMeasuringDialog.MinHeight}
                defaultWidth={DistanceMeasuringDialog.DefaultWidth}
                defaultHeight={DistanceMeasuringDialog.DefaultHeight}
                enableResizing={true}
>>>>>>> d44ebb2f
            >
                <div className={Classes.DIALOG_BODY}>
                    {appStore.activeLayer === ImageViewLayer.DistanceMeasuring ? (
                        <Tabs id="regionDialogTabs" selectedTabId={this.selectedTab} onChange={this.setSelectedTab}>
                            <Tab id={DistanceMeasuringDialogTabs.Configuration} title="Configuration" panel={configurationPanel} />
                            <Tab id={DistanceMeasuringDialogTabs.Styling} title="Styling" panel={stylingPanel} />
                        </Tabs>
                    ) : (
                        missingFrame
                    )}
                </div>
            </DraggableDialogComponent>
        );
    }
}<|MERGE_RESOLUTION|>--- conflicted
+++ resolved
@@ -197,7 +197,6 @@
             <DraggableDialogComponent
                 dialogProps={dialogProps}
                 helpType={HelpType.DISTANCE_MEASUREMENT}
-<<<<<<< HEAD
                 defaultWidth={DistanceMeasuringDialog.DefaultWidth}
                 defaultHeight={DistanceMeasuringDialog.DefaultHeight}
                 minWidth={DistanceMeasuringDialog.MinWidth}
@@ -206,13 +205,6 @@
                 zIndex={zIndex}
                 onSelected={() => zIndexManager.updateIndexOnSelect(DialogId.DistanceMeasure)}
                 onClosed={() => zIndexManager.updateIndexOnRemove(DialogId.DistanceMeasure)}
-=======
-                minWidth={DistanceMeasuringDialog.MinWidth}
-                minHeight={DistanceMeasuringDialog.MinHeight}
-                defaultWidth={DistanceMeasuringDialog.DefaultWidth}
-                defaultHeight={DistanceMeasuringDialog.DefaultHeight}
-                enableResizing={true}
->>>>>>> d44ebb2f
             >
                 <div className={Classes.DIALOG_BODY}>
                     {appStore.activeLayer === ImageViewLayer.DistanceMeasuring ? (
