import * as React from "react";
import {ColorResult} from "react-color";
<<<<<<< HEAD
import {DialogProps, FormGroup, H5, NonIdealState} from "@blueprintjs/core";
=======
import {Classes, FormGroup, IDialogProps, NonIdealState, Tab, Tabs} from "@blueprintjs/core";
>>>>>>> 3dee9b53
import * as AST from "ast_wrapper";
import {action, makeObservable, observable} from "mobx";
import {observer} from "mobx-react";

import {ImageViewLayer} from "components";
import {DraggableDialogComponent} from "components/Dialogs";
import {ColorPickerComponent, CoordinateComponent, CoordNumericInput, InputType, SafeNumericInput} from "components/Shared";
import {CustomIcon} from "icons/CustomIcons";
import {Point2D, WCSPoint2D} from "models";
import {AppStore, DialogStore, HelpType} from "stores";
import {CoordinateMode, DistanceMeasuringStore} from "stores/Frame";
import {getFormattedWCSPoint, getPixelValueFromWCS, isWCSStringFormatValid, SWATCH_COLORS} from "utilities";

import "./DistanceMeasuringDialog.scss";

enum DistanceMeasuringDialogTabs {
    Configuration,
    Styling
}

@observer
export class DistanceMeasuringDialog extends React.Component {
    constructor(props: any) {
        super(props);
        makeObservable(this);
    }

    @observable selectedTab: DistanceMeasuringDialogTabs = DistanceMeasuringDialogTabs.Configuration;
    @observable WCSMode: boolean = true;

    @action setWCSMode = (value?: boolean) => {
        this.WCSMode = value === undefined ? !this.WCSMode : value;
    };

    @action private setSelectedTab = (tab: DistanceMeasuringDialogTabs) => {
        this.selectedTab = tab;
    };

    private handleChangeWCSMode = (coord: CoordinateMode) => {
        const WCSMode = coord === CoordinateMode.Image ? false : true;
        this.setWCSMode(WCSMode);
    };

    private static HandleValueChange = (distanceMeasuringStore: DistanceMeasuringStore, wcsInfo: AST.FrameSet, WCSStart: WCSPoint2D, WCSFinish: WCSPoint2D, isX: boolean, finish?: boolean, pixel?: boolean) => {
        if (pixel) {
            return (value: number): boolean => {
                if (!isFinite(value)) {
                    return false;
                }
                if (isX && finish) {
                    distanceMeasuringStore?.setFinish(value, distanceMeasuringStore?.finish.y);
                } else if (finish) {
                    distanceMeasuringStore?.setFinish(distanceMeasuringStore?.finish.x, value);
                } else if (isX) {
                    distanceMeasuringStore?.setStart(value, distanceMeasuringStore?.start.y);
                } else {
                    distanceMeasuringStore?.setStart(distanceMeasuringStore?.start.x, value);
                }
                distanceMeasuringStore?.updateTransformedPos(AppStore.Instance.activeFrame.spatialTransform);
                return true;
            };
        } else {
            return (value: string): boolean => {
                if (!wcsInfo) {
                    return false;
                }
                if (isX && isWCSStringFormatValid(value, AppStore.Instance.overlayStore.numbers.formatTypeX)) {
                    if (finish) {
                        const finishPixelFromWCS = getPixelValueFromWCS(wcsInfo, {...WCSFinish, x: value});
                        distanceMeasuringStore?.setFinish(finishPixelFromWCS.x, finishPixelFromWCS.y);
                    } else {
                        const startPixelFromWCS = getPixelValueFromWCS(wcsInfo, {...WCSStart, x: value});
                        distanceMeasuringStore?.setStart(startPixelFromWCS.x, startPixelFromWCS.y);
                    }
                    distanceMeasuringStore?.updateTransformedPos(AppStore.Instance.activeFrame.spatialTransform);
                    return true;
                } else if (!isX && isWCSStringFormatValid(value, AppStore.Instance.overlayStore.numbers.formatTypeY)) {
                    if (finish) {
                        const finishPixelFromWCS = getPixelValueFromWCS(wcsInfo, {...WCSFinish, y: value});
                        distanceMeasuringStore?.setFinish(finishPixelFromWCS.x, finishPixelFromWCS.y);
                    } else {
                        const startPixelFromWCS = getPixelValueFromWCS(wcsInfo, {...WCSStart, y: value});
                        distanceMeasuringStore?.setStart(startPixelFromWCS.x, startPixelFromWCS.y);
                    }
                    distanceMeasuringStore?.updateTransformedPos(AppStore.Instance.activeFrame.spatialTransform);
                    return true;
                } else {
                    return false;
                }
            };
        }
    };

    private coordinateInput = (distanceMeasuringStore, wcsInfo, WCSStart, WCSFinish, finish: boolean) => {
        return (
            <>
                <CoordNumericInput
                    coord={this.WCSMode && wcsInfo ? CoordinateMode.World : CoordinateMode.Image}
                    inputType={InputType.XCoord}
                    value={finish ? distanceMeasuringStore?.finish.x : distanceMeasuringStore?.start.x}
                    onChange={DistanceMeasuringDialog.HandleValueChange(distanceMeasuringStore, wcsInfo, WCSStart, WCSFinish, true, finish, true) as (val: number) => boolean}
                    valueWcs={finish ? WCSFinish?.x : WCSStart?.x}
                    onChangeWcs={DistanceMeasuringDialog.HandleValueChange(distanceMeasuringStore, wcsInfo, WCSStart, WCSFinish, true, finish, false) as (val: string) => boolean}
                    wcsDisabled={!wcsInfo}
                />
                <CoordNumericInput
                    coord={this.WCSMode && wcsInfo ? CoordinateMode.World : CoordinateMode.Image}
                    inputType={InputType.YCoord}
                    value={finish ? distanceMeasuringStore?.finish.y : distanceMeasuringStore?.start.y}
                    onChange={DistanceMeasuringDialog.HandleValueChange(distanceMeasuringStore, wcsInfo, WCSStart, WCSFinish, false, finish, true) as (val: number) => boolean}
                    valueWcs={finish ? WCSFinish?.y : WCSStart?.y}
                    onChangeWcs={DistanceMeasuringDialog.HandleValueChange(distanceMeasuringStore, wcsInfo, WCSStart, WCSFinish, false, finish, false) as (val: string) => boolean}
                    wcsDisabled={!wcsInfo}
                />
            </>
        );
    };

    render() {
        const appStore = AppStore.Instance;
        // dummy variables related to wcs to trigger re-render
        // eslint-disable-next-line @typescript-eslint/no-unused-vars
        const system = appStore.overlayStore.global.explicitSystem;
        const frame = appStore.activeFrame;
        const distanceMeasuringStore = frame?.distanceMeasuring;
        const wcsInfo = frame?.validWcs ? frame.wcsInfoForTransformation : 0;
        const WCSStart = getFormattedWCSPoint(wcsInfo, distanceMeasuringStore?.start);
        const WCSFinish = getFormattedWCSPoint(wcsInfo, distanceMeasuringStore?.finish);
        const dialogStore = DialogStore.Instance;

        const dialogProps: DialogProps = {
            icon: <CustomIcon icon="distanceMeasuring" />,
            backdropClassName: "minimal-dialog-backdrop",
            className: "distance-measurement-dialog",
            canOutsideClickClose: false,
            lazy: true,
            isOpen: dialogStore.distanceMeasuringDialogVisible,
            onClose: dialogStore.hideDistanceMeasuringDialog,
            title: `Distance Measurement (${frame?.filename})`
        };

        const missingFrame = <NonIdealState icon={"error"} title={"Distance measurement tool is not enabled"} description={"Please enable distance measurement tool via the image view toolbar."} />;

        const configurationPanel = (
            <div className="config-panel">
                <FormGroup label="Coordinate" inline={true}>
                    <CoordinateComponent selectedValue={this.WCSMode && wcsInfo ? CoordinateMode.World : CoordinateMode.Image} onChange={this.handleChangeWCSMode} disableCoordinate={!wcsInfo} />
                </FormGroup>
                <FormGroup label="Start" labelInfo={this.WCSMode ? "" : " (px)"} inline={true}>
                    {this.coordinateInput(distanceMeasuringStore, wcsInfo, WCSStart, WCSFinish, false)}
                    {wcsInfo ? <span className="info-string">{this.WCSMode ? `Image: ${Point2D.ToString(distanceMeasuringStore?.start, "px", 3)}` : `WCS: ${WCSPoint2D.ToString(WCSStart)}`}</span> : ""}
                </FormGroup>
                <FormGroup label="Finish" labelInfo={this.WCSMode ? "" : " (px)"} inline={true}>
                    {this.coordinateInput(distanceMeasuringStore, wcsInfo, WCSStart, WCSFinish, true)}
                    {wcsInfo ? <span className="info-string">{this.WCSMode ? `Image: ${Point2D.ToString(distanceMeasuringStore?.finish, "px", 3)}` : `WCS: ${WCSPoint2D.ToString(WCSFinish)}`}</span> : ""}
                </FormGroup>
            </div>
        );

        const stylingPanel = (
            <div className="styling-panel">
                <FormGroup label="Color" inline={true}>
                    <ColorPickerComponent
                        color={distanceMeasuringStore?.color}
                        presetColors={SWATCH_COLORS}
                        setColor={(color: ColorResult) => distanceMeasuringStore?.setColor(color.hex)}
                        disableAlpha={true}
                        darkTheme={appStore.darkTheme}
                    />
                </FormGroup>
                <FormGroup inline={true} label="Line width" labelInfo="(px)">
                    <SafeNumericInput placeholder="Line width" min={0.5} max={20} value={distanceMeasuringStore?.lineWidth} stepSize={0.5} onValueChange={value => distanceMeasuringStore?.setLineWidth(value)} />
                </FormGroup>
                <FormGroup inline={true} label="Font size" labelInfo="(px)">
                    <SafeNumericInput placeholder="Font size" min={0.5} max={50} value={distanceMeasuringStore?.fontSize} stepSize={1} onValueChange={value => distanceMeasuringStore?.setFontSize(value)} />
                </FormGroup>
            </div>
        );

        return (
            <DraggableDialogComponent dialogProps={dialogProps} helpType={HelpType.DISTANCE_MEASUREMENT} defaultWidth={525} defaultHeight={350} minHeight={300} minWidth={450} enableResizing={true}>
                <div className={Classes.DIALOG_BODY}>
                    {appStore.activeLayer === ImageViewLayer.DistanceMeasuring ? (
                        <Tabs id="regionDialogTabs" selectedTabId={this.selectedTab} onChange={this.setSelectedTab}>
                            <Tab id={DistanceMeasuringDialogTabs.Configuration} title="Configuration" panel={configurationPanel} />
                            <Tab id={DistanceMeasuringDialogTabs.Styling} title="Styling" panel={stylingPanel} />
                        </Tabs>
                    ) : (
                        missingFrame
                    )}
                </div>
            </DraggableDialogComponent>
        );
    }
}<|MERGE_RESOLUTION|>--- conflicted
+++ resolved
@@ -1,10 +1,6 @@
 import * as React from "react";
 import {ColorResult} from "react-color";
-<<<<<<< HEAD
-import {DialogProps, FormGroup, H5, NonIdealState} from "@blueprintjs/core";
-=======
-import {Classes, FormGroup, IDialogProps, NonIdealState, Tab, Tabs} from "@blueprintjs/core";
->>>>>>> 3dee9b53
+import {Classes, DialogProps, FormGroup, NonIdealState, Tab, Tabs} from "@blueprintjs/core";
 import * as AST from "ast_wrapper";
 import {action, makeObservable, observable} from "mobx";
 import {observer} from "mobx-react";
