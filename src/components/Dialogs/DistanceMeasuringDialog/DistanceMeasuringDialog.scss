.distance-measurement-dialog {
    .bp3-dialog-body {
        user-select: none;

<<<<<<< HEAD
        &-title {
            .bp4-heading {
                padding-top: 10%;
                margin-bottom: 5;
            }
        }
=======
        .config-panel {
            user-select: none;
>>>>>>> 3dee9b53

            .bp3-label {
                width: 8em;
                text-align: right;
            }
<<<<<<< HEAD
            .bp4-form-group {
                flex-grow: 1;
                &:last-of-type {
                    padding-right: 0;
                }
            }
            .bp4-numeric-input {
                .bp4-input-group {
                    width: 60px;
                }
            }
        }

        &-input {
            .bp4-form-group {
                margin-bottom: 0;
            }
            .bp4-numeric-input {
                width: 125px;

                .bp4-input-group {
                    width: 100%;
=======

            .bp3-input {
                width: 125px;
            }

            .bp3-form-content {
                display: flex;
                flex-wrap: wrap;
                flex: 1;
                gap: 0 5px;

                .info-string {
                    display: flex;
                    align-items: center;
                    flex: 1 1 auto;
                    min-width: 190px;
                    margin-left: 5px;
                    font-size: x-small;
                    font-family: monospace;
                    user-select: text;
                }
            }
        }

        .styling-panel {
            .bp3-label {
                width: 11em;
                text-align: right;
            }

            .bp3-numeric-input {
                .bp3-input-group {
                    width: 60px;
>>>>>>> 3dee9b53
                }
            }
        }
    }
}<|MERGE_RESOLUTION|>--- conflicted
+++ resolved
@@ -1,53 +1,20 @@
 .distance-measurement-dialog {
-    .bp3-dialog-body {
+    .bp4-dialog-body {
         user-select: none;
 
-<<<<<<< HEAD
-        &-title {
-            .bp4-heading {
-                padding-top: 10%;
-                margin-bottom: 5;
-            }
-        }
-=======
         .config-panel {
             user-select: none;
->>>>>>> 3dee9b53
 
-            .bp3-label {
+            .bp4-label {
                 width: 8em;
                 text-align: right;
             }
-<<<<<<< HEAD
-            .bp4-form-group {
-                flex-grow: 1;
-                &:last-of-type {
-                    padding-right: 0;
-                }
-            }
-            .bp4-numeric-input {
-                .bp4-input-group {
-                    width: 60px;
-                }
-            }
-        }
 
-        &-input {
-            .bp4-form-group {
-                margin-bottom: 0;
-            }
-            .bp4-numeric-input {
-                width: 125px;
-
-                .bp4-input-group {
-                    width: 100%;
-=======
-
-            .bp3-input {
+            .bp4-input {
                 width: 125px;
             }
 
-            .bp3-form-content {
+            .bp4-form-content {
                 display: flex;
                 flex-wrap: wrap;
                 flex: 1;
@@ -67,15 +34,14 @@
         }
 
         .styling-panel {
-            .bp3-label {
+            .bp4-label {
                 width: 11em;
                 text-align: right;
             }
 
-            .bp3-numeric-input {
-                .bp3-input-group {
+            .bp4-numeric-input {
+                .bp4-input-group {
                     width: 60px;
->>>>>>> 3dee9b53
                 }
             }
         }
