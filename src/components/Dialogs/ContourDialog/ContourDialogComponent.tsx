--- conflicted
+++ resolved
@@ -40,7 +40,7 @@
     private cachedFrame: FrameStore;
     private cachedHistogram: CARTA.IHistogram;
 
-    constructor(props: {appStore: AppStore}) {
+    constructor(props: { appStore: AppStore }) {
         super(props);
         makeObservable(this);
 
@@ -110,7 +110,7 @@
         return false;
     }
 
-    @computed get plotData(): {values: Array<Point2D>; xMin: number; xMax: number; yMin: number; yMax: number} {
+    @computed get plotData(): { values: Array<Point2D>, xMin: number, xMax: number, yMin: number, yMax: number } {
         const dataSource = AppStore.Instance.contourDataSource;
         if (dataSource && dataSource.renderConfig.contourHistogram && dataSource.renderConfig.contourHistogram.bins && dataSource.renderConfig.contourHistogram.bins.length) {
             const histogram = dataSource.renderConfig.contourHistogram;
@@ -130,7 +130,7 @@
             let yMin = histogram.bins[minIndex];
             let yMax = yMin;
 
-            let values: Array<{x: number; y: number}>;
+            let values: Array<{ x: number, y: number }>;
             const N = maxIndex - minIndex;
             if (N > 0 && !isNaN(N)) {
                 values = new Array(maxIndex - minIndex);
@@ -150,11 +150,11 @@
         if (!frame) {
             return null;
         }
-        return <MenuItem text={frame.filename} onClick={handleClick} key={frame.frameInfo.fileId} />;
+        return <MenuItem text={frame.filename} onClick={handleClick} key={frame.frameInfo.fileId}/>;
     };
 
     private renderHistogramSelectItem = (isCube: boolean, {handleClick, modifiers, query}) => {
-        return <MenuItem text={isCube ? "Per-Cube" : "Per-Channel"} onClick={handleClick} key={isCube ? "cube" : "channel"} />;
+        return <MenuItem text={isCube ? "Per-Cube" : "Per-Channel"} onClick={handleClick} key={isCube ? "cube" : "channel"}/>;
     };
 
     private handleHistogramChange = (value: boolean) => {
@@ -271,7 +271,7 @@
         const appStore = AppStore.Instance;
 
         const dialogProps: IDialogProps = {
-            icon: <CustomIcon icon="contour" size={CustomIcon.SIZE_LARGE} />,
+            icon: <CustomIcon icon="contour" size={CustomIcon.SIZE_LARGE}/>,
             backdropClassName: "minimal-dialog-backdrop",
             canOutsideClickClose: false,
             lazy: true,
@@ -279,13 +279,19 @@
             onClose: appStore.dialogStore.hideContourDialog,
             className: "contour-dialog",
             canEscapeKeyClose: true,
-            title: "Contour Configuration"
+            title: "Contour Configuration",
         };
 
         if (!appStore || !appStore.contourDataSource) {
             return (
-                <DraggableDialogComponent dialogProps={dialogProps} helpType={HelpType.CONTOUR} defaultWidth={ContourDialogComponent.DefaultWidth} defaultHeight={ContourDialogComponent.DefaultHeight} enableResizing={true}>
-                    <NonIdealState icon={"folder-open"} title={"No file loaded"} description={"Load a file using the menu"} />
+                <DraggableDialogComponent
+                    dialogProps={dialogProps}
+                    helpType={HelpType.CONTOUR}
+                    defaultWidth={ContourDialogComponent.DefaultWidth}
+                    defaultHeight={ContourDialogComponent.DefaultHeight}
+                    enableResizing={true}
+                >
+                    <NonIdealState icon={"folder-open"} title={"No file loaded"} description={"Load a file using the menu"}/>
                 </DraggableDialogComponent>
             );
         }
@@ -357,7 +363,7 @@
                 id: `marker-${index}`,
                 draggable: true,
                 dragMove: this.handleLevelDragged(index),
-                horizontal: false
+                horizontal: false,
             }));
         } else {
             linePlotProps.markers = [];
@@ -384,38 +390,37 @@
             });
         }
 
-        let sortedLevels = this.levels
-            .slice()
+        let sortedLevels = this.levels.slice()
             .sort((a, b) => a - b)
-            .map(level => (Math.abs(level) < 0.1 ? toExponential(level, 2) : toFixed(level, 2)));
+            .map(level => Math.abs(level) < 0.1 ? toExponential(level, 2) : toFixed(level, 2));
 
         const levelPanel = (
             <div className="contour-level-panel">
-                {dataSource.frameInfo.fileInfoExtended.depth > 1 && (
-                    <FormGroup label={"Histogram"} inline={true}>
-                        <HistogramSelect
-                            activeItem={dataSource.renderConfig.useCubeHistogramContours}
-                            popoverProps={SCALING_POPOVER_PROPS}
-                            filterable={false}
-                            items={[true, false]}
-                            onItemSelect={this.handleHistogramChange}
-                            itemRenderer={this.renderHistogramSelectItem}
-                        >
-                            <Button text={dataSource.renderConfig.useCubeHistogramContours ? "Per-Cube" : "Per-Channel"} rightIcon="double-caret-vertical" alignText={"right"} />
-                        </HistogramSelect>
-                    </FormGroup>
-                )}
+                {dataSource.frameInfo.fileInfoExtended.depth > 1 &&
+                <FormGroup label={"Histogram"} inline={true}>
+                    <HistogramSelect
+                        activeItem={dataSource.renderConfig.useCubeHistogramContours}
+                        popoverProps={SCALING_POPOVER_PROPS}
+                        filterable={false}
+                        items={[true, false]}
+                        onItemSelect={this.handleHistogramChange}
+                        itemRenderer={this.renderHistogramSelectItem}
+                    >
+                        <Button text={dataSource.renderConfig.useCubeHistogramContours ? "Per-Cube" : "Per-Channel"} rightIcon="double-caret-vertical" alignText={"right"}/>
+                    </HistogramSelect>
+                </FormGroup>
+                }
                 <div className="histogram-plot">
-                    <LinePlotComponent {...linePlotProps} />
+                    <LinePlotComponent {...linePlotProps}/>
                 </div>
-                <ContourGeneratorPanelComponent frame={dataSource} generatorType={appStore.preferenceStore.contourGeneratorType} onLevelsGenerated={this.handleLevelsGenerated} />
+                <ContourGeneratorPanelComponent frame={dataSource} generatorType={appStore.preferenceStore.contourGeneratorType} onLevelsGenerated={this.handleLevelsGenerated}/>
                 <div className="contour-level-panel-levels">
                     <FormGroup label={"Levels"} inline={true}>
                         <TagInput
                             addOnBlur={true}
                             fill={true}
                             tagProps={{
-                                minimal: true
+                                minimal: true,
                             }}
                             onAdd={this.handleLevelAdded}
                             onRemove={this.handleLevelRemoved}
@@ -429,16 +434,13 @@
         const configPanel = (
             <div className="contour-config-panel">
                 <FormGroup inline={true} label="Smoothing Mode">
-                    <HTMLSelect value={this.smoothingMode} onChange={ev => (this.smoothingMode = Number(ev.currentTarget.value))}>
-                        <option key={CARTA.SmoothingMode.NoSmoothing} value={CARTA.SmoothingMode.NoSmoothing}>
-                            No Smoothing
-                        </option>
-                        <option key={CARTA.SmoothingMode.BlockAverage} value={CARTA.SmoothingMode.BlockAverage}>
-                            Block
-                        </option>
-                        <option key={CARTA.SmoothingMode.GaussianBlur} value={CARTA.SmoothingMode.GaussianBlur}>
-                            Gaussian
-                        </option>
+                    <HTMLSelect
+                        value={this.smoothingMode}
+                        onChange={(ev) => this.smoothingMode = (Number(ev.currentTarget.value))}
+                    >
+                        <option key={CARTA.SmoothingMode.NoSmoothing} value={CARTA.SmoothingMode.NoSmoothing}>No Smoothing</option>
+                        <option key={CARTA.SmoothingMode.BlockAverage} value={CARTA.SmoothingMode.BlockAverage}>Block</option>
+                        <option key={CARTA.SmoothingMode.GaussianBlur} value={CARTA.SmoothingMode.GaussianBlur}>Gaussian</option>
                     </HTMLSelect>
                 </FormGroup>
                 <FormGroup inline={true} label="Smoothing Factor">
@@ -449,18 +451,20 @@
                         value={this.smoothingFactor}
                         majorStepSize={1}
                         stepSize={1}
-                        onValueChange={val =>
-                            runInAction(() => {
-                                this.smoothingFactor = val;
-                            })
-                        }
+                        onValueChange={val => runInAction(() => {this.smoothingFactor = val})}
                     />
                 </FormGroup>
             </div>
         );
 
         return (
-            <DraggableDialogComponent dialogProps={dialogProps} helpType={HelpType.CONTOUR} defaultWidth={ContourDialogComponent.DefaultWidth} defaultHeight={ContourDialogComponent.DefaultHeight} enableResizing={true}>
+            <DraggableDialogComponent
+                dialogProps={dialogProps}
+                helpType={HelpType.CONTOUR}
+                defaultWidth={ContourDialogComponent.DefaultWidth}
+                defaultHeight={ContourDialogComponent.DefaultHeight}
+                enableResizing={true}
+            >
                 <div className={Classes.DIALOG_BODY}>
                     <FormGroup inline={true} label="Data Source">
                         <DataSourceSelect
@@ -472,33 +476,29 @@
                             itemRenderer={this.renderDataSourceSelectItem}
                             disabled={appStore.animatorStore.animationActive}
                         >
-                            <Button text={dataSource.filename} rightIcon="double-caret-vertical" alignText={"right"} disabled={appStore.animatorStore.animationActive} />
+                            <Button text={dataSource.filename} rightIcon="double-caret-vertical" alignText={"right"} disabled={appStore.animatorStore.animationActive}/>
                         </DataSourceSelect>
-<<<<<<< HEAD
-                        <Tooltip content={appStore.frameLockedToContour ? "Data source is locked to active image" : "Data source is independent of active image"}>
-                            <AnchorButton className="lock-button" icon={appStore.frameLockedToContour ? "lock" : "unlock"} minimal={true} onClick={appStore.toggleFrameContourLock} />
-                        </Tooltip>
-=======
                         <Tooltip2 content={appStore.frameLockedToContour ? "Data source is locked to active image" : "Data source is independent of active image"}>
                             <AnchorButton className="lock-button" icon={appStore.frameLockedToContour ? "lock" : "unlock"} minimal={true} onClick={appStore.toggleFrameContourLock}/>
                         </Tooltip2>
->>>>>>> ca14e0c7
                     </FormGroup>
                     <Tabs defaultSelectedTabId={ContourDialogTabs.Levels} renderActiveTabPanelOnly={false}>
-                        <Tab id={ContourDialogTabs.Levels} title="Levels" panel={levelPanel} panelClassName="contour-level-panel" />
-                        <Tab id={ContourDialogTabs.Configuration} title="Configuration" panel={configPanel} panelClassName="contour-config-panel" />
-                        <Tab id={ContourDialogTabs.Styling} title="Styling" panel={<ContourStylePanelComponent frame={dataSource} darkTheme={appStore.darkTheme} />} />
+                        <Tab id={ContourDialogTabs.Levels} title="Levels" panel={levelPanel} panelClassName="contour-level-panel"/>
+                        <Tab id={ContourDialogTabs.Configuration} title="Configuration" panel={configPanel} panelClassName="contour-config-panel"/>
+                        <Tab id={ContourDialogTabs.Styling} title="Styling" panel={<ContourStylePanelComponent frame={dataSource} darkTheme={appStore.darkTheme}/>}/>
                     </Tabs>
                 </div>
                 <div className={Classes.DIALOG_FOOTER}>
                     <div className={Classes.DIALOG_FOOTER_ACTIONS}>
-                        <AnchorButton intent={Intent.WARNING} onClick={this.handleClearContours} disabled={!dataSource.contourConfig.enabled} text="Clear" />
-                        <AnchorButton intent={Intent.SUCCESS} onClick={this.handleApplyContours} disabled={!hasLevels || (!this.contourConfigChanged && dataSource.contourConfig.enabled)} text="Apply" />
-                        <AnchorButton intent={Intent.NONE} onClick={appStore.dialogStore.hideContourDialog} text="Close" />
+                        <AnchorButton intent={Intent.WARNING} onClick={this.handleClearContours} disabled={!dataSource.contourConfig.enabled} text="Clear"/>
+                        <AnchorButton intent={Intent.SUCCESS} onClick={this.handleApplyContours} disabled={!hasLevels || (!this.contourConfigChanged && dataSource.contourConfig.enabled)} text="Apply"/>
+                        <AnchorButton intent={Intent.NONE} onClick={appStore.dialogStore.hideContourDialog} text="Close"/>
                     </div>
                 </div>
                 <Alert className={appStore.darkTheme ? "bp3-dark" : ""} icon={"time"} isOpen={this.showCubeHistogramAlert} onCancel={this.handleAlertCancel} onConfirm={this.handleAlertConfirm} cancelButtonText={"Cancel"}>
-                    <p>Calculating a cube histogram may take a long time, depending on the size of the file. Are you sure you want to continue?</p>
+                    <p>
+                        Calculating a cube histogram may take a long time, depending on the size of the file. Are you sure you want to continue?
+                    </p>
                 </Alert>
                 <TaskProgressDialogComponent
                     isOpen={dataSource.renderConfig.useCubeHistogramContours && dataSource.renderConfig.cubeHistogramProgress < 1.0}
