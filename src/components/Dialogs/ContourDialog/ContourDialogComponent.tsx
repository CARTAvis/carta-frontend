import * as React from "react";
<<<<<<< HEAD
import {action, autorun, computed, makeObservable, observable, runInAction} from "mobx";
import {observer} from "mobx-react";
import {Alert, AnchorButton, Button, Classes, Colors, FormGroup, HTMLSelect, DialogProps, Intent, NonIdealState, Tab, Tabs, TagInput} from "@blueprintjs/core";
import {MenuItem2, Tooltip2} from "@blueprintjs/popover2";
import {Select2} from "@blueprintjs/select";
=======
import {Alert, AnchorButton, Button, Classes, Colors, FormGroup, HTMLSelect, IDialogProps, Intent, MenuItem, NonIdealState, Tab, Tabs, TagInput} from "@blueprintjs/core";
import {Tooltip2} from "@blueprintjs/popover2";
import {Select} from "@blueprintjs/select";
>>>>>>> 32731bc2
import {CARTA} from "carta-protobuf";
import {action, autorun, computed, makeObservable, observable, runInAction} from "mobx";
import {observer} from "mobx-react";

import {DraggableDialogComponent, TaskProgressDialogComponent} from "components/Dialogs";
import {LinePlotComponent, LinePlotComponentProps, SafeNumericInput, SCALING_POPOVER_PROPS} from "components/Shared";
import {CustomIcon} from "icons/CustomIcons";
import {Point2D} from "models";
import {AppStore, HelpType} from "stores";
import {FrameStore} from "stores/Frame";
import {RenderConfigWidgetStore} from "stores/Widgets";
import {clamp, getColorForTheme, toExponential, toFixed} from "utilities";

import {ContourGeneratorPanelComponent} from "./ContourGeneratorPanel/ContourGeneratorPanelComponent";
import {ContourStylePanelComponent} from "./ContourStylePanel/ContourStylePanelComponent";

import "./ContourDialogComponent.scss";

enum ContourDialogTabs {
    Levels,
    Configuration,
    Styling
}

const DataSourceSelect = Select2.ofType<FrameStore>();
const HistogramSelect = Select2.ofType<boolean>();

@observer
export class ContourDialogComponent extends React.Component {
    @observable showCubeHistogramAlert: boolean;
    @observable currentTab: ContourDialogTabs = ContourDialogTabs.Levels;
    @observable levels: number[];
    @observable smoothingMode: CARTA.SmoothingMode;
    @observable smoothingFactor: number;

    private static readonly DefaultWidth = 600;
    private static readonly DefaultHeight = 660;

    private readonly widgetStore: RenderConfigWidgetStore;
    private cachedFrame: FrameStore;
    private cachedHistogram: CARTA.IHistogram;

    constructor(props: {appStore: AppStore}) {
        super(props);
        makeObservable(this);

        this.widgetStore = new RenderConfigWidgetStore();
        this.setDefaultContourParameters();

        autorun(() => {
            const appStore = AppStore.Instance;
            if (appStore.contourDataSource) {
                const newHist = appStore.contourDataSource.renderConfig.contourHistogram;
                if (newHist !== this.cachedHistogram) {
                    this.cachedHistogram = newHist;
                    this.widgetStore.clearXYBounds();
                }
            }
            const widgetStore = this.widgetStore;
            if (widgetStore) {
                const currentData = this.plotData;
                if (currentData) {
                    widgetStore.initXYBoundaries(currentData.xMin, currentData.xMax, currentData.yMin, currentData.yMax);
                }
            }
        });
    }

    @action setDefaultContourParameters() {
        const appStore = AppStore.Instance;
        const dataSource = appStore.contourDataSource;
        if (dataSource) {
            this.levels = dataSource.contourConfig.levels.slice();
            this.smoothingMode = dataSource.contourConfig.smoothingMode;
            this.smoothingFactor = dataSource.contourConfig.smoothingFactor;
        } else {
            this.levels = [];
            this.smoothingMode = appStore.preferenceStore.contourSmoothingMode;
            this.smoothingFactor = appStore.preferenceStore.contourSmoothingFactor;
        }
    }

    componentDidUpdate() {
        const appStore = AppStore.Instance;
        if (appStore.contourDataSource !== this.cachedFrame) {
            this.cachedFrame = appStore.contourDataSource;
            this.widgetStore.clearXYBounds();
            this.setDefaultContourParameters();
        }
    }

    @computed get contourConfigChanged(): boolean {
        const dataSource = AppStore.Instance.contourDataSource;
        if (dataSource) {
            const numContourLevels = this.levels.length;
            if (dataSource.contourConfig.smoothingMode !== this.smoothingMode) {
                return true;
            } else if (dataSource.contourConfig.smoothingFactor !== this.smoothingFactor) {
                return true;
            } else if (dataSource.contourConfig.levels.length !== numContourLevels) {
                return true;
            }

            for (let i = 0; i < numContourLevels; i++) {
                if (dataSource.contourConfig.levels[i] !== this.levels[i]) {
                    return true;
                }
            }
        }
        return false;
    }

    @computed get plotData(): {values: Array<Point2D>; xMin: number; xMax: number; yMin: number; yMax: number} {
        const dataSource = AppStore.Instance.contourDataSource;
        if (dataSource && dataSource.renderConfig.contourHistogram && dataSource.renderConfig.contourHistogram.bins && dataSource.renderConfig.contourHistogram.bins.length) {
            const histogram = dataSource.renderConfig.contourHistogram;
            let minIndex = 0;
            let maxIndex = histogram.bins.length - 1;

            // Truncate array if zoomed in (sidestepping ChartJS bug with off-canvas rendering and speeding up layout)
            if (!this.widgetStore.isAutoScaledX) {
                minIndex = Math.floor((this.widgetStore.minX - histogram.firstBinCenter) / histogram.binWidth);
                minIndex = clamp(minIndex, 0, histogram.bins.length - 1);
                maxIndex = Math.ceil((this.widgetStore.maxX - histogram.firstBinCenter) / histogram.binWidth);
                maxIndex = clamp(maxIndex, 0, histogram.bins.length - 1);
            }

            let xMin = histogram.firstBinCenter + histogram.binWidth * minIndex;
            let xMax = histogram.firstBinCenter + histogram.binWidth * maxIndex;
            let yMin = histogram.bins[minIndex];
            let yMax = yMin;

            let values: Array<{x: number; y: number}>;
            const N = maxIndex - minIndex;
            if (N > 0 && !isNaN(N)) {
                values = new Array(maxIndex - minIndex);

                for (let i = minIndex; i <= maxIndex; i++) {
                    values[i - minIndex] = {x: histogram.firstBinCenter + histogram.binWidth * i, y: histogram.bins[i]};
                    yMin = Math.min(yMin, histogram.bins[i]);
                    yMax = Math.max(yMax, histogram.bins[i]);
                }
            }
            return {values, xMin, xMax, yMin, yMax};
        }
        return null;
    }

    private renderDataSourceSelectItem = (frame: FrameStore, {handleClick, modifiers, query}) => {
        if (!frame) {
            return null;
        }
        return <MenuItem2 text={frame.filename} onClick={handleClick} key={frame.frameInfo.fileId} />;
    };

    private renderHistogramSelectItem = (isCube: boolean, {handleClick, modifiers, query}) => {
        return <MenuItem2 text={isCube ? "Per-Cube" : "Per-Channel"} onClick={handleClick} key={isCube ? "cube" : "channel"} />;
    };

    private handleHistogramChange = (value: boolean) => {
        const appStore = AppStore.Instance;
        if (!appStore || !appStore.contourDataSource) {
            return;
        }
        if (value && !appStore.contourDataSource.renderConfig.cubeHistogram) {
            // skip alert and warning for HDF5 files
            if (appStore.contourDataSource.frameInfo.fileFeatureFlags & CARTA.FileFeatureFlags.CUBE_HISTOGRAMS) {
                this.handleAlertConfirm();
            } else {
                this.showCubeHistogramAlert = true;
            }
        } else {
            appStore.contourDataSource.renderConfig.setUseCubeHistogramContours(value);
        }
    };

    private handleAlertConfirm = () => {
        const appStore = AppStore.Instance;
        const dataSource = appStore.contourDataSource;
        if (dataSource && dataSource.renderConfig) {
            dataSource.renderConfig.setUseCubeHistogramContours(true);
            if (dataSource.renderConfig.cubeHistogramProgress < 1.0) {
                appStore.requestCubeHistogram(dataSource.frameInfo.fileId);
            }
        }
        this.showCubeHistogramAlert = false;
    };

    private handleAlertCancel = () => {
        this.showCubeHistogramAlert = false;
    };

    private handleCubeHistogramCancelled = () => {
        const appStore = AppStore.Instance;
        const dataSource = appStore.contourDataSource;
        if (dataSource && dataSource.renderConfig) {
            dataSource.renderConfig.setUseCubeHistogramContours(false);
        }
        appStore.cancelCubeHistogramRequest(dataSource.frameInfo.fileId);
    };

    private handleApplyContours = () => {
        const dataSource = AppStore.Instance.contourDataSource;
        if (dataSource) {
            dataSource.contourConfig.setContourConfiguration(this.levels.slice(), this.smoothingMode, this.smoothingFactor);
            dataSource.applyContours();
        }
    };

    private handleClearContours = () => {
        const appStore = AppStore.Instance;

        if (!appStore.contourDataSource) {
            return;
        }

        appStore.contourDataSource.clearContours();
    };

    private handleGraphClicked = (x: number) => {
        this.levels.push(x);
        this.levels.sort();
    };

    private handleGraphRightClicked = (x: number) => {
        let closestIndex = -1;
        let minDistance = Number.MAX_VALUE;

        // Find closest level
        for (let i = 0; i < this.levels.length; i++) {
            const currentDist = Math.abs(x - this.levels[i]);
            if (currentDist < minDistance) {
                minDistance = currentDist;
                closestIndex = i;
            }
        }

        // remove it from the array
        if (closestIndex >= 0) {
            this.levels = this.levels.filter((v, i) => i !== closestIndex);
        }
    };

    @action private handleLevelAdded = (values: string[]) => {
        try {
            for (const valueString of values) {
                const val = parseFloat(valueString);
                if (isFinite(val)) {
                    this.levels.push(val);
                    this.levels.sort();
                }
            }
        } catch (e) {
            console.log(e);
        }
    };

    @action private handleLevelRemoved = (value: string, index: number) => {
        this.levels = this.levels.filter((v, i) => i !== index);
    };

    @action private handleLevelDragged = (index: number) => (val: number) => {
        if (index >= 0 && index < this.levels.length) {
            this.levels[index] = val;
        }
    };

    @action private handleLevelsGenerated = (levels: number[]) => {
        this.levels = levels.slice();
    };

    public render() {
        const appStore = AppStore.Instance;

        const dialogProps: DialogProps = {
            icon: <CustomIcon icon="contour" size={CustomIcon.SIZE_LARGE} />,
            backdropClassName: "minimal-dialog-backdrop",
            canOutsideClickClose: false,
            lazy: true,
            isOpen: appStore.dialogStore.contourDialogVisible,
            onClose: appStore.dialogStore.hideContourDialog,
            className: "contour-dialog",
            canEscapeKeyClose: true,
            title: "Contour Configuration"
        };

        if (!appStore || !appStore.contourDataSource) {
            return (
                <DraggableDialogComponent dialogProps={dialogProps} helpType={HelpType.CONTOUR} defaultWidth={ContourDialogComponent.DefaultWidth} defaultHeight={ContourDialogComponent.DefaultHeight} enableResizing={true}>
                    <NonIdealState icon={"folder-open"} title={"No file loaded"} description={"Load a file using the menu"} />
                </DraggableDialogComponent>
            );
        }

        const dataSource = appStore.contourDataSource;

        let unitString = "Value";
        if (dataSource.headerUnit) {
            unitString = `Value (${dataSource.headerUnit})`;
        }

        const linePlotProps: LinePlotComponentProps = {
            xLabel: unitString,
            darkMode: appStore.darkTheme,
            logY: this.widgetStore.logScaleY,
            plotType: this.widgetStore.plotType,
            showYAxisTicks: false,
            showYAxisLabel: false,
            graphClicked: this.handleGraphClicked,
            graphRightClicked: this.handleGraphRightClicked,
            graphZoomedX: this.widgetStore.setXBounds,
            graphZoomedY: this.widgetStore.setYBounds,
            graphZoomedXY: this.widgetStore.setXYBounds,
            graphZoomReset: this.widgetStore.clearXYBounds,
            scrollZoom: true,
            borderWidth: this.widgetStore.lineWidth,
            pointRadius: this.widgetStore.linePlotPointSize,
            zeroLineWidth: 2
        };

        const currentPlotData = this.plotData;
        if (currentPlotData) {
            // set line color
            let primaryLineColor = getColorForTheme(this.widgetStore.primaryLineColor);
            linePlotProps.lineColor = primaryLineColor;

            // Determine scale in X and Y directions. If auto-scaling, use the bounds of the current data
            if (this.widgetStore.isAutoScaledX) {
                const minVal = Math.min(currentPlotData.xMin, ...this.levels);
                const maxVal = Math.max(currentPlotData.xMax, ...this.levels);
                const xRange = maxVal - minVal;
                linePlotProps.xMin = minVal - 0.01 * xRange;
                linePlotProps.xMax = maxVal + 0.01 * xRange;
            } else {
                linePlotProps.xMin = this.widgetStore.minX;
                linePlotProps.xMax = this.widgetStore.maxX;
            }

            if (this.widgetStore.isAutoScaledY) {
                linePlotProps.yMin = currentPlotData.yMin;
                linePlotProps.yMax = currentPlotData.yMax;
            } else {
                linePlotProps.yMin = this.widgetStore.minY;
                linePlotProps.yMax = this.widgetStore.maxY;
            }
            // Fix log plot min bounds for entries with zeros in them
            if (this.widgetStore.logScaleY && linePlotProps.yMin <= 0) {
                linePlotProps.yMin = 0.5;
            }

            linePlotProps.data = currentPlotData.values;
        }

        const hasLevels = this.levels && this.levels.filter(level => isFinite(level)).length;

        if (hasLevels) {
            linePlotProps.markers = this.levels.map((level, index) => ({
                value: level,
                id: `marker-${index}`,
                draggable: true,
                dragMove: this.handleLevelDragged(index),
                horizontal: false
            }));
        } else {
            linePlotProps.markers = [];
        }

        if (this.widgetStore.meanRmsVisible && dataSource.renderConfig.contourHistogram && dataSource.renderConfig.contourHistogram.stdDev > 0) {
            linePlotProps.markers.push({
                value: dataSource.renderConfig.contourHistogram.mean,
                id: "marker-mean",
                draggable: false,
                horizontal: false,
                color: appStore.darkTheme ? Colors.GREEN4 : Colors.GREEN2,
                dash: [5]
            });

            linePlotProps.markers.push({
                value: dataSource.renderConfig.contourHistogram.mean,
                id: "marker-rms",
                draggable: false,
                horizontal: false,
                width: dataSource.renderConfig.contourHistogram.stdDev,
                opacity: 0.2,
                color: appStore.darkTheme ? Colors.GREEN4 : Colors.GREEN2
            });
        }

        let sortedLevels = this.levels
            .slice()
            .sort((a, b) => a - b)
            .map(level => (Math.abs(level) < 0.1 ? toExponential(level, 2) : toFixed(level, 2)));

        const levelPanel = (
            <div className="contour-level-panel">
                {dataSource.frameInfo.fileInfoExtended.depth > 1 && (
                    <FormGroup label={"Histogram"} inline={true}>
                        <HistogramSelect
                            activeItem={dataSource.renderConfig.useCubeHistogramContours}
                            popoverProps={SCALING_POPOVER_PROPS}
                            filterable={false}
                            items={[true, false]}
                            onItemSelect={this.handleHistogramChange}
                            itemRenderer={this.renderHistogramSelectItem}
                        >
                            <Button text={dataSource.renderConfig.useCubeHistogramContours ? "Per-Cube" : "Per-Channel"} rightIcon="double-caret-vertical" alignText={"right"} />
                        </HistogramSelect>
                    </FormGroup>
                )}
                <div className="histogram-plot">
                    <LinePlotComponent {...linePlotProps} />
                </div>
                <ContourGeneratorPanelComponent frame={dataSource} generatorType={appStore.preferenceStore.contourGeneratorType} onLevelsGenerated={this.handleLevelsGenerated} />
                <div className="contour-level-panel-levels">
                    <FormGroup label={"Levels"} inline={true}>
                        <TagInput
                            addOnBlur={true}
                            fill={true}
                            tagProps={{
                                minimal: true
                            }}
                            onAdd={this.handleLevelAdded}
                            onRemove={this.handleLevelRemoved}
                            values={sortedLevels}
                        />
                    </FormGroup>
                </div>
            </div>
        );

        const configPanel = (
            <div className="contour-config-panel">
                <FormGroup inline={true} label="Smoothing Mode">
                    <HTMLSelect value={this.smoothingMode} onChange={ev => (this.smoothingMode = Number(ev.currentTarget.value))}>
                        <option key={CARTA.SmoothingMode.NoSmoothing} value={CARTA.SmoothingMode.NoSmoothing}>
                            No Smoothing
                        </option>
                        <option key={CARTA.SmoothingMode.BlockAverage} value={CARTA.SmoothingMode.BlockAverage}>
                            Block
                        </option>
                        <option key={CARTA.SmoothingMode.GaussianBlur} value={CARTA.SmoothingMode.GaussianBlur}>
                            Gaussian
                        </option>
                    </HTMLSelect>
                </FormGroup>
                <FormGroup inline={true} label="Smoothing Factor">
                    <SafeNumericInput
                        placeholder="Smoothing Factor"
                        min={1}
                        max={33}
                        value={this.smoothingFactor}
                        majorStepSize={1}
                        stepSize={1}
                        onValueChange={val =>
                            runInAction(() => {
                                this.smoothingFactor = val;
                            })
                        }
                    />
                </FormGroup>
            </div>
        );

        return (
            <DraggableDialogComponent dialogProps={dialogProps} helpType={HelpType.CONTOUR} defaultWidth={ContourDialogComponent.DefaultWidth} defaultHeight={ContourDialogComponent.DefaultHeight} enableResizing={true}>
                <div className={Classes.DIALOG_BODY}>
                    <FormGroup inline={true} label="Data Source">
                        <DataSourceSelect
                            activeItem={dataSource}
                            onItemSelect={appStore.setContourDataSource}
                            popoverProps={{minimal: true, position: "bottom"}}
                            filterable={false}
                            items={appStore.frames}
                            itemRenderer={this.renderDataSourceSelectItem}
                            disabled={appStore.animatorStore.animationActive}
                        >
                            <Button text={dataSource.filename} rightIcon="double-caret-vertical" alignText={"right"} disabled={appStore.animatorStore.animationActive} />
                        </DataSourceSelect>
                        <Tooltip2 content={appStore.frameLockedToContour ? "Data source is locked to active image" : "Data source is independent of active image"}>
                            <AnchorButton className="lock-button" icon={appStore.frameLockedToContour ? "lock" : "unlock"} minimal={true} onClick={appStore.toggleFrameContourLock} />
                        </Tooltip2>
                    </FormGroup>
                    <Tabs defaultSelectedTabId={ContourDialogTabs.Levels} renderActiveTabPanelOnly={false}>
                        <Tab id={ContourDialogTabs.Levels} title="Levels" panel={levelPanel} panelClassName="contour-level-panel" />
                        <Tab id={ContourDialogTabs.Configuration} title="Configuration" panel={configPanel} panelClassName="contour-config-panel" />
                        <Tab id={ContourDialogTabs.Styling} title="Styling" panel={<ContourStylePanelComponent frame={dataSource} darkTheme={appStore.darkTheme} />} />
                    </Tabs>
                </div>
                <div className={Classes.DIALOG_FOOTER}>
                    <div className={Classes.DIALOG_FOOTER_ACTIONS}>
                        <AnchorButton intent={Intent.WARNING} onClick={this.handleClearContours} disabled={!dataSource.contourConfig.enabled} text="Clear" />
                        <AnchorButton intent={Intent.SUCCESS} onClick={this.handleApplyContours} disabled={!hasLevels || (!this.contourConfigChanged && dataSource.contourConfig.enabled)} text="Apply" />
                        <AnchorButton intent={Intent.NONE} onClick={appStore.dialogStore.hideContourDialog} text="Close" />
                    </div>
                </div>
                <Alert className={appStore.darkTheme ? "bp4-dark" : ""} icon={"time"} isOpen={this.showCubeHistogramAlert} onCancel={this.handleAlertCancel} onConfirm={this.handleAlertConfirm} cancelButtonText={"Cancel"}>
                    <p>Calculating a cube histogram may take a long time, depending on the size of the file. Are you sure you want to continue?</p>
                </Alert>
                <TaskProgressDialogComponent
                    isOpen={dataSource.renderConfig.useCubeHistogramContours && dataSource.renderConfig.cubeHistogramProgress < 1.0}
                    progress={dataSource.renderConfig.cubeHistogramProgress}
                    timeRemaining={appStore.estimatedTaskRemainingTime}
                    cancellable={true}
                    onCancel={this.handleCubeHistogramCancelled}
                    text={"Calculating cube histogram"}
                />
            </DraggableDialogComponent>
        );
    }
}<|MERGE_RESOLUTION|>--- conflicted
+++ resolved
@@ -1,15 +1,7 @@
 import * as React from "react";
-<<<<<<< HEAD
-import {action, autorun, computed, makeObservable, observable, runInAction} from "mobx";
-import {observer} from "mobx-react";
-import {Alert, AnchorButton, Button, Classes, Colors, FormGroup, HTMLSelect, DialogProps, Intent, NonIdealState, Tab, Tabs, TagInput} from "@blueprintjs/core";
+import {Alert, AnchorButton, Button, Classes, Colors, DialogProps, FormGroup, HTMLSelect, Intent, NonIdealState, Tab, Tabs, TagInput} from "@blueprintjs/core";
 import {MenuItem2, Tooltip2} from "@blueprintjs/popover2";
 import {Select2} from "@blueprintjs/select";
-=======
-import {Alert, AnchorButton, Button, Classes, Colors, FormGroup, HTMLSelect, IDialogProps, Intent, MenuItem, NonIdealState, Tab, Tabs, TagInput} from "@blueprintjs/core";
-import {Tooltip2} from "@blueprintjs/popover2";
-import {Select} from "@blueprintjs/select";
->>>>>>> 32731bc2
 import {CARTA} from "carta-protobuf";
 import {action, autorun, computed, makeObservable, observable, runInAction} from "mobx";
 import {observer} from "mobx-react";
