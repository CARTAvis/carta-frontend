import * as React from "react";
import {action, autorun, computed, makeObservable, observable} from "mobx";
import {observer} from "mobx-react";
import {Alert, AnchorButton, Button, Classes, Colors, FormGroup, HTMLSelect, IDialogProps, Intent, MenuItem, NonIdealState, Tab, Tabs, TagInput, Tooltip} from "@blueprintjs/core";
import {Select} from "@blueprintjs/select";
import {CARTA} from "carta-protobuf";
import {DraggableDialogComponent, TaskProgressDialogComponent} from "components/Dialogs";
import {LinePlotComponent, LinePlotComponentProps, SafeNumericInput, SCALING_POPOVER_PROPS} from "components/Shared";
import {ContourStylePanelComponent} from "./ContourStylePanel/ContourStylePanelComponent";
import {ContourGeneratorPanelComponent} from "./ContourGeneratorPanel/ContourGeneratorPanelComponent";
import {AppStore, FrameStore, HelpType} from "stores";
import {RenderConfigWidgetStore} from "stores/widgets";
import {Point2D} from "models";
import {clamp, toExponential, toFixed} from "utilities";
import {CustomIcon} from "icons/CustomIcons";
import "./ContourDialogComponent.scss";

enum ContourDialogTabs {
    Levels,
    Configuration,
    Styling
}

const DataSourceSelect = Select.ofType<FrameStore>();
const HistogramSelect = Select.ofType<boolean>();

@observer
export class ContourDialogComponent extends React.Component {
    @observable showCubeHistogramAlert: boolean;
    @observable currentTab: ContourDialogTabs = ContourDialogTabs.Levels;
    @observable levels: number[];
    @observable smoothingMode: CARTA.SmoothingMode;
    @observable smoothingFactor: number;

    private static readonly DefaultWidth = 600;
    private static readonly DefaultHeight = 660;

    private readonly widgetStore: RenderConfigWidgetStore;
    private cachedFrame: FrameStore;
    private cachedHistogram: CARTA.IHistogram;

    constructor(props: { appStore: AppStore }) {
        super(props);
        makeObservable(this);

        this.widgetStore = new RenderConfigWidgetStore();
        this.setDefaultContourParameters();

        autorun(() => {
            const appStore = AppStore.Instance;
            if (appStore.contourDataSource) {
                const newHist = appStore.contourDataSource.renderConfig.contourHistogram;
                if (newHist !== this.cachedHistogram) {
                    this.cachedHistogram = newHist;
                    this.widgetStore.clearXYBounds();
                }
            }
            const widgetStore = this.widgetStore;
            if (widgetStore) {
                const currentData = this.plotData;
                if (currentData) {
                    widgetStore.initXYBoundaries(currentData.xMin, currentData.xMax, currentData.yMin, currentData.yMax);
                }
            }
        });
    }

    @action setDefaultContourParameters() {
        const appStore = AppStore.Instance;
        const dataSource = appStore.contourDataSource;
        if (dataSource) {
            this.levels = dataSource.contourConfig.levels.slice();
            this.smoothingMode = dataSource.contourConfig.smoothingMode;
            this.smoothingFactor = dataSource.contourConfig.smoothingFactor;
        } else {
            this.levels = [];
            this.smoothingMode = appStore.preferenceStore.contourSmoothingMode;
            this.smoothingFactor = appStore.preferenceStore.contourSmoothingFactor;
        }
    }

    componentDidUpdate() {
        const appStore = AppStore.Instance;
        if (appStore.contourDataSource !== this.cachedFrame) {
            this.cachedFrame = appStore.contourDataSource;
            this.widgetStore.clearXYBounds();
            this.setDefaultContourParameters();
        }
    }

    @computed get contourConfigChanged(): boolean {
        const dataSource = AppStore.Instance.contourDataSource;
        if (dataSource) {
            const numContourLevels = this.levels.length;
            if (dataSource.contourConfig.smoothingMode !== this.smoothingMode) {
                return true;
            } else if (dataSource.contourConfig.smoothingFactor !== this.smoothingFactor) {
                return true;
            } else if (dataSource.contourConfig.levels.length !== numContourLevels) {
                return true;
            }

            for (let i = 0; i < numContourLevels; i++) {
                if (dataSource.contourConfig.levels[i] !== this.levels[i]) {
                    return true;
                }
            }
        }
        return false;
    }

    @computed get plotData(): { values: Array<Point2D>, xMin: number, xMax: number, yMin: number, yMax: number } {
        const dataSource = AppStore.Instance.contourDataSource;
        if (dataSource && dataSource.renderConfig.contourHistogram && dataSource.renderConfig.contourHistogram.bins && dataSource.renderConfig.contourHistogram.bins.length) {
            const histogram = dataSource.renderConfig.contourHistogram;
            let minIndex = 0;
            let maxIndex = histogram.bins.length - 1;

            // Truncate array if zoomed in (sidestepping ChartJS bug with off-canvas rendering and speeding up layout)
            if (!this.widgetStore.isAutoScaledX) {
                minIndex = Math.floor((this.widgetStore.minX - histogram.firstBinCenter) / histogram.binWidth);
                minIndex = clamp(minIndex, 0, histogram.bins.length - 1);
                maxIndex = Math.ceil((this.widgetStore.maxX - histogram.firstBinCenter) / histogram.binWidth);
                maxIndex = clamp(maxIndex, 0, histogram.bins.length - 1);
            }

            let xMin = histogram.firstBinCenter + histogram.binWidth * minIndex;
            let xMax = histogram.firstBinCenter + histogram.binWidth * maxIndex;
            let yMin = histogram.bins[minIndex];
            let yMax = yMin;

            let values: Array<{ x: number, y: number }>;
            const N = maxIndex - minIndex;
            if (N > 0 && !isNaN(N)) {
                values = new Array(maxIndex - minIndex);

                for (let i = minIndex; i <= maxIndex; i++) {
                    values[i - minIndex] = {x: histogram.firstBinCenter + histogram.binWidth * i, y: histogram.bins[i]};
                    yMin = Math.min(yMin, histogram.bins[i]);
                    yMax = Math.max(yMax, histogram.bins[i]);
                }
            }
            return {values, xMin, xMax, yMin, yMax};
        }
        return null;
    }

    private renderDataSourceSelectItem = (frame: FrameStore, {handleClick, modifiers, query}) => {
        if (!frame) {
            return null;
        }
        return <MenuItem text={frame.filename} onClick={handleClick} key={frame.frameInfo.fileId}/>;
    };

    private renderHistogramSelectItem = (isCube: boolean, {handleClick, modifiers, query}) => {
        return <MenuItem text={isCube ? "Per-Cube" : "Per-Channel"} onClick={handleClick} key={isCube ? "cube" : "channel"}/>;
    };

    private handleHistogramChange = (value: boolean) => {
        const appStore = AppStore.Instance;
        if (!appStore || !appStore.contourDataSource) {
            return;
        }
        if (value && !appStore.contourDataSource.renderConfig.cubeHistogram) {
            // skip alert and warning for HDF5 files
            if (appStore.contourDataSource.frameInfo.fileFeatureFlags & CARTA.FileFeatureFlags.CUBE_HISTOGRAMS) {
                this.handleAlertConfirm();
            } else {
                this.showCubeHistogramAlert = true;
            }
        } else {
            appStore.contourDataSource.renderConfig.setUseCubeHistogramContours(value);
        }
    };

    private handleAlertConfirm = () => {
        const appStore = AppStore.Instance;
        const dataSource = appStore.contourDataSource;
        if (dataSource && dataSource.renderConfig) {
            dataSource.renderConfig.setUseCubeHistogramContours(true);
            if (dataSource.renderConfig.cubeHistogramProgress < 1.0) {
                appStore.requestCubeHistogram(dataSource.frameInfo.fileId);
            }
        }
        this.showCubeHistogramAlert = false;
    };

    private handleAlertCancel = () => {
        this.showCubeHistogramAlert = false;
    };

    private handleCubeHistogramCancelled = () => {
        const appStore = AppStore.Instance;
        const dataSource = appStore.contourDataSource;
        if (dataSource && dataSource.renderConfig) {
            dataSource.renderConfig.setUseCubeHistogramContours(false);
        }
        appStore.cancelCubeHistogramRequest(dataSource.frameInfo.fileId);
    };

    private handleApplyContours = () => {
        const dataSource = AppStore.Instance.contourDataSource;
        if (dataSource) {
            dataSource.contourConfig.setContourConfiguration(this.levels.slice(), this.smoothingMode, this.smoothingFactor);
            dataSource.applyContours();
        }
    };

    private handleClearContours = () => {
        const appStore = AppStore.Instance;

        if (!appStore.contourDataSource) {
            return;
        }

        appStore.contourDataSource.clearContours();
    };

    private handleGraphClicked = (x: number) => {
        this.levels.push(x);
    };

    private handleGraphRightClicked = (x: number) => {
        let closestIndex = -1;
        let minDistance = Number.MAX_VALUE;

        // Find closest level
        for (let i = 0; i < this.levels.length; i++) {
            const currentDist = Math.abs(x - this.levels[i]);
            if (currentDist < minDistance) {
                minDistance = currentDist;
                closestIndex = i;
            }
        }

        // remove it from the array
        if (closestIndex >= 0) {
            this.levels = this.levels.filter((v, i) => i !== closestIndex);
        }
    };

    @action private handleLevelAdded = (values: string[]) => {
        try {
            for (const valueString of values) {
                const val = parseFloat(valueString);
                if (isFinite(val)) {
                    this.levels.push(val);
                }
            }
        } catch (e) {
            console.log(e);
        }
    };

    @action private handleLevelRemoved = (value: string, index: number) => {
        this.levels = this.levels.filter((v, i) => i !== index);
    };

    @action private handleLevelDragged = (index: number) => (val: number) => {
        if (index >= 0 && index < this.levels.length) {
            this.levels[index] = val;
        }
    };

    @action private handleLevelsGenerated = (levels: number[]) => {
        this.levels = levels.slice();
    };

    public render() {
        const appStore = AppStore.Instance;

        const dialogProps: IDialogProps = {
            icon: <CustomIcon icon="contour" size={CustomIcon.SIZE_LARGE}/>,
            backdropClassName: "minimal-dialog-backdrop",
            canOutsideClickClose: false,
            lazy: true,
            isOpen: appStore.dialogStore.contourDialogVisible,
            onClose: appStore.dialogStore.hideContourDialog,
            className: "contour-dialog",
            canEscapeKeyClose: true,
            title: "Contour Configuration",
        };

        if (!appStore || !appStore.contourDataSource) {
            return (
                <DraggableDialogComponent
                    dialogProps={dialogProps}
                    helpType={HelpType.CONTOUR}
                    defaultWidth={ContourDialogComponent.DefaultWidth}
                    defaultHeight={ContourDialogComponent.DefaultHeight}
                    enableResizing={true}
                >
                    <NonIdealState icon={"folder-open"} title={"No file loaded"} description={"Load a file using the menu"}/>
                </DraggableDialogComponent>
            );
        }

        const dataSource = appStore.contourDataSource;

        let unitString = "Value";
        if (dataSource.unit) {
            unitString = `Value (${dataSource.unit})`;
        }

        const linePlotProps: LinePlotComponentProps = {
            xLabel: unitString,
            darkMode: appStore.darkTheme,
            logY: this.widgetStore.logScaleY,
            plotType: this.widgetStore.plotType,
            showYAxisTicks: false,
            showYAxisLabel: false,
            graphClicked: this.handleGraphClicked,
            graphRightClicked: this.handleGraphRightClicked,
            graphZoomedX: this.widgetStore.setXBounds,
            graphZoomedY: this.widgetStore.setYBounds,
            graphZoomedXY: this.widgetStore.setXYBounds,
            graphZoomReset: this.widgetStore.clearXYBounds,
            scrollZoom: true,
            borderWidth: this.widgetStore.lineWidth,
            pointRadius: this.widgetStore.linePlotPointSize,
            zeroLineWidth: 2
        };

        const currentPlotData = this.plotData;
        if (currentPlotData) {
            // set line color
            let primaryLineColor = this.widgetStore.primaryLineColor.colorHex;
            if (appStore.darkTheme) {
                if (!this.widgetStore.primaryLineColor.fixed) {
                    primaryLineColor = Colors.BLUE4;
                }
            }
            linePlotProps.lineColor = primaryLineColor;

            // Determine scale in X and Y directions. If auto-scaling, use the bounds of the current data
            if (this.widgetStore.isAutoScaledX) {
                const minVal = Math.min(currentPlotData.xMin, ...this.levels);
                const maxVal = Math.max(currentPlotData.xMax, ...this.levels);
                const xRange = maxVal - minVal;
                linePlotProps.xMin = minVal - 0.01 * xRange;
                linePlotProps.xMax = maxVal + 0.01 * xRange;
            } else {
                linePlotProps.xMin = this.widgetStore.minX;
                linePlotProps.xMax = this.widgetStore.maxX;
            }

            if (this.widgetStore.isAutoScaledY) {
                linePlotProps.yMin = currentPlotData.yMin;
                linePlotProps.yMax = currentPlotData.yMax;
            } else {
                linePlotProps.yMin = this.widgetStore.minY;
                linePlotProps.yMax = this.widgetStore.maxY;
            }
            // Fix log plot min bounds for entries with zeros in them
            if (this.widgetStore.logScaleY && linePlotProps.yMin <= 0) {
                linePlotProps.yMin = 0.5;
            }

            linePlotProps.data = currentPlotData.values;
        }

        const hasLevels = this.levels && this.levels.filter(level => isFinite(level)).length;

        if (hasLevels) {
            linePlotProps.markers = this.levels.map((level, index) => ({
                value: level,
                id: `marker-${index}`,
                draggable: true,
                dragMove: this.handleLevelDragged(index),
                horizontal: false,
            }));
        } else {
            linePlotProps.markers = [];
        }

        if (this.widgetStore.meanRmsVisible && dataSource.renderConfig.contourHistogram && dataSource.renderConfig.contourHistogram.stdDev > 0) {
            linePlotProps.markers.push({
                value: dataSource.renderConfig.contourHistogram.mean,
                id: "marker-mean",
                draggable: false,
                horizontal: false,
                color: appStore.darkTheme ? Colors.GREEN4 : Colors.GREEN2,
                dash: [5]
            });

            linePlotProps.markers.push({
                value: dataSource.renderConfig.contourHistogram.mean,
                id: "marker-rms",
                draggable: false,
                horizontal: false,
                width: dataSource.renderConfig.contourHistogram.stdDev,
                opacity: 0.2,
                color: appStore.darkTheme ? Colors.GREEN4 : Colors.GREEN2
            });
        }

        let sortedLevels = this.levels.slice()
            .sort((a, b) => a - b)
            .map(level => Math.abs(level) < 0.1 ? toExponential(level, 2) : toFixed(level, 2));

        const levelPanel = (
            <div className="contour-level-panel">
                {dataSource.frameInfo.fileInfoExtended.depth > 1 &&
                <FormGroup label={"Histogram"} inline={true}>
                    <HistogramSelect
                        activeItem={dataSource.renderConfig.useCubeHistogramContours}
                        popoverProps={SCALING_POPOVER_PROPS}
                        filterable={false}
                        items={[true, false]}
                        onItemSelect={this.handleHistogramChange}
                        itemRenderer={this.renderHistogramSelectItem}
                    >
                        <Button text={dataSource.renderConfig.useCubeHistogramContours ? "Per-Cube" : "Per-Channel"} rightIcon="double-caret-vertical" alignText={"right"}/>
                    </HistogramSelect>
                </FormGroup>
                }
                <div className="histogram-plot">
                    <LinePlotComponent {...linePlotProps}/>
                </div>
                <ContourGeneratorPanelComponent frame={dataSource} generatorType={appStore.preferenceStore.contourGeneratorType} onLevelsGenerated={this.handleLevelsGenerated}/>
                <div className="contour-level-panel-levels">
                    <FormGroup label={"Levels"} inline={true}>
                        <TagInput
                            addOnBlur={true}
                            fill={true}
                            tagProps={{
                                minimal: true,
                            }}
                            onAdd={this.handleLevelAdded}
                            onRemove={this.handleLevelRemoved}
                            values={sortedLevels}
                        />
                    </FormGroup>
                </div>
            </div>
        );

        const configPanel = (
            <div className="contour-config-panel">
                <FormGroup inline={true} label="Smoothing Mode">
                    <HTMLSelect
                        value={this.smoothingMode}
                        onChange={(ev) => this.smoothingMode = (Number(ev.currentTarget.value))}
                    >
                        <option key={CARTA.SmoothingMode.NoSmoothing} value={CARTA.SmoothingMode.NoSmoothing}>No Smoothing</option>
                        <option key={CARTA.SmoothingMode.BlockAverage} value={CARTA.SmoothingMode.BlockAverage}>Block</option>
                        <option key={CARTA.SmoothingMode.GaussianBlur} value={CARTA.SmoothingMode.GaussianBlur}>Gaussian</option>
                    </HTMLSelect>
                </FormGroup>
                <FormGroup inline={true} label="Smoothing Factor">
                    <SafeNumericInput
                        placeholder="Smoothing Factor"
                        min={1}
                        max={33}
                        value={this.smoothingFactor}
                        majorStepSize={1}
                        stepSize={1}
                        onValueChange={val => this.smoothingFactor = val}
                    />
                </FormGroup>
            </div>
        );

        return (
            <DraggableDialogComponent
                dialogProps={dialogProps}
                helpType={HelpType.CONTOUR}
                defaultWidth={ContourDialogComponent.DefaultWidth}
                defaultHeight={ContourDialogComponent.DefaultHeight}
                enableResizing={true}
            >
                <div className={Classes.DIALOG_BODY}>
                    <FormGroup inline={true} label="Data Source">
                        <DataSourceSelect
                            activeItem={dataSource}
                            onItemSelect={appStore.setContourDataSource}
                            popoverProps={{minimal: true, position: "bottom"}}
                            filterable={false}
                            items={appStore.frames}
                            itemRenderer={this.renderDataSourceSelectItem}
                            disabled={appStore.animatorStore.animationActive}
                        >
<<<<<<< HEAD
                            <Button text={dataSource.filename} rightIcon="double-caret-vertical" alignText={"right"} disabled={appStore.animatorStore.animationState === AnimationState.PLAYING}/>
=======
                            <Button text={dataSource.frameInfo.fileInfo.name} rightIcon="double-caret-vertical" alignText={"right"} disabled={appStore.animatorStore.animationActive}/>
>>>>>>> 3e3e23c5
                        </DataSourceSelect>
                        <Tooltip content={appStore.frameLockedToContour ? "Data source is locked to active image" : "Data source is independent of active image"}>
                            <AnchorButton className="lock-button" icon={appStore.frameLockedToContour ? "lock" : "unlock"} minimal={true} onClick={appStore.toggleFrameContourLock}/>
                        </Tooltip>
                    </FormGroup>
                    <Tabs defaultSelectedTabId={ContourDialogTabs.Levels} renderActiveTabPanelOnly={false}>
                        <Tab id={ContourDialogTabs.Levels} title="Levels" panel={levelPanel} panelClassName="contour-level-panel"/>
                        <Tab id={ContourDialogTabs.Configuration} title="Configuration" panel={configPanel} panelClassName="contour-config-panel"/>
                        <Tab id={ContourDialogTabs.Styling} title="Styling" panel={<ContourStylePanelComponent frame={dataSource} darkTheme={appStore.darkTheme}/>}/>
                    </Tabs>
                </div>
                <div className={Classes.DIALOG_FOOTER}>
                    <div className={Classes.DIALOG_FOOTER_ACTIONS}>
                        <AnchorButton intent={Intent.WARNING} onClick={this.handleClearContours} disabled={!dataSource.contourConfig.enabled} text="Clear"/>
                        <AnchorButton intent={Intent.SUCCESS} onClick={this.handleApplyContours} disabled={!hasLevels || (!this.contourConfigChanged && dataSource.contourConfig.enabled)} text="Apply"/>
                        <AnchorButton intent={Intent.NONE} onClick={appStore.dialogStore.hideContourDialog} text="Close"/>
                    </div>
                </div>
                <Alert className={appStore.darkTheme ? "bp3-dark" : ""} icon={"time"} isOpen={this.showCubeHistogramAlert} onCancel={this.handleAlertCancel} onConfirm={this.handleAlertConfirm} cancelButtonText={"Cancel"}>
                    <p>
                        Calculating a cube histogram may take a long time, depending on the size of the file. Are you sure you want to continue?
                    </p>
                </Alert>
                <TaskProgressDialogComponent
                    isOpen={dataSource.renderConfig.useCubeHistogramContours && dataSource.renderConfig.cubeHistogramProgress < 1.0}
                    progress={dataSource.renderConfig.cubeHistogramProgress}
                    timeRemaining={appStore.estimatedTaskRemainingTime}
                    cancellable={true}
                    onCancel={this.handleCubeHistogramCancelled}
                    text={"Calculating cube histogram"}
                />
            </DraggableDialogComponent>
        );
    }
}<|MERGE_RESOLUTION|>--- conflicted
+++ resolved
@@ -480,11 +480,7 @@
                             itemRenderer={this.renderDataSourceSelectItem}
                             disabled={appStore.animatorStore.animationActive}
                         >
-<<<<<<< HEAD
-                            <Button text={dataSource.filename} rightIcon="double-caret-vertical" alignText={"right"} disabled={appStore.animatorStore.animationState === AnimationState.PLAYING}/>
-=======
-                            <Button text={dataSource.frameInfo.fileInfo.name} rightIcon="double-caret-vertical" alignText={"right"} disabled={appStore.animatorStore.animationActive}/>
->>>>>>> 3e3e23c5
+                            <Button text={dataSource.filename} rightIcon="double-caret-vertical" alignText={"right"} disabled={appStore.animatorStore.animationActive}/>
                         </DataSourceSelect>
                         <Tooltip content={appStore.frameLockedToContour ? "Data source is locked to active image" : "Data source is independent of active image"}>
                             <AnchorButton className="lock-button" icon={appStore.frameLockedToContour ? "lock" : "unlock"} minimal={true} onClick={appStore.toggleFrameContourLock}/>
