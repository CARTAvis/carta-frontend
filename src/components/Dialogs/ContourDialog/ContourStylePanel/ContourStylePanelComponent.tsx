import * as React from "react";
import {ColorResult} from "react-color";
import {Button, FormGroup, HTMLSelect} from "@blueprintjs/core";
import {MenuItem2} from "@blueprintjs/popover2";
import {Select2} from "@blueprintjs/select";
import {observer} from "mobx-react";

import {ColormapComponent, ColorPickerComponent, SafeNumericInput} from "components/Shared";
import {ContourDashMode, FrameStore} from "stores/Frame";
import {SWATCH_COLORS} from "utilities";

import "./ContourStylePanelComponent.scss";

const DashModeSelect = Select2.ofType<ContourDashMode>();

@observer
export class ContourStylePanelComponent extends React.Component<{frame: FrameStore; darkTheme: boolean}> {
    private renderDashModeSelectItem = (mode: ContourDashMode, {handleClick, modifiers, query}) => {
<<<<<<< HEAD
        return <MenuItem2 text={ContourDashMode[mode]} onClick={handleClick} key={mode} />;
=======
        return <MenuItem text={mode} onClick={handleClick} key={mode} />;
>>>>>>> f1c4a40d
    };

    render() {
        const frame = this.props.frame;
        return (
            <div className="contour-style-panel">
                <FormGroup inline={true} label="Thickness">
                    <SafeNumericInput placeholder="Thickness" min={0.5} max={10} value={frame.contourConfig.thickness} majorStepSize={0.5} stepSize={0.5} onValueChange={frame.contourConfig.setThickness} />
                </FormGroup>
                <FormGroup inline={true} label="Dashes">
                    <DashModeSelect
                        activeItem={frame.contourConfig.dashMode}
                        onItemSelect={frame.contourConfig.setDashMode}
                        popoverProps={{minimal: true, position: "bottom"}}
                        filterable={false}
                        items={[ContourDashMode.None, ContourDashMode.Dashed, ContourDashMode.NegativeOnly]}
                        itemRenderer={this.renderDashModeSelectItem}
                    >
                        <Button text={frame.contourConfig.dashMode} rightIcon="double-caret-vertical" alignText={"right"} />
                    </DashModeSelect>
                </FormGroup>
                <FormGroup inline={true} label="Color mode">
                    <HTMLSelect value={frame.contourConfig.colormapEnabled ? 1 : 0} onChange={ev => frame.contourConfig.setColormapEnabled(parseInt(ev.currentTarget.value) > 0)}>
                        <option key={0} value={0}>
                            Constant color
                        </option>
                        <option key={1} value={1}>
                            Color-mapped
                        </option>
                    </HTMLSelect>
                </FormGroup>
                <FormGroup inline={true} label="Colormap" disabled={!frame.contourConfig.colormapEnabled}>
                    <ColormapComponent inverted={false} disabled={!frame.contourConfig.colormapEnabled} selectedItem={frame.contourConfig.colormap} onItemSelect={frame.contourConfig.setColormap} />
                </FormGroup>
                <FormGroup inline={true} label="Bias" disabled={!frame.contourConfig.colormapEnabled}>
                    <SafeNumericInput
                        disabled={!frame.contourConfig.colormapEnabled}
                        placeholder="Bias"
                        min={-1.0}
                        max={1.0}
                        value={frame.contourConfig.colormapBias}
                        majorStepSize={0.1}
                        stepSize={0.1}
                        onValueChange={frame.contourConfig.setColormapBias}
                    />
                </FormGroup>
                <FormGroup inline={true} label="Contrast" disabled={!frame.contourConfig.colormapEnabled}>
                    <SafeNumericInput
                        disabled={!frame.contourConfig.colormapEnabled}
                        placeholder="Contrast"
                        min={0.0}
                        max={3.0}
                        value={frame.contourConfig.colormapContrast}
                        majorStepSize={0.1}
                        stepSize={0.1}
                        onValueChange={frame.contourConfig.setColormapContrast}
                    />
                </FormGroup>
                <FormGroup inline={true} label="Color" disabled={frame.contourConfig.colormapEnabled}>
                    <ColorPickerComponent
                        color={frame.contourConfig.color}
                        presetColors={SWATCH_COLORS}
                        setColor={(color: ColorResult) => frame.contourConfig.setColor(color.rgb)}
                        disableAlpha={true}
                        disabled={frame.contourConfig.colormapEnabled}
                        darkTheme={this.props.darkTheme}
                    />
                </FormGroup>
            </div>
        );
    }
}<|MERGE_RESOLUTION|>--- conflicted
+++ resolved
@@ -16,11 +16,7 @@
 @observer
 export class ContourStylePanelComponent extends React.Component<{frame: FrameStore; darkTheme: boolean}> {
     private renderDashModeSelectItem = (mode: ContourDashMode, {handleClick, modifiers, query}) => {
-<<<<<<< HEAD
-        return <MenuItem2 text={ContourDashMode[mode]} onClick={handleClick} key={mode} />;
-=======
-        return <MenuItem text={mode} onClick={handleClick} key={mode} />;
->>>>>>> f1c4a40d
+        return <MenuItem2 text={mode} onClick={handleClick} key={mode} />;
     };
 
     render() {
