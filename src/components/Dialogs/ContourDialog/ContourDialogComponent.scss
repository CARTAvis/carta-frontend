--- conflicted
+++ resolved
@@ -2,16 +2,12 @@
     .bp4-dialog-body {
         user-select: none;
 
-<<<<<<< HEAD
-        .bp4-form-group {
-=======
-        .bp3-label {
+        .bp4-label {
             min-width: 8em;
             text-align: right;
         }
 
-        .bp3-form-group {
->>>>>>> 5068f561
+        .bp4-form-group {
             &:first-of-type {
                 margin-left: 0px;
                 .bp4-form-content {
@@ -20,23 +16,12 @@
             }
         }
 
-<<<<<<< HEAD
         .contour-level-panel-levels .bp4-form-group .bp4-label {
-            width: 6em;
-            text-align: left;
+            min-width: 8em;
         }
 
         .contour-config-panel .bp4-form-group .bp4-label {
-            width: 10em;
-            text-align: left;
-=======
-        .contour-level-panel-levels .bp3-form-group .bp3-label {
             min-width: 8em;
-        }
-
-        .contour-config-panel .bp3-form-group .bp3-label {
-            min-width: 8em;
->>>>>>> 5068f561
         }
 
         .bp4-tabs {
