.appearance-form {
<<<<<<< HEAD
    .form-contents {
        display: flex;
        flex-wrap: wrap;
        user-select: none;
        .bp4-form-group {
            flex-grow: 1;
            padding-right: 10px;

            &:last-of-type {
                padding-right: 0;
            }
        }

        .bp4-numeric-input {
            .bp4-input-group {
                width: 60px;
            }
=======
    .bp3-label {
        width: 11em;
        text-align: right;
    }

    .bp3-numeric-input {
        .bp3-input-group {
            width: 60px;
>>>>>>> 3dee9b53
        }
    }
}<|MERGE_RESOLUTION|>--- conflicted
+++ resolved
@@ -1,32 +1,12 @@
 .appearance-form {
-<<<<<<< HEAD
-    .form-contents {
-        display: flex;
-        flex-wrap: wrap;
-        user-select: none;
-        .bp4-form-group {
-            flex-grow: 1;
-            padding-right: 10px;
-
-            &:last-of-type {
-                padding-right: 0;
-            }
-        }
-
-        .bp4-numeric-input {
-            .bp4-input-group {
-                width: 60px;
-            }
-=======
-    .bp3-label {
+    .bp4-label {
         width: 11em;
         text-align: right;
     }
 
-    .bp3-numeric-input {
-        .bp3-input-group {
+    .bp4-numeric-input {
+        .bp4-input-group {
             width: 60px;
->>>>>>> 3dee9b53
         }
     }
 }