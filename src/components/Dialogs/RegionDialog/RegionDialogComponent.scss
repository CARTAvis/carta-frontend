.region-dialog {
    .bp4-dialog-body {
        user-select: none;

        .region-form {
            user-select: none;

<<<<<<< HEAD
            .bp4-label {
                width: 8em;
=======
            .bp3-label {
                width: 9em;
>>>>>>> f9015018
                text-align: right;
            }

            .bp4-form-group:first-child .bp4-input {
                width: 255px;
            }

            .bp4-input {
                width: 125px;
            }

            .bp4-form-content {
                display: flex;
                flex-wrap: wrap;
                flex: 1;
                gap: 0 5px;

                .info-string {
                    display: flex;
                    align-items: center;
                    flex: 1 1 auto;
                    min-width: 190px;
                    margin-left: 5px;
                    font-size: x-small;
                    font-family: monospace;
                    user-select: text;
                }
            }
        }
    }
}<|MERGE_RESOLUTION|>--- conflicted
+++ resolved
@@ -5,13 +5,8 @@
         .region-form {
             user-select: none;
 
-<<<<<<< HEAD
             .bp4-label {
-                width: 8em;
-=======
-            .bp3-label {
                 width: 9em;
->>>>>>> f9015018
                 text-align: right;
             }
 
