--- conflicted
+++ resolved
@@ -1,29 +1,24 @@
 .region-dialog {
-<<<<<<< HEAD
     .bp4-dialog-body {
-        margin: 5px;
-=======
-    .bp3-dialog-body {
->>>>>>> 3dee9b53
         user-select: none;
 
         .region-form {
             user-select: none;
 
-            .bp3-label {
+            .bp4-label {
                 width: 8em;
                 text-align: right;
             }
 
-            .bp3-form-group:first-child .bp3-input {
+            .bp4-form-group:first-child .bp4-input {
                 width: 255px;
             }
 
-            .bp3-input {
+            .bp4-input {
                 width: 125px;
             }
 
-            .bp3-form-content {
+            .bp4-form-content {
                 display: flex;
                 flex-wrap: wrap;
                 flex: 1;
