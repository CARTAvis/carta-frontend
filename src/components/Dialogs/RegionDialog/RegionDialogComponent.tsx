import * as React from "react";
<<<<<<< HEAD
import {AnchorButton, Classes, DialogProps, FormGroup, HTMLSelect, Intent, NonIdealState, Switch} from "@blueprintjs/core";
=======
import {AnchorButton, Classes, IDialogProps, Intent, NonIdealState, Tab, Tabs} from "@blueprintjs/core";
>>>>>>> 3dee9b53
import {Tooltip2} from "@blueprintjs/popover2";
import {CARTA} from "carta-protobuf";
import {action, makeObservable, observable} from "mobx";
import {observer} from "mobx-react";

import {DraggableDialogComponent} from "components/Dialogs";
import {CustomIcon} from "icons/CustomIcons";
import {AppStore, HelpType} from "stores";
import {RegionStore} from "stores/Frame";

import {AppearanceForm} from "./AppearanceForm/AppearanceForm";
import {CompassRulerRegionForm} from "./CompassRulerRegionForm/CompassRulerRegionForm";
import {EllipticalRegionForm} from "./EllipticalRegionForm/EllipticalRegionForm";
import {LineRegionForm} from "./LineRegionForm/LineRegionForm";
import {PointRegionForm} from "./PointRegionForm/PointRegionForm";
import {PolygonRegionForm} from "./PolygonRegionForm/PolygonRegionForm";
import {RectangularRegionForm} from "./RectangularRegionForm/RectangularRegionForm";

import "./RegionDialogComponent.scss";

enum RegionDialogTabs {
    Configuration,
    Styling
}

@observer
export class RegionDialogComponent extends React.Component {
    @observable selectedTab: RegionDialogTabs = RegionDialogTabs.Configuration;

    @action private setSelectedTab = (tab: RegionDialogTabs) => {
        this.selectedTab = tab;
    };

    constructor(props) {
        super(props);
        makeObservable(this);
    }

    private static readonly MissingRegionNode = (<NonIdealState icon={"folder-open"} title={"No region selected"} description={"Select a region using the list or image view"} />);
    private static readonly InvalidRegionNode = (<NonIdealState icon={"error"} title={"Region not supported"} description={"The selected region does not have any editable properties"} />);

    private handleDeleteClicked = () => {
        const appStore = AppStore.Instance;
        appStore.dialogStore.hideRegionDialog();
        if (appStore.activeFrame && appStore.activeFrame.regionSet.selectedRegion) {
            appStore.deleteRegion(appStore.activeFrame.regionSet.selectedRegion);
        }
    };

    private handleFocusClicked = () => AppStore.Instance.activeFrame.regionSet.selectedRegion.focusCenter();

    public render() {
        const appStore = AppStore.Instance;

        const dialogProps: DialogProps = {
            icon: "info-sign",
            backdropClassName: "minimal-dialog-backdrop",
            canOutsideClickClose: true,
            lazy: true,
            isOpen: appStore.dialogStore.regionDialogVisible,
            onClose: appStore.dialogStore.hideRegionDialog,
            className: "region-dialog",
            canEscapeKeyClose: true,
            title: "No region selected"
        };

        let bodyContent, configurationPanel;
        let region: RegionStore;
        let editableRegion = false;
        if (!appStore.activeFrame || !appStore.activeFrame.regionSet.selectedRegion) {
            bodyContent = RegionDialogComponent.MissingRegionNode;
        } else if (appStore.activeFrame.regionSet.selectedRegion.regionId === 0) {
            bodyContent = RegionDialogComponent.InvalidRegionNode;
        } else {
            region = appStore.activeFrame.regionSet.selectedRegion;
            const frame = appStore.activeFrame.spatialReference ?? appStore.activeFrame;
            dialogProps.title = `Editing ${region.nameString} (${frame.filename})`;
            switch (region.regionType) {
                case CARTA.RegionType.POINT:
                case CARTA.RegionType.ANNPOINT:
                    configurationPanel = <PointRegionForm region={region} wcsInfo={frame.validWcs ? frame.wcsInfoForTransformation : 0} />;
                    editableRegion = true;
                    break;
                case CARTA.RegionType.RECTANGLE:
                case CARTA.RegionType.ANNRECTANGLE:
                case CARTA.RegionType.ANNTEXT:
                    configurationPanel = <RectangularRegionForm region={region} frame={frame} wcsInfo={frame.validWcs ? frame.wcsInfoForTransformation : 0} />;
                    editableRegion = true;
                    break;
                case CARTA.RegionType.ELLIPSE:
                case CARTA.RegionType.ANNELLIPSE:
                    configurationPanel = <EllipticalRegionForm region={region} frame={frame} wcsInfo={frame.validWcs ? frame.wcsInfoForTransformation : 0} />;
                    editableRegion = true;
                    break;
                case CARTA.RegionType.POLYGON:
                case CARTA.RegionType.POLYLINE:
                case CARTA.RegionType.ANNPOLYGON:
                case CARTA.RegionType.ANNPOLYLINE:
                    configurationPanel = <PolygonRegionForm region={region} wcsInfo={frame.validWcs ? frame.wcsInfoForTransformation : 0} />;
                    editableRegion = true;
                    break;
                case CARTA.RegionType.LINE:
                case CARTA.RegionType.ANNLINE:
                case CARTA.RegionType.ANNVECTOR:
                    configurationPanel = <LineRegionForm region={region} frame={frame} wcsInfo={frame.validWcs ? frame.wcsInfoForTransformation : 0} />;
                    editableRegion = true;
                    break;
                case CARTA.RegionType.ANNCOMPASS:
                case CARTA.RegionType.ANNRULER:
                    configurationPanel = <CompassRulerRegionForm region={region} wcsInfo={frame.validWcs ? frame.wcsInfoForTransformation : 0} />;
                    editableRegion = true;
                    break;
                default:
                    bodyContent = RegionDialogComponent.InvalidRegionNode;
            }
            if (editableRegion) {
                const stylingPanel = <AppearanceForm region={region} darkTheme={appStore.darkTheme} />;
                bodyContent = (
                    <Tabs id="regionDialogTabs" selectedTabId={this.selectedTab} onChange={this.setSelectedTab}>
                        <Tab id={RegionDialogTabs.Configuration} title="Configuration" panel={configurationPanel} />
                        <Tab id={RegionDialogTabs.Styling} title="Styling" panel={stylingPanel} />
                    </Tabs>
                );
            }
        }

        let tooltips = region && region.regionId !== 0 && (
            <React.Fragment>
                <Tooltip2 content={`Region is ${region.locked ? "locked" : "unlocked"}`}>
                    <AnchorButton intent={Intent.WARNING} minimal={true} icon={region.locked ? "lock" : "unlock"} onClick={region.toggleLock} />
                </Tooltip2>
                <Tooltip2 content={"Focus"}>
                    <AnchorButton intent={Intent.WARNING} minimal={true} icon={<CustomIcon icon="center" />} onClick={this.handleFocusClicked} />
                </Tooltip2>
            </React.Fragment>
        );

        return (
            <DraggableDialogComponent dialogProps={dialogProps} helpType={HelpType.REGION_DIALOG} defaultWidth={525} defaultHeight={575} minHeight={300} minWidth={450} enableResizing={true}>
                <div className={Classes.DIALOG_BODY}>{bodyContent}</div>
                <div className={Classes.DIALOG_FOOTER}>
                    <div className={Classes.DIALOG_FOOTER_ACTIONS}>
                        {tooltips}
                        {editableRegion && <AnchorButton intent={Intent.DANGER} icon={"trash"} text="Delete" onClick={this.handleDeleteClicked} />}
                        <AnchorButton intent={Intent.NONE} onClick={appStore.dialogStore.hideRegionDialog} text="Close" />
                    </div>
                </div>
            </DraggableDialogComponent>
        );
    }
}<|MERGE_RESOLUTION|>--- conflicted
+++ resolved
@@ -1,9 +1,5 @@
 import * as React from "react";
-<<<<<<< HEAD
-import {AnchorButton, Classes, DialogProps, FormGroup, HTMLSelect, Intent, NonIdealState, Switch} from "@blueprintjs/core";
-=======
-import {AnchorButton, Classes, IDialogProps, Intent, NonIdealState, Tab, Tabs} from "@blueprintjs/core";
->>>>>>> 3dee9b53
+import {AnchorButton, Classes, DialogProps, Intent, NonIdealState, Tab, Tabs} from "@blueprintjs/core";
 import {Tooltip2} from "@blueprintjs/popover2";
 import {CARTA} from "carta-protobuf";
 import {action, makeObservable, observable} from "mobx";
