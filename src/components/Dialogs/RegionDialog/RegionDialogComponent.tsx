import * as React from "react";
import {observer} from "mobx-react";
import {AnchorButton, Classes, IDialogProps, Intent, NonIdealState} from "@blueprintjs/core";
import {Tooltip2} from "@blueprintjs/popover2";
import {CARTA} from "carta-protobuf";
import {DraggableDialogComponent} from "components/Dialogs";
import {AppStore, RegionStore, HelpType} from "stores";
import {PointRegionForm} from "./PointRegionForm/PointRegionForm";
import {RectangularRegionForm} from "./RectangularRegionForm/RectangularRegionForm";
import {EllipticalRegionForm} from "./EllipticalRegionForm/EllipticalRegionForm";
import {AppearanceForm} from "./AppearanceForm/AppearanceForm";
import {PolygonRegionForm} from "./PolygonRegionForm/PolygonRegionForm";
import {CustomIcon} from "icons/CustomIcons";
import "./RegionDialogComponent.scss";

@observer
export class RegionDialogComponent extends React.Component {
    private static readonly MissingRegionNode = (<NonIdealState icon={"folder-open"} title={"No region selected"} description={"Select a region using the list or image view"} />);
    private static readonly InvalidRegionNode = (<NonIdealState icon={"error"} title={"Region not supported"} description={"The selected region does not have any editable properties"} />);

    private handleDeleteClicked = () => {
        const appStore = AppStore.Instance;
        appStore.dialogStore.hideRegionDialog();
        if (appStore.activeFrame && appStore.activeFrame.regionSet.selectedRegion) {
            appStore.deleteRegion(appStore.activeFrame.regionSet.selectedRegion);
        }
    };

    private handleFocusClicked = () => AppStore.Instance.activeFrame.regionSet.selectedRegion.focusCenter();

    public render() {
        const appStore = AppStore.Instance;

        const dialogProps: IDialogProps = {
            icon: "info-sign",
            backdropClassName: "minimal-dialog-backdrop",
            canOutsideClickClose: true,
            lazy: true,
            isOpen: appStore.dialogStore.regionDialogVisible,
            onClose: appStore.dialogStore.hideRegionDialog,
            className: "region-dialog",
            canEscapeKeyClose: true,
            title: "No region selected"
        };

        let bodyContent;
        let region: RegionStore;
        let editableRegion = false;
        if (!appStore.activeFrame || !appStore.activeFrame.regionSet.selectedRegion) {
            bodyContent = RegionDialogComponent.MissingRegionNode;
        } else if (appStore.activeFrame.regionSet.selectedRegion.regionId === 0) {
            bodyContent = RegionDialogComponent.InvalidRegionNode;
        } else {
            region = appStore.activeFrame.regionSet.selectedRegion;
            const frame = appStore.activeFrame.spatialReference ?? appStore.activeFrame;
            dialogProps.title = `Editing ${region.nameString} (${frame.filename})`;
            switch (region.regionType) {
                case CARTA.RegionType.POINT:
                    bodyContent = (
                        <React.Fragment>
                            <AppearanceForm region={region} darkTheme={appStore.darkTheme} />
                            <PointRegionForm region={region} wcsInfo={frame.validWcs ? frame.wcsInfoForTransformation : 0} />
                        </React.Fragment>
                    );
                    editableRegion = true;
                    break;
                case CARTA.RegionType.RECTANGLE:
                    bodyContent = (
                        <React.Fragment>
                            <AppearanceForm region={region} darkTheme={appStore.darkTheme} />
                            <RectangularRegionForm region={region} frame={frame} wcsInfo={frame.validWcs ? frame.wcsInfoForTransformation : 0} />
                        </React.Fragment>
                    );
                    editableRegion = true;
                    break;
                case CARTA.RegionType.ELLIPSE:
                    bodyContent = (
                        <React.Fragment>
                            <AppearanceForm region={region} darkTheme={appStore.darkTheme} />
                            <EllipticalRegionForm region={region} frame={frame} wcsInfo={frame.validWcs ? frame.wcsInfoForTransformation : 0} />
                        </React.Fragment>
                    );
                    editableRegion = true;
                    break;
                case CARTA.RegionType.POLYGON:
                    bodyContent = (
                        <React.Fragment>
                            <AppearanceForm region={region} darkTheme={appStore.darkTheme} />
                            <PolygonRegionForm region={region} wcsInfo={frame.validWcs ? frame.wcsInfoForTransformation : 0} />
                        </React.Fragment>
                    );
                    editableRegion = true;
                    break;
                default:
                    bodyContent = RegionDialogComponent.InvalidRegionNode;
            }
        }

        let tooltips = region && region.regionId !== 0 && (
            <React.Fragment>
<<<<<<< HEAD
                <Tooltip content={`Region is ${region.locked ? "locked" : "unlocked"}`}>
                    <AnchorButton intent={Intent.WARNING} minimal={true} icon={region.locked ? "lock" : "unlock"} onClick={region.toggleLock} />
                </Tooltip>
                <Tooltip content={"Focus"}>
                    <AnchorButton intent={Intent.WARNING} minimal={true} icon={<CustomIcon icon="center" />} onClick={this.handleFocusClicked} />
                </Tooltip>
=======
                <Tooltip2 content={`Region is ${region.locked ? "locked" : "unlocked"}`}>
                    <AnchorButton intent={Intent.WARNING} minimal={true} icon={region.locked ? "lock" : "unlock"} onClick={region.toggleLock}/>
                </Tooltip2>
                <Tooltip2 content={"Focus"}>
                    <AnchorButton intent={Intent.WARNING} minimal={true} icon={<CustomIcon icon="center"/>} onClick={this.handleFocusClicked}/>
                </Tooltip2>
>>>>>>> ca14e0c7
            </React.Fragment>
        );

        return (
            <DraggableDialogComponent dialogProps={dialogProps} helpType={HelpType.REGION_DIALOG} defaultWidth={775} defaultHeight={475} minHeight={300} minWidth={400} enableResizing={true}>
                <div className={Classes.DIALOG_BODY}>{bodyContent}</div>
                <div className={Classes.DIALOG_FOOTER}>
                    <div className={Classes.DIALOG_FOOTER_ACTIONS}>
                        {tooltips}
                        {editableRegion && <AnchorButton intent={Intent.DANGER} icon={"trash"} text="Delete" onClick={this.handleDeleteClicked} />}
                        <AnchorButton intent={Intent.NONE} onClick={appStore.dialogStore.hideRegionDialog} text="Close" />
                    </div>
                </div>
            </DraggableDialogComponent>
        );
    }
}<|MERGE_RESOLUTION|>--- conflicted
+++ resolved
@@ -15,8 +15,8 @@
 
 @observer
 export class RegionDialogComponent extends React.Component {
-    private static readonly MissingRegionNode = (<NonIdealState icon={"folder-open"} title={"No region selected"} description={"Select a region using the list or image view"} />);
-    private static readonly InvalidRegionNode = (<NonIdealState icon={"error"} title={"Region not supported"} description={"The selected region does not have any editable properties"} />);
+    private static readonly MissingRegionNode = <NonIdealState icon={"folder-open"} title={"No region selected"} description={"Select a region using the list or image view"}/>;
+    private static readonly InvalidRegionNode = <NonIdealState icon={"error"} title={"Region not supported"} description={"The selected region does not have any editable properties"}/>;
 
     private handleDeleteClicked = () => {
         const appStore = AppStore.Instance;
@@ -40,7 +40,7 @@
             onClose: appStore.dialogStore.hideRegionDialog,
             className: "region-dialog",
             canEscapeKeyClose: true,
-            title: "No region selected"
+            title: "No region selected",
         };
 
         let bodyContent;
@@ -58,8 +58,8 @@
                 case CARTA.RegionType.POINT:
                     bodyContent = (
                         <React.Fragment>
-                            <AppearanceForm region={region} darkTheme={appStore.darkTheme} />
-                            <PointRegionForm region={region} wcsInfo={frame.validWcs ? frame.wcsInfoForTransformation : 0} />
+                            <AppearanceForm region={region} darkTheme={appStore.darkTheme}/>
+                            <PointRegionForm region={region} wcsInfo={frame.validWcs ? frame.wcsInfoForTransformation : 0}/>
                         </React.Fragment>
                     );
                     editableRegion = true;
@@ -67,8 +67,8 @@
                 case CARTA.RegionType.RECTANGLE:
                     bodyContent = (
                         <React.Fragment>
-                            <AppearanceForm region={region} darkTheme={appStore.darkTheme} />
-                            <RectangularRegionForm region={region} frame={frame} wcsInfo={frame.validWcs ? frame.wcsInfoForTransformation : 0} />
+                            <AppearanceForm region={region} darkTheme={appStore.darkTheme}/>
+                            <RectangularRegionForm region={region} frame={frame} wcsInfo={frame.validWcs ? frame.wcsInfoForTransformation : 0}/>
                         </React.Fragment>
                     );
                     editableRegion = true;
@@ -76,8 +76,8 @@
                 case CARTA.RegionType.ELLIPSE:
                     bodyContent = (
                         <React.Fragment>
-                            <AppearanceForm region={region} darkTheme={appStore.darkTheme} />
-                            <EllipticalRegionForm region={region} frame={frame} wcsInfo={frame.validWcs ? frame.wcsInfoForTransformation : 0} />
+                            <AppearanceForm region={region} darkTheme={appStore.darkTheme}/>
+                            <EllipticalRegionForm region={region} frame={frame} wcsInfo={frame.validWcs ? frame.wcsInfoForTransformation : 0}/>
                         </React.Fragment>
                     );
                     editableRegion = true;
@@ -85,8 +85,8 @@
                 case CARTA.RegionType.POLYGON:
                     bodyContent = (
                         <React.Fragment>
-                            <AppearanceForm region={region} darkTheme={appStore.darkTheme} />
-                            <PolygonRegionForm region={region} wcsInfo={frame.validWcs ? frame.wcsInfoForTransformation : 0} />
+                            <AppearanceForm region={region} darkTheme={appStore.darkTheme}/>
+                            <PolygonRegionForm region={region} wcsInfo={frame.validWcs ? frame.wcsInfoForTransformation : 0}/>
                         </React.Fragment>
                     );
                     editableRegion = true;
@@ -98,32 +98,25 @@
 
         let tooltips = region && region.regionId !== 0 && (
             <React.Fragment>
-<<<<<<< HEAD
-                <Tooltip content={`Region is ${region.locked ? "locked" : "unlocked"}`}>
-                    <AnchorButton intent={Intent.WARNING} minimal={true} icon={region.locked ? "lock" : "unlock"} onClick={region.toggleLock} />
-                </Tooltip>
-                <Tooltip content={"Focus"}>
-                    <AnchorButton intent={Intent.WARNING} minimal={true} icon={<CustomIcon icon="center" />} onClick={this.handleFocusClicked} />
-                </Tooltip>
-=======
                 <Tooltip2 content={`Region is ${region.locked ? "locked" : "unlocked"}`}>
                     <AnchorButton intent={Intent.WARNING} minimal={true} icon={region.locked ? "lock" : "unlock"} onClick={region.toggleLock}/>
                 </Tooltip2>
                 <Tooltip2 content={"Focus"}>
                     <AnchorButton intent={Intent.WARNING} minimal={true} icon={<CustomIcon icon="center"/>} onClick={this.handleFocusClicked}/>
                 </Tooltip2>
->>>>>>> ca14e0c7
             </React.Fragment>
         );
 
         return (
             <DraggableDialogComponent dialogProps={dialogProps} helpType={HelpType.REGION_DIALOG} defaultWidth={775} defaultHeight={475} minHeight={300} minWidth={400} enableResizing={true}>
-                <div className={Classes.DIALOG_BODY}>{bodyContent}</div>
+                <div className={Classes.DIALOG_BODY}>
+                    {bodyContent}
+                </div>
                 <div className={Classes.DIALOG_FOOTER}>
                     <div className={Classes.DIALOG_FOOTER_ACTIONS}>
                         {tooltips}
-                        {editableRegion && <AnchorButton intent={Intent.DANGER} icon={"trash"} text="Delete" onClick={this.handleDeleteClicked} />}
-                        <AnchorButton intent={Intent.NONE} onClick={appStore.dialogStore.hideRegionDialog} text="Close" />
+                        {editableRegion && <AnchorButton intent={Intent.DANGER} icon={"trash"} text="Delete" onClick={this.handleDeleteClicked}/>}
+                        <AnchorButton intent={Intent.NONE} onClick={appStore.dialogStore.hideRegionDialog} text="Close"/>
                     </div>
                 </div>
             </DraggableDialogComponent>
