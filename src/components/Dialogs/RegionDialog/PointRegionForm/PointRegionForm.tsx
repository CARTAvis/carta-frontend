import * as React from "react";
import {Classes, H5, InputGroup, Position} from "@blueprintjs/core";
import {Tooltip2} from "@blueprintjs/popover2";
import * as AST from "ast_wrapper";
import {CARTA} from "carta-protobuf";
import {observer} from "mobx-react";

import {CoordinateComponent, SafeNumericInput} from "components/Shared";
import {Point2D, WCSPoint2D} from "models";
import {AppStore, NUMBER_FORMAT_LABEL} from "stores";
import {CoordinateMode, PointAnnotationStore, RegionStore} from "stores/Frame";
import {closeTo, getFormattedWCSPoint, getPixelValueFromWCS, isWCSStringFormatValid} from "utilities";

import "./PointRegionForm.scss";

const KEYCODE_ENTER = 13;

@observer
export class PointRegionForm extends React.Component<{region: RegionStore; wcsInfo: AST.FrameSet}> {
    private static readonly REGION_PIXEL_EPS = 1.0e-3;

    private handleNameChange = ev => {
        this.props.region.setName(ev.currentTarget.value);
    };

    private handleCenterXChange = ev => {
        if (ev.type === "keydown" && ev.keyCode !== KEYCODE_ENTER) {
            return;
        }
        const valueString = ev.currentTarget.value;
        const value = parseFloat(valueString);
        const existingValue = this.props.region.center.x;

        if (isFinite(value) && !closeTo(value, existingValue, PointRegionForm.REGION_PIXEL_EPS)) {
            this.props.region.setCenter({x: value, y: this.props.region.center.y});
            return;
        }

        ev.currentTarget.value = existingValue;
    };

    private handleCenterYChange = ev => {
        if (ev.type === "keydown" && ev.keyCode !== KEYCODE_ENTER) {
            return;
        }
        const valueString = ev.currentTarget.value;
        const value = parseFloat(valueString);
        const existingValue = this.props.region.center.y;

        if (isFinite(value) && !closeTo(value, existingValue, PointRegionForm.REGION_PIXEL_EPS)) {
            this.props.region.setCenter({x: this.props.region.center.x, y: value});
            return;
        }

        ev.currentTarget.value = existingValue;
    };

    private handleCenterWCSXChange = ev => {
        if (ev.type === "keydown" && ev.keyCode !== KEYCODE_ENTER) {
            return;
        }
        const centerWCSPoint = getFormattedWCSPoint(this.props.wcsInfo, this.props.region.center);
        if (!centerWCSPoint) {
            return;
        }
        const wcsString = ev.currentTarget.value;
        if (wcsString === centerWCSPoint.x) {
            return;
        }
        if (isWCSStringFormatValid(wcsString, AppStore.Instance.overlayStore.numbers.formatTypeX)) {
            const newPoint = getPixelValueFromWCS(this.props.wcsInfo, {x: wcsString, y: centerWCSPoint.y});
            const existingValue = this.props.region.center.x;
            if (newPoint && isFinite(newPoint.x) && !closeTo(newPoint.x, existingValue, PointRegionForm.REGION_PIXEL_EPS)) {
                this.props.region.setCenter(newPoint);
                return;
            }
        }

        ev.currentTarget.value = centerWCSPoint.x;
    };

    private handleCenterWCSYChange = ev => {
        if (ev.type === "keydown" && ev.keyCode !== KEYCODE_ENTER) {
            return;
        }
        const centerWCSPoint = getFormattedWCSPoint(this.props.wcsInfo, this.props.region.center);
        if (!centerWCSPoint) {
            return;
        }
        const wcsString = ev.currentTarget.value;
        if (wcsString === centerWCSPoint.y) {
            return;
        }
        if (isWCSStringFormatValid(wcsString, AppStore.Instance.overlayStore.numbers.formatTypeY)) {
            const newPoint = getPixelValueFromWCS(this.props.wcsInfo, {x: centerWCSPoint.x, y: wcsString});
            const existingValue = this.props.region.center.y;
            if (newPoint && isFinite(newPoint.y) && !closeTo(newPoint.y, existingValue, PointRegionForm.REGION_PIXEL_EPS)) {
                this.props.region.setCenter(newPoint);
                return;
            }
        }

        ev.currentTarget.value = centerWCSPoint.y;
    };

    public render() {
        // dummy variables related to wcs to trigger re-render
        // eslint-disable-next-line no-unused-vars, @typescript-eslint/no-unused-vars
        const system = AppStore.Instance.overlayStore.global.explicitSystem;
        const formatX = AppStore.Instance.overlayStore.numbers.formatTypeX;
        const formatY = AppStore.Instance.overlayStore.numbers.formatTypeY;
        const region = this.props.region as PointAnnotationStore;
        if (!region || (region.regionType !== CARTA.RegionType.POINT && region.regionType !== CARTA.RegionType.ANNPOINT)) {
            return null;
        }

        const centerPoint = region.center;
        const centerWCSPoint = getFormattedWCSPoint(this.props.wcsInfo, centerPoint);
        let xInput, yInput;
        if (region.coordinate === CoordinateMode.Image) {
            xInput = <SafeNumericInput selectAllOnFocus={true} buttonPosition="none" placeholder="X coordinate" value={centerPoint.x} onBlur={this.handleCenterXChange} onKeyDown={this.handleCenterXChange} />;
            yInput = <SafeNumericInput selectAllOnFocus={true} buttonPosition="none" placeholder="Y coordinate" value={centerPoint.y} onBlur={this.handleCenterYChange} onKeyDown={this.handleCenterYChange} />;
        } else {
            xInput = (
                <Tooltip2 content={`Format: ${NUMBER_FORMAT_LABEL.get(formatX)}`} position={Position.BOTTOM} hoverOpenDelay={300}>
                    <SafeNumericInput
                        allowNumericCharactersOnly={false}
                        buttonPosition="none"
                        placeholder="X WCS coordinate"
                        disabled={!this.props.wcsInfo || !centerWCSPoint}
                        value={centerWCSPoint ? centerWCSPoint.x : ""}
                        onBlur={this.handleCenterWCSXChange}
                        onKeyDown={this.handleCenterWCSXChange}
                    />
                </Tooltip2>
            );
            yInput = (
                <Tooltip2 content={`Format: ${NUMBER_FORMAT_LABEL.get(formatY)}`} position={Position.BOTTOM} hoverOpenDelay={300}>
                    <SafeNumericInput
                        allowNumericCharactersOnly={false}
                        buttonPosition="none"
                        placeholder="Y WCS coordinate"
                        disabled={!this.props.wcsInfo || !centerWCSPoint}
                        value={centerWCSPoint ? centerWCSPoint.y : ""}
                        onBlur={this.handleCenterWCSYChange}
                        onKeyDown={this.handleCenterWCSYChange}
                    />
                </Tooltip2>
            );
        }
        const infoString = region.coordinate === CoordinateMode.Image ? `WCS: ${WCSPoint2D.ToString(centerWCSPoint)}` : `Image: ${Point2D.ToString(centerPoint, "px", 3)}`;
        const pxUnitSpan = region.coordinate === CoordinateMode.Image ? <span className={Classes.TEXT_MUTED}>(px)</span> : "";
        return (
            <div className="form-section point-region-form">
                <H5>Properties</H5>
                <div className="form-contents">
                    <table>
                        <tbody>
                            <tr>
<<<<<<< HEAD
                                <td>{region.isAnnotation ? "Annotation" : "Region"} Name</td>
=======
                                <td>Region name</td>
>>>>>>> f1c4a40d
                                <td colSpan={2}>
                                    <InputGroup placeholder={region.isAnnotation ? "Enter an annotation name" : "Enter a region name"} value={region.name} onChange={this.handleNameChange} />
                                </td>
                            </tr>
                            <tr>
                                <td>Coordinate</td>
                                <td colSpan={2}>
                                    <CoordinateComponent selectedValue={region.coordinate} onChange={region.setCoordinate} disableCoordinate={!this.props.wcsInfo} />
                                </td>
                            </tr>
                            <tr>
                                <td>Center {pxUnitSpan}</td>
                                <td>{xInput}</td>
                                <td>{yInput}</td>
                                <td>
                                    <span className="info-string">{infoString}</span>
                                </td>
                            </tr>
                        </tbody>
                    </table>
                </div>
            </div>
        );
    }
}<|MERGE_RESOLUTION|>--- conflicted
+++ resolved
@@ -157,11 +157,7 @@
                     <table>
                         <tbody>
                             <tr>
-<<<<<<< HEAD
                                 <td>{region.isAnnotation ? "Annotation" : "Region"} Name</td>
-=======
-                                <td>Region name</td>
->>>>>>> f1c4a40d
                                 <td colSpan={2}>
                                     <InputGroup placeholder={region.isAnnotation ? "Enter an annotation name" : "Enter a region name"} value={region.name} onChange={this.handleNameChange} />
                                 </td>
