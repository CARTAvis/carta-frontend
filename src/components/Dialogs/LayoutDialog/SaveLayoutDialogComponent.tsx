--- conflicted
+++ resolved
@@ -27,7 +27,7 @@
         this.layoutName = "";
     };
 
-    private handleKeyDown = ev => {
+    private handleKeyDown = (ev) => {
         if (ev.keyCode === KEYCODE_ENTER && !this.isEmpty) {
             this.saveLayout();
         }
@@ -74,27 +74,21 @@
             lazy: true,
             isOpen: appStore.dialogStore.saveLayoutDialogVisible,
             onClose: appStore.dialogStore.hideSaveLayoutDialog,
-            title: "Save Layout"
+            title: "Save Layout",
         };
 
         return (
             <DraggableDialogComponent dialogProps={dialogProps} helpType={HelpType.SAVE_LAYOUT} defaultWidth={400} defaultHeight={185} enableResizing={true}>
                 <div className={Classes.DIALOG_BODY}>
                     <FormGroup inline={true} label="Save current layout as:">
-                        <InputGroup className="layout-name-input" placeholder="Enter layout name" value={this.layoutName} autoFocus={true} onChange={this.handleInput} onKeyDown={this.handleKeyDown} />
+                        <InputGroup className="layout-name-input" placeholder="Enter layout name" value={this.layoutName} autoFocus={true} onChange={this.handleInput} onKeyDown={this.handleKeyDown}/>
                     </FormGroup>
                 </div>
                 <div className={Classes.DIALOG_FOOTER}>
                     <div className={Classes.DIALOG_FOOTER_ACTIONS}>
-<<<<<<< HEAD
-                        <Tooltip content="Layout name cannot be empty!" disabled={!this.isEmpty}>
-                            <AnchorButton intent={Intent.PRIMARY} onClick={this.saveLayout} text="Save" disabled={this.isEmpty} />
-                        </Tooltip>
-=======
                         <Tooltip2 content="Layout name cannot be empty!" disabled={!this.isEmpty}>
                             <AnchorButton intent={Intent.PRIMARY} onClick={this.saveLayout} text="Save" disabled={this.isEmpty}/>
                         </Tooltip2>
->>>>>>> ca14e0c7
                         <Button
                             intent={Intent.NONE}
                             text="Close"
