--- conflicted
+++ resolved
@@ -2,12 +2,8 @@
 import * as React from "react";
 import * as ReactDOM from "react-dom";
 import {ResizeEnable, Rnd} from "react-rnd";
-<<<<<<< HEAD
-import {Dialog, DialogProps, Button} from "@blueprintjs/core";
-=======
-import {Button, Dialog, IDialogProps} from "@blueprintjs/core";
+import {Button, Dialog, DialogProps} from "@blueprintjs/core";
 
->>>>>>> 32731bc2
 import {HelpStore, HelpType} from "stores";
 
 import "./DraggableDialogComponent.scss";
