import * as React from "react";
<<<<<<< HEAD
import {observer} from "mobx-react";
import {AnchorButton, Classes, DialogProps, Intent} from "@blueprintjs/core";
=======
import {AnchorButton, Classes, IDialogProps, Intent} from "@blueprintjs/core";
import {observer} from "mobx-react";

>>>>>>> 32731bc2
import {DraggableDialogComponent} from "components/Dialogs";
import {CARTA_INFO} from "models";
import {DialogStore} from "stores";

import "./AboutDialogComponent.scss";

@observer
export class AboutDialogComponent extends React.Component {
    public render() {
        const dialogStore = DialogStore.Instance;

        const dialogProps: DialogProps = {
            icon: "info-sign",
            backdropClassName: "minimal-dialog-backdrop",
            canOutsideClickClose: true,
            lazy: true,
            isOpen: dialogStore.aboutDialogVisible,
            onClose: dialogStore.hideAboutDialog,
            className: "about-dialog",
            canEscapeKeyClose: true,
            title: "About CARTA"
        };

        return (
            <DraggableDialogComponent dialogProps={dialogProps} defaultWidth={620} defaultHeight={705} enableResizing={false}>
                <div className={Classes.DIALOG_BODY}>
                    <div className={"image-div"}>
                        <img src="carta_logo.png" width={80} />
                        <h3>
                            {CARTA_INFO.acronym} {CARTA_INFO.version} ({CARTA_INFO.date})
                        </h3>
                        <p>{CARTA_INFO.fullName}</p>
                    </div>
                    <h3>Development team:</h3>
                    <p>The development of the CARTA project is a joint effort from:</p>
                    <ul>
                        <li>
                            <a href="https://www.asiaa.sinica.edu.tw/" rel="noopener noreferrer" target="_blank">
                                Academia Sinica, Institute of Astronomy and Astrophysics (ASIAA)
                            </a>
                        </li>
                        <li>
                            <a href="https://idia.ac.za/" rel="noopener noreferrer" target="_blank">
                                Inter-University Institute for Data Intensive Astronomy (IDIA)
                            </a>
                        </li>
                        <li>
                            <a href="https://science.nrao.edu/" rel="noopener noreferrer" target="_blank">
                                National Radio Astronomy Observatory (NRAO)
                            </a>
                        </li>
                        <li>
                            <a href="https://www.ualberta.ca/physics" rel="noopener noreferrer" target="_blank">
                                Department of Physics, University of Alberta
                            </a>
                        </li>
                    </ul>
                    <h3>Useful links:</h3>
                    <ul>
                        <li>
                            Source code for CARTA is available on{" "}
                            <a href="https://github.com/cartavis" rel="noopener noreferrer" target="_blank">
                                GitHub
                            </a>
                        </li>
                        {/* tslint:disable-next-line:max-line-length */}
                        <li>
                            Please report bugs or suggestions to the{" "}
                            <a href="mailto:support@carta.freshdesk.com" rel="noopener noreferrer" target="_blank">
                                CARTA helpdesk
                            </a>{" "}
                            or file a{" "}
                            <a href="https://github.com/CARTAvis/carta/issues" rel="noopener noreferrer" target="_blank">
                                GitHub issue
                            </a>
                        </li>
                        <li>
                            Documentation is available{" "}
                            <a href="https://carta.readthedocs.io/en/3.0" rel="noopener noreferrer" target="_blank">
                                online
                            </a>
                        </li>
                        <li>
                            User data collection policy is available{" "}
                            <a href="https://cartavis.org/telemetry" rel="noopener noreferrer" target="_blank">
                                here
                            </a>
                        </li>
                    </ul>
                    <h3>License</h3>
                    <p className={Classes.TEXT_SMALL}>
                        Copyright (C) 2018-2022 ASIAA, IDIA, NRAO, and Department of Physics, University of Alberta. This program is free software; you can redistribute it and/or modify it under the terms of the&#160;
                        <a href="http://www.gnu.org/copyleft/gpl.html" rel="noopener noreferrer" target="_blank">
                            GNU General Public License version 3
                        </a>
                        &#160; as published by the Free Software Foundation.
                    </p>
                </div>
                <div className={Classes.DIALOG_FOOTER}>
                    <div className={Classes.DIALOG_FOOTER_ACTIONS}>
                        <AnchorButton intent={Intent.NONE} onClick={dialogStore.hideAboutDialog} text="Close" />
                    </div>
                </div>
            </DraggableDialogComponent>
        );
    }
}<|MERGE_RESOLUTION|>--- conflicted
+++ resolved
@@ -1,12 +1,7 @@
 import * as React from "react";
-<<<<<<< HEAD
-import {observer} from "mobx-react";
 import {AnchorButton, Classes, DialogProps, Intent} from "@blueprintjs/core";
-=======
-import {AnchorButton, Classes, IDialogProps, Intent} from "@blueprintjs/core";
 import {observer} from "mobx-react";
 
->>>>>>> 32731bc2
 import {DraggableDialogComponent} from "components/Dialogs";
 import {CARTA_INFO} from "models";
 import {DialogStore} from "stores";
