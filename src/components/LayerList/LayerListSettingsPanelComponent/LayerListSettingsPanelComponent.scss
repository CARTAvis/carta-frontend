--- conflicted
+++ resolved
@@ -9,17 +9,13 @@
         }
     }
 
-<<<<<<< HEAD
-    .bp4-button-text {
-=======
-    .bp3-form-group .bp3-label {
+    .bp4-form-group .bp4-label {
         min-width: 12em;
         width: 12em;
         text-align: right;
     }
 
-    .bp3-button-text {
->>>>>>> 5068f561
+    .bp4-button-text {
         display: block;
         white-space: nowrap;
         overflow: hidden;
@@ -27,12 +23,8 @@
     }
 
     .name-text {
-<<<<<<< HEAD
         .bp4-label {
-=======
-        .bp3-label {
             min-width: 110px;
->>>>>>> 5068f561
             width: 110px;
         }
 
@@ -63,24 +55,16 @@
     .freq-input {
         display: flex;
 
-<<<<<<< HEAD
         .bp4-label {
-=======
-        .bp3-label {
             min-width: 110px;
->>>>>>> 5068f561
             width: 110px;
         }
 
         .bp4-form-group {
             margin-right: 7px;
 
-<<<<<<< HEAD
             .bp4-input-group {
-=======
-            .bp3-input-group {
                 min-width: 130px;
->>>>>>> 5068f561
                 width: 130px;
             }
         }
