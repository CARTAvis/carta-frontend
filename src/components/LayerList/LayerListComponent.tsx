--- conflicted
+++ resolved
@@ -1,5 +1,4 @@
 import * as React from "react";
-import classNames from "classnames";
 import {CSSProperties} from "react";
 import {action, makeObservable, observable} from "mobx";
 import {observer} from "mobx-react";
@@ -59,12 +58,8 @@
     };
 
     private rowHeaderCellRenderer = (rowIndex: number) => {
-<<<<<<< HEAD
         const className = classNames("row-cell", {active: rowIndex === AppStore.Instance.activeFrameIndex});
         return <RowHeaderCell name={rowIndex.toString()} className={className} />;
-=======
-        return <RowHeaderCell name={rowIndex.toString()} className={classNames({"active-row-cell": rowIndex === AppStore.Instance.activeFrameIndex})} />;
->>>>>>> 0be037f5
     };
 
     private onFileSelected = (frame: FrameStore) => {
@@ -81,11 +76,7 @@
         const className = classNames("row-cell", {active: rowIndex === appStore.activeFrameIndex});
 
         return (
-<<<<<<< HEAD
             <Cell className={className}>
-=======
-            <Cell className={classNames({"active-row-cell": rowIndex === appStore.activeFrameIndex})}>
->>>>>>> 0be037f5
                 <React.Fragment>
                     <div className="name-cell" onClick={() => this.onFileSelected(frame)}>
                         {frame.filename}
@@ -100,12 +91,8 @@
         if (rowIndex < 0 || rowIndex >= appStore.frames.length) {
             return <Cell />;
         }
-<<<<<<< HEAD
         const className = classNames("row-cell", {active: rowIndex === appStore.activeFrameIndex});
         return <Cell className={className}>{appStore.frames[rowIndex].requiredChannel}</Cell>;
-=======
-        return <Cell className={classNames({"active-row-cell": rowIndex === appStore.activeFrameIndex})}>{appStore.frames[rowIndex].requiredChannel}</Cell>;
->>>>>>> 0be037f5
     };
 
     private stokesRenderer = (rowIndex: number) => {
@@ -113,12 +100,8 @@
         if (rowIndex < 0 || rowIndex >= appStore.frames.length) {
             return <Cell />;
         }
-<<<<<<< HEAD
         const className = classNames("row-cell", {active: rowIndex === appStore.activeFrameIndex});
-        return <Cell className={className}>{appStore.frames[rowIndex].requiredStokesInfo}</Cell>;
-=======
-        return <Cell className={classNames({"active-row-cell": rowIndex === appStore.activeFrameIndex})}>{appStore.frames[rowIndex].requiredPolarizationInfo}</Cell>;
->>>>>>> 0be037f5
+        return <Cell className={className}>{appStore.frames[rowIndex].requiredPolarizationInfo}</Cell>;
     };
 
     private typeRenderer = (rowIndex: number) => {
@@ -130,11 +113,7 @@
         const frame = appStore.frames[rowIndex];
         const className = classNames("row-cell", {active: rowIndex === appStore.activeFrameIndex});
         return (
-<<<<<<< HEAD
             <Cell className={className}>
-=======
-            <Cell className={classNames({"active-row-cell": rowIndex === appStore.activeFrameIndex})}>
->>>>>>> 0be037f5
                 <React.Fragment>
                     <Tooltip2
                         position={"bottom"}
@@ -308,11 +287,7 @@
 
         const className = classNames("row-cell", {active: rowIndex === appStore.activeFrameIndex});
         return (
-<<<<<<< HEAD
             <Cell className={className}>
-=======
-            <Cell className={classNames({"active-row-cell": rowIndex === appStore.activeFrameIndex})}>
->>>>>>> 0be037f5
                 <React.Fragment>
                     {spatialMatchingButton}
                     {spectralMatchingButton}
