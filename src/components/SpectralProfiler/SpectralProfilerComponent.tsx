import * as React from "react";
import * as _ from "lodash";
import * as AST from "ast_wrapper";
import {autorun, computed, observable} from "mobx";
import {observer} from "mobx-react";
import {Colors, NonIdealState} from "@blueprintjs/core";
import ReactResizeDetector from "react-resize-detector";
import {CARTA} from "carta-protobuf";
import {LinePlotComponent, LinePlotComponentProps, PlotType, ProfilerInfoComponent, VERTICAL_RANGE_PADDING} from "components/Shared";
import {TickType} from "../Shared/LinePlot/PlotContainer/PlotContainerComponent";
import {SpectralProfilerToolbarComponent} from "./SpectralProfilerToolbarComponent/SpectralProfilerToolbarComponent";
import {AnimationState, SpectralProfileStore, WidgetConfig, WidgetProps, HelpType, AnimatorStore, WidgetsStore, AppStore} from "stores";
import {SpectralProfileWidgetStore} from "stores/widgets";
import {Point2D, ProcessedSpectralProfile} from "models";
import {binarySearchByX, clamp, formattedNotation, toExponential, toFixed} from "utilities";
import "./SpectralProfilerComponent.css";

type PlotData = { values: Point2D[], xMin: number, xMax: number, yMin: number, yMax: number, yMean: number, yRms: number, progress: number };

@observer
export class SpectralProfilerComponent extends React.Component<WidgetProps> {
    public static get WIDGET_CONFIG(): WidgetConfig {
        return {
            id: "spectral-profiler",
            type: "spectral-profiler",
            minWidth: 250,
            minHeight: 225,
            defaultWidth: 650,
            defaultHeight: 275,
            title: "Z Profile: Cursor",
            isCloseable: true,
            helpType: HelpType.SPECTRAL_PROFILER
        };
    }

    @observable width: number;
    @observable height: number;

    @computed get widgetStore(): SpectralProfileWidgetStore {
        const widgetsStore = WidgetsStore.Instance;
        if (widgetsStore.spectralProfileWidgets) {
            const widgetStore = widgetsStore.spectralProfileWidgets.get(this.props.id);
            if (widgetStore) {
                return widgetStore;
            }
        }
        console.log("can't find store for widget");
        return new SpectralProfileWidgetStore();
    }

    @computed get profileStore(): SpectralProfileStore {
        const appStore = AppStore.Instance;
        if (appStore.activeFrame) {
            let fileId = appStore.activeFrame.frameInfo.fileId;
            const regionId = this.widgetStore.effectiveRegionId;
            const frameMap = appStore.spectralProfiles.get(fileId);
            if (frameMap) {
                return frameMap.get(regionId);
            }
        }
        return null;
    }

    @computed get plotData(): PlotData {
        const frame = AppStore.Instance.activeFrame;
        if (!frame) {
            return null;
        }

        const fileId = frame.frameInfo.fileId;
        let coordinateData: ProcessedSpectralProfile;
        let regionId = this.widgetStore.effectiveRegionId;
        if (frame.regionSet) {
            const region = frame.regionSet.regions.find(r => r.regionId === regionId);
            if (region && this.profileStore) {
                coordinateData = this.profileStore.getProfile(this.widgetStore.coordinate, region.isClosedRegion ? this.widgetStore.statsType : CARTA.StatsType.Sum);
            }
        }

        if (coordinateData && coordinateData.values && coordinateData.values.length &&
            frame.channelValues && frame.channelValues.length &&
            coordinateData.values.length === frame.channelValues.length) {
            const channelValues = frame.channelValues;
            let xMin = Math.min(channelValues[0], channelValues[channelValues.length - 1]);
            let xMax = Math.max(channelValues[0], channelValues[channelValues.length - 1]);

            if (!this.widgetStore.isAutoScaledX) {
                const localXMin = clamp(this.widgetStore.minX, xMin, xMax);
                const localXMax = clamp(this.widgetStore.maxX, xMin, xMax);
                xMin = localXMin;
                xMax = localXMax;
            }

            let yMin = Number.MAX_VALUE;
            let yMax = -Number.MAX_VALUE;
            let yMean;
            let yRms;
            // Variables for mean and RMS calculations
            let ySum = 0;
            let ySum2 = 0;
            let yCount = 0;

            let values: Array<{ x: number, y: number }> = [];
            for (let i = 0; i < channelValues.length; i++) {
                const x = channelValues[i];
                const y = coordinateData.values[i];

                // Skip values outside of range. If array already contains elements, we've reached the end of the range, and can break
                if (x < xMin || x > xMax) {
                    if (values.length) {
                        break;
                    } else {
                        continue;
                    }
                }
                values.push({x, y});
                // Mean/RMS calculations
                if (!isNaN(y)) {
                    yMin = Math.min(yMin, y);
                    yMax = Math.max(yMax, y);
                    yCount++;
                    ySum += y;
                    ySum2 += y * y;
                }
            }

            if (yCount > 0) {
                yMean = ySum / yCount;
                yRms = Math.sqrt((ySum2 / yCount) - yMean * yMean);
            }

            if (yMin === Number.MAX_VALUE) {
                yMin = undefined;
                yMax = undefined;
            } else {
                // extend y range a bit
                const range = yMax - yMin;
                yMin -= range * VERTICAL_RANGE_PADDING;
                yMax += range * VERTICAL_RANGE_PADDING;
            }
            return {values, xMin, xMax, yMin, yMax, yMean, yRms, progress: coordinateData.progress};
        }
        return null;
    }

    @computed get exportHeaders(): string[] {
        let headerString = [];
        const frame = AppStore.Instance.activeFrame;
        if (frame && frame.frameInfo && frame.regionSet) {
            const regionId = this.widgetStore.effectiveRegionId;
            const region = frame.regionSet.regions.find(r => r.regionId === regionId);

            // statistic type, ignore when region == cursor
            if (regionId !== 0) {
                headerString.push(`statistic: ${SpectralProfileWidgetStore.StatsTypeString(this.widgetStore.statsType)}`);
            }
            // region info
            if (region) {
                headerString.push(region.regionProperties);
            }
        }
        return headerString;
    }

    constructor(props: WidgetProps) {
        super(props);
        const appStore = AppStore.Instance;
        // Check if this widget hasn't been assigned an ID yet
        if (!props.docked && props.id === SpectralProfilerComponent.WIDGET_CONFIG.type) {
            // Assign the next unique ID
            const id = appStore.widgetsStore.addSpectralProfileWidget();
            appStore.widgetsStore.changeWidgetId(props.id, id);
        } else {
            if (!appStore.widgetsStore.spectralProfileWidgets.has(this.props.id)) {
                console.log(`can't find store for widget with id=${this.props.id}`);
                appStore.widgetsStore.addSpectralProfileWidget(this.props.id);
            }
        }
        // Update widget title when region or coordinate changes
        autorun(() => {
            if (this.widgetStore) {
                const coordinate = this.widgetStore.coordinate;
                const frame = appStore.activeFrame;
                let progressString = "";
                const currentData = this.plotData;
                if (currentData && isFinite(currentData.progress) && currentData.progress < 1.0) {
                    progressString = `[${toFixed(currentData.progress * 100)}% complete]`;
                }
                if (frame && coordinate) {
                    let coordinateString: string;
                    if (coordinate.length === 2) {
                        coordinateString = `Z Profile (Stokes ${coordinate[0]})`;
                    } else {
                        coordinateString = `Z Profile`;
                    }
                    const regionId = this.widgetStore.effectiveRegionId;
                    const regionString = regionId === 0 ? "Cursor" : `Region #${regionId}`;
                    const selectedString = this.widgetStore.matchesSelectedRegion ? "(Active)" : "";
                    appStore.widgetsStore.setWidgetTitle(this.props.id, `${coordinateString}: ${regionString} ${selectedString} ${progressString}`);
                }
                if (currentData) {
                    this.widgetStore.initXYBoundaries(currentData.xMin, currentData.xMax, currentData.yMin, currentData.yMax);
                }
            } else {
                appStore.widgetsStore.setWidgetTitle(this.props.id, `Z Profile: Cursor`);
            }
        });
    }

    onResize = (width: number, height: number) => {
        this.width = width;
        this.height = height;
    };

    onChannelChanged = (x: number) => {
<<<<<<< HEAD
        const frame = this.props.appStore.activeFrame;
        if (x === null || x === undefined || !isFinite(x) || this.props.appStore.animatorStore.animationState === AnimationState.PLAYING) {
=======
        const frame = AppStore.Instance.activeFrame;
        if (AnimatorStore.Instance.animationState === AnimationState.PLAYING) {
>>>>>>> 1a75dc69
            return;
        }
        const nearestIndex = this.findChannelIndexByValue(x);
        if (frame && isFinite(nearestIndex) && nearestIndex >= 0 && nearestIndex < frame.numChannels) {
            frame.setChannels(nearestIndex, frame.requiredStokes, true);
        }
    };

    @computed get currentChannelValue(): number {
        const frame = AppStore.Instance.activeFrame;
        if (!frame || !frame.channelValues) {
            return null;
        }
        const channel = frame.channel;
        if (channel < 0 || channel >= frame.channelValues.length) {
            return null;
        }
        return frame.isCoordChannel ? channel : frame.channelValues[channel];
    }

    @computed get requiredChannelValue(): number {
        const frame = AppStore.Instance.activeFrame;
        if (!frame || !frame.channelValues) {
            return null;
        }
        const channel = frame.requiredChannel;
        if (channel < 0 || channel >= frame.channelValues.length) {
            return null;
        }
        return frame.isCoordChannel ? channel : frame.channelValues[channel];
    }

    onGraphCursorMoved = _.throttle((x) => {
        this.widgetStore.setCursor(x);
    }, 33);

    private genProfilerInfo = (): string[] => {
        let profilerInfo: string[] = [];
        const frame = AppStore.Instance.activeFrame;
        if (frame && this.plotData) {
            const cursorX = {
                profiler: this.widgetStore.cursorX,
                image: this.currentChannelValue,
                unit: frame.spectralUnitStr
            };
            const data = this.plotData.values;
            const nearest = binarySearchByX(data, this.widgetStore.isMouseMoveIntoLinePlots ? cursorX.profiler : cursorX.image);
            let cursorString = "";
            if (nearest && nearest.point && nearest.index >= 0 && nearest.index < data.length) {
                let floatXStr = "";
                const diffLeft = nearest.index - 1 >= 0 ? Math.abs(nearest.point.x - data[nearest.index - 1].x) : 0;
                if (diffLeft > 0 && diffLeft < 1e-6) {
                    floatXStr = formattedNotation(nearest.point.x);
                } else if (diffLeft >= 1e-6  && diffLeft < 1e-3) {
                    floatXStr = toFixed(nearest.point.x, 6);
                } else {
                    floatXStr = toFixed(nearest.point.x, 3);
                }
                const xLabel = cursorX.unit === "Channel" ? "Channel " + toFixed(nearest.point.x) : floatXStr + " " + cursorX.unit;
                cursorString =  "(" + xLabel + ", " + toExponential(nearest.point.y, 2) + ")";
            }

            profilerInfo.push(`${this.widgetStore.isMouseMoveIntoLinePlots ? "Cursor:" : "Data:"} ${cursorString}`);
            if (this.widgetStore.meanRmsVisible) {
                profilerInfo.push(`Mean/RMS: ${formattedNotation(this.plotData.yMean) + " / " + formattedNotation(this.plotData.yRms)}`);
            }
        }
        return profilerInfo;
    };

    private findChannelIndexByValue = (x: number): number => {
        if (x === null || x === undefined || !isFinite(x)) {
            return undefined;
        }

        const frame = this.props.appStore.activeFrame;
        if (frame && frame.channelInfo) {
            const channelInfo = frame.channelInfo;
            if (frame.isCoordChannel) {
                return channelInfo.getChannelIndexSimple(x);
            } else {
                if ((frame.spectralAxis && !frame.spectralAxis.valid) || frame.isSpectralPropsEqual) {
                    return channelInfo.getChannelIndexWCS(x);
                } else {
                    // invert x in selected widget wcs to frame's default wcs
                    const tx =  AST.transformSpectralPoint(frame.spectralFrame, frame.spectralType, frame.spectralUnit, frame.spectralSystem, x, false);
                    return channelInfo.getChannelIndexWCS(tx);
                }
            }
        }
        return undefined;
    };

    private setMomentChannels = (xMin: number, xMax: number) => {
        const index1 = this.findChannelIndexByValue(xMin);
        const index2 = this.findChannelIndexByValue(xMax);
        if (isFinite(index1) && isFinite(index2)) {
            this.widgetStore.setChannelRange(index1 <= index2 ? [index1, index2] : [index2, index1]);
        }
    };

    render() {
        const appStore = AppStore.Instance;
        if (!this.widgetStore) {
            return <NonIdealState icon={"error"} title={"Missing profile"} description={"Profile not found"}/>;
        }

        const frame = appStore.activeFrame;
        const imageName = (frame ? frame.frameInfo.fileInfo.name : undefined);

        let linePlotProps: LinePlotComponentProps = {
            xLabel: "Channel",
            yLabel: "Value",
            darkMode: appStore.darkTheme,
            imageName: imageName,
            plotName: `Z profile`,
            usePointSymbols: this.widgetStore.plotType === PlotType.POINTS,
            interpolateLines: this.widgetStore.plotType === PlotType.LINES,
            tickTypeY: TickType.Scientific,
            graphClicked: this.onChannelChanged,
            graphZoomedX: this.widgetStore.setXBounds,
            graphZoomedY: this.widgetStore.setYBounds,
            graphZoomedXY: this.widgetStore.setXYBounds,
            graphZoomReset: this.widgetStore.clearXYBounds,
            graphCursorMoved: this.onGraphCursorMoved,
            scrollZoom: true,
            markers: [],
            mouseEntered: this.widgetStore.setMouseMoveIntoLinePlots,
            borderWidth: this.widgetStore.lineWidth,
            pointRadius: this.widgetStore.linePlotPointSize,
            isSelectingMomentChannels: this.widgetStore.isCursorSelect,
            setMomentChannels: this.setMomentChannels,
            zeroLineWidth: 2
        };

        if (this.profileStore && frame) {
            if (frame.spectralAxis && !frame.isCoordChannel) {
                const spectralSystem = frame.isSpectralSystemConvertible ? frame.spectralSystem : `${frame.spectralInfo.specsys}`;
                linePlotProps.xLabel = `${spectralSystem && spectralSystem !== "" ? spectralSystem + ", " : ""}${frame.spectralCoordinate}`;
            }
            if (frame.unit) {
                linePlotProps.yLabel = `Value (${frame.unit})`;
            }

            const currentPlotData = this.plotData;
            if (currentPlotData) {
                linePlotProps.data = currentPlotData.values;
                // Opacity ranges from 0.15 to 0.40 when data is in progress, and is 1.0 when finished
                linePlotProps.opacity = currentPlotData.progress < 1.0 ? 0.15 + currentPlotData.progress / 4.0 : 1.0;
                
                // set line color
                let primaryLineColor = this.widgetStore.primaryLineColor.colorHex;
                if (appStore.darkTheme) {
                    if (!this.widgetStore.primaryLineColor.fixed) {
                        primaryLineColor = Colors.BLUE4;   
                    }
                }
                linePlotProps.lineColor = primaryLineColor;
                // Determine scale in X and Y directions. If auto-scaling, use the bounds of the current data
                if (this.widgetStore.isAutoScaledX) {
                    linePlotProps.xMin = currentPlotData.xMin;
                    linePlotProps.xMax = currentPlotData.xMax;
                } else {
                    linePlotProps.xMin = this.widgetStore.minX;
                    linePlotProps.xMax = this.widgetStore.maxX;
                }

                if (this.widgetStore.isAutoScaledY) {
                    linePlotProps.yMin = currentPlotData.yMin;
                    linePlotProps.yMax = currentPlotData.yMax;
                } else {
                    linePlotProps.yMin = this.widgetStore.minY;
                    linePlotProps.yMax = this.widgetStore.maxY;
                }
            }

            linePlotProps.markers = [];
            if (!isNaN(this.widgetStore.cursorX)) {
                linePlotProps.markers.push({
                    value: this.widgetStore.cursorX,
                    id: "marker-profiler-cursor",
                    draggable: false,
                    horizontal: false,
                    color: appStore.darkTheme ? Colors.GRAY4 : Colors.GRAY2,
                    opacity: 0.8,
                    isMouseMove: true,
                });
            }
            if (!isNaN(this.currentChannelValue)) {
                linePlotProps.markers.push({
                    value: this.currentChannelValue,
                    id: "marker-channel-current",
                    opacity: 0.4,
                    draggable: false,
                    horizontal: false,
                });
            }
            if (!isNaN(this.requiredChannelValue)) {
                linePlotProps.markers.push({
                    value: this.requiredChannelValue,
                    id: "marker-channel-required",
                    draggable: AnimatorStore.Instance.animationState !== AnimationState.PLAYING,
                    dragMove: this.onChannelChanged,
                    horizontal: false,
                });
            }

            if (this.widgetStore.meanRmsVisible && currentPlotData && isFinite(currentPlotData.yMean) && isFinite(currentPlotData.yRms)) {
                linePlotProps.markers.push({
                    value: currentPlotData.yMean,
                    id: "marker-mean",
                    draggable: false,
                    horizontal: true,
                    color: appStore.darkTheme ? Colors.GREEN4 : Colors.GREEN2,
                    dash: [5]
                });

                linePlotProps.markers.push({
                    value: currentPlotData.yMean,
                    id: "marker-rms",
                    draggable: false,
                    horizontal: true,
                    width: currentPlotData.yRms,
                    opacity: 0.2,
                    color: appStore.darkTheme ? Colors.GREEN4 : Colors.GREEN2
                });
            }

            linePlotProps.comments = this.exportHeaders;
        }

        let className = "spectral-profiler-widget";
        if (this.widgetStore.matchesSelectedRegion) {
            className += " linked-to-selected";
        }

        if (appStore.darkTheme) {
            className += " dark-theme";
        }

        return (
            <div className={className}>
                <div className="profile-container">
                    <SpectralProfilerToolbarComponent widgetStore={this.widgetStore}/>
                    <div className="profile-plot">
                        <LinePlotComponent {...linePlotProps}/>
                        <ProfilerInfoComponent info={this.genProfilerInfo()}/>
                    </div>
                </div>
                <ReactResizeDetector handleWidth handleHeight onResize={this.onResize} refreshMode={"throttle"} refreshRate={33}/>
            </div>
        );
    }
}<|MERGE_RESOLUTION|>--- conflicted
+++ resolved
@@ -213,13 +213,8 @@
     };
 
     onChannelChanged = (x: number) => {
-<<<<<<< HEAD
-        const frame = this.props.appStore.activeFrame;
-        if (x === null || x === undefined || !isFinite(x) || this.props.appStore.animatorStore.animationState === AnimationState.PLAYING) {
-=======
-        const frame = AppStore.Instance.activeFrame;
-        if (AnimatorStore.Instance.animationState === AnimationState.PLAYING) {
->>>>>>> 1a75dc69
+        const frame = AppStore.Instance.activeFrame;
+        if (x === null || x === undefined || !isFinite(x) || AnimatorStore.Instance.animationState === AnimationState.PLAYING) {
             return;
         }
         const nearestIndex = this.findChannelIndexByValue(x);
@@ -295,7 +290,7 @@
             return undefined;
         }
 
-        const frame = this.props.appStore.activeFrame;
+        const frame = AppStore.Instance.activeFrame;
         if (frame && frame.channelInfo) {
             const channelInfo = frame.channelInfo;
             if (frame.isCoordChannel) {
