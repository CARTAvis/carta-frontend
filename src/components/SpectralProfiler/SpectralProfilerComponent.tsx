import * as React from "react";
import * as _ from "lodash";
import {action, autorun, computed, makeObservable, observable} from "mobx";
import {observer} from "mobx-react";
import {Colors, NonIdealState} from "@blueprintjs/core";
import ReactResizeDetector from "react-resize-detector";
import SplitPane, {Pane} from "react-split-pane";
import {LineMarker, LinePlotComponent, LinePlotComponentProps, LinePlotSelectingMode, SmoothingType, PlotType} from "components/Shared";
import {MultiPlotProps, TickType} from "../Shared/LinePlot/PlotContainer/PlotContainerComponent";
import {SpectralProfilerToolbarComponent} from "./SpectralProfilerToolbarComponent/SpectralProfilerToolbarComponent";
import {ProfileInfo, SpectralProfilerInfoComponent} from "./SpectralProfilerInfoComponent/SpectralProfilerInfoComponent";
import {WidgetProps, HelpType, AnimatorStore, WidgetsStore, AppStore, DefaultWidgetConfig} from "stores";
import {MultiPlotData, SpectralProfileWidgetStore} from "stores/widgets";
import {Point2D} from "models";
import {binarySearchByX, formattedExponential, formattedNotation, toExponential, toFixed, getColorForTheme} from "utilities";
import {FittingContinuum} from "./ProfileFittingComponent/ProfileFittingComponent";
import "./SpectralProfilerComponent.scss";

@observer
export class SpectralProfilerComponent extends React.Component<WidgetProps> {
    public static get WIDGET_CONFIG(): DefaultWidgetConfig {
        return {
            id: "spectral-profiler",
            type: "spectral-profiler",
            minWidth: 870,
            minHeight: 300,
            defaultWidth: 870,
            defaultHeight: 300,
            title: "Z Profile: Cursor",
            isCloseable: true,
            helpType: HelpType.SPECTRAL_PROFILER
        };
    }

    @observable width: number;
    @observable height: number;

    @computed get widgetStore(): SpectralProfileWidgetStore {
        const widgetsStore = WidgetsStore.Instance;
        if (widgetsStore.spectralProfileWidgets) {
            const widgetStore = widgetsStore.spectralProfileWidgets.get(this.props.id);
            if (widgetStore) {
                return widgetStore;
            }
        }
        console.log("can't find store for widget");
        return new SpectralProfileWidgetStore();
    }

    @computed get plotData(): MultiPlotData {
        return this.widgetStore.plotData;
    }

    @computed get isMeanRmsVisible(): boolean {
        // Show Mean/RMS when only 1 profile
        return this.widgetStore.meanRmsVisible && this.plotData?.numProfiles === 1;
    }

    constructor(props: WidgetProps) {
        super(props);
        makeObservable(this);

        const appStore = AppStore.Instance;
        // Check if this widget hasn't been assigned an ID yet
        if (!props.docked && props.id === SpectralProfilerComponent.WIDGET_CONFIG.type) {
            // Assign the next unique ID
            const id = appStore.widgetsStore.addSpectralProfileWidget();
            appStore.widgetsStore.changeWidgetId(props.id, id);
        } else {
            if (!appStore.widgetsStore.spectralProfileWidgets.has(this.props.id)) {
                console.log(`can't find store for widget with id=${this.props.id}`);
                appStore.widgetsStore.addSpectralProfileWidget(this.props.id);
            }
        }

        // Update widget title
        autorun(() => {
            let title = "Z Profile";
            const currentData = this.plotData;
            if (this.widgetStore && currentData && isFinite(currentData.progress)) {
                if (currentData.progress < 1.0) {
                    const totalProgress = currentData.numProfiles * 100;
                    title += `: [${toFixed(currentData.progress * totalProgress)}%/${totalProgress}% complete]`;
                    this.widgetStore.updateStreamingDataStatus(true);
                } else {
                    this.widgetStore.updateStreamingDataStatus(false);
                }
            }
            appStore.widgetsStore.setWidgetTitle(this.props.id, title);
        });
    }

    @action private onResize = (width: number, height: number) => {
        this.width = width;
        this.height = height;
    };

    onChannelChanged = (x: number) => {
        const frame = this.widgetStore.effectiveFrame;
        if (x === null || x === undefined || !isFinite(x) || AnimatorStore.Instance.animationActive || this.widgetStore.fittingStore.isCursorSelectingComponent) {
            return;
        }
        const nearestIndex = frame.findChannelIndexByValue(x);
        if (frame && isFinite(nearestIndex) && nearestIndex >= 0 && nearestIndex < frame.numChannels) {
            frame.setChannels(nearestIndex, frame.requiredStokes, true);
        }
    };

    @computed get currentChannelValue(): number {
        const frame = this.widgetStore.effectiveFrame;
        if (!frame || !frame.channelValues) {
            return null;
        }
        const channel = frame.channel;
        if (channel < 0 || channel >= frame.channelValues.length) {
            return null;
        }
        return frame.isCoordChannel ? channel : frame.channelValues[channel];
    }

    @computed get requiredChannelValue(): number {
        const frame = this.widgetStore.effectiveFrame;
        if (!frame || !frame.channelValues) {
            return null;
        }
        const channel = frame.requiredChannel;
        if (channel < 0 || channel >= frame.channelValues.length) {
            return null;
        }
        return frame.isCoordChannel ? channel : frame.channelValues[channel];
    }

    @computed get linePlotSelectingMode(): LinePlotSelectingMode {
        if (this.widgetStore.isSelectingMomentChannelRange) {
            return LinePlotSelectingMode.HORIZONTAL;
        } else if (this.widgetStore.isSelectingMomentMaskRange) {
            return LinePlotSelectingMode.VERTICAL;
        } else if (this.widgetStore.fittingStore.isCursorSelectingYIntercept) {
            return LinePlotSelectingMode.LINE;
        } else if (this.widgetStore.fittingStore.isCursorSelectingSlope) {
            return LinePlotSelectingMode.LINE;
        } else if (this.widgetStore.fittingStore.isCursorSelectingComponent) {
            return LinePlotSelectingMode.BOX;
        }
        return LinePlotSelectingMode.BOX;
    }

    onGraphCursorMoved = _.throttle(x => {
        this.widgetStore.setCursor(x);
    }, 33);

    private genCursoInfoString = (data: Point2D[], cursorXValue: number, cursorXUnit: string, label: string): string => {
        let cursorInfoString = undefined;
        const nearest = binarySearchByX(data, cursorXValue);
        if (nearest?.point && nearest?.index >= 0 && nearest?.index < data?.length) {
            let floatXStr = "";
            const diffLeft = nearest.index - 1 >= 0 ? Math.abs(nearest.point.x - data[nearest.index - 1].x) : 0;
            if (diffLeft > 0 && diffLeft < 1e-6) {
                floatXStr = formattedNotation(nearest.point.x);
            } else if (diffLeft >= 1e-6 && diffLeft < 1e-3) {
                floatXStr = toFixed(nearest.point.x, 6);
            } else {
                floatXStr = toFixed(nearest.point.x, 3);
            }
            const xLabel = cursorXUnit === "Channel" ? `Channel ${toFixed(nearest.point.x)}` : `${floatXStr} ${cursorXUnit}`;
            cursorInfoString = `(${xLabel}, ${toExponential(nearest.point.y, 2)})`;
        }
        return `${label}: ${cursorInfoString ?? "---"}`;
    };

    private genProfilerInfo = (): ProfileInfo[] => {
        let profilerInfo: ProfileInfo[] = [];
        const frame = this.widgetStore.effectiveFrame;
        if (frame && this.plotData?.numProfiles > 0 && this.plotData?.data) {
            const isCursorInsideLinePlots = this.widgetStore.isMouseMoveIntoLinePlots;
            const label = isCursorInsideLinePlots ? "Cursor" : "Data";
            const cursorXValue = isCursorInsideLinePlots ? this.widgetStore.cursorX : this.currentChannelValue;
            const cursorXUnit = frame.spectralUnitStr;

            if (this.plotData.numProfiles === 1) {
                // Single profile, Mean/RMS is available
                const data = this.plotData.data[0];
                const cursorInfoString = this.genCursoInfoString(data, cursorXValue, cursorXUnit, label);
                profilerInfo.push({
                    infoString: this.isMeanRmsVisible ? `${cursorInfoString}, Mean/RMS: ${formattedExponential(this.plotData.yMean, 2)}/${formattedExponential(this.plotData.yRms, 2)}` : cursorInfoString
                });
            } else {
                for (let i = 0; i < this.plotData.numProfiles; i++) {
                    const data = this.plotData.data[i];
                    const cursorInfoString = this.genCursoInfoString(data, cursorXValue, cursorXUnit, label);
                    profilerInfo.push({
                        color: this.plotData.colors?.[i],
                        infoString: `${cursorInfoString}, ${this.plotData.labels?.[i]?.image}, ${this.plotData.labels?.[i]?.plot}`
                    });
                }
            }
        }
        return profilerInfo;
    };

    private setSelectedRange = (min: number, max: number) => {
        if (isFinite(min) && isFinite(max)) {
            if (this.widgetStore.isSelectingMomentChannelRange) {
                this.widgetStore.setSelectedChannelRange(min, max);
            } else if (this.widgetStore.isSelectingMomentMaskRange) {
                this.widgetStore.setSelectedMaskRange(min, max);
            }
        }
    };

    private setSelectedLine = (startX: number, endX: number, startY: number, endY: number) => {
        if (isFinite(startX) && isFinite(endX) && isFinite(startY) && isFinite(endY)) {
            if (this.widgetStore.fittingStore.isCursorSelectingYIntercept) {
                this.widgetStore.fittingStore.setYIntercept((startY + endY) / 2);
                this.widgetStore.fittingStore.setIsCursorSelectingYIntercept(false);
            } else if (this.widgetStore.fittingStore.isCursorSelectingSlope) {
                const slope = (endY - startY) / (endX - startX);
                this.widgetStore.fittingStore.setYIntercept(startY - slope * startX);
                this.widgetStore.fittingStore.setSlope(slope);
                this.widgetStore.fittingStore.setIsCursorSelectingSlope(false);
            }
        }
    };

    private setSelectedBox = (xMin: number, xMax: number, yMin: number, yMax: number) => {
        if (isFinite(xMin) && isFinite(xMax) && isFinite(yMin) && isFinite(yMax)) {
            this.widgetStore.fittingStore.setComponentByCursor(xMin, xMax, yMin, yMax);
        }
    };

    private fillVisibleSpectralLines = (): LineMarker[] => {
        let spectralLineMarkers: LineMarker[] = [];
        const spectralLines = this.widgetStore.transformedSpectralLines;
        if (spectralLines?.length > 0) {
            // find x range
            let xMin, xMax;
            if (this.plotData) {
                xMin = this.widgetStore.isAutoScaledX ? this.plotData.xMin : this.widgetStore.minX;
                xMax = this.widgetStore.isAutoScaledX ? this.plotData.xMax : this.widgetStore.maxX;
            }
            // only keep visible lines within x range
            for (let lineIndex = 0; lineIndex < spectralLines.length; lineIndex++) {
                const line = spectralLines[lineIndex];
                if (isFinite(xMin) && isFinite(xMax) && line && isFinite(line.value) && line.value >= xMin && line.value <= xMax) {
                    spectralLineMarkers.push({
                        value: line.value,
                        id: `spectral-line-${lineIndex}`,
                        label: `${line.species} ${line.qn}`,
                        draggable: false,
                        horizontal: false,
                        color: AppStore.Instance.darkTheme ? Colors.GREEN4 : Colors.GREEN2
                    });
                }
            }
        }
        return spectralLineMarkers;
    };

    render() {
        const appStore = AppStore.Instance;
        if (!this.widgetStore) {
            return <NonIdealState icon={"error"} title={"Missing profile"} description={"Profile not found"} />;
        }

        let linePlotProps: LinePlotComponentProps = {
            xLabel: "Channel",
            yLabel: "Value",
            darkMode: appStore.darkTheme,
            tickTypeY: TickType.Scientific,
            graphClicked: this.onChannelChanged,
            graphZoomedX: this.widgetStore.setXBounds,
            graphZoomedY: this.widgetStore.setYBounds,
            graphZoomedXY: this.widgetStore.setXYBounds,
            graphZoomReset: this.widgetStore.clearXYBounds,
            graphCursorMoved: this.onGraphCursorMoved,
            scrollZoom: true,
            markers: this.fillVisibleSpectralLines(),
            mouseEntered: this.widgetStore.setMouseMoveIntoLinePlots,
            borderWidth: this.widgetStore.lineWidth,
            pointRadius: this.widgetStore.linePlotPointSize,
            selectingMode: this.linePlotSelectingMode,
            setSelectedRange: this.setSelectedRange,
            isSelectingInsideBox: this.widgetStore.fittingStore.isCursorSelectingComponent,
            setSelectedInsideBox: this.setSelectedBox,
            setSelectedLine: this.setSelectedLine,
            insideBoxes: this.widgetStore.fittingStore.componentPlottingBoxes,
            insideTexts: this.widgetStore.fittingStore.componentResultNumber,
            zeroLineWidth: 2,
            order: 1,
            multiPlotPropsMap: new Map<string, MultiPlotProps>()
        };

        const frame = this.widgetStore.effectiveFrame;
        if (frame) {
            if (frame.spectralAxis && !frame.isCoordChannel) {
                linePlotProps.xLabel = frame.spectralLabel;
            }
            if (this.widgetStore.yUnit) {
                linePlotProps.yLabel = `Value (${this.widgetStore.yUnit})`;
            }

            const currentPlotData = this.plotData;
            const fittingStore = this.widgetStore.fittingStore;
            if (currentPlotData?.numProfiles > 0) {
                linePlotProps.imageName = currentPlotData.plotName?.image;
                linePlotProps.plotName = currentPlotData.plotName?.plot;
                // Fill profile & smoothed profiles
                for (let i = 0; i < currentPlotData.numProfiles; i++) {
                    const smoothingStore = this.widgetStore.smoothingStore;
                    const imageName = currentPlotData.labels[i]?.image;
                    const plotName = `Z-profile-${currentPlotData.labels[i]?.plot}`.replace(/,\s/g, "-")?.replace(/\s/g, "_");
                    if (i < currentPlotData.data?.length) {
                        linePlotProps.multiPlotPropsMap.set(`profile${i}`, {
                            imageName: imageName,
                            plotName: plotName,
                            data: currentPlotData.data[i],
                            type: this.widgetStore.plotType,
                            borderColor: currentPlotData.colors[i],
                            comments: currentPlotData.comments[i],
                            order: 1,
                            hidden: smoothingStore.type !== SmoothingType.NONE && !smoothingStore.isOverlayOn,
                            followingData: this.widgetStore.profileNum === 1 && fittingStore.hasResult && smoothingStore.type === SmoothingType.NONE ? ["fittingModel", "fittingResidual"] : null
                        });
                    }

                    if (smoothingStore.type !== SmoothingType.NONE && i < currentPlotData.smoothedData?.length) {
                        linePlotProps.multiPlotPropsMap.set(`smoothedProfile${i}`, {
                            imageName: imageName,
                            plotName: `${plotName}-smoothed`,
                            data: currentPlotData.smoothedData[i],
                            type: smoothingStore.lineType,
                            borderColor: currentPlotData.numProfiles > 1 ? currentPlotData.colors[i] : getColorForTheme(smoothingStore.lineColor),
                            borderWidth: currentPlotData.numProfiles > 1 ? this.widgetStore.lineWidth + 1 : smoothingStore.lineWidth,
                            pointRadius: smoothingStore.pointRadius,
                            order: 0,
                            comments: [...currentPlotData.comments[i], ...smoothingStore.comments],
                            followingData: this.widgetStore.profileNum === 1 && fittingStore.hasResult ? ["fittingModel", "fittingResidual"] : null
                        });
                    }
                }

                // Opacity ranges from 0.15 to 0.40 when data is in progress, and is 1.0 when finished
                linePlotProps.opacity = currentPlotData.progress < 1.0 ? 0.15 + currentPlotData.progress / 4.0 : 1.0;

                // set line color
                let primaryLineColor = getColorForTheme(this.widgetStore.primaryLineColor);
                linePlotProps.lineColor = primaryLineColor;

                if (this.widgetStore.profileNum === 1) {
                    if (fittingStore.continuum !== FittingContinuum.NONE && !fittingStore.hasResult) {
                        let fittingPlotProps: MultiPlotProps = {
                            imageName: currentPlotData.plotName.image,
                            plotName: currentPlotData.plotName.plot,
                            data: fittingStore.baseLinePoint2DArray,
                            type: PlotType.LINES,
                            borderColor: getColorForTheme("auto-lime"),
                            borderWidth: 1,
                            pointRadius: 1,
                            order: 0,
                            noExport: true
                        };
                        linePlotProps.multiPlotPropsMap.set("fittingBaseline", fittingPlotProps);
                    }
                    if (fittingStore.hasResult) {
                        let fittingPlotProps: MultiPlotProps = {
                            imageName: currentPlotData.plotName.image,
                            plotName: currentPlotData.plotName.plot,
                            data: fittingStore.modelPoint2DArray,
                            type: PlotType.LINES,
                            borderColor: getColorForTheme("auto-orange"),
                            borderWidth: 1,
                            pointRadius: 1,
                            order: 0,
                            noExport: true
                        };
                        linePlotProps.multiPlotPropsMap.set("fittingModel", fittingPlotProps);

                        for (let i = 0; i < fittingStore.individualModelPoint2DArrays.length; i++) {
                            const individualPlotProps: MultiPlotProps = {
                                imageName: currentPlotData.plotName.image,
                                plotName: currentPlotData.plotName.plot,
                                data: fittingStore.individualModelPoint2DArrays[i],
                                type: PlotType.LINES,
                                borderColor: getColorForTheme("auto-orange"),
                                borderWidth: 1,
                                pointRadius: 1,
                                order: 0,
                                opacity: 0.6,
                                noExport: true
                            };
                            linePlotProps.multiPlotPropsMap.set(`fittingModel(${i + 1})`, individualPlotProps);
                        }

                        if (fittingStore.enableResidual) {
                            let fittingResidualPlotProps: MultiPlotProps = {
                                imageName: currentPlotData.plotName.image,
                                plotName: currentPlotData.plotName.plot,
                                data: fittingStore.residualPoint2DArray,
                                type: PlotType.POINTS,
                                borderColor: getColorForTheme("auto-orange"),
                                borderWidth: 1,
                                pointRadius: 1,
                                order: 0,
                                noExport: true
                            };
                            linePlotProps.multiPlotPropsMap.set("fittingResidual", fittingResidualPlotProps);
                        }
                    }
                }
                // Determine scale in X and Y directions. If auto-scaling, use the bounds of the current data
                if (this.widgetStore.isAutoScaledX) {
                    linePlotProps.xMin = currentPlotData.xMin;
                    linePlotProps.xMax = currentPlotData.xMax;
                } else {
                    linePlotProps.xMin = this.widgetStore.minX;
                    linePlotProps.xMax = this.widgetStore.maxX;
                }

                if (this.widgetStore.isAutoScaledY) {
                    linePlotProps.yMin = currentPlotData.yMin;
                    linePlotProps.yMax = currentPlotData.yMax;
                } else {
                    linePlotProps.yMin = this.widgetStore.minY;
                    linePlotProps.yMax = this.widgetStore.maxY;
                }
            }

            if (!isNaN(this.widgetStore.cursorX)) {
                linePlotProps.markers.push({
                    value: this.widgetStore.cursorX,
                    id: "marker-profiler-cursor",
                    draggable: false,
                    horizontal: false,
                    color: appStore.darkTheme ? Colors.GRAY4 : Colors.GRAY2,
                    opacity: 0.8,
                    isMouseMove: true
                });
            }
            if (!isNaN(this.currentChannelValue)) {
                linePlotProps.markers.push({
                    value: this.currentChannelValue,
                    id: "marker-channel-current",
                    opacity: 0.4,
                    draggable: false,
                    horizontal: false
                });
            }
            if (!isNaN(this.requiredChannelValue)) {
                linePlotProps.markers.push({
                    value: this.requiredChannelValue,
                    id: "marker-channel-required",
                    draggable: !AnimatorStore.Instance.animationActive,
                    dragMove: this.onChannelChanged,
                    horizontal: false
                });
            }

            if (this.isMeanRmsVisible && isFinite(currentPlotData.yMean) && isFinite(currentPlotData.yRms)) {
                linePlotProps.markers.push({
                    value: currentPlotData.yMean,
                    id: "marker-mean",
                    draggable: false,
                    horizontal: true,
                    color: appStore.darkTheme ? Colors.GREEN4 : Colors.GREEN2,
                    dash: [5]
                });

                linePlotProps.markers.push({
                    value: currentPlotData.yMean,
                    id: "marker-rms",
                    draggable: false,
                    horizontal: true,
                    width: currentPlotData.yRms,
                    opacity: 0.2,
                    color: appStore.darkTheme ? Colors.GREEN4 : Colors.GREEN2
                });
            }

            const selectedRange = this.widgetStore.selectedRange;
            if (selectedRange && isFinite(selectedRange.center) && isFinite(selectedRange.width)) {
                linePlotProps.markers.push({
                    value: selectedRange.center,
                    id: "marker-range",
                    draggable: false,
                    horizontal: selectedRange.isHorizontal,
                    width: selectedRange.width / 2,
                    opacity: 0.2,
                    color: appStore.darkTheme ? Colors.GRAY4 : Colors.GRAY2
                });
            }
        }

        let className = "spectral-profiler-widget";
        if (this.widgetStore.isHighlighted) {
            className += " linked-to-widget-highlighted";
        }

        if (appStore.darkTheme) {
            className += " dark-theme";
        }

        return (
            <div className={className}>
                <div className="profile-container">
                    <div className="profile-toolbar">
                        <SpectralProfilerToolbarComponent widgetStore={this.widgetStore} id={this.props.id} />
                    </div>
<<<<<<< HEAD
                    <SplitPane
                        className="body-split-pane"
                        split="horizontal"
                        primary={"second"}
                        defaultSize={this.plotData?.numProfiles > 1 ? "25%" : "12%"}
                        minSize={"12%"}
                    >
=======
                    <SplitPane className="body-split-pane" split="horizontal" primary={"second"} defaultSize={"25%"} minSize={"25%"}>
>>>>>>> 17b13f04
                        <Pane className={"line-plot-container"}>
                            <LinePlotComponent {...linePlotProps} />
                        </Pane>
                        <Pane className={"info-container"}>
                            <SpectralProfilerInfoComponent profileInfo={this.genProfilerInfo()} />
                        </Pane>
                    </SplitPane>
                </div>
                <ReactResizeDetector handleWidth handleHeight onResize={this.onResize} refreshMode={"throttle"} refreshRate={33} />
            </div>
        );
    }
}<|MERGE_RESOLUTION|>--- conflicted
+++ resolved
@@ -505,17 +505,7 @@
                     <div className="profile-toolbar">
                         <SpectralProfilerToolbarComponent widgetStore={this.widgetStore} id={this.props.id} />
                     </div>
-<<<<<<< HEAD
-                    <SplitPane
-                        className="body-split-pane"
-                        split="horizontal"
-                        primary={"second"}
-                        defaultSize={this.plotData?.numProfiles > 1 ? "25%" : "12%"}
-                        minSize={"12%"}
-                    >
-=======
-                    <SplitPane className="body-split-pane" split="horizontal" primary={"second"} defaultSize={"25%"} minSize={"25%"}>
->>>>>>> 17b13f04
+                    <SplitPane className="body-split-pane" split="horizontal" primary={"second"} defaultSize={this.plotData?.numProfiles > 1 ? "25%" : "12%"} minSize={"12%"}>
                         <Pane className={"line-plot-container"}>
                             <LinePlotComponent {...linePlotProps} />
                         </Pane>
