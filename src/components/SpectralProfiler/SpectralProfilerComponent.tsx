--- conflicted
+++ resolved
@@ -238,13 +238,8 @@
     };
 
     @computed get currentChannelValue(): number {
-<<<<<<< HEAD
-        const frame = this.widgetStore.effectiveFrame;
-        if (!frame || !this.widgetStore.channelValues) {
-=======
-        const frame = this.props.appStore.activeFrame;
+        const frame = this.widgetStore.effectiveFrame;
         if (!frame || !frame.channelValues) {
->>>>>>> c43ee944
             return null;
         }
         const channel = frame.channel;
@@ -255,13 +250,8 @@
     }
 
     @computed get requiredChannelValue(): number {
-<<<<<<< HEAD
-        const frame = this.widgetStore.effectiveFrame;
-        if (!frame || !this.widgetStore.channelValues) {
-=======
-        const frame = this.props.appStore.activeFrame;
+        const frame = this.widgetStore.effectiveFrame;
         if (!frame || !frame.channelValues) {
->>>>>>> c43ee944
             return null;
         }
         const channel = frame.requiredChannel;
