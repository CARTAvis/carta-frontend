--- conflicted
+++ resolved
@@ -49,16 +49,10 @@
     }
 
     @computed get profileStore(): SpectralProfileStore {
-<<<<<<< HEAD
-        if (this.props.appStore && this.widgetStore.effectiveFrame) {
+        if (this.widgetStore.effectiveFrame) {
             let fileId = this.widgetStore.effectiveFrame.frameInfo.fileId;
-=======
-        const appStore = AppStore.Instance;
-        if (appStore.activeFrame) {
-            let fileId = appStore.activeFrame.frameInfo.fileId;
->>>>>>> 299e1bb8
             const regionId = this.widgetStore.effectiveRegionId;
-            const frameMap = appStore.spectralProfiles.get(fileId);
+            const frameMap = AppStore.Instance.spectralProfiles.get(fileId);
             if (frameMap) {
                 return frameMap.get(regionId);
             }
@@ -67,11 +61,7 @@
     }
 
     @computed get plotData(): PlotData {
-<<<<<<< HEAD
-        const frame = this.widgetStore.effectiveFrame;
-=======
-        const frame = AppStore.Instance.activeFrame;
->>>>>>> 299e1bb8
+        const frame = this.widgetStore.effectiveFrame;
         if (!frame) {
             return null;
         }
@@ -153,11 +143,7 @@
 
     @computed get exportHeaders(): string[] {
         let headerString = [];
-<<<<<<< HEAD
-        const frame = this.widgetStore.effectiveFrame;
-=======
-        const frame = AppStore.Instance.activeFrame;
->>>>>>> 299e1bb8
+        const frame = this.widgetStore.effectiveFrame;
         if (frame && frame.frameInfo && frame.regionSet) {
             const regionId = this.widgetStore.effectiveRegionId;
             const region = frame.regionSet.regions.find(r => r.regionId === regionId);
@@ -192,11 +178,7 @@
         autorun(() => {
             if (this.widgetStore) {
                 const coordinate = this.widgetStore.coordinate;
-<<<<<<< HEAD
                 const frame = this.widgetStore.effectiveFrame;
-=======
-                const frame = appStore.activeFrame;
->>>>>>> 299e1bb8
                 let progressString = "";
                 const currentData = this.plotData;
                 if (currentData && isFinite(currentData.progress) && currentData.progress < 1.0) {
@@ -229,13 +211,8 @@
     };
 
     onChannelChanged = (x: number) => {
-<<<<<<< HEAD
-        const frame = this.widgetStore.effectiveFrame;
-        if (this.props.appStore.animatorStore.animationState === AnimationState.PLAYING) {
-=======
-        const frame = AppStore.Instance.activeFrame;
+        const frame = this.widgetStore.effectiveFrame;
         if (AnimatorStore.Instance.animationState === AnimationState.PLAYING) {
->>>>>>> 299e1bb8
             return;
         }
 
@@ -262,11 +239,7 @@
     };
 
     @computed get currentChannelValue(): number {
-<<<<<<< HEAD
-        const frame = this.widgetStore.effectiveFrame;
-=======
-        const frame = AppStore.Instance.activeFrame;
->>>>>>> 299e1bb8
+        const frame = this.widgetStore.effectiveFrame;
         if (!frame || !frame.channelValues) {
             return null;
         }
@@ -278,11 +251,7 @@
     }
 
     @computed get requiredChannelValue(): number {
-<<<<<<< HEAD
-        const frame = this.widgetStore.effectiveFrame;
-=======
-        const frame = AppStore.Instance.activeFrame;
->>>>>>> 299e1bb8
+        const frame = this.widgetStore.effectiveFrame;
         if (!frame || !frame.channelValues) {
             return null;
         }
@@ -293,25 +262,13 @@
         return frame.isCoordChannel ? channel : frame.channelValues[channel];
     }
 
-<<<<<<< HEAD
-    private getChannelUnit = (): string => {
-        const frame = this.widgetStore.effectiveFrame;
-        return frame && !frame.isCoordChannel ? frame.spectralUnit : "Channel";
-    };
-
-=======
->>>>>>> 299e1bb8
     onGraphCursorMoved = _.throttle((x) => {
         this.widgetStore.setCursor(x);
     }, 33);
 
     private genProfilerInfo = (): string[] => {
         let profilerInfo: string[] = [];
-<<<<<<< HEAD
-        const frame = this.widgetStore.effectiveFrame;
-=======
-        const frame = AppStore.Instance.activeFrame;
->>>>>>> 299e1bb8
+        const frame = this.widgetStore.effectiveFrame;
         if (frame && this.plotData) {
             const cursorX = {
                 profiler: this.widgetStore.cursorX,
