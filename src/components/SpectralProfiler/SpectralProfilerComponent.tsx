import * as React from "react";
import * as _ from "lodash";
import {autorun, computed, observable} from "mobx";
import {observer} from "mobx-react";
import {Colors, NonIdealState} from "@blueprintjs/core";
import ReactResizeDetector from "react-resize-detector";
import {CARTA} from "carta-protobuf";
<<<<<<< HEAD
import {LinePlotComponent, LinePlotComponentProps, LinePlotSelectingMode, PlotType, ProfilerInfoComponent, VERTICAL_RANGE_PADDING} from "components/Shared";
import {TickType} from "../Shared/LinePlot/PlotContainer/PlotContainerComponent";
=======
import {LinePlotComponent, LinePlotComponentProps, ProfilerInfoComponent, VERTICAL_RANGE_PADDING, SmoothingType} from "components/Shared";
import {TickType, MultiPlotProps} from "../Shared/LinePlot/PlotContainer/PlotContainerComponent";
>>>>>>> 0850b1c1
import {SpectralProfilerToolbarComponent} from "./SpectralProfilerToolbarComponent/SpectralProfilerToolbarComponent";
import {AnimationState, SpectralProfileStore, WidgetConfig, WidgetProps, HelpType, AnimatorStore, WidgetsStore, AppStore} from "stores";
import {SpectralProfileWidgetStore} from "stores/widgets";
import {Point2D, ProcessedSpectralProfile} from "models";
import {binarySearchByX, clamp, formattedNotation, toExponential, toFixed} from "utilities";
import "./SpectralProfilerComponent.css";

type PlotData = { values: Point2D[], smoothingValues: Point2D[], xMin: number, xMax: number, yMin: number, yMax: number, yMean: number, yRms: number, progress: number };

@observer
export class SpectralProfilerComponent extends React.Component<WidgetProps> {
    public static get WIDGET_CONFIG(): WidgetConfig {
        return {
            id: "spectral-profiler",
            type: "spectral-profiler",
            minWidth: 250,
            minHeight: 225,
            defaultWidth: 650,
            defaultHeight: 275,
            title: "Z Profile: Cursor",
            isCloseable: true,
            helpType: HelpType.SPECTRAL_PROFILER
        };
    }

    @observable width: number;
    @observable height: number;

    @computed get widgetStore(): SpectralProfileWidgetStore {
        const widgetsStore = WidgetsStore.Instance;
        if (widgetsStore.spectralProfileWidgets) {
            const widgetStore = widgetsStore.spectralProfileWidgets.get(this.props.id);
            if (widgetStore) {
                return widgetStore;
            }
        }
        console.log("can't find store for widget");
        return new SpectralProfileWidgetStore();
    }

    @computed get profileStore(): SpectralProfileStore {
        const appStore = AppStore.Instance;
        if (appStore.activeFrame) {
            let fileId = appStore.activeFrame.frameInfo.fileId;
            const regionId = this.widgetStore.effectiveRegionId;
            const frameMap = appStore.spectralProfiles.get(fileId);
            if (frameMap) {
                return frameMap.get(regionId);
            }
        }
        return null;
    }

    @computed get plotData(): PlotData {
        const frame = AppStore.Instance.activeFrame;
        if (!frame) {
            return null;
        }

        const fileId = frame.frameInfo.fileId;
        let coordinateData: ProcessedSpectralProfile;
        let regionId = this.widgetStore.effectiveRegionId;
        if (frame.regionSet) {
            const region = frame.regionSet.regions.find(r => r.regionId === regionId);
            if (region && this.profileStore) {
                coordinateData = this.profileStore.getProfile(this.widgetStore.coordinate, region.isClosedRegion ? this.widgetStore.statsType : CARTA.StatsType.Sum);
            }
        }

        if (coordinateData && coordinateData.values && coordinateData.values.length &&
            frame.channelValues && frame.channelValues.length &&
            coordinateData.values.length === frame.channelValues.length) {
            const channelValues = frame.channelValues;
            let xMin = Math.min(channelValues[0], channelValues[channelValues.length - 1]);
            let xMax = Math.max(channelValues[0], channelValues[channelValues.length - 1]);

            if (!this.widgetStore.isAutoScaledX) {
                const localXMin = clamp(this.widgetStore.minX, xMin, xMax);
                const localXMax = clamp(this.widgetStore.maxX, xMin, xMax);
                xMin = localXMin;
                xMax = localXMax;
            }

            let yMin = Number.MAX_VALUE;
            let yMax = -Number.MAX_VALUE;
            let yMean;
            let yRms;
            // Variables for mean and RMS calculations
            let ySum = 0;
            let ySum2 = 0;
            let yCount = 0;

            let values: Array<{ x: number, y: number }> = [];
            for (let i = 0; i < channelValues.length; i++) {
                const x = channelValues[i];
                const y = coordinateData.values[i];

                // Skip values outside of range. If array already contains elements, we've reached the end of the range, and can break
                if (x < xMin || x > xMax) {
                    if (values.length) {
                        break;
                    } else {
                        continue;
                    }
                }
                values.push({x, y});
                // Mean/RMS calculations
                if (!isNaN(y)) {
                    yMin = Math.min(yMin, y);
                    yMax = Math.max(yMax, y);
                    yCount++;
                    ySum += y;
                    ySum2 += y * y;
                }
            }

            let smoothingValues: Point2D[] = this.widgetStore.smoothingStore.getSmoothingPoint2DArray(channelValues, coordinateData.values);

            if (yCount > 0) {
                yMean = ySum / yCount;
                yRms = Math.sqrt((ySum2 / yCount) - yMean * yMean);
            }

            if (yMin === Number.MAX_VALUE) {
                yMin = undefined;
                yMax = undefined;
            } else {
                // extend y range a bit
                const range = yMax - yMin;
                yMin -= range * VERTICAL_RANGE_PADDING;
                yMax += range * VERTICAL_RANGE_PADDING;
            }
            return {values, smoothingValues, xMin, xMax, yMin, yMax, yMean, yRms, progress: coordinateData.progress};
        }
        return null;
    }

    @computed get exportHeaders(): string[] {
        let headerString = [];
        const frame = AppStore.Instance.activeFrame;
        if (frame && frame.frameInfo && frame.regionSet) {
            const regionId = this.widgetStore.effectiveRegionId;
            const region = frame.regionSet.regions.find(r => r.regionId === regionId);

            // statistic type, ignore when region == cursor
            if (regionId !== 0) {
                headerString.push(`statistic: ${SpectralProfileWidgetStore.StatsTypeString(this.widgetStore.statsType)}`);
            }
            // region info
            if (region) {
                headerString.push(region.regionProperties);
            }
        }
        return headerString;
    }

    constructor(props: WidgetProps) {
        super(props);
        const appStore = AppStore.Instance;
        // Check if this widget hasn't been assigned an ID yet
        if (!props.docked && props.id === SpectralProfilerComponent.WIDGET_CONFIG.type) {
            // Assign the next unique ID
            const id = appStore.widgetsStore.addSpectralProfileWidget();
            appStore.widgetsStore.changeWidgetId(props.id, id);
        } else {
            if (!appStore.widgetsStore.spectralProfileWidgets.has(this.props.id)) {
                console.log(`can't find store for widget with id=${this.props.id}`);
                appStore.widgetsStore.addSpectralProfileWidget(this.props.id);
            }
        }
        // Update widget title when region or coordinate changes
        autorun(() => {
            if (this.widgetStore) {
                const coordinate = this.widgetStore.coordinate;
                const frame = appStore.activeFrame;
                let progressString = "";
                const currentData = this.plotData;
                if (currentData && isFinite(currentData.progress) && currentData.progress < 1.0) {
                    progressString = `[${toFixed(currentData.progress * 100)}% complete]`;
                }
                if (frame && coordinate) {
                    let coordinateString: string;
                    if (coordinate.length === 2) {
                        coordinateString = `Z Profile (Stokes ${coordinate[0]})`;
                    } else {
                        coordinateString = `Z Profile`;
                    }
                    const regionId = this.widgetStore.effectiveRegionId;
                    const regionString = regionId === 0 ? "Cursor" : `Region #${regionId}`;
                    const selectedString = this.widgetStore.matchesSelectedRegion ? "(Active)" : "";
                    appStore.widgetsStore.setWidgetTitle(this.props.id, `${coordinateString}: ${regionString} ${selectedString} ${progressString}`);
                }
                if (currentData) {
                    this.widgetStore.initXYBoundaries(currentData.xMin, currentData.xMax, currentData.yMin, currentData.yMax);
                }
            } else {
                appStore.widgetsStore.setWidgetTitle(this.props.id, `Z Profile: Cursor`);
            }
        });
    }

    onResize = (width: number, height: number) => {
        this.width = width;
        this.height = height;
    };

    onChannelChanged = (x: number) => {
        const frame = AppStore.Instance.activeFrame;
        if (x === null || x === undefined || !isFinite(x) || AnimatorStore.Instance.animationState === AnimationState.PLAYING) {
            return;
        }
        const nearestIndex = frame.findChannelIndexByValue(x);
        if (frame && isFinite(nearestIndex) && nearestIndex >= 0 && nearestIndex < frame.numChannels) {
            frame.setChannels(nearestIndex, frame.requiredStokes, true);
        }
    };

    @computed get currentChannelValue(): number {
        const frame = AppStore.Instance.activeFrame;
        if (!frame || !frame.channelValues) {
            return null;
        }
        const channel = frame.channel;
        if (channel < 0 || channel >= frame.channelValues.length) {
            return null;
        }
        return frame.isCoordChannel ? channel : frame.channelValues[channel];
    }

    @computed get requiredChannelValue(): number {
        const frame = AppStore.Instance.activeFrame;
        if (!frame || !frame.channelValues) {
            return null;
        }
        const channel = frame.requiredChannel;
        if (channel < 0 || channel >= frame.channelValues.length) {
            return null;
        }
        return frame.isCoordChannel ? channel : frame.channelValues[channel];
    }

    @computed get linePlotSelectingMode(): LinePlotSelectingMode {
        if (this.widgetStore.isSelectingMomentChannelRange) {
            return LinePlotSelectingMode.HORIZONTAL;
        } else if (this.widgetStore.isSelectingMomentMaskRange) {
            return LinePlotSelectingMode.VERTICAL;
        }
        return LinePlotSelectingMode.BOX;
    }

    onGraphCursorMoved = _.throttle((x) => {
        this.widgetStore.setCursor(x);
    }, 33);

    private genProfilerInfo = (): string[] => {
        let profilerInfo: string[] = [];
        const frame = AppStore.Instance.activeFrame;
        if (frame && this.plotData) {
            const cursorX = {
                profiler: this.widgetStore.cursorX,
                image: this.currentChannelValue,
                unit: frame.spectralUnitStr
            };
            const data = this.plotData.values;
            const nearest = binarySearchByX(data, this.widgetStore.isMouseMoveIntoLinePlots ? cursorX.profiler : cursorX.image);
            let cursorString = "";
            if (nearest && nearest.point && nearest.index >= 0 && nearest.index < data.length) {
                let floatXStr = "";
                const diffLeft = nearest.index - 1 >= 0 ? Math.abs(nearest.point.x - data[nearest.index - 1].x) : 0;
                if (diffLeft > 0 && diffLeft < 1e-6) {
                    floatXStr = formattedNotation(nearest.point.x);
                } else if (diffLeft >= 1e-6  && diffLeft < 1e-3) {
                    floatXStr = toFixed(nearest.point.x, 6);
                } else {
                    floatXStr = toFixed(nearest.point.x, 3);
                }
                const xLabel = cursorX.unit === "Channel" ? "Channel " + toFixed(nearest.point.x) : floatXStr + " " + cursorX.unit;
                cursorString =  "(" + xLabel + ", " + toExponential(nearest.point.y, 2) + ")";
            }

            profilerInfo.push(`${this.widgetStore.isMouseMoveIntoLinePlots ? "Cursor:" : "Data:"} ${cursorString}`);
            if (this.widgetStore.meanRmsVisible) {
                profilerInfo.push(`Mean/RMS: ${formattedNotation(this.plotData.yMean) + " / " + formattedNotation(this.plotData.yRms)}`);
            }
        }
        return profilerInfo;
    };

    private setSelectedRange = (min: number, max: number) => {
        if (isFinite(min) && isFinite(max)) {
            if (this.widgetStore.isSelectingMomentChannelRange) {
                this.widgetStore.setSelectedChannelRange(min, max);
            } else if (this.widgetStore.isSelectingMomentMaskRange) {
                this.widgetStore.setSelectedMaskRange(min, max);
            }
        }
    };

    render() {
        const appStore = AppStore.Instance;
        if (!this.widgetStore) {
            return <NonIdealState icon={"error"} title={"Missing profile"} description={"Profile not found"}/>;
        }

        const frame = appStore.activeFrame;
        const imageName = (frame ? frame.frameInfo.fileInfo.name : undefined);

        let linePlotProps: LinePlotComponentProps = {
            xLabel: "Channel",
            yLabel: "Value",
            darkMode: appStore.darkTheme,
            imageName: imageName,
            plotName: `Z profile`,
            plotType: this.widgetStore.plotType,
            tickTypeY: TickType.Scientific,
            graphClicked: this.onChannelChanged,
            graphZoomedX: this.widgetStore.setXBounds,
            graphZoomedY: this.widgetStore.setYBounds,
            graphZoomedXY: this.widgetStore.setXYBounds,
            graphZoomReset: this.widgetStore.clearXYBounds,
            graphCursorMoved: this.onGraphCursorMoved,
            scrollZoom: true,
            markers: [],
            mouseEntered: this.widgetStore.setMouseMoveIntoLinePlots,
            borderWidth: this.widgetStore.lineWidth,
            pointRadius: this.widgetStore.linePlotPointSize,
<<<<<<< HEAD
            selectingMode: this.linePlotSelectingMode,
            setSelectedRange: this.setSelectedRange,
            zeroLineWidth: 2
=======
            zeroLineWidth: 2,
            order: 1,
            multiPlotPropsMap: new Map()
>>>>>>> 0850b1c1
        };

        if (this.profileStore && frame) {
            if (frame.spectralAxis && !frame.isCoordChannel) {
                const spectralSystem = frame.isSpectralSystemConvertible ? frame.spectralSystem : `${frame.spectralInfo.specsys}`;
                linePlotProps.xLabel = `${spectralSystem && spectralSystem !== "" ? spectralSystem + ", " : ""}${frame.spectralCoordinate}`;
            }
            if (frame.unit) {
                if (this.widgetStore.statsType === CARTA.StatsType.FluxDensity) {
                    linePlotProps.yLabel = "Value (Jy)";
                } else if (this.widgetStore.statsType === CARTA.StatsType.SumSq) {
                    linePlotProps.yLabel = `Value (${frame.unit})^2`;
                } else {
                    linePlotProps.yLabel = `Value (${frame.unit})`;
                }
            }

            const currentPlotData = this.plotData;
            if (currentPlotData) {
                linePlotProps.data = currentPlotData.values;
                // Opacity ranges from 0.15 to 0.40 when data is in progress, and is 1.0 when finished
                linePlotProps.opacity = currentPlotData.progress < 1.0 ? 0.15 + currentPlotData.progress / 4.0 : 1.0;
                
                // set line color
                let primaryLineColor = this.widgetStore.primaryLineColor.colorHex;
                if (appStore.darkTheme) {
                    if (!this.widgetStore.primaryLineColor.fixed) {
                        primaryLineColor = Colors.BLUE4;   
                    }
                }
                linePlotProps.lineColor = primaryLineColor;
                const smoothingStore = this.widgetStore.smoothingStore;
                if (smoothingStore.type !== SmoothingType.NONE) {
                    if (!smoothingStore.isOverlayOn) {
                        linePlotProps.lineColor = "#00000000";
                    }

                    let smoothingPlotProps: MultiPlotProps = {
                        data: currentPlotData.smoothingValues,
                        type: smoothingStore.lineType,
                        borderColor: smoothingStore.lineColor.colorHex,
                        borderWidth: smoothingStore.lineWidth,
                        pointRadius: smoothingStore.pointRadius,
                        order: 0,
                        exportData: smoothingStore.exportData
                    };
                    linePlotProps.multiPlotPropsMap.set("smoothed", smoothingPlotProps);
                }

                // Determine scale in X and Y directions. If auto-scaling, use the bounds of the current data
                if (this.widgetStore.isAutoScaledX) {
                    linePlotProps.xMin = currentPlotData.xMin;
                    linePlotProps.xMax = currentPlotData.xMax;
                } else {
                    linePlotProps.xMin = this.widgetStore.minX;
                    linePlotProps.xMax = this.widgetStore.maxX;
                }

                if (this.widgetStore.isAutoScaledY) {
                    linePlotProps.yMin = currentPlotData.yMin;
                    linePlotProps.yMax = currentPlotData.yMax;
                } else {
                    linePlotProps.yMin = this.widgetStore.minY;
                    linePlotProps.yMax = this.widgetStore.maxY;
                }
            }

            linePlotProps.markers = [];
            if (!isNaN(this.widgetStore.cursorX)) {
                linePlotProps.markers.push({
                    value: this.widgetStore.cursorX,
                    id: "marker-profiler-cursor",
                    draggable: false,
                    horizontal: false,
                    color: appStore.darkTheme ? Colors.GRAY4 : Colors.GRAY2,
                    opacity: 0.8,
                    isMouseMove: true,
                });
            }
            if (!isNaN(this.currentChannelValue)) {
                linePlotProps.markers.push({
                    value: this.currentChannelValue,
                    id: "marker-channel-current",
                    opacity: 0.4,
                    draggable: false,
                    horizontal: false,
                });
            }
            if (!isNaN(this.requiredChannelValue)) {
                linePlotProps.markers.push({
                    value: this.requiredChannelValue,
                    id: "marker-channel-required",
                    draggable: AnimatorStore.Instance.animationState !== AnimationState.PLAYING,
                    dragMove: this.onChannelChanged,
                    horizontal: false,
                });
            }

            if (this.widgetStore.meanRmsVisible && currentPlotData && isFinite(currentPlotData.yMean) && isFinite(currentPlotData.yRms)) {
                linePlotProps.markers.push({
                    value: currentPlotData.yMean,
                    id: "marker-mean",
                    draggable: false,
                    horizontal: true,
                    color: appStore.darkTheme ? Colors.GREEN4 : Colors.GREEN2,
                    dash: [5]
                });

                linePlotProps.markers.push({
                    value: currentPlotData.yMean,
                    id: "marker-rms",
                    draggable: false,
                    horizontal: true,
                    width: currentPlotData.yRms,
                    opacity: 0.2,
                    color: appStore.darkTheme ? Colors.GREEN4 : Colors.GREEN2
                });
            }

            const selectedRange = this.widgetStore.selectedRange;
            if (selectedRange && isFinite(selectedRange.center) && isFinite(selectedRange.width)) {
                linePlotProps.markers.push({
                    value: selectedRange.center,
                    id: "marker-range",
                    draggable: false,
                    horizontal: selectedRange.isHorizontal,
                    width: selectedRange.width / 2,
                    opacity: 0.2,
                    color: appStore.darkTheme ? Colors.GRAY4 : Colors.GRAY2
                });
            }

            linePlotProps.comments = this.exportHeaders;
        }

        let className = "spectral-profiler-widget";
        if (this.widgetStore.matchesSelectedRegion) {
            className += " linked-to-selected";
        }

        if (appStore.darkTheme) {
            className += " dark-theme";
        }

        return (
            <div className={className}>
                <div className="profile-container">
                    <SpectralProfilerToolbarComponent widgetStore={this.widgetStore}/>
                    <div className="profile-plot">
                        <LinePlotComponent {...linePlotProps}/>
                        <ProfilerInfoComponent info={this.genProfilerInfo()}/>
                    </div>
                </div>
                <ReactResizeDetector handleWidth handleHeight onResize={this.onResize} refreshMode={"throttle"} refreshRate={33}/>
            </div>
        );
    }
}<|MERGE_RESOLUTION|>--- conflicted
+++ resolved
@@ -5,13 +5,8 @@
 import {Colors, NonIdealState} from "@blueprintjs/core";
 import ReactResizeDetector from "react-resize-detector";
 import {CARTA} from "carta-protobuf";
-<<<<<<< HEAD
-import {LinePlotComponent, LinePlotComponentProps, LinePlotSelectingMode, PlotType, ProfilerInfoComponent, VERTICAL_RANGE_PADDING} from "components/Shared";
-import {TickType} from "../Shared/LinePlot/PlotContainer/PlotContainerComponent";
-=======
-import {LinePlotComponent, LinePlotComponentProps, ProfilerInfoComponent, VERTICAL_RANGE_PADDING, SmoothingType} from "components/Shared";
+import {LinePlotComponent, LinePlotComponentProps, LinePlotSelectingMode, ProfilerInfoComponent, VERTICAL_RANGE_PADDING, SmoothingType} from "components/Shared";
 import {TickType, MultiPlotProps} from "../Shared/LinePlot/PlotContainer/PlotContainerComponent";
->>>>>>> 0850b1c1
 import {SpectralProfilerToolbarComponent} from "./SpectralProfilerToolbarComponent/SpectralProfilerToolbarComponent";
 import {AnimationState, SpectralProfileStore, WidgetConfig, WidgetProps, HelpType, AnimatorStore, WidgetsStore, AppStore} from "stores";
 import {SpectralProfileWidgetStore} from "stores/widgets";
@@ -338,15 +333,11 @@
             mouseEntered: this.widgetStore.setMouseMoveIntoLinePlots,
             borderWidth: this.widgetStore.lineWidth,
             pointRadius: this.widgetStore.linePlotPointSize,
-<<<<<<< HEAD
             selectingMode: this.linePlotSelectingMode,
             setSelectedRange: this.setSelectedRange,
-            zeroLineWidth: 2
-=======
             zeroLineWidth: 2,
             order: 1,
             multiPlotPropsMap: new Map()
->>>>>>> 0850b1c1
         };
 
         if (this.profileStore && frame) {
