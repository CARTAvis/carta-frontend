--- conflicted
+++ resolved
@@ -33,7 +33,7 @@
 
     private handleChannelSelectionClicked = () => {
         const widgetStore = this.props.widgetStore;
-        widgetStore.setMomentRangeSelectingMode(widgetStore.isSelectingMomentChannelRange ? MomentSelectingMode.NONE : MomentSelectingMode.CHANNEL);
+        widgetStore.setMomentRangeSelectingMode(widgetStore.isSelectingMomentChannelRange ?  MomentSelectingMode.NONE : MomentSelectingMode.CHANNEL);
     };
 
     private onMaskFromChanged = (from: number) => {
@@ -74,9 +74,9 @@
         return momentContent ? momentContent.tag : undefined;
     };
 
-    private renderMomentSelectItem: ItemRenderer<CARTA.Moment> = (moment: CARTA.Moment, {modifiers, handleClick}) => {
+    private renderMomentSelectItem:  ItemRenderer<CARTA.Moment>  = (moment: CARTA.Moment, {modifiers, handleClick}) => {
         const momentContent = MOMENT_TEXT.get(moment);
-        return momentContent ? <MenuItem text={`${momentContent.tag}: ${momentContent.text}`} onClick={handleClick} key={moment} icon={this.props.widgetStore.isMomentSelected(moment) ? "tick" : "blank"} /> : undefined;
+        return momentContent ? <MenuItem text={`${momentContent.tag}: ${momentContent.text}`} onClick={handleClick} key={moment} icon={this.props.widgetStore.isMomentSelected(moment) ? "tick" : "blank"}/> : undefined;
     };
 
     private handleMomentTagRemove = (tag: string, index: number) => {
@@ -108,61 +108,59 @@
                     className={"image-region-select"}
                     label={"Image"}
                     inline={true}
-                    labelInfo={
-                        fileInfo ? (
-                            <React.Fragment>
-                                (
-                                <span className="label-info" title={fileInfo}>
-                                    {fileInfo}
-                                </span>
-                                )
-                            </React.Fragment>
-                        ) : undefined
-                    }
+                    labelInfo={fileInfo ? <React.Fragment>(<span className="label-info" title={fileInfo}>{fileInfo}</span>)</React.Fragment> : undefined}
                     disabled={!frame}
                 >
-                    <HTMLSelect value={widgetStore.fileId} options={widgetStore.frameOptions} onChange={ev => widgetStore.selectFrame(parseInt(ev.target.value))} disabled={!frame} />
+                    <HTMLSelect
+                        value={widgetStore.fileId}
+                        options={widgetStore.frameOptions}
+                        onChange={(ev) => widgetStore.selectFrame(parseInt(ev.target.value))}
+                        disabled={!frame}
+                    />
                 </FormGroup>
                 <FormGroup
                     className={"image-region-select"}
                     label={"Region"}
                     inline={true}
-                    labelInfo={
-                        regionInfo ? (
-                            <React.Fragment>
-                                (
-                                <span className="label-info" title={regionInfo}>
-                                    {regionInfo}
-                                </span>
-                                )
-                            </React.Fragment>
-                        ) : undefined
-                    }
+                    labelInfo={regionInfo ? <React.Fragment>(<span className="label-info" title={regionInfo}>{regionInfo}</span>)</React.Fragment> : undefined}
                     disabled={!frame}
                 >
-                    <HTMLSelect value={widgetStore.momentRegionId} options={widgetStore.momentRegionOptions} onChange={ev => widgetStore.selectMomentRegion(parseInt(ev.target.value))} disabled={!frame} />
+                    <HTMLSelect
+                        value={widgetStore.momentRegionId}
+                        options={widgetStore.momentRegionOptions}
+                        onChange={(ev) => widgetStore.selectMomentRegion(parseInt(ev.target.value))}
+                        disabled={!frame}
+                    />
                 </FormGroup>
             </React.Fragment>
         );
 
         const spectralPanel = (
             <React.Fragment>
-                <SpectralSettingsComponent frame={frame} onSpectralCoordinateChange={widgetStore.setSpectralCoordinate} onSpectralSystemChange={widgetStore.setSpectralSystem} disable={frame?.isPVImage} />
-                {frame && frame.numChannels > 1 && (
+                <SpectralSettingsComponent
+                    frame={frame}
+                    onSpectralCoordinateChange={widgetStore.setSpectralCoordinate}
+                    onSpectralSystemChange={widgetStore.setSpectralSystem}
+                    disable={frame?.isPVImage}
+                />
+                {frame && frame.numChannels > 1 &&
                     <FormGroup label="Range" inline={true} labelInfo={frame?.spectralUnit ? `(${frame.spectralUnit})` : ""}>
                         <div className="range-select">
                             <FormGroup label="From" inline={true}>
-                                <SafeNumericInput value={widgetStore.channelValueRange[0]} buttonPosition="none" onValueChange={val => this.onChannelFromChanged(val)} />
+                                <SafeNumericInput
+                                    value={widgetStore.channelValueRange[0]}
+                                    buttonPosition="none"
+                                    onValueChange={val => this.onChannelFromChanged(val)}
+                                />
                             </FormGroup>
                             <FormGroup label="To" inline={true}>
-                                <SafeNumericInput value={widgetStore.channelValueRange[1]} buttonPosition="none" onValueChange={val => this.onChannelToChanged(val)} />
+                                <SafeNumericInput
+                                    value={widgetStore.channelValueRange[1]}
+                                    buttonPosition="none"
+                                    onValueChange={val => this.onChannelToChanged(val)}
+                                />
                             </FormGroup>
                             <div className="cursor-select">
-<<<<<<< HEAD
-                                <Tooltip content="Use cursor to select channel range in profiler" position={Position.BOTTOM}>
-                                    <AnchorButton className={widgetStore.isSelectingMomentChannelRange ? "bp3-active" : ""} icon="select" onClick={this.handleChannelSelectionClicked} />
-                                </Tooltip>
-=======
                                 <Tooltip2 content="Use cursor to select channel range in profiler" position={Position.BOTTOM}>
                                     <AnchorButton
                                         className={widgetStore.isSelectingMomentChannelRange ? "bp3-active" : ""}
@@ -170,11 +168,10 @@
                                         onClick={this.handleChannelSelectionClicked}
                                     />
                                 </Tooltip2>
->>>>>>> ca14e0c7
                             </div>
                         </div>
                     </FormGroup>
-                )}
+                }
             </React.Fragment>
         );
 
@@ -183,26 +180,29 @@
                 <FormGroup label="Mask" inline={true} disabled={!frame}>
                     <HTMLSelect
                         value={widgetStore.momentMask}
-                        options={Object.keys(CARTA.MomentMask).map(key => ({label: key, value: CARTA.MomentMask[key]}))}
+                        options={Object.keys(CARTA.MomentMask).map((key) => ({label: key, value: CARTA.MomentMask[key]}))}
                         onChange={(event: React.FormEvent<HTMLSelectElement>) => widgetStore.setMomentMask(parseInt(event.currentTarget.value) as CARTA.MomentMask)}
                         disabled={!frame}
                     />
                 </FormGroup>
-                {frame && frame.numChannels > 1 && (
-                    <FormGroup label="Range" inline={true} labelInfo={`(${frame.unit})`}>
+                {frame && frame.numChannels > 1 &&
+                    <FormGroup label="Range"  inline={true} labelInfo={`(${frame.unit})`}>
                         <div className="range-select">
                             <FormGroup label="From" inline={true}>
-                                <SafeNumericInput value={widgetStore.maskRange[0]} buttonPosition="none" onValueChange={val => this.onMaskFromChanged(val)} />
+                                <SafeNumericInput
+                                    value={widgetStore.maskRange[0]}
+                                    buttonPosition="none"
+                                    onValueChange={val => this.onMaskFromChanged(val)}
+                                />
                             </FormGroup>
                             <FormGroup label="To" inline={true}>
-                                <SafeNumericInput value={widgetStore.maskRange[1]} buttonPosition="none" onValueChange={val => this.onMaskToChanged(val)} />
+                                <SafeNumericInput
+                                    value={widgetStore.maskRange[1]}
+                                    buttonPosition="none"
+                                    onValueChange={val => this.onMaskToChanged(val)}
+                                />
                             </FormGroup>
                             <div className="cursor-select">
-<<<<<<< HEAD
-                                <Tooltip content="Use cursor to select mask range in profiler" position={Position.BOTTOM}>
-                                    <AnchorButton className={widgetStore.isSelectingMomentMaskRange ? "bp3-active" : ""} icon="select" onClick={this.handleMaskSelectionClicked} />
-                                </Tooltip>
-=======
                                 <Tooltip2 content="Use cursor to select mask range in profiler" position={Position.BOTTOM}>
                                     <AnchorButton
                                         className={widgetStore.isSelectingMomentMaskRange ? "bp3-active" : ""}
@@ -210,31 +210,15 @@
                                         onClick={this.handleMaskSelectionClicked}
                                     />
                                 </Tooltip2>
->>>>>>> ca14e0c7
                             </div>
                         </div>
                     </FormGroup>
-                )}
+                }
             </React.Fragment>
         );
 
         const isAbleToGenerate = frame && frame.numChannels > 1 && !appStore.animatorStore.animationActive && !appStore.widgetsStore.isSpectralWidgetStreamingData && widgetStore.isMomentRegionValid;
-        const hint = (
-            <span>
-                <br />
-                <i>
-                    <small>
-                        Please ensure:
-                        <br />
-                        1. Animation playback is stopped.
-                        <br />
-                        2. Spectral profile generation is complete.
-                        <br />
-                        3. Point region is not selected.
-                    </small>
-                </i>
-            </span>
-        );
+        const hint = <span><br/><i><small>Please ensure:<br/>1. Animation playback is stopped.<br/>2. Spectral profile generation is complete.<br/>3. Point region is not selected.</small></i></span>;
         const msg = <span>Unable to generate moment images{hint}</span>;
         const momentsPanel = (
             <React.Fragment>
@@ -244,7 +228,7 @@
                         items={Object.values(CARTA.Moment) as CARTA.Moment[]}
                         itemPredicate={this.filterMoment}
                         itemRenderer={this.renderMomentSelectItem}
-                        onItemSelect={moment => (widgetStore.isMomentSelected(moment) ? widgetStore.deselectMoment(moment) : widgetStore.selectMoment(moment))}
+                        onItemSelect={(moment) => widgetStore.isMomentSelected(moment) ? widgetStore.deselectMoment(moment) : widgetStore.selectMoment(moment)}
                         selectedItems={widgetStore.selectedMoments}
                         resetOnSelect={true}
                         fill={true}
@@ -253,24 +237,19 @@
                         tagInputProps={{
                             onRemove: this.handleMomentTagRemove,
                             tagProps: {
-                                minimal: true
+                                minimal: true,
                             },
-                            rightElement: <Button icon="cross" minimal={true} onClick={this.handleMomentsClear} />
+                            rightElement: <Button icon="cross" minimal={true} onClick={this.handleMomentsClear}/>
                         }}
                     />
                 </FormGroup>
                 <div className="moment-generate">
-<<<<<<< HEAD
-                    <Tooltip disabled={isAbleToGenerate} content={msg} position={Position.BOTTOM}>
-                        <AnchorButton intent="success" onClick={this.handleRequestMoment} disabled={!isAbleToGenerate}>
-=======
                     <Tooltip2 disabled={isAbleToGenerate} content={msg} position={Position.BOTTOM}>
                         <AnchorButton
                             intent="success"
                             onClick={this.handleRequestMoment}
                             disabled={!isAbleToGenerate}
                         >
->>>>>>> ca14e0c7
                             Generate
                         </AnchorButton>
                     </Tooltip2>
@@ -282,11 +261,11 @@
             <div className="moment-generator">
                 <div className="moment-panel">
                     {regionPanel}
-                    <Divider />
+                    <Divider/>
                     {spectralPanel}
-                    <Divider />
+                    <Divider/>
                     {maskPanel}
-                    <Divider />
+                    <Divider/>
                     {momentsPanel}
                 </div>
                 <TaskProgressDialogComponent
