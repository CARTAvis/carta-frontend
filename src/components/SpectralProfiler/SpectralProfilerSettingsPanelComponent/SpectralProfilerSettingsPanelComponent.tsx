--- conflicted
+++ resolved
@@ -3,12 +3,8 @@
 import {observer} from "mobx-react";
 import {Colors, Tab, Tabs} from "@blueprintjs/core";
 import {LinePlotSettingsPanelComponentProps, LinePlotSettingsPanelComponent, SpectralSettingsComponent, SmoothingSettingsComponent} from "components/Shared";
-<<<<<<< HEAD
 import {MomentGeneratorComponent} from "../MomentGeneratorComponent/MomentGeneratorComponent";
-import {SpectralProfileWidgetStore} from "stores/widgets";
-=======
 import {SpectralProfileWidgetStore, SpectralProfilerSettingsTabs} from "stores/widgets";
->>>>>>> eb59c17d
 import {WidgetProps, WidgetConfig, HelpType, AppStore, WidgetsStore} from "stores";
 import {parseNumber} from "utilities";
 import "./SpectralProfilerSettingsPanelComponent.css";
@@ -171,18 +167,11 @@
 
         return (
             <div className="spectral-settings">
-<<<<<<< HEAD
-                <Tabs id="spectralSettingTabs">
-                    <Tab panelClassName="conversion-tab-panel" id="conversion" title="Conversion" panel={<SpectralSettingsComponent widgetStore={widgetStore} disable={false}/>}/>
-                    <Tab panelClassName="styling-tab-panel" id="styling" title="Styling" panel={<LinePlotSettingsPanelComponent {...lineSettingsProps}/>}/>
-                    <Tab id="smoothing" title="Smoothing" panel={<SmoothingSettingsComponent smoothingStore={widgetStore.smoothingStore}/>}/>
-                    <Tab panelClassName="moment-tab-panel" id="moments" title="Moments" panel={<MomentGeneratorComponent widgetStore={widgetStore}/>}/>
-=======
                 <Tabs id="spectralSettingTabs" selectedTabId={widgetStore.settingsTabId} onChange={this.handleSelectedTabChanged}>
-                    <Tab id={SpectralProfilerSettingsTabs.CONVERSION} title="Conversion" panel={<SpectralSettingsComponent widgetStore={widgetStore} disable={false}/>}/>
-                    <Tab id={SpectralProfilerSettingsTabs.STYLING} title="Styling" panel={<LinePlotSettingsPanelComponent {...lineSettingsProps}/>}/>
+                    <Tab id={SpectralProfilerSettingsTabs.CONVERSION} panelClassName="conversion-tab-panel" title="Conversion" panel={<SpectralSettingsComponent widgetStore={widgetStore} disable={false}/>}/>
+                    <Tab id={SpectralProfilerSettingsTabs.STYLING} panelClassName="styling-tab-panel" title="Styling" panel={<LinePlotSettingsPanelComponent {...lineSettingsProps}/>}/>
                     <Tab id={SpectralProfilerSettingsTabs.SMOOTHING} title="Smoothing" panel={<SmoothingSettingsComponent smoothingStore={widgetStore.smoothingStore}/>}/>
->>>>>>> eb59c17d
+                    <Tab id={SpectralProfilerSettingsTabs.MOMENT} panelClassName="moment-tab-panel" title="Moments" panel={<MomentGeneratorComponent widgetStore={widgetStore}/>}/>
                 </Tabs>
             </div>
         );
