--- conflicted
+++ resolved
@@ -164,14 +164,9 @@
         return (
             <div className="spectral-settings">
                 <Tabs id="spectralSettingTabs">
-<<<<<<< HEAD
-                    <Tab panelClassName="conversion-tab-panel" id="conversion" title="Conversion" panel={<SpectralSettingsComponent appStore={this.props.appStore} widgetStore={widgetStore} disable={false}/>}/>
+                    <Tab panelClassName="conversion-tab-panel" id="conversion" title="Conversion" panel={<SpectralSettingsComponent widgetStore={widgetStore} disable={false}/>}/>
                     <Tab panelClassName="styling-tab-panel" id="styling" title="Styling" panel={<LinePlotSettingsPanelComponent {...lineSettingsProps}/>}/>
-                    <Tab panelClassName="moment-tab-panel" id="moments" title="Moments" panel={<MomentGeneratorComponent appStore={this.props.appStore} widgetStore={widgetStore}/>}/>
-=======
-                    <Tab id="conversion" title="Conversion" panel={<SpectralSettingsComponent widgetStore={widgetStore} disable={false}/>}/>
-                    <Tab id="styling" title="Styling" panel={<LinePlotSettingsPanelComponent {...lineSettingsProps}/>}/>
->>>>>>> 1a75dc69
+                    <Tab panelClassName="moment-tab-panel" id="moments" title="Moments" panel={<MomentGeneratorComponent widgetStore={widgetStore}/>}/>
                 </Tabs>
             </div>
         );
