--- conflicted
+++ resolved
@@ -8,50 +8,28 @@
         }
     }
 
-<<<<<<< HEAD
     .bp4-form-group .bp4-label {
-        text-align: left;
-    }
-
-    .conversion-tab-panel {
-        .bp4-form-group .bp4-label {
-            width: 12em;
-        }
-    }
-
-    .styling-tab-panel {
-        .bp4-form-group .bp4-label {
-            width: 12em;
-        }
-    }
-
-    .moment-tab-panel {
-        .bp4-form-group .bp4-label {
-            width: 9em;
-=======
-    .bp3-form-group .bp3-label {
         text-align: right;
         min-width: 11em;
         width: 11em;
     }
 
     .conversion-tab-panel {
-        .bp3-form-group .bp3-label {
+        .bp4-form-group .bp4-label {
             min-width: 11em;
         }
     }
 
     .moment-tab-panel {
-        .range-select .bp3-form-group .bp3-label {
+        .range-select .bp4-form-group .bp4-label {
             margin: 0 10px 0 0;
             min-width: 3em;
         }
     }
 
     .fitting-tab-panel {
-        .bp3-form-group .bp3-label {
+        .bp4-form-group .bp4-label {
             text-align: right;
->>>>>>> 5068f561
         }
     }
 
