import * as React from "react";
import {observable, action, autorun, makeObservable} from "mobx";
import {observer} from "mobx-react";
import {AnchorButton, FormGroup, HTMLSelect, Slider, Pre, Text, Intent, Switch, Button} from "@blueprintjs/core";
import {Popover2, Tooltip2} from "@blueprintjs/popover2";
import {SafeNumericInput} from "components/Shared";
import {ProfileFittingStore} from "stores/ProfileFittingStore";
import {SpectralProfileWidgetStore} from "stores/widgets";
import {AppStore} from "stores";
import {getTimestamp} from "utilities";
import "./ProfileFittingComponent.scss";
import {exportTxtFile} from "utilities";

export enum FittingFunction {
    GAUSSIAN = 0,
    LORENTZIAN = 1
}

export enum FittingContinuum {
    NONE = -1,
    ZEROTH_ORDER = 0,
    FIRST_ORDER = 1
}

export interface ProfileFittingComponentProps {
    fittingStore: ProfileFittingStore;
    widgetStore: SpectralProfileWidgetStore;
}

@observer
export class ProfileFittingComponent extends React.Component<ProfileFittingComponentProps> {
    @observable isShowingLog: boolean;
    @observable isShowingResultButton: boolean;

    private onFunctionChanged = ev => {
        this.reset();
        this.props.fittingStore.setFunction(parseInt(ev.target.value));
    };

    private onContinuumValueChanged = ev => {
        this.props.fittingStore.setYIntercept(0);
        this.props.fittingStore.setSlope(0);
        this.props.fittingStore.setContinuum(parseInt(ev.target.value));
    };

    private onYInterceptValueChanged = (val: number) => {
        this.props.fittingStore.setYIntercept(val);
    };

    private onSlopeValueChanged = (val: number) => {
        this.props.fittingStore.setSlope(val);
    };

    private onYInterceptValueLocked = () => {
        this.props.fittingStore.setLockedYIntercept(!this.props.fittingStore.lockedYIntercept);
    };

    private onSlopeValueLocked = () => {
        this.props.fittingStore.setLockedSlope(!this.props.fittingStore.lockedSlope);
    };

    private cursorSelectingYIntercept = () => {
        this.props.fittingStore.setIsCursorSelectingYIntercept(!this.props.fittingStore.isCursorSelectingYIntercept);
    };

    private cursorSelectingSlope = () => {
        this.props.fittingStore.setIsCursorSelectingSlope(!this.props.fittingStore.isCursorSelectingSlope);
    };

    private onCenterValueChanged = (val: number) => {
        this.props.fittingStore.selectedComponent.setCenter(val);
    };

    private onAmpValueChanged = (val: number) => {
        this.props.fittingStore.selectedComponent.setAmp(val);
    };

    private onFwhmValueChanged = (val: number) => {
        this.props.fittingStore.selectedComponent.setFwhm(val);
    };

    private onMouseOverResult = () => {
        this.setIsShowingResultButton(true);
    };

    private onMouseLeaveResult = () => {
        this.setIsShowingResultButton(false);
    };

    private autoDetect = () => {
        this.props.fittingStore.setHasResult(false);
        this.props.fittingStore.setComponents(1, true);
        if (this.props.widgetStore?.plotData?.fittingData) {
            this.props.fittingStore.autoDetect();
            if (this.props.fittingStore.isAutoDetectWithFitting) {
                this.fitData();
            }
        }
        this.props.fittingStore.setHasAutoDetectResult(true);
    };

    private deleteComponent = () => {
        this.props.fittingStore.deleteSelectedComponent();
    };

    private cursorSelecting = () => {
        this.props.fittingStore.setIsCursorSelectingComponentOn(!this.props.fittingStore.isCursorSelectingComponent);
    };

    private onCenterLocked = () => {
        this.props.fittingStore.selectedComponent.setLockedCenter(!this.props.fittingStore.selectedComponent.lockedCenter);
    };

    private onAmpLocked = () => {
        this.props.fittingStore.selectedComponent.setLockedAmp(!this.props.fittingStore.selectedComponent.lockedAmp);
    };

    private onFwhmLocked = () => {
        this.props.fittingStore.selectedComponent.setLockedFwhm(!this.props.fittingStore.selectedComponent.lockedFwhm);
    };

    private showLog = () => {
        this.setIsShowingLog(true);
    };

    private handleLogClose = () => {
        this.setIsShowingLog(false);
    };

    private saveLog = () => {
        let headerString = "";
        const frame = this.props.widgetStore.effectiveFrame;
        if (frame && frame.frameInfo && frame.regionSet) {
            headerString += `# image: ${frame.filename}\n`;

            const regionId = this.props.widgetStore.effectiveRegionId;
            const region = frame.regionSet.regions.find(r => r.regionId === regionId);

            // statistic type, ignore when region == cursor
            if (regionId !== 0) {
                headerString += `# statistic: ${this.props.widgetStore.profileSelectionStore.selectedStatsTypes[0]}\n`;
            }
            // region info
            if (region) {
                headerString += `# ${region.regionProperties}\n`;
                if (frame.validWcs) {
                    headerString += `# ${frame.getRegionWcsProperties(region)}\n`;
                }
            }
        }

        const content = `${headerString}\n${this.props.fittingStore.resultLog}`;
        const fileName = `Profile Fitting Result Log-${getTimestamp()}`;
        exportTxtFile(fileName, content);
    };

    @action private reset = () => {
        const fittingStore = this.props.fittingStore;
        fittingStore.setComponents(1, true);
        fittingStore.setHasResult(false);
        fittingStore.setContinuum(FittingContinuum.NONE);
        fittingStore.setYIntercept(0);
        fittingStore.setSlope(0);
        fittingStore.setResultYIntercept(0);
        fittingStore.setResultSlope(0);
        fittingStore.setIsCursorSelectingYIntercept(false);
        fittingStore.setIsCursorSelectingSlope(false);
        fittingStore.setIsCursorSelectingComponentOn(false);
        fittingStore.setHasAutoDetectResult(false);
    };

    private fitData = () => {
        if (this.props.fittingStore.readyToFit) {
            this.props.fittingStore.fitData();
        }
    };

    autoButtonTooltip = () => {
        return (
            <span>
                <i>
                    Automatically detect features in the spectrum <br />
                    and set initial guess for each component.
                    <br />
                    [Experimental]
                </i>
            </span>
        );
    };

    @action setIsShowingLog(val: boolean) {
        this.isShowingLog = val;
    }

    @action setIsShowingResultButton(val: boolean) {
        this.isShowingResultButton = val;
    }

    constructor(props: ProfileFittingComponentProps) {
        super(props);
        this.isShowingLog = false;
        makeObservable(this);
        autorun(() => {
            // clear fitting data when the profile data changed
            if (this.props.widgetStore?.profileSelectionStore?.profiles[0]) {
                this.reset();
            }

            if (this.props.widgetStore?.smoothingStore?.type) {
                this.reset();
            }
        });
    }

    render() {
        const appStore = AppStore.Instance;
        const fittingStore = this.props.fittingStore;
        const disabled = this.props.widgetStore.profileNum > 1;

        const cursorSelectionButton = (
<<<<<<< HEAD
            <Tooltip
                content={
                    <span>
                        <i>{fittingStore.isCursorSelectingComponent ? "Disable cursor selection" : "Enable cursor selection"}</i>
                    </span>
                }
            >
                <AnchorButton onClick={this.cursorSelecting} active={fittingStore.isCursorSelectingComponent} icon="select" disabled={disabled} />
            </Tooltip>
=======
            <Tooltip2 content={<span><i>{fittingStore.isCursorSelectingComponent ? "Disable cursor selection" : "Enable cursor selection"}</i></span>}>
                <AnchorButton onClick={this.cursorSelecting} active={fittingStore.isCursorSelectingComponent} icon="select" disabled={disabled}/>
            </Tooltip2>
>>>>>>> ca14e0c7
        );

        return (
            <div className="profile-fitting-panel">
                <Tooltip2 disabled={!disabled} content={"Profile fitting is not available when there are multiple profiles in the plot."}>
                    <FormGroup disabled={disabled}>
                        <div className="profile-fitting-form">
                            <FormGroup label="Data source" inline={true}>
                                <HTMLSelect
                                    value={appStore.activeFrameIndex}
                                    options={appStore.frames.map(frame => {
                                        return {label: frame.filename, value: frame.frameInfo.fileId};
                                    })}
                                    onChange={ev => appStore.setActiveFrame(parseInt(ev.target.value))}
                                    disabled={disabled}
                                />
                            </FormGroup>
                            <FormGroup label="Profile function" inline={true}>
                                <HTMLSelect
                                    value={fittingStore.function}
                                    options={[
                                        {label: "Gaussian", value: FittingFunction.GAUSSIAN},
                                        {label: "Lorentzian", value: FittingFunction.LORENTZIAN}
                                    ]}
                                    onChange={this.onFunctionChanged}
                                    disabled={disabled}
                                />
                            </FormGroup>
                            <FormGroup label="Auto detect" inline={true}>
                                <div className={"component-input"}>
<<<<<<< HEAD
                                    <Tooltip content={this.autoButtonTooltip()}>
                                        <AnchorButton onClick={this.autoDetect} icon="series-search" disabled={disabled} />
                                    </Tooltip>
                                    <Switch label="w/ cont." checked={fittingStore.isAutoDetectWithCont} onChange={ev => fittingStore.setIsAutoDetectWithCont(!fittingStore.isAutoDetectWithCont)} disabled={disabled} />
                                    <Switch label="auto fit" checked={fittingStore.isAutoDetectWithFitting} onChange={ev => fittingStore.setIsAutoDetectWithFitting(!fittingStore.isAutoDetectWithFitting)} disabled={disabled} />
=======
                                    <Tooltip2 content={this.autoButtonTooltip()}>
                                        <AnchorButton onClick={this.autoDetect} icon="series-search" disabled={disabled}/>
                                    </Tooltip2>
                                    <Switch
                                        label="w/ cont."
                                        checked={fittingStore.isAutoDetectWithCont}
                                        onChange={(ev) => fittingStore.setIsAutoDetectWithCont(!fittingStore.isAutoDetectWithCont)}
                                        disabled={disabled}
                                    />
                                    <Switch
                                        label="auto fit"
                                        checked={fittingStore.isAutoDetectWithFitting}
                                        onChange={(ev) => fittingStore.setIsAutoDetectWithFitting(!fittingStore.isAutoDetectWithFitting)}
                                        disabled={disabled}
                                    />
>>>>>>> ca14e0c7
                                </div>
                            </FormGroup>
                            {fittingStore.hasAutoDetectResult && (
                                <FormGroup label=" " inline={true}>
                                    <div>{fittingStore.autoDetectResultText}</div>
                                </FormGroup>
                            )}
                            <FormGroup label="Components" inline={true}>
                                <div className={"components-input"}>
                                    <SafeNumericInput value={fittingStore.components.length} min={1} max={20} stepSize={1} onValueChange={val => fittingStore.setComponents(Math.round(val))} disabled={disabled} />
                                    {fittingStore.components.length > 1 && (
                                        <div className="components-slider">
                                            <Slider
                                                value={fittingStore.selectedIndex + 1}
                                                min={1}
                                                stepSize={1}
                                                max={fittingStore.components.length}
                                                showTrackFill={false}
                                                onChange={val => fittingStore.setSelectedIndex(val - 1)}
                                                disabled={fittingStore.components.length <= 1}
                                            />
<<<<<<< HEAD
                                            <Tooltip
                                                content={
                                                    <span>
                                                        <i>Delete Current Component</i>
                                                    </span>
                                                }
                                            >
                                                <AnchorButton intent={Intent.NONE} icon={"trash"} onClick={this.deleteComponent} />
                                            </Tooltip>
=======
                                            <Tooltip2 content={<span><i>Delete Current Component</i></span>}>
                                                <AnchorButton intent={Intent.NONE} icon={"trash"} onClick={this.deleteComponent}/>
                                            </Tooltip2>
>>>>>>> ca14e0c7
                                        </div>
                                    )}
                                </div>
                            </FormGroup>
                            <FormGroup label="Center" inline={true}>
                                <div className="component-input">
                                    <SafeNumericInput
                                        value={fittingStore.selectedComponent.center}
                                        onValueChange={this.onCenterValueChanged}
                                        disabled={fittingStore.selectedComponent.lockedCenter || disabled}
                                        allowNumericCharactersOnly={false}
                                        buttonPosition="none"
                                    />
<<<<<<< HEAD
                                    <Tooltip
                                        content={
                                            <span>
                                                <i>{fittingStore.selectedComponent.lockedCenter ? "Unlock center" : "Lock center"}</i>
                                            </span>
                                        }
                                    >
                                        <AnchorButton onClick={this.onCenterLocked} icon={fittingStore.selectedComponent.lockedCenter ? "lock" : "unlock"} disabled={disabled} />
                                    </Tooltip>
=======
                                    <Tooltip2 content={<span><i>{fittingStore.selectedComponent.lockedCenter ? "Unlock center" : "Lock center"}</i></span>}>
                                        <AnchorButton onClick={this.onCenterLocked} icon={fittingStore.selectedComponent.lockedCenter ? "lock" : "unlock"} disabled={disabled}/>
                                    </Tooltip2>
>>>>>>> ca14e0c7
                                    {cursorSelectionButton}
                                </div>
                            </FormGroup>
                            <FormGroup label="Amplitude" inline={true}>
                                <div className="component-input">
                                    <SafeNumericInput
                                        value={fittingStore.selectedComponent.amp}
                                        onValueChange={this.onAmpValueChanged}
                                        disabled={fittingStore.selectedComponent.lockedAmp || disabled}
                                        allowNumericCharactersOnly={false}
                                        buttonPosition="none"
<<<<<<< HEAD
                                    />
                                    <Tooltip
                                        content={
                                            <span>
                                                <i>{fittingStore.selectedComponent.lockedAmp ? "Unlock amplitude" : "Lock amplitude"}</i>
                                            </span>
                                        }
                                    >
                                        <AnchorButton onClick={this.onAmpLocked} icon={fittingStore.selectedComponent.lockedAmp ? "lock" : "unlock"} disabled={disabled} />
                                    </Tooltip>
=======
                                        />
                                    <Tooltip2 content={<span><i>{fittingStore.selectedComponent.lockedAmp ? "Unlock amplitude" : "Lock amplitude"}</i></span>}>
                                        <AnchorButton onClick={this.onAmpLocked} icon={fittingStore.selectedComponent.lockedAmp ? "lock" : "unlock"} disabled={disabled}/>
                                    </Tooltip2>
>>>>>>> ca14e0c7
                                    {cursorSelectionButton}
                                </div>
                            </FormGroup>
                            <FormGroup label="FWHM" inline={true}>
                                <div className="component-input">
                                    <SafeNumericInput
                                        value={fittingStore.selectedComponent.fwhm}
                                        onValueChange={this.onFwhmValueChanged}
                                        disabled={fittingStore.selectedComponent.lockedFwhm || disabled}
                                        allowNumericCharactersOnly={false}
                                        buttonPosition="none"
                                    />
<<<<<<< HEAD
                                    <Tooltip
                                        content={
                                            <span>
                                                <i>{fittingStore.selectedComponent.lockedFwhm ? "Unlock FWHM" : "Lock FWHM"}</i>
                                            </span>
                                        }
                                    >
                                        <AnchorButton onClick={this.onFwhmLocked} icon={fittingStore.selectedComponent.lockedFwhm ? "lock" : "unlock"} disabled={disabled} />
                                    </Tooltip>
=======
                                    <Tooltip2 content={<span><i>{fittingStore.selectedComponent.lockedFwhm ? "Unlock FWHM" : "Lock FWHM"}</i></span>}>
                                        <AnchorButton onClick={this.onFwhmLocked} icon={fittingStore.selectedComponent.lockedFwhm ? "lock" : "unlock"} disabled={disabled}/>
                                    </Tooltip2>
>>>>>>> ca14e0c7
                                    {cursorSelectionButton}
                                </div>
                            </FormGroup>
                            <FormGroup label="Continuum" inline={true}>
                                <div className="component-input">
                                    <HTMLSelect
                                        value={fittingStore.continuum}
                                        options={[
                                            {label: "None", value: FittingContinuum.NONE},
                                            {label: "0th order", value: FittingContinuum.ZEROTH_ORDER},
                                            {label: "1st order", value: FittingContinuum.FIRST_ORDER}
                                        ]}
                                        onChange={this.onContinuumValueChanged}
                                        disabled={disabled}
                                    />
                                </div>
                            </FormGroup>
                            {(fittingStore.continuum === FittingContinuum.ZEROTH_ORDER || fittingStore.continuum === FittingContinuum.FIRST_ORDER) && (
                                <FormGroup label="Y intercept" inline={true}>
                                    <div className="component-input">
                                        <SafeNumericInput
                                            value={fittingStore.yIntercept}
                                            onValueChange={this.onYInterceptValueChanged}
                                            disabled={fittingStore.lockedYIntercept || disabled}
                                            allowNumericCharactersOnly={false}
                                            buttonPosition="none"
                                        />
                                        <AnchorButton onClick={this.onYInterceptValueLocked} icon={fittingStore.lockedYIntercept ? "lock" : "unlock"} disabled={disabled} />
                                        {fittingStore.continuum === FittingContinuum.ZEROTH_ORDER && (
                                            <AnchorButton onClick={this.cursorSelectingYIntercept} active={fittingStore.isCursorSelectingYIntercept} icon="select" disabled={disabled} />
                                        )}
                                        {fittingStore.continuum === FittingContinuum.FIRST_ORDER && <AnchorButton onClick={this.cursorSelectingSlope} active={fittingStore.isCursorSelectingSlope} icon="select" disabled={disabled} />}
                                    </div>
                                </FormGroup>
                            )}
                            {fittingStore.continuum === FittingContinuum.FIRST_ORDER && (
                                <FormGroup label="Slope" inline={true}>
                                    <div className="component-input">
                                        <SafeNumericInput value={fittingStore.slope} onValueChange={this.onSlopeValueChanged} disabled={fittingStore.lockedSlope || disabled} allowNumericCharactersOnly={false} buttonPosition="none" />
                                        <AnchorButton onClick={this.onSlopeValueLocked} icon={fittingStore.lockedSlope ? "lock" : "unlock"} disabled={disabled} />
                                        <AnchorButton onClick={this.cursorSelectingSlope} active={fittingStore.isCursorSelectingSlope} icon="select" disabled={disabled} />
                                    </div>
                                </FormGroup>
                            )}
                            <FormGroup label="Fitting result" inline={true}>
                                <div onMouseOver={this.onMouseOverResult} onMouseLeave={this.onMouseLeaveResult}>
                                    <div className="fitting-result">
                                        <Pre className="fitting-result-pre" disabled={disabled}>
                                            <Text className="fitting-result-text">{fittingStore.resultString}</Text>
                                        </Pre>
                                    </div>
                                    {this.isShowingResultButton ? <Button icon="import" onClick={this.saveLog} className="fitting-result-hover-button" /> : <div style={{height: "30px"}} />}
                                </div>
                            </FormGroup>
                        </div>
                        <div className="profile-fitting-footer">
<<<<<<< HEAD
                            <AnchorButton text="Reset" intent={Intent.PRIMARY} onClick={this.reset} disabled={disabled} />
                            <AnchorButton text="Fit" intent={Intent.PRIMARY} onClick={this.fitData} disabled={!fittingStore.readyToFit || disabled} />
                            <Popover isOpen={this.isShowingLog} onClose={this.handleLogClose}>
                                <AnchorButton text="View log" onClick={this.showLog} intent={Intent.PRIMARY} disabled={!fittingStore.hasResult || disabled} />
                                <div className="fitting-popover">
                                    <div className="fitting-log">
                                        <Pre className="fitting-log-pre">
                                            <Text className="fitting-log-text">{fittingStore.resultLog}</Text>
                                        </Pre>
                                    </div>
                                    <div className="fitting-popover-footer">
                                        <Button text="Save log" onClick={this.saveLog} className="fitting-log-button" />
                                    </div>
                                </div>
                            </Popover>
=======
                            <AnchorButton 
                                text="Reset"
                                intent={Intent.PRIMARY}
                                onClick={this.reset}
                                disabled={disabled}
                            />
                            <AnchorButton
                                text="Fit"
                                intent={Intent.PRIMARY}
                                onClick={this.fitData}
                                disabled={!fittingStore.readyToFit || disabled}
                            />
                            <Popover2
                                isOpen={this.isShowingLog}
                                onClose={this.handleLogClose}
                                content={
                                    <div className="fitting-popover">
                                        <div className="fitting-log">
                                            <Pre className="fitting-log-pre">
                                                <Text className="fitting-log-text">
                                                    {fittingStore.resultLog}
                                                </Text>
                                            </Pre>
                                        </div>
                                        <div className="fitting-popover-footer">
                                            <Button
                                                text="Save log"
                                                onClick={this.saveLog}
                                                className="fitting-log-button"
                                            />
                                        </div>
                                    </div>
                                }
                            >
                                <AnchorButton
                                    text="View log"
                                    onClick={this.showLog}
                                    intent={Intent.PRIMARY}
                                    disabled={!fittingStore.hasResult || disabled}
                                />
                            </Popover2>
>>>>>>> ca14e0c7
                            <div className="switch-wrapper">
                                <Switch label="residual" checked={fittingStore.enableResidual} onChange={ev => fittingStore.setEnableResidual(ev.currentTarget.checked)} disabled={disabled} />
                            </div>
                        </div>
                    </FormGroup>
                </Tooltip2>
            </div>
        );
    }
}<|MERGE_RESOLUTION|>--- conflicted
+++ resolved
@@ -23,8 +23,8 @@
 }
 
 export interface ProfileFittingComponentProps {
-    fittingStore: ProfileFittingStore;
-    widgetStore: SpectralProfileWidgetStore;
+    fittingStore: ProfileFittingStore,
+    widgetStore: SpectralProfileWidgetStore
 }
 
 @observer
@@ -32,12 +32,12 @@
     @observable isShowingLog: boolean;
     @observable isShowingResultButton: boolean;
 
-    private onFunctionChanged = ev => {
+    private onFunctionChanged = (ev) => {
         this.reset();
         this.props.fittingStore.setFunction(parseInt(ev.target.value));
     };
 
-    private onContinuumValueChanged = ev => {
+    private onContinuumValueChanged = (ev) => {
         this.props.fittingStore.setYIntercept(0);
         this.props.fittingStore.setSlope(0);
         this.props.fittingStore.setContinuum(parseInt(ev.target.value));
@@ -177,14 +177,11 @@
 
     autoButtonTooltip = () => {
         return (
-            <span>
-                <i>
-                    Automatically detect features in the spectrum <br />
-                    and set initial guess for each component.
-                    <br />
-                    [Experimental]
-                </i>
-            </span>
+            <span><i>
+                Automatically detect features in the spectrum <br/>
+                and set initial guess for each component.<br/>
+                [Experimental]
+            </i></span>
         );
     };
 
@@ -218,21 +215,9 @@
         const disabled = this.props.widgetStore.profileNum > 1;
 
         const cursorSelectionButton = (
-<<<<<<< HEAD
-            <Tooltip
-                content={
-                    <span>
-                        <i>{fittingStore.isCursorSelectingComponent ? "Disable cursor selection" : "Enable cursor selection"}</i>
-                    </span>
-                }
-            >
-                <AnchorButton onClick={this.cursorSelecting} active={fittingStore.isCursorSelectingComponent} icon="select" disabled={disabled} />
-            </Tooltip>
-=======
             <Tooltip2 content={<span><i>{fittingStore.isCursorSelectingComponent ? "Disable cursor selection" : "Enable cursor selection"}</i></span>}>
                 <AnchorButton onClick={this.cursorSelecting} active={fittingStore.isCursorSelectingComponent} icon="select" disabled={disabled}/>
             </Tooltip2>
->>>>>>> ca14e0c7
         );
 
         return (
@@ -241,35 +226,23 @@
                     <FormGroup disabled={disabled}>
                         <div className="profile-fitting-form">
                             <FormGroup label="Data source" inline={true}>
-                                <HTMLSelect
+                                <HTMLSelect 
                                     value={appStore.activeFrameIndex}
-                                    options={appStore.frames.map(frame => {
-                                        return {label: frame.filename, value: frame.frameInfo.fileId};
-                                    })}
-                                    onChange={ev => appStore.setActiveFrame(parseInt(ev.target.value))}
+                                    options={appStore.frames.map(frame => {return {label: frame.filename, value: frame.frameInfo.fileId};})} 
+                                    onChange={(ev) => appStore.setActiveFrame(parseInt(ev.target.value))}
                                     disabled={disabled}
                                 />
                             </FormGroup>
                             <FormGroup label="Profile function" inline={true}>
-                                <HTMLSelect
-                                    value={fittingStore.function}
-                                    options={[
-                                        {label: "Gaussian", value: FittingFunction.GAUSSIAN},
-                                        {label: "Lorentzian", value: FittingFunction.LORENTZIAN}
-                                    ]}
+                                <HTMLSelect 
+                                    value={fittingStore.function} 
+                                    options={[{label:"Gaussian", value: FittingFunction.GAUSSIAN}, {label:"Lorentzian", value: FittingFunction.LORENTZIAN}]} 
                                     onChange={this.onFunctionChanged}
                                     disabled={disabled}
                                 />
                             </FormGroup>
                             <FormGroup label="Auto detect" inline={true}>
                                 <div className={"component-input"}>
-<<<<<<< HEAD
-                                    <Tooltip content={this.autoButtonTooltip()}>
-                                        <AnchorButton onClick={this.autoDetect} icon="series-search" disabled={disabled} />
-                                    </Tooltip>
-                                    <Switch label="w/ cont." checked={fittingStore.isAutoDetectWithCont} onChange={ev => fittingStore.setIsAutoDetectWithCont(!fittingStore.isAutoDetectWithCont)} disabled={disabled} />
-                                    <Switch label="auto fit" checked={fittingStore.isAutoDetectWithFitting} onChange={ev => fittingStore.setIsAutoDetectWithFitting(!fittingStore.isAutoDetectWithFitting)} disabled={disabled} />
-=======
                                     <Tooltip2 content={this.autoButtonTooltip()}>
                                         <AnchorButton onClick={this.autoDetect} icon="series-search" disabled={disabled}/>
                                     </Tooltip2>
@@ -285,18 +258,24 @@
                                         onChange={(ev) => fittingStore.setIsAutoDetectWithFitting(!fittingStore.isAutoDetectWithFitting)}
                                         disabled={disabled}
                                     />
->>>>>>> ca14e0c7
-                                </div>
-                            </FormGroup>
-                            {fittingStore.hasAutoDetectResult && (
+                                </div>
+                            </FormGroup>
+                            {fittingStore.hasAutoDetectResult &&
                                 <FormGroup label=" " inline={true}>
                                     <div>{fittingStore.autoDetectResultText}</div>
                                 </FormGroup>
-                            )}
+                            }
                             <FormGroup label="Components" inline={true}>
                                 <div className={"components-input"}>
-                                    <SafeNumericInput value={fittingStore.components.length} min={1} max={20} stepSize={1} onValueChange={val => fittingStore.setComponents(Math.round(val))} disabled={disabled} />
-                                    {fittingStore.components.length > 1 && (
+                                    <SafeNumericInput
+                                        value={fittingStore.components.length}
+                                        min={1}
+                                        max={20}
+                                        stepSize={1}
+                                        onValueChange={val => fittingStore.setComponents(Math.round(val))}
+                                        disabled={disabled}
+                                    />
+                                    {fittingStore.components.length > 1 &&
                                         <div className="components-slider">
                                             <Slider
                                                 value={fittingStore.selectedIndex + 1}
@@ -307,23 +286,11 @@
                                                 onChange={val => fittingStore.setSelectedIndex(val - 1)}
                                                 disabled={fittingStore.components.length <= 1}
                                             />
-<<<<<<< HEAD
-                                            <Tooltip
-                                                content={
-                                                    <span>
-                                                        <i>Delete Current Component</i>
-                                                    </span>
-                                                }
-                                            >
-                                                <AnchorButton intent={Intent.NONE} icon={"trash"} onClick={this.deleteComponent} />
-                                            </Tooltip>
-=======
                                             <Tooltip2 content={<span><i>Delete Current Component</i></span>}>
                                                 <AnchorButton intent={Intent.NONE} icon={"trash"} onClick={this.deleteComponent}/>
                                             </Tooltip2>
->>>>>>> ca14e0c7
                                         </div>
-                                    )}
+                                    }
                                 </div>
                             </FormGroup>
                             <FormGroup label="Center" inline={true}>
@@ -335,21 +302,9 @@
                                         allowNumericCharactersOnly={false}
                                         buttonPosition="none"
                                     />
-<<<<<<< HEAD
-                                    <Tooltip
-                                        content={
-                                            <span>
-                                                <i>{fittingStore.selectedComponent.lockedCenter ? "Unlock center" : "Lock center"}</i>
-                                            </span>
-                                        }
-                                    >
-                                        <AnchorButton onClick={this.onCenterLocked} icon={fittingStore.selectedComponent.lockedCenter ? "lock" : "unlock"} disabled={disabled} />
-                                    </Tooltip>
-=======
                                     <Tooltip2 content={<span><i>{fittingStore.selectedComponent.lockedCenter ? "Unlock center" : "Lock center"}</i></span>}>
                                         <AnchorButton onClick={this.onCenterLocked} icon={fittingStore.selectedComponent.lockedCenter ? "lock" : "unlock"} disabled={disabled}/>
                                     </Tooltip2>
->>>>>>> ca14e0c7
                                     {cursorSelectionButton}
                                 </div>
                             </FormGroup>
@@ -361,23 +316,10 @@
                                         disabled={fittingStore.selectedComponent.lockedAmp || disabled}
                                         allowNumericCharactersOnly={false}
                                         buttonPosition="none"
-<<<<<<< HEAD
-                                    />
-                                    <Tooltip
-                                        content={
-                                            <span>
-                                                <i>{fittingStore.selectedComponent.lockedAmp ? "Unlock amplitude" : "Lock amplitude"}</i>
-                                            </span>
-                                        }
-                                    >
-                                        <AnchorButton onClick={this.onAmpLocked} icon={fittingStore.selectedComponent.lockedAmp ? "lock" : "unlock"} disabled={disabled} />
-                                    </Tooltip>
-=======
                                         />
                                     <Tooltip2 content={<span><i>{fittingStore.selectedComponent.lockedAmp ? "Unlock amplitude" : "Lock amplitude"}</i></span>}>
                                         <AnchorButton onClick={this.onAmpLocked} icon={fittingStore.selectedComponent.lockedAmp ? "lock" : "unlock"} disabled={disabled}/>
                                     </Tooltip2>
->>>>>>> ca14e0c7
                                     {cursorSelectionButton}
                                 </div>
                             </FormGroup>
@@ -390,94 +332,71 @@
                                         allowNumericCharactersOnly={false}
                                         buttonPosition="none"
                                     />
-<<<<<<< HEAD
-                                    <Tooltip
-                                        content={
-                                            <span>
-                                                <i>{fittingStore.selectedComponent.lockedFwhm ? "Unlock FWHM" : "Lock FWHM"}</i>
-                                            </span>
-                                        }
-                                    >
-                                        <AnchorButton onClick={this.onFwhmLocked} icon={fittingStore.selectedComponent.lockedFwhm ? "lock" : "unlock"} disabled={disabled} />
-                                    </Tooltip>
-=======
                                     <Tooltip2 content={<span><i>{fittingStore.selectedComponent.lockedFwhm ? "Unlock FWHM" : "Lock FWHM"}</i></span>}>
                                         <AnchorButton onClick={this.onFwhmLocked} icon={fittingStore.selectedComponent.lockedFwhm ? "lock" : "unlock"} disabled={disabled}/>
                                     </Tooltip2>
->>>>>>> ca14e0c7
                                     {cursorSelectionButton}
                                 </div>
                             </FormGroup>
                             <FormGroup label="Continuum" inline={true}>
+                            <div className="component-input">
+                                <HTMLSelect 
+                                    value={fittingStore.continuum} 
+                                    options={[{label:"None", value: FittingContinuum.NONE}, {label:"0th order", value: FittingContinuum.ZEROTH_ORDER}, {label:"1st order", value: FittingContinuum.FIRST_ORDER}]} 
+                                    onChange={this.onContinuumValueChanged}
+                                    disabled={disabled}
+                                />
+                            </div>
+                            </FormGroup>
+                            {(fittingStore.continuum === FittingContinuum.ZEROTH_ORDER || fittingStore.continuum === FittingContinuum.FIRST_ORDER) &&
+                            <FormGroup label="Y intercept" inline={true}>
                                 <div className="component-input">
-                                    <HTMLSelect
-                                        value={fittingStore.continuum}
-                                        options={[
-                                            {label: "None", value: FittingContinuum.NONE},
-                                            {label: "0th order", value: FittingContinuum.ZEROTH_ORDER},
-                                            {label: "1st order", value: FittingContinuum.FIRST_ORDER}
-                                        ]}
-                                        onChange={this.onContinuumValueChanged}
-                                        disabled={disabled}
-                                    />
-                                </div>
-                            </FormGroup>
-                            {(fittingStore.continuum === FittingContinuum.ZEROTH_ORDER || fittingStore.continuum === FittingContinuum.FIRST_ORDER) && (
-                                <FormGroup label="Y intercept" inline={true}>
-                                    <div className="component-input">
-                                        <SafeNumericInput
-                                            value={fittingStore.yIntercept}
+                                    <SafeNumericInput
+                                        value={fittingStore.yIntercept}
                                             onValueChange={this.onYInterceptValueChanged}
                                             disabled={fittingStore.lockedYIntercept || disabled}
                                             allowNumericCharactersOnly={false}
                                             buttonPosition="none"
-                                        />
-                                        <AnchorButton onClick={this.onYInterceptValueLocked} icon={fittingStore.lockedYIntercept ? "lock" : "unlock"} disabled={disabled} />
-                                        {fittingStore.continuum === FittingContinuum.ZEROTH_ORDER && (
-                                            <AnchorButton onClick={this.cursorSelectingYIntercept} active={fittingStore.isCursorSelectingYIntercept} icon="select" disabled={disabled} />
-                                        )}
-                                        {fittingStore.continuum === FittingContinuum.FIRST_ORDER && <AnchorButton onClick={this.cursorSelectingSlope} active={fittingStore.isCursorSelectingSlope} icon="select" disabled={disabled} />}
+                                            />
+                                        <AnchorButton onClick={this.onYInterceptValueLocked} icon={fittingStore.lockedYIntercept ? "lock" : "unlock"} disabled={disabled}/>
+                                        {fittingStore.continuum === FittingContinuum.ZEROTH_ORDER &&
+                                            <AnchorButton onClick={this.cursorSelectingYIntercept} active={fittingStore.isCursorSelectingYIntercept} icon="select" disabled={disabled}/>
+                                        }
+                                        {fittingStore.continuum === FittingContinuum.FIRST_ORDER &&
+                                            <AnchorButton onClick={this.cursorSelectingSlope} active={fittingStore.isCursorSelectingSlope} icon="select" disabled={disabled}/>
+                                        }
                                     </div>
                                 </FormGroup>
-                            )}
-                            {fittingStore.continuum === FittingContinuum.FIRST_ORDER && (
+                            }
+                            {fittingStore.continuum === FittingContinuum.FIRST_ORDER &&
                                 <FormGroup label="Slope" inline={true}>
                                     <div className="component-input">
-                                        <SafeNumericInput value={fittingStore.slope} onValueChange={this.onSlopeValueChanged} disabled={fittingStore.lockedSlope || disabled} allowNumericCharactersOnly={false} buttonPosition="none" />
-                                        <AnchorButton onClick={this.onSlopeValueLocked} icon={fittingStore.lockedSlope ? "lock" : "unlock"} disabled={disabled} />
-                                        <AnchorButton onClick={this.cursorSelectingSlope} active={fittingStore.isCursorSelectingSlope} icon="select" disabled={disabled} />
+                                        <SafeNumericInput
+                                            value={fittingStore.slope}
+                                            onValueChange={this.onSlopeValueChanged}
+                                            disabled={fittingStore.lockedSlope || disabled}
+                                            allowNumericCharactersOnly={false}
+                                            buttonPosition="none"
+                                            />
+                                        <AnchorButton onClick={this.onSlopeValueLocked} icon={fittingStore.lockedSlope ? "lock" : "unlock"} disabled={disabled}/>
+                                        <AnchorButton onClick={this.cursorSelectingSlope} active={fittingStore.isCursorSelectingSlope} icon="select" disabled={disabled}/>
                                     </div>
                                 </FormGroup>
-                            )}
+                            }
                             <FormGroup label="Fitting result" inline={true}>
                                 <div onMouseOver={this.onMouseOverResult} onMouseLeave={this.onMouseLeaveResult}>
                                     <div className="fitting-result">
                                         <Pre className="fitting-result-pre" disabled={disabled}>
-                                            <Text className="fitting-result-text">{fittingStore.resultString}</Text>
+                                            <Text className="fitting-result-text">
+                                                {fittingStore.resultString}
+                                            </Text>
                                         </Pre>
                                     </div>
-                                    {this.isShowingResultButton ? <Button icon="import" onClick={this.saveLog} className="fitting-result-hover-button" /> : <div style={{height: "30px"}} />}
+                                    {this.isShowingResultButton ? <Button icon="import" onClick={this.saveLog} className="fitting-result-hover-button"/> : <div style={{height: "30px"}}/>}
                                 </div>
                             </FormGroup>
                         </div>
                         <div className="profile-fitting-footer">
-<<<<<<< HEAD
-                            <AnchorButton text="Reset" intent={Intent.PRIMARY} onClick={this.reset} disabled={disabled} />
-                            <AnchorButton text="Fit" intent={Intent.PRIMARY} onClick={this.fitData} disabled={!fittingStore.readyToFit || disabled} />
-                            <Popover isOpen={this.isShowingLog} onClose={this.handleLogClose}>
-                                <AnchorButton text="View log" onClick={this.showLog} intent={Intent.PRIMARY} disabled={!fittingStore.hasResult || disabled} />
-                                <div className="fitting-popover">
-                                    <div className="fitting-log">
-                                        <Pre className="fitting-log-pre">
-                                            <Text className="fitting-log-text">{fittingStore.resultLog}</Text>
-                                        </Pre>
-                                    </div>
-                                    <div className="fitting-popover-footer">
-                                        <Button text="Save log" onClick={this.saveLog} className="fitting-log-button" />
-                                    </div>
-                                </div>
-                            </Popover>
-=======
                             <AnchorButton 
                                 text="Reset"
                                 intent={Intent.PRIMARY}
@@ -519,9 +438,13 @@
                                     disabled={!fittingStore.hasResult || disabled}
                                 />
                             </Popover2>
->>>>>>> ca14e0c7
                             <div className="switch-wrapper">
-                                <Switch label="residual" checked={fittingStore.enableResidual} onChange={ev => fittingStore.setEnableResidual(ev.currentTarget.checked)} disabled={disabled} />
+                                <Switch
+                                    label="residual"
+                                    checked={fittingStore.enableResidual}
+                                    onChange={(ev) => fittingStore.setEnableResidual(ev.currentTarget.checked)}
+                                    disabled={disabled}
+                                />
                             </div>
                         </div>
                     </FormGroup>
