--- conflicted
+++ resolved
@@ -68,11 +68,7 @@
 
         return (
             <div className="spectral-profiler-toolbar">
-<<<<<<< HEAD
-                <RegionSelectorComponent widgetStore={widgetStore} appStore={appStore} onFrameChanged={this.handleFrameChanged}/>
-=======
-                <RegionSelectorComponent widgetStore={widgetStore}/>
->>>>>>> 299e1bb8
+                <RegionSelectorComponent widgetStore={widgetStore} onFrameChanged={this.handleFrameChanged}/>
                 <FormGroup label={"Statistic"} inline={true} disabled={!enableStatsSelect}>
                     <HTMLSelect value={enableStatsSelect ? widgetStore.statsType : CARTA.StatsType.Mean} options={profileStatsOptions} onChange={this.handleStatsChanged} disabled={!enableStatsSelect}/>
                 </FormGroup>
