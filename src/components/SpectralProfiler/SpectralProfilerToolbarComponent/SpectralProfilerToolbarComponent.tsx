--- conflicted
+++ resolved
@@ -18,8 +18,13 @@
     private handleCoordinateChanged = (changeEvent: React.ChangeEvent<HTMLSelectElement>) => {
         this.props.widgetStore.setCoordinate(changeEvent.target.value);
     };
+    
+    private handleFrameChanged = (newFrame: FrameStore) => {
+        if (newFrame && !newFrame.stokesInfo.includes(this.props.widgetStore.coordinate)) {
+            this.props.widgetStore.setCoordinate("z");
+        }
+    }
 
-<<<<<<< HEAD
     private smoothingShortcutClick = () => {
         this.props.widgetStore.setSettingsTabId(SpectralProfilerSettingsTabs.SMOOTHING);
         AppStore.Instance.widgetsStore.createFloatingSettingsWidget(SpectralProfilerComponent.WIDGET_CONFIG.title, this.props.id, SpectralProfilerComponent.WIDGET_CONFIG.type);
@@ -28,12 +33,6 @@
     private momentsShortcutClick = () => {
         this.props.widgetStore.setSettingsTabId(SpectralProfilerSettingsTabs.MOMENTS);
         AppStore.Instance.widgetsStore.createFloatingSettingsWidget(SpectralProfilerComponent.WIDGET_CONFIG.title, this.props.id, SpectralProfilerComponent.WIDGET_CONFIG.type);
-=======
-    private handleFrameChanged = (newFrame: FrameStore) => {
-        if (newFrame && !newFrame.stokesInfo.includes(this.props.widgetStore.coordinate)) {
-            this.props.widgetStore.setCoordinate("z");
-        }
->>>>>>> b3f8a201
     }
 
     public render() {
