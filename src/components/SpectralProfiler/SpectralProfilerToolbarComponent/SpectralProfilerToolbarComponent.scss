@import "../../../../node_modules/@blueprintjs/core/lib/scss/variables.scss";

.spectral-profiler-toolbar {
    overflow: hidden;
    display: flex;
    user-select: none;
    .bp3-form-group {
        margin-bottom: 5px;
        margin-top: 5px;
        margin-left: 15px;

        &:first-of-type {
            margin-left: 5px;
        }
    }

<<<<<<< HEAD
    .profile-buttons {
        margin-bottom: 5px;
        margin-top: 5px;
        margin-left: auto;
        padding-right: 8px;
=======
    .unlinked-to-selected {
        border: 1px solid transparent;
    }

    .linked-to-selected-stokes {
        border: 1px solid $blue2;

        &.dark-theme {
            border: 1px solid $blue4;
        }

        transition: border 250ms linear;
>>>>>>> b3f8a201
    }
}<|MERGE_RESOLUTION|>--- conflicted
+++ resolved
@@ -14,13 +14,13 @@
         }
     }
 
-<<<<<<< HEAD
     .profile-buttons {
         margin-bottom: 5px;
         margin-top: 5px;
         margin-left: auto;
         padding-right: 8px;
-=======
+    }
+
     .unlinked-to-selected {
         border: 1px solid transparent;
     }
@@ -33,6 +33,5 @@
         }
 
         transition: border 250ms linear;
->>>>>>> b3f8a201
     }
 }