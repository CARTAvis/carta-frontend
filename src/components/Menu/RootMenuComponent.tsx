import * as React from "react";
import {Alert, Button, Classes, Icon, Intent, Menu, MenuDivider, Position, Switch} from "@blueprintjs/core";
import {IconName} from "@blueprintjs/icons";
import {Popover2, Tooltip2} from "@blueprintjs/popover2";
import {CARTA} from "carta-protobuf";
import classNames from "classnames";
import {action, computed, makeObservable, observable} from "mobx";
import {observer} from "mobx-react";

import {AppToaster, ExportImageMenuComponent, SuccessToast} from "components/Shared";
import {CustomIcon, CustomIconName} from "icons/CustomIcons";
import {CARTA_INFO, PresetLayout, Snippet} from "models";
import {ApiService, ConnectionStatus} from "services";
import {AppStore, BrowserMode, PreferenceKeys, SnippetStore, WidgetsStore, WidgetType} from "stores";
import {FrameStore} from "stores/Frame";
import {toFixed} from "utilities";

import {WorkspaceDialogMode} from "../Dialogs/WorkspaceDialog/WorkspaceDialogComponent";

import {ToolbarMenuComponent} from "./ToolbarMenu/ToolbarMenuComponent";

import "./RootMenuComponent.scss";

@observer
export class RootMenuComponent extends React.Component {
    @observable documentationAlertVisible: boolean;
    @observable disableCheckRelease: boolean = false;

    @action toggleDisableCheckRelease = () => {
        this.disableCheckRelease = !this.disableCheckRelease;
    };

    private documentationAlertTimeoutHandle;

    constructor(props: any) {
        super(props);
        makeObservable(this);
    }

    private handleDashboardClicked = () => {
        window.open(ApiService.RuntimeConfig.dashboardAddress, "_blank");
    };

    private handleWidgetExecuteClicked = async (ev: React.MouseEvent<HTMLElement>, snippet: Snippet, name: string) => {
        ev.stopPropagation();
        const snippetStore = SnippetStore.Instance;
        if (snippet?.code) {
            snippetStore.setActiveSnippet(snippet, name);
            await snippetStore.executeCurrentSnippet();
        }
    };

    private genWidgetsMenu = () => {
        const cartaWidgets = WidgetsStore.Instance.CARTAWidgets;
        const regionListConfig = cartaWidgets.get(WidgetType.Region);
        const imageListConfig = cartaWidgets.get(WidgetType.ImageList);
        const cursorInfoConfig = cartaWidgets.get(WidgetType.CursorInfo);
        const logConfig = cartaWidgets.get(WidgetType.Log);
        const spatialProfilerConfig = cartaWidgets.get(WidgetType.SpatialProfiler);
        const spectralProfilerConfig = cartaWidgets.get(WidgetType.SpectralProfiler);
        const restWidgets = Array.from(cartaWidgets.keys()).filter(widget => ![WidgetType.Region, WidgetType.ImageList, WidgetType.CursorInfo, WidgetType.Log, WidgetType.SpatialProfiler, WidgetType.SpectralProfiler].includes(widget));

        return (
            <Menu className="widgets-menu">
                <Menu.Item text="Info Panels" icon={"panel-stats"}>
                    <Menu.Item text={WidgetType.Region} icon={<CustomIcon icon={regionListConfig.icon as CustomIconName} />} onClick={regionListConfig.onClick} />
                    <Menu.Item text={WidgetType.ImageList} icon={imageListConfig.icon as IconName} onClick={imageListConfig.onClick} />
                    <Menu.Item text={WidgetType.CursorInfo} icon={<CustomIcon icon={cursorInfoConfig.icon as CustomIconName} />} onClick={cursorInfoConfig.onClick} />
                    <Menu.Item text={WidgetType.Log} icon={logConfig.icon as IconName} onClick={logConfig.onClick} />
                </Menu.Item>
                <Menu.Item text="Profiles" icon={"pulse"}>
                    <Menu.Item text={WidgetType.SpatialProfiler} icon={<CustomIcon icon={spatialProfilerConfig.icon as CustomIconName} />} onClick={spatialProfilerConfig.onClick} />
                    <Menu.Item text={WidgetType.SpectralProfiler} icon={<CustomIcon icon={spectralProfilerConfig.icon as CustomIconName} />} onClick={spectralProfilerConfig.onClick} />
                </Menu.Item>
                {restWidgets.map(widgetType => {
                    const widgetConfig = cartaWidgets.get(widgetType);
                    const trimmedStr = widgetType.replace(/\s+/g, "");
                    return (
                        <Menu.Item key={`${trimmedStr}Menu`} text={widgetType} icon={widgetConfig.isCustomIcon ? <CustomIcon icon={widgetConfig.icon as CustomIconName} /> : (widgetConfig.icon as IconName)} onClick={widgetConfig.onClick} />
                    );
                })}
            </Menu>
        );
    };

    private recurseSnippetMap(snippetMap: Map<string, any>): React.ReactNode[] {
        let nodes = [];
        for (const [name, node] of snippetMap) {
            // Create menu and recurse
            if (node instanceof Map) {
                nodes.push(
                    <Menu.Item key={name} text={name}>
                        {this.recurseSnippetMap(node)}
                    </Menu.Item>
                );
            } else {
                nodes.push(node);
            }
        }
        // Sort nodes as follows:
        // - Folders first (sorted alphabetically)
        // - Items sorted alphabetically
        return nodes.sort((a, b) => {
            const lengthA = a.props?.children?.length ?? 0;
            const lengthB = b.props?.children?.length ?? 0;
            if ((lengthA > 0 && lengthB > 0) || lengthA === lengthB) {
                return a.key > b.key ? 1 : -1;
            }
            return Math.sign(lengthB - lengthA);
        });
    }

    private newReleaseButtonOnClick = () => {
        const appStore = AppStore.Instance;
        if (this.disableCheckRelease) {
            appStore.preferenceStore.setPreference(PreferenceKeys.CHECK_NEW_RELEASE, false);
        }
        appStore.preferenceStore.setPreference(PreferenceKeys.LATEST_RELEASE, appStore.newRelease);
        appStore.setShowNewRelease(false);
    };

    @computed get snippetsMenu() {
        const appStore = AppStore.Instance;
        if (!appStore.preferenceStore.codeSnippetsEnabled) {
            return null;
        }

        const snippetObj = new Map<string, any>();

        for (const [name, snippet] of appStore.snippetStore.snippets) {
            // Skip hidden snippets
            if (snippet?.categories?.includes("hidden")) {
                continue;
            }

            const labelElement = (
                <Button className="snippet-run-button" small={true} minimal={true} icon={"play"} intent="success" disabled={appStore.snippetStore.isExecuting} onClick={ev => this.handleWidgetExecuteClicked(ev, snippet, name)} />
            );

            const menuItem = <Menu.Item key={name} text={name} icon={labelElement} onClick={() => appStore.dialogStore.showExistingCodeSnippet(snippet, name)} />;

            if (snippet.categories?.length) {
                for (const category of snippet.categories) {
                    const categoryParts = category.split("/");
                    let menuRoot = snippetObj;
                    for (const folder of categoryParts) {
                        if (!menuRoot.has(folder)) {
                            menuRoot.set(folder, new Map<string, any>());
                        }
                        menuRoot = menuRoot.get(folder);
                    }
                    menuRoot.set(name, menuItem);
                }
            } else {
                snippetObj.set(name, menuItem);
            }
        }

        const snippetEntries = this.recurseSnippetMap(snippetObj);
        return (
            <Menu>
                {snippetEntries}
                {snippetEntries.length > 0 && <Menu.Divider />}
                <Menu.Item text="Create new snippet" icon="add" onClick={appStore.dialogStore.showNewCodeSnippet} />
            </Menu>
        );
    }

    render() {
        const appStore = AppStore.Instance;
        const modString = appStore.modifierString;
        const connectionStatus = appStore.backendService.connectionStatus;

        let serverMenu: React.ReactNode[] = [];

        const apiService = appStore.apiService;
        if (apiService.authenticated && ApiService.RuntimeConfig.dashboardAddress) {
            serverMenu.push(<Menu.Item key="restart" text="Restart Service" disabled={!appStore.apiService.authenticated} onClick={appStore.apiService.stopServer} />);
        }
        if (ApiService.RuntimeConfig.logoutAddress || ApiService.RuntimeConfig.googleClientId) {
            serverMenu.push(<Menu.Item key="logout" text="Logout" disabled={!appStore.apiService.authenticated} onClick={appStore.apiService.logout} />);
        }
        if (ApiService.RuntimeConfig.dashboardAddress) {
            serverMenu.push(<Menu.Item key="dashboard" text="Dashboard" onClick={this.handleDashboardClicked} />);
        }
        serverMenu.push(
            <Menu.Item
                key="copy-id"
                text="Copy session ID to clipboard"
                onClick={async () => {
                    try {
                        if (navigator.clipboard) {
                            await navigator.clipboard?.writeText(appStore.backendService.sessionId.toString());
                        } else {
                            const copyText = document.createElement("textarea");
                            copyText.value = appStore.backendService.sessionId.toString();
                            document.body.appendChild(copyText);
                            copyText.focus();
                            copyText.select();
                            document.execCommand("copy");
                            document.body.removeChild(copyText);
                        }
                        AppToaster.show(SuccessToast("clipboard", "Session ID copied!"));
                    } catch (err) {
                        console.log(err);
                    }
                }}
            />
        );
        serverMenu.push(
            <Menu.Item
                key="copy-url"
                text="Copy session URL to clipboard"
                onClick={async () => {
                    try {
                        const url = new URL(document.URL);
                        if (url.protocol.startsWith("file")) {
                            const socketUrl = url.searchParams.get("socketUrl");
                            const token = url.searchParams.get("token");
                            const httpUrl = socketUrl.replace("ws", "http");
                            const finalUrl = `${httpUrl}?token=${token}`;
                            if (navigator.clipboard) {
                                await navigator.clipboard.writeText(finalUrl);
                            } else {
                                const copyText = document.createElement("textarea");
                                copyText.value = finalUrl;
                                document.body.appendChild(copyText);
                                copyText.focus();
                                copyText.select();
                                document.execCommand("copy");
                                document.body.removeChild(copyText);
                            }
                        } else {
                            if (navigator.clipboard) {
                                await navigator.clipboard.writeText(document.URL);
                            } else {
                                const copyText = document.createElement("textarea");
                                copyText.value = document.URL;
                                document.body.appendChild(copyText);
                                copyText.focus();
                                copyText.select();
                                document.execCommand("copy");
                                document.body.removeChild(copyText);
                            }
                        }
                        AppToaster.show(SuccessToast("clipboard", "Session URL copied!"));
                    } catch (err) {
                        console.log(err);
                    }
                }}
            />
        );
        let serverSubMenu: React.ReactNode;
        if (serverMenu.length) {
            serverSubMenu = (
                <React.Fragment>
                    <Menu.Item text="Server">{serverMenu}</Menu.Item>
                </React.Fragment>
            );
        }

        const fileMenu = (
            <Menu>
                <Menu.Item text="Open Image" label={`${modString}O`} disabled={appStore.openFileDisabled} onClick={() => appStore.fileBrowserStore.showFileBrowser(BrowserMode.File, false)} />
                <Menu.Item text="Append Image" label={`${modString}L`} disabled={appStore.appendFileDisabled} onClick={() => appStore.fileBrowserStore.showFileBrowser(BrowserMode.File, true)} />
                <Tooltip2 content={"Not allowed in read-only mode"} disabled={appStore.appendFileDisabled || appStore.backendService?.serverFeatureFlags !== CARTA.ServerFeatureFlags.READ_ONLY} position={Position.LEFT}>
                    <Menu.Item
                        text="Save Image"
                        label={`${modString}S`}
                        disabled={appStore.appendFileDisabled || appStore.backendService?.serverFeatureFlags === CARTA.ServerFeatureFlags.READ_ONLY}
                        onClick={() => appStore.fileBrowserStore.showFileBrowser(BrowserMode.SaveFile, false)}
                    />
                </Tooltip2>
                <Menu.Item text="Close Image" label={`${modString}W`} disabled={appStore.appendFileDisabled} onClick={() => appStore.closeCurrentFile(true)} />
                <Menu.Divider />
                <Menu.Item text="Import Regions" disabled={!appStore.activeFrame} onClick={() => appStore.fileBrowserStore.showFileBrowser(BrowserMode.RegionImport, false)} />
                <Tooltip2
                    content={"Not allowed in read-only mode"}
                    disabled={!appStore.activeFrame || !appStore.activeFrame.regionSet.regions || appStore.activeFrame.regionSet.regions.length <= 1 || appStore.backendService?.serverFeatureFlags !== CARTA.ServerFeatureFlags.READ_ONLY}
                    position={Position.LEFT}
                >
                    <Menu.Item
                        text="Export Regions"
                        disabled={!appStore.activeFrame || !appStore.activeFrame.regionSet.regions || appStore.activeFrame.regionSet.regions.length <= 1 || appStore.backendService.serverFeatureFlags === CARTA.ServerFeatureFlags.READ_ONLY}
                        onClick={() => appStore.fileBrowserStore.showExportRegions()}
                    />
                </Tooltip2>
                <Menu.Item text="Import Catalog" label={`${modString}G`} disabled={appStore.appendFileDisabled} onClick={() => appStore.fileBrowserStore.showFileBrowser(BrowserMode.Catalog, false)} />
<<<<<<< HEAD
                <Menu.Item text="Export Image" disabled={!appStore.activeFrame || appStore.isExportingImage || appStore.activeFrame.isPreview}>
=======
                <Menu.Item text="Open workspace" disabled={appStore.openFileDisabled} onClick={() => appStore.dialogStore.showWorkspaceDialog(WorkspaceDialogMode.Open)} />
                <Menu.Item text="Save workspace" disabled={appStore.openFileDisabled} onClick={() => appStore.dialogStore.showWorkspaceDialog(WorkspaceDialogMode.Save)} />
                <Menu.Item text="Close workspace" disabled={appStore.openFileDisabled} onClick={appStore.closeWorkspace} />
                <MenuDivider />
                <Menu.Item text="Export Image" disabled={!appStore.activeFrame || appStore.isExportingImage}>
>>>>>>> 4ebff23d
                    <ExportImageMenuComponent />
                </Menu.Item>
                <Menu.Divider />
                <Menu.Item text="Preferences" onClick={appStore.dialogStore.showPreferenceDialog} disabled={appStore.preferenceStore.supportsServer && connectionStatus !== ConnectionStatus.ACTIVE} />
                {serverSubMenu}
            </Menu>
        );

        let layerItems = appStore.frames.map(frame => {
            return <Menu.Item text={frame.filename} active={appStore.activeFrame && appStore.activeFrame.frameInfo.fileId === frame.frameInfo.fileId} key={frame.frameInfo.fileId} onClick={() => this.handleFrameSelect(frame)} />;
        });

        const presetLayouts: string[] = PresetLayout.PRESETS;
        const layoutStore = appStore.layoutStore;
        const userLayouts: string[] = layoutStore.userLayoutNames;

        const viewMenu = (
            <Menu>
                <Menu.Item text="Theme" icon={"media"}>
                    <Menu.Item text="Automatic" icon={"contrast"} onClick={appStore.setAutoTheme} />
                    <Menu.Item text="Light" icon={"flash"} onClick={appStore.setLightTheme} />
                    <Menu.Item text="Dark" icon={"moon"} onClick={appStore.setDarkTheme} />
                </Menu.Item>
                <Menu.Item text="Layouts" icon={"page-layout"} disabled={layoutStore.supportsServer && connectionStatus !== ConnectionStatus.ACTIVE}>
                    <Menu.Item text="Existing Layouts" disabled={!presetLayouts && !userLayouts}>
                        {presetLayouts &&
                            presetLayouts.length > 0 &&
                            presetLayouts.map(value => <Menu.Item key={value} text={value} active={value === appStore.layoutStore.currentLayoutName} onClick={() => appStore.layoutStore.applyLayout(value)} />)}
                        {userLayouts && userLayouts.length > 0 && (
                            <React.Fragment>
                                <MenuDivider />
                                {userLayouts.map(value => (
                                    <Menu.Item key={value} text={value} active={value === appStore.layoutStore.currentLayoutName} onClick={() => appStore.layoutStore.applyLayout(value)} />
                                ))}
                            </React.Fragment>
                        )}
                    </Menu.Item>
                    <Menu.Item text="Save Layout" onClick={() => appStore.dialogStore.showSaveLayoutDialog()} />
                    <Menu.Item text="Rename Layout" disabled={!userLayouts || userLayouts.length <= 0}>
                        {userLayouts &&
                            userLayouts.length > 0 &&
                            userLayouts.map(value => <Menu.Item key={value} text={value} active={value === appStore.layoutStore.currentLayoutName} onClick={() => appStore.dialogStore.showSaveLayoutDialog(value)} />)}
                    </Menu.Item>
                    <Menu.Item text="Delete Layout" disabled={!userLayouts || userLayouts.length <= 0}>
                        {userLayouts &&
                            userLayouts.length > 0 &&
                            userLayouts.map(value => (
                                <Menu.Item
                                    key={value}
                                    text={value}
                                    active={value === appStore.layoutStore.currentLayoutName}
                                    onClick={() => {
                                        appStore.layoutStore.deleteLayout(value);
                                        if (value === appStore.preferenceStore.layout) {
                                            appStore.preferenceStore.setPreference(PreferenceKeys.GLOBAL_LAYOUT, PresetLayout.DEFAULT);
                                        }
                                    }}
                                />
                            ))}
                    </Menu.Item>
                </Menu.Item>
                {layerItems.length > 0 && (
                    <Menu.Item text="Images" icon={"multi-select"}>
                        {layerItems}
                        <Menu.Divider />
                        <Menu.Item text="Previous Image" icon={"step-backward"} disabled={layerItems.length < 2} onClick={appStore.prevFrame} />
                        <Menu.Item text="Next Image" icon={"step-forward"} disabled={layerItems.length < 2} onClick={appStore.nextFrame} />
                    </Menu.Item>
                )}
                <Menu.Item text="File Header" icon={"app-header"} disabled={!appStore.activeFrame} onClick={appStore.dialogStore.showFileInfoDialog} />
                <Menu.Item text="Contours" icon={<CustomIcon icon="contour" />} disabled={!appStore.activeFrame} onClick={appStore.dialogStore.showContourDialog} />
                <Menu.Item text="Vector Overlay" icon={<CustomIcon icon="vectorOverlay" />} disabled={!appStore.activeFrame} onClick={appStore.dialogStore.showVectorOverlayDialog} />
                <Menu.Item text="Image Fitting" icon={<CustomIcon icon="imageFitting" />} disabled={!appStore.activeFrame} onClick={appStore.dialogStore.showFittingDialog} />
                <Menu.Item text="Online Catalog Query" icon="geosearch" disabled={!appStore.activeFrame} onClick={appStore.dialogStore.showCatalogQueryDialog} />
                {appStore.preferenceStore.codeSnippetsEnabled && <Menu.Item text="Code Snippets" icon={"console"} onClick={appStore.dialogStore.showCodeSnippetDialog} />}
            </Menu>
        );

        const helpMenu = (
            <Menu>
                <Menu.Item text="Online Manual" icon={"manual"} onClick={this.handleDocumentationClicked} />
                <Menu.Item text="Controls and Shortcuts" icon={"key-control"} label={"Shift + ?"} onClick={appStore.dialogStore.showHotkeyDialog} />
                <Menu.Item text="About" icon={"info-sign"} onClick={appStore.dialogStore.showAboutDialog} />
            </Menu>
        );

        let connectivityClass = "connectivity-icon";
        let connectivityTooltip;
        const latencyString = isFinite(appStore.backendService.endToEndPing) ? `${toFixed(appStore.backendService.endToEndPing, 1)} ms` : "Unknown";
        const userString = appStore.username ? ` as ${appStore.username}` : "";
        switch (connectionStatus) {
            case ConnectionStatus.PENDING:
                connectivityTooltip = <span>Connecting to server{userString}</span>;
                connectivityClass += " warning";
                break;
            case ConnectionStatus.ACTIVE:
                if (appStore.backendService.connectionDropped) {
                    connectivityTooltip = (
                        <span>
                            Reconnected to server {userString} after disconnect. Some errors may occur
                            <br />
                            <i>
                                <small>Latency: {latencyString}</small>
                            </i>
                        </span>
                    );
                    connectivityClass += " warning";
                } else {
                    connectivityTooltip = (
                        <span>
                            Connected to server {userString}
                            <br />
                            <i>
                                <small>
                                    Latency: {latencyString}
                                    <br />
                                    Session ID: {appStore.backendService.sessionId}
                                </small>
                            </i>
                        </span>
                    );
                    connectivityClass += " online";
                }
                break;
            case ConnectionStatus.CLOSED:
            default:
                connectivityTooltip = <span>Disconnected from server</span>;
                connectivityClass += " offline";
                break;
        }

        const tilesLoading = appStore.tileService.remainingTiles > 0;
        const contoursLoading = appStore.activeFrame?.contourProgress >= 0 && appStore.activeFrame.contourProgress < 1;
        const vectorOverlayLoading = appStore.activeFrame?.vectorOverlayStore.progress >= 0 && appStore.activeFrame.vectorOverlayStore.progress < 1;
        let loadingTooltipFragment;
        let loadingIndicatorClass = "contour-loading-icon";
        let showLoadingIndicator = false;

        if (tilesLoading || contoursLoading || vectorOverlayLoading) {
            let tilesTooltipContent;
            if (tilesLoading) {
                tilesTooltipContent = <span>Streaming image tiles. {appStore.tileService.remainingTiles} remaining</span>;
            }
            let contourTooltipContent;
            if (contoursLoading) {
                contourTooltipContent = <span>Streaming contours. {toFixed(100 * appStore.activeFrame.contourProgress, 1)}% complete</span>;
            }

            let vectorOverlayTooltipContent;
            if (vectorOverlayLoading) {
                vectorOverlayTooltipContent = <span>Streaming vector overlay. {toFixed(100 * appStore.activeFrame.vectorOverlayStore.progress, 1)}% complete</span>;
            }

            loadingTooltipFragment = (
                <React.Fragment>
                    {tilesTooltipContent}
                    {contoursLoading && tilesLoading && <br />}
                    {contourTooltipContent}
                    {vectorOverlayTooltipContent}
                </React.Fragment>
            );

            showLoadingIndicator = true;
        }

        let loadingIndicator;
        if (loadingTooltipFragment) {
            loadingIndicator = (
                <Tooltip2 content={loadingTooltipFragment}>
                    <Icon icon={"cloud-download"} className={loadingIndicatorClass} />
                </Tooltip2>
            );
        } else {
            loadingIndicator = <Icon icon={"cloud-download"} className={loadingIndicatorClass} />;
        }

        const newReleaseMessage = (
            <div className={classNames(Classes.ALERT, "new-release", {"bp3-dark": appStore.darkTheme})}>
                <div className={Classes.ALERT_BODY}>
                    <img src="carta_logo.png" />
                    <div className={Classes.ALERT_CONTENTS}>
                        <p>A new {appStore.newRelease.includes("beta") ? "beta" : ""} release is available!</p>
                        <p>
                            Visit the{" "}
                            <a href="https://cartavis.org" rel="noopener noreferrer" target="_blank">
                                CARTA homepage
                            </a>{" "}
                            for more details.
                        </p>
                        <div className="release-info">
                            <p>Current release: v{CARTA_INFO.version}</p>
                            <p>New release: {appStore.newRelease}</p>
                        </div>
                    </div>
                </div>
                <div className={Classes.ALERT_FOOTER}>
                    <Button intent={Intent.PRIMARY} text="OK" onClick={this.newReleaseButtonOnClick} />
                    <Switch checked={this.disableCheckRelease} onChange={this.toggleDisableCheckRelease} label="Don't show new releases again" />
                </div>
            </div>
        );

        return (
            <div className="root-menu">
                <Popover2 autoFocus={false} minimal={true} content={fileMenu} position={Position.BOTTOM_LEFT}>
                    <Menu className="root-menu-entry">
                        <Menu.Item text="File" />
                    </Menu>
                </Popover2>
                <Popover2 autoFocus={false} minimal={true} content={viewMenu} position={Position.BOTTOM_LEFT}>
                    <Menu className="root-menu-entry">
                        <Menu.Item text="View" />
                    </Menu>
                </Popover2>
                <Popover2 autoFocus={false} minimal={true} content={this.genWidgetsMenu()} position={Position.BOTTOM_LEFT}>
                    <Menu className="root-menu-entry">
                        <Menu.Item text="Widgets" />
                    </Menu>
                </Popover2>
                {appStore.preferenceStore.codeSnippetsEnabled && (
                    <Popover2 autoFocus={false} minimal={true} content={this.snippetsMenu} position={Position.BOTTOM_LEFT}>
                        <Menu className="root-menu-entry">
                            <Menu.Item text="Snippets" />
                        </Menu>
                    </Popover2>
                )}
                <Popover2 autoFocus={false} minimal={true} content={helpMenu} position={Position.BOTTOM_LEFT}>
                    <Menu className="root-menu-entry">
                        <Menu.Item text="Help" />
                    </Menu>
                </Popover2>
                <ToolbarMenuComponent />
                <Alert className={appStore.darkTheme ? "bp3-dark" : ""} isOpen={this.documentationAlertVisible} onClose={this.handleAlertDismissed} canEscapeKeyCancel={true} canOutsideClickCancel={true} confirmButtonText={"Dismiss"}>
                    Documentation will open in a new tab. Please ensure any popup blockers are disabled.
                </Alert>
                {appStore.showNewRelease && (
                    <Popover2 content={newReleaseMessage} position={Position.BOTTOM_RIGHT}>
                        <Tooltip2 content="New release available!" position={Position.BOTTOM_RIGHT}>
                            <Button icon={"envelope"} intent={"warning"} minimal={true} />
                        </Tooltip2>
                    </Popover2>
                )}
                {showLoadingIndicator && loadingIndicator}
                {appStore.preferenceStore.lowBandwidthMode && (
                    <Tooltip2
                        content={
                            <span>
                                CARTA is running in low bandwidth mode
                                <br />
                                <i>
                                    <small>Image resolution and cursor responsiveness will be reduced</small>
                                </i>
                            </span>
                        }
                    >
                        <Icon icon={"feed"} className="connectivity-icon warning" />
                    </Tooltip2>
                )}
                {appStore.snippetStore.isExecuting && (
                    <Tooltip2 content="CARTA is currently executing a code snippet">
                        <Icon icon={"console"} intent={"warning"} />
                    </Tooltip2>
                )}
                <Tooltip2 content={connectivityTooltip}>
                    <Icon icon={"symbol-circle"} className={connectivityClass} />
                </Tooltip2>
                <div id="hidden-status-info">
                    <span id="info-session-id">{appStore.backendService.sessionId}</span>
                </div>
            </div>
        );
    }

    handleDocumentationClicked = () => {
        window.open("https://carta.readthedocs.io/en/3.0", "_blank", "width=1024");
        if (process.env.REACT_APP_TARGET !== "linux" && process.env.REACT_APP_TARGET !== "darwin") {
            this.documentationAlertVisible = true;
            clearTimeout(this.documentationAlertTimeoutHandle);
            this.documentationAlertTimeoutHandle = setTimeout(() => (this.documentationAlertVisible = false), 10000);
        }
    };

    handleAlertDismissed = () => {
        this.documentationAlertVisible = false;
    };

    handleFrameSelect = (frame: FrameStore) => {
        const appStore = AppStore.Instance;
        if (appStore.activeFrame && appStore.activeFrame === frame) {
            return;
        } else {
            appStore.setActiveFrame(frame);
        }
    };
}<|MERGE_RESOLUTION|>--- conflicted
+++ resolved
@@ -286,15 +286,11 @@
                     />
                 </Tooltip2>
                 <Menu.Item text="Import Catalog" label={`${modString}G`} disabled={appStore.appendFileDisabled} onClick={() => appStore.fileBrowserStore.showFileBrowser(BrowserMode.Catalog, false)} />
-<<<<<<< HEAD
-                <Menu.Item text="Export Image" disabled={!appStore.activeFrame || appStore.isExportingImage || appStore.activeFrame.isPreview}>
-=======
                 <Menu.Item text="Open workspace" disabled={appStore.openFileDisabled} onClick={() => appStore.dialogStore.showWorkspaceDialog(WorkspaceDialogMode.Open)} />
                 <Menu.Item text="Save workspace" disabled={appStore.openFileDisabled} onClick={() => appStore.dialogStore.showWorkspaceDialog(WorkspaceDialogMode.Save)} />
                 <Menu.Item text="Close workspace" disabled={appStore.openFileDisabled} onClick={appStore.closeWorkspace} />
                 <MenuDivider />
-                <Menu.Item text="Export Image" disabled={!appStore.activeFrame || appStore.isExportingImage}>
->>>>>>> 4ebff23d
+                <Menu.Item text="Export Image" disabled={!appStore.activeFrame || appStore.isExportingImage || appStore.activeFrame.isPreview}>
                     <ExportImageMenuComponent />
                 </Menu.Item>
                 <Menu.Divider />
