--- conflicted
+++ resolved
@@ -260,17 +260,10 @@
                     <ExportImageMenuComponent />
                 </MenuItem>
                 <MenuDivider />
-<<<<<<< HEAD
                 <MenuItem text="Open Workspace" disabled={appStore.openFileDisabled} onClick={() => appStore.dialogStore.showWorkspaceDialog(WorkspaceDialogMode.Open)} />
                 <MenuItem text="Save Workspace" disabled={appStore.openFileDisabled} onClick={() => appStore.dialogStore.showWorkspaceDialog(WorkspaceDialogMode.Save)} />
-                <MenuItem text="" />
-                <MenuItem text="Preferences" onClick={appStore.dialogStore.showPreferenceDialog} disabled={appStore.preferenceStore.supportsServer && connectionStatus !== ConnectionStatus.ACTIVE} />
-=======
-                <Menu.Item text="Open Workspace" disabled={appStore.openFileDisabled} onClick={() => appStore.dialogStore.showWorkspaceDialog(WorkspaceDialogMode.Open)} />
-                <Menu.Item text="Save Workspace" disabled={appStore.openFileDisabled} onClick={() => appStore.dialogStore.showWorkspaceDialog(WorkspaceDialogMode.Save)} />
-                <Menu.Divider />
-                <Menu.Item text="Preferences" onClick={appStore.dialogStore.showPreferenceDialog} />
->>>>>>> eaa7c5bb
+                <MenuDivider />
+                <MenuItem text="Preferences" onClick={appStore.dialogStore.showPreferenceDialog} />
                 {serverSubMenu}
             </Menu>
         );
@@ -347,15 +340,9 @@
 
         const helpMenu = (
             <Menu>
-<<<<<<< HEAD
-                <MenuItem text="Online Manual" icon={"manual"} onClick={() => this.handleDocumentationClicked("https://carta.readthedocs.io/en/4.0")} />
+                <MenuItem text="Online Manual" icon={"manual"} onClick={() => this.handleDocumentationClicked("https://carta.readthedocs.io/en/4.1")} />
                 <MenuItem text="Controls and Shortcuts" icon={"key-control"} label={"Shift + ?"} onClick={appStore.dialogStore.showHotkeyDialog} />
                 <MenuItem text="About" icon={"info-sign"} onClick={appStore.dialogStore.showAboutDialog} />
-=======
-                <Menu.Item text="Online Manual" icon={"manual"} onClick={() => this.handleDocumentationClicked("https://carta.readthedocs.io/en/4.1")} />
-                <Menu.Item text="Controls and Shortcuts" icon={"key-control"} label={"Shift + ?"} onClick={appStore.dialogStore.showHotkeyDialog} />
-                <Menu.Item text="About" icon={"info-sign"} onClick={appStore.dialogStore.showAboutDialog} />
->>>>>>> eaa7c5bb
             </Menu>
         );
 
