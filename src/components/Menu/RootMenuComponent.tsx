import * as React from "react";
import {observable} from "mobx";
import {observer} from "mobx-react";
import {Alert, Icon, Menu, Popover, Position, Tooltip, Tag} from "@blueprintjs/core";
import {ToolbarMenuComponent} from "./ToolbarMenu/ToolbarMenuComponent";
import {PresetLayout} from "models";
import {AppStore, BrowserMode, PreferenceKeys} from "stores";
import {ConnectionStatus} from "services";
import {toFixed} from "utilities";
import {CustomIcon} from "icons/CustomIcons";
import "./RootMenuComponent.css";

@observer
export class RootMenuComponent extends React.Component {
    @observable documentationAlertVisible: boolean;
    private documentationAlertTimeoutHandle;

    render() {
        const appStore = AppStore.Instance;
        const modString = appStore.modifierString;
        const connectionStatus = appStore.backendService.connectionStatus;

        const fileMenu = (
            <Menu>
                <Menu.Item
                    text="Open image"
                    label={`${modString}O`}
                    disabled={connectionStatus !== ConnectionStatus.ACTIVE || appStore.fileLoading}
                    onClick={() => appStore.fileBrowserStore.showFileBrowser(BrowserMode.File, false)}
                />
                <Menu.Item
                    text="Append image"
                    label={`${modString}L`}
                    disabled={connectionStatus !== ConnectionStatus.ACTIVE || !appStore.activeFrame || appStore.fileLoading}
                    onClick={() => appStore.fileBrowserStore.showFileBrowser(BrowserMode.File, true)}
                />
                <Menu.Item
                    text="Close image"
                    label={`${modString}W`}
                    disabled={connectionStatus !== ConnectionStatus.ACTIVE || !appStore.activeFrame || appStore.fileLoading}
                    onClick={() => appStore.closeCurrentFile(true)}
                />
                <Menu.Divider/>
                <Menu.Item
                    text="Import regions"
                    disabled={!appStore.activeFrame}
                    onClick={() => appStore.fileBrowserStore.showFileBrowser(BrowserMode.RegionImport, false)}
                />
                <Menu.Item
                    text="Export regions"
                    disabled={!appStore.activeFrame || !appStore.activeFrame.regionSet.regions || appStore.activeFrame.regionSet.regions.length <= 1}
                    onClick={() => appStore.fileBrowserStore.showFileBrowser(BrowserMode.RegionExport, false)}
                />
                <Menu.Divider/>
                <Menu.Item
                    text="Import catalog"
                    label={`${modString}C`}
                    disabled={connectionStatus !== ConnectionStatus.ACTIVE || !appStore.activeFrame || appStore.fileLoading}
                    onClick={() => appStore.fileBrowserStore.showFileBrowser(BrowserMode.Catalog, false)}
                />
                <Menu.Divider/>
                <Menu.Item
                    text="Export image"
                    label={`${modString}E`}
                    disabled={!appStore.activeFrame}
                    onClick={appStore.exportImage}
                />
                <Menu.Item text="Preferences" onClick={appStore.dialogStore.showPreferenceDialog} disabled={appStore.preferenceStore.supportsServer && connectionStatus !== ConnectionStatus.ACTIVE}/>
            </Menu>
        );

        let layerItems = appStore.frames.slice().sort((a, b) => a.frameInfo.fileId <= b.frameInfo.fileId ? -1 : 1).map(frame => {
            return (
                <Menu.Item
                    text={frame.frameInfo.fileInfo.name}
                    active={appStore.activeFrame && appStore.activeFrame.frameInfo.fileId === frame.frameInfo.fileId}
                    key={frame.frameInfo.fileId}
                    onClick={() => this.handleFrameSelect(frame.frameInfo.fileId)}
                />
            );
        });

        const viewMenu = (
            <Menu>
                <Menu.Item text="Theme" icon={"media"}>
                    <Menu.Item text="Automatic" icon={"contrast"} onClick={appStore.setAutoTheme}/>
                    <Menu.Item text="Light" icon={"flash"} onClick={appStore.setLightTheme}/>
                    <Menu.Item text="Dark" icon={"moon"} onClick={appStore.setDarkTheme}/>
                </Menu.Item>
                <Menu.Item text="Overlay Settings" icon={"settings"} onClick={appStore.dialogStore.showOverlaySettings}/>
                {layerItems.length > 0 &&
                <Menu.Item text="Images" icon={"multi-select"}>
                    {layerItems}
                    <Menu.Divider/>
                    <Menu.Item text="Previous image" icon={"step-backward"} disabled={layerItems.length < 2} onClick={appStore.prevFrame}/>
                    <Menu.Item text="Next image" icon={"step-forward"} disabled={layerItems.length < 2} onClick={appStore.nextFrame}/>
                </Menu.Item>
                }
                <Menu.Item
                    text="File header"
                    icon={"app-header"}
                    disabled={!appStore.activeFrame}
                    onClick={appStore.dialogStore.showFileInfoDialog}
                />
                <Menu.Item
                    text="Contours"
                    icon={<CustomIcon icon="contour"/>}
                    onClick={appStore.dialogStore.showContourDialog}
                />
            </Menu>
        );

        const presetLayouts: string[] = PresetLayout.PRESETS;
        const layoutStore = appStore.layoutStore;
        const userLayouts: string[] = layoutStore.userLayouts;

        const widgetsMenu = (
            <Menu className="widgets-menu">
                <Menu.Item text="Layouts" icon={"page-layout"} disabled={layoutStore.supportsServer && connectionStatus !== ConnectionStatus.ACTIVE}>
                    <Menu.Item text="Existing Layouts" disabled={!presetLayouts && !userLayouts}>
                        <Menu.Item text="Presets" disabled={!presetLayouts || presetLayouts.length <= 0}>
                            {presetLayouts && presetLayouts.length > 0 && presetLayouts.map((value) =>
                                <Menu.Item
                                    key={value}
                                    text={value}
                                    active={value === appStore.layoutStore.currentLayoutName}
                                    onClick={() => appStore.layoutStore.applyLayout(value)}
                                />
                            )}
                        </Menu.Item>
                        {userLayouts && userLayouts.length > 0 && userLayouts.map((value) =>
                            <Menu.Item
                                key={value}
                                text={value}
                                active={value === appStore.layoutStore.currentLayoutName}
                                onClick={() => appStore.layoutStore.applyLayout(value)}
                            />
                        )}
                    </Menu.Item>
                    <Menu.Item text="Save Layout" onClick={appStore.dialogStore.showSaveLayoutDialog}/>
                    <Menu.Item text="Delete Layout" disabled={!userLayouts || userLayouts.length <= 0}>
                        {userLayouts && userLayouts.length > 0 && userLayouts.map((value) =>
                            <Menu.Item
                                key={value}
                                text={value}
                                active={value === appStore.layoutStore.currentLayoutName}
                                onClick={() => {
                                    appStore.layoutStore.deleteLayout(value);
                                    if (value === appStore.preferenceStore.layout) {
                                        appStore.preferenceStore.setPreference(PreferenceKeys.GLOBAL_LAYOUT, PresetLayout.DEFAULT);
                                    }
                                }}
                            />
                        )}
                    </Menu.Item>
                </Menu.Item>
                <Menu.Item text="Info Panels" icon={"panel-stats"}>
                    <Menu.Item text="Region List" icon={<CustomIcon icon="regionList"/>} onClick={appStore.widgetsStore.createFloatingRegionListWidget}/>
                    <Menu.Item text="Program Log" icon={"application"} onClick={appStore.widgetsStore.createFloatingLogWidget}/>
                </Menu.Item>
                <Menu.Item text="Profiles" icon={"pulse"}>
                    <Menu.Item text="Spatial Profiler" icon={<CustomIcon icon="spatialProfiler"/>} onClick={appStore.widgetsStore.createFloatingSpatialProfilerWidget}/>
                    <Menu.Item text="Spectral Profiler" icon={<CustomIcon icon="spectralProfiler"/>} onClick={appStore.widgetsStore.createFloatingSpectralProfilerWidget}/>
                </Menu.Item>
                <Menu.Item text="Statistics" icon={"calculator"} onClick={appStore.widgetsStore.createFloatingStatsWidget}/>
                <Menu.Item text="Histogram" icon={"timeline-bar-chart"} onClick={appStore.widgetsStore.createFloatingHistogramWidget}/>
                <Menu.Item text="Animator" icon={"video"} onClick={appStore.widgetsStore.createFloatingAnimatorWidget}/>
                <Menu.Item text="Render Config" icon={"style"} onClick={appStore.widgetsStore.createFloatingRenderWidget}/>
<<<<<<< HEAD
                <Menu.Item text="Stokes Analysis" icon={<CustomIcon icon="stokes"/>} onClick={appStore.widgetsStore.createFloatingStokesWidget}/>
=======
                <Menu.Item className={stokesClassName} text="Stokes Analysis" icon={stokesIcon} onClick={appStore.widgetsStore.createFloatingStokesWidget}/>
                <Menu.Item text="Spectral Line Query" icon={<CustomIcon icon={"spectralLineQuery"}/>} onClick={appStore.widgetsStore.createFloatingSpectralLineQueryWidget}/>
>>>>>>> d1c6ab53
            </Menu>
        );

        const helpMenu = (
            <Menu>
                <Menu.Item text="Online Manual" icon={"manual"} onClick={this.handleDocumentationClicked}/>
                <Menu.Item text="Controls and Shortcuts" icon={"key-control"} label={"Shift + ?"} onClick={appStore.dialogStore.showHotkeyDialog}/>
                <Menu.Item text="Debug Execution" icon={"console"} onClick={appStore.dialogStore.showDebugExecutionDialog}/>
                <Menu.Item text="About" icon={"info-sign"} onClick={appStore.dialogStore.showAboutDialog}/>
            </Menu>
        );

        let connectivityClass = "connectivity-icon";
        let connectivityTooltip;
        const latencyString = isFinite(appStore.backendService.endToEndPing) ? `${toFixed(appStore.backendService.endToEndPing, 1)} ms` : "Unknown";
        const userString = appStore.username ? ` as ${appStore.username}` : "";
        switch (connectionStatus) {
            case ConnectionStatus.PENDING:
                connectivityTooltip = <span>Connecting to server{userString}</span>;
                connectivityClass += " warning";
                break;
            case ConnectionStatus.ACTIVE:
                if (appStore.backendService.connectionDropped) {
                    connectivityTooltip = <span>Reconnected to server {userString} after disconnect. Some errors may occur<br/><i><small>Latency: {latencyString}</small></i></span>;
                    connectivityClass += " warning";
                } else {
                    connectivityTooltip = <span>Connected to server {userString}<br/><i><small>Latency: {latencyString}<br/>Session ID: {appStore.backendService.sessionId}</small></i></span>;
                    connectivityClass += " online";
                }
                break;
            case ConnectionStatus.CLOSED:
            default:
                connectivityTooltip = <span>Disconnected from server</span>;
                connectivityClass += " offline";
                break;
        }

        const tilesLoading = appStore.tileService.remainingTiles > 0;
        const contoursLoading = appStore.activeFrame && appStore.activeFrame.contourProgress >= 0 && appStore.activeFrame.contourProgress < 1;
        let loadingTooltipFragment;
        let loadingIndicatorClass = "contour-loading-icon";

        if (tilesLoading || contoursLoading) {
            let tilesTooltipContent;
            if (tilesLoading) {
                tilesTooltipContent = <span>Streaming image tiles. {appStore.tileService.remainingTiles} remaining</span>;
            }
            let contourTooltipContent;
            if (contoursLoading) {
                contourTooltipContent = <span>Streaming contours. {toFixed(100 * appStore.activeFrame.contourProgress, 1)}% complete</span>;
            }

            loadingTooltipFragment = (
                <React.Fragment>
                    {tilesTooltipContent}
                    {contoursLoading && tilesLoading && <br/>}
                    {contourTooltipContent}
                </React.Fragment>
            );

            loadingIndicatorClass += " icon-visible";
        }

        let loadingIndicator;
        if (loadingTooltipFragment) {
            loadingIndicator = (
                <Tooltip content={loadingTooltipFragment}>
                    <Icon icon={"cloud-download"} className={loadingIndicatorClass}/>
                </Tooltip>
            );
        } else {
            loadingIndicator = <Icon icon={"cloud-download"} className={loadingIndicatorClass}/>;
        }

        return (
            <div className="root-menu">
                <Popover autoFocus={false} minimal={true} content={fileMenu} position={Position.BOTTOM_LEFT}>
                    <Menu className="root-menu-entry">
                        <Menu.Item text="File"/>
                    </Menu>
                </Popover>
                <Popover autoFocus={false} minimal={true} content={viewMenu} position={Position.BOTTOM_LEFT}>
                    <Menu className="root-menu-entry">
                        <Menu.Item text="View"/>
                    </Menu>
                </Popover>
                <Popover autoFocus={false} minimal={true} content={widgetsMenu} position={Position.BOTTOM_LEFT}>
                    <Menu className="root-menu-entry">
                        <Menu.Item text="Widgets"/>
                    </Menu>
                </Popover>
                <Popover autoFocus={false} minimal={true} content={helpMenu} position={Position.BOTTOM_LEFT}>
                    <Menu className="root-menu-entry">
                        <Menu.Item text="Help"/>
                    </Menu>
                </Popover>
                <ToolbarMenuComponent/>
                <Alert isOpen={this.documentationAlertVisible} onClose={this.handleAlertDismissed} canEscapeKeyCancel={true} canOutsideClickCancel={true} confirmButtonText={"Dismiss"}>
                    Documentation will open in a new tab. Please ensure any popup blockers are disabled.
                </Alert>
                {loadingIndicator}
                {appStore.preferenceStore.lowBandwidthMode &&
                <Tooltip content={<span>CARTA is running in low bandwidth mode<br/><i><small>Image resolution and cursor responsiveness will be reduced</small></i></span>}>
                    <Icon icon={"feed"} className="connectivity-icon warning"/>
                </Tooltip>
                }
                <Tooltip content={connectivityTooltip}>
                    <Icon icon={"symbol-circle"} className={connectivityClass}/>
                </Tooltip>
            </div>
        );
    }

    handleDocumentationClicked = () => {
        window.open("https://carta.readthedocs.io/en/1.3", "_blank", "width=1024");
        if (process.env.REACT_APP_TARGET !== "linux" && process.env.REACT_APP_TARGET !== "darwin") {
            this.documentationAlertVisible = true;
            clearTimeout(this.documentationAlertTimeoutHandle);
            this.documentationAlertTimeoutHandle = setTimeout(() => this.documentationAlertVisible = false, 10000);
        }
    };

    handleAlertDismissed = () => {
        this.documentationAlertVisible = false;
    };

    handleFrameSelect = (fileId: number) => {
        const appStore = AppStore.Instance;
        if (appStore.activeFrame && appStore.activeFrame.frameInfo.fileId === fileId) {
            return;
        } else {
            appStore.setActiveFrame(fileId);
        }
    };
}<|MERGE_RESOLUTION|>--- conflicted
+++ resolved
@@ -166,12 +166,8 @@
                 <Menu.Item text="Histogram" icon={"timeline-bar-chart"} onClick={appStore.widgetsStore.createFloatingHistogramWidget}/>
                 <Menu.Item text="Animator" icon={"video"} onClick={appStore.widgetsStore.createFloatingAnimatorWidget}/>
                 <Menu.Item text="Render Config" icon={"style"} onClick={appStore.widgetsStore.createFloatingRenderWidget}/>
-<<<<<<< HEAD
                 <Menu.Item text="Stokes Analysis" icon={<CustomIcon icon="stokes"/>} onClick={appStore.widgetsStore.createFloatingStokesWidget}/>
-=======
-                <Menu.Item className={stokesClassName} text="Stokes Analysis" icon={stokesIcon} onClick={appStore.widgetsStore.createFloatingStokesWidget}/>
                 <Menu.Item text="Spectral Line Query" icon={<CustomIcon icon={"spectralLineQuery"}/>} onClick={appStore.widgetsStore.createFloatingSpectralLineQueryWidget}/>
->>>>>>> d1c6ab53
             </Menu>
         );
 
