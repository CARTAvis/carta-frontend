import * as React from "react";
import {makeObservable, observable} from "mobx";
import {observer} from "mobx-react";
import {Alert, Icon, Menu, Position, MenuDivider} from "@blueprintjs/core";
import {Popover2, Tooltip2} from "@blueprintjs/popover2";
import {ToolbarMenuComponent} from "./ToolbarMenu/ToolbarMenuComponent";
import {PresetLayout} from "models";
import {AppStore, BrowserMode, PreferenceKeys, WidgetsStore, WidgetType} from "stores";
import {ApiService, ConnectionStatus} from "services";
import {toFixed} from "utilities";
import {IconName} from "@blueprintjs/icons";
import {CustomIcon, CustomIconName} from "icons/CustomIcons";
import "./RootMenuComponent.scss";
import {CARTA} from "carta-protobuf";

@observer
export class RootMenuComponent extends React.Component {
    @observable documentationAlertVisible: boolean;
    private documentationAlertTimeoutHandle;

    constructor(props: any) {
        super(props);
        makeObservable(this);
    }

    private handleDashboardClicked = () => {
        window.open(ApiService.RuntimeConfig.dashboardAddress, "_blank");
    };

    private genWidgetsMenu = () => {
        const regionListConfig = WidgetsStore.Instance.CARTAWidgets.get(WidgetType.Region);
        const imageListConfig = WidgetsStore.Instance.CARTAWidgets.get(WidgetType.ImageList);
        const logConfig = WidgetsStore.Instance.CARTAWidgets.get(WidgetType.Log);
        const spatialProfilerConfig = WidgetsStore.Instance.CARTAWidgets.get(WidgetType.SpatialProfiler);
        const spectralProfilerConfig = WidgetsStore.Instance.CARTAWidgets.get(WidgetType.SpectralProfiler);
        const restWidgets = Array.from(WidgetsStore.Instance.CARTAWidgets.keys()).filter(widget => ![WidgetType.Region, WidgetType.ImageList, WidgetType.Log, WidgetType.SpatialProfiler, WidgetType.SpectralProfiler].includes(widget));

        return (
            <Menu className="widgets-menu">
                <Menu.Item text="Info Panels" icon={"panel-stats"}>
                    <Menu.Item text={WidgetType.Region} icon={<CustomIcon icon={regionListConfig.icon as CustomIconName} />} onClick={regionListConfig.onClick} />
                    <Menu.Item text={WidgetType.ImageList} icon={imageListConfig.icon as IconName} onClick={imageListConfig.onClick} />
                    <Menu.Item text={WidgetType.Log} icon={logConfig.icon as IconName} onClick={logConfig.onClick} />
                </Menu.Item>
                <Menu.Item text="Profiles" icon={"pulse"}>
                    <Menu.Item text={WidgetType.SpatialProfiler} icon={<CustomIcon icon={spatialProfilerConfig.icon as CustomIconName} />} onClick={spatialProfilerConfig.onClick} />
                    <Menu.Item text={WidgetType.SpectralProfiler} icon={<CustomIcon icon={spectralProfilerConfig.icon as CustomIconName} />} onClick={spectralProfilerConfig.onClick} />
                </Menu.Item>
                {restWidgets.map(widgetType => {
                    const widgetConfig = WidgetsStore.Instance.CARTAWidgets.get(widgetType);
                    const trimmedStr = widgetType.replace(/\s+/g, "");
                    return (
                        <Menu.Item key={`${trimmedStr}Menu`} text={widgetType} icon={widgetConfig.isCustomIcon ? <CustomIcon icon={widgetConfig.icon as CustomIconName} /> : (widgetConfig.icon as IconName)} onClick={widgetConfig.onClick} />
                    );
                })}
            </Menu>
        );
    };

    render() {
        const appStore = AppStore.Instance;
        const modString = appStore.modifierString;
        const connectionStatus = appStore.backendService.connectionStatus;

        let serverMenu: React.ReactNode[] = [];

        const apiService = appStore.apiService;
        if (apiService.authenticated && ApiService.RuntimeConfig.apiAddress) {
            serverMenu.push(<Menu.Item key="restart" text="Restart Service" disabled={!appStore.apiService.authenticated} onClick={appStore.apiService.stopServer} />);
        }
        if (ApiService.RuntimeConfig.logoutAddress || ApiService.RuntimeConfig.googleClientId) {
            serverMenu.push(<Menu.Item key="logout" text="Logout" disabled={!appStore.apiService.authenticated} onClick={appStore.apiService.logout} />);
        }
        if (ApiService.RuntimeConfig.dashboardAddress) {
            serverMenu.push(<Menu.Item key="dashboard" text="Dashboard" onClick={this.handleDashboardClicked} />);
        }

        let serverSubMenu: React.ReactNode;
        if (serverMenu.length) {
            serverSubMenu = (
                <React.Fragment>
                    <Menu.Divider />
                    <Menu.Item text="Server">{serverMenu}</Menu.Item>
                </React.Fragment>
            );
        }

        const fileMenu = (
            <Menu>
<<<<<<< HEAD
                <Menu.Item text="Open image" label={`${modString}O`} disabled={appStore.openFileDisabled} onClick={() => appStore.fileBrowserStore.showFileBrowser(BrowserMode.File, false)} />
                <Menu.Item text="Append image" label={`${modString}L`} disabled={appStore.appendFileDisabled} onClick={() => appStore.fileBrowserStore.showFileBrowser(BrowserMode.File, true)} />
                <Tooltip content={"not allowed in read-only mode"} disabled={appStore.appendFileDisabled || appStore.backendService?.serverFeatureFlags !== CARTA.ServerFeatureFlags.READ_ONLY} position={Position.LEFT}>
=======
                <Menu.Item
                    text="Open image"
                    label={`${modString}O`}
                    disabled={appStore.openFileDisabled}
                    onClick={() => appStore.fileBrowserStore.showFileBrowser(BrowserMode.File, false)}
                />
                <Menu.Item
                    text="Append image"
                    label={`${modString}L`}
                    disabled={appStore.appendFileDisabled}
                    onClick={() => appStore.fileBrowserStore.showFileBrowser(BrowserMode.File, true)}
                />
                <Tooltip2
                    content={"not allowed in read-only mode"}
                    disabled={appStore.appendFileDisabled || appStore.backendService?.serverFeatureFlags !== CARTA.ServerFeatureFlags.READ_ONLY}
                    position={Position.LEFT}
                >
>>>>>>> ca14e0c7
                    <Menu.Item
                        text="Save image"
                        label={`${modString}S`}
                        disabled={appStore.appendFileDisabled || appStore.backendService?.serverFeatureFlags === CARTA.ServerFeatureFlags.READ_ONLY}
                        onClick={() => appStore.fileBrowserStore.showFileBrowser(BrowserMode.SaveFile, false)}
                    />
<<<<<<< HEAD
                </Tooltip>
                <Menu.Item text="Close image" label={`${modString}W`} disabled={appStore.appendFileDisabled} onClick={() => appStore.closeCurrentFile(true)} />
                <Menu.Divider />
                <Menu.Item text="Import regions" disabled={!appStore.activeFrame} onClick={() => appStore.fileBrowserStore.showFileBrowser(BrowserMode.RegionImport, false)} />
                <Tooltip
=======
                </Tooltip2>
                <Menu.Item
                    text="Close image"
                    label={`${modString}W`}
                    disabled={appStore.appendFileDisabled}
                    onClick={() => appStore.closeCurrentFile(true)}
                />
                <Menu.Divider/>
                <Menu.Item
                    text="Import regions"
                    disabled={!appStore.activeFrame}
                    onClick={() => appStore.fileBrowserStore.showFileBrowser(BrowserMode.RegionImport, false)}
                />
                <Tooltip2
>>>>>>> ca14e0c7
                    content={"not allowed in read-only mode"}
                    disabled={!appStore.activeFrame || !appStore.activeFrame.regionSet.regions || appStore.activeFrame.regionSet.regions.length <= 1 || appStore.backendService?.serverFeatureFlags !== CARTA.ServerFeatureFlags.READ_ONLY}
                    position={Position.LEFT}
                >
                    <Menu.Item
                        text="Export regions"
                        disabled={!appStore.activeFrame || !appStore.activeFrame.regionSet.regions || appStore.activeFrame.regionSet.regions.length <= 1 || appStore.backendService.serverFeatureFlags === CARTA.ServerFeatureFlags.READ_ONLY}
                        onClick={() => appStore.fileBrowserStore.showFileBrowser(BrowserMode.RegionExport, false)}
                    />
<<<<<<< HEAD
                </Tooltip>
                <Menu.Divider />
                <Menu.Item text="Import catalog" label={`${modString}G`} disabled={appStore.appendFileDisabled} onClick={() => appStore.fileBrowserStore.showFileBrowser(BrowserMode.Catalog, false)} />
                <Menu.Divider />
                <Menu.Item text="Export image" label={`${modString}E`} disabled={!appStore.activeFrame} onClick={appStore.exportImage} />
                <Menu.Item text="Preferences" onClick={appStore.dialogStore.showPreferenceDialog} disabled={appStore.preferenceStore.supportsServer && connectionStatus !== ConnectionStatus.ACTIVE} />
=======
                </Tooltip2>
                <Menu.Divider/>
                <Menu.Item
                    text="Import catalog"
                    label={`${modString}G`}
                    disabled={appStore.appendFileDisabled}
                    onClick={() => appStore.fileBrowserStore.showFileBrowser(BrowserMode.Catalog, false)}
                />
                <Menu.Divider/>
                <Menu.Item
                    text="Export image"
                    label={`${modString}E`}
                    disabled={!appStore.activeFrame}
                    onClick={appStore.exportImage}
                />
                <Menu.Item text="Preferences" onClick={appStore.dialogStore.showPreferenceDialog} disabled={appStore.preferenceStore.supportsServer && connectionStatus !== ConnectionStatus.ACTIVE}/>
>>>>>>> ca14e0c7
                {serverSubMenu}
            </Menu>
        );

        let layerItems = appStore.frames.map(frame => {
            return (
                <Menu.Item
                    text={frame.filename}
                    active={appStore.activeFrame && appStore.activeFrame.frameInfo.fileId === frame.frameInfo.fileId}
                    key={frame.frameInfo.fileId}
                    onClick={() => this.handleFrameSelect(frame.frameInfo.fileId)}
                />
            );
        });

        const presetLayouts: string[] = PresetLayout.PRESETS;
        const layoutStore = appStore.layoutStore;
        const userLayouts: string[] = layoutStore.userLayoutNames;

        const viewMenu = (
            <Menu>
                <Menu.Item text="Theme" icon={"media"}>
                    <Menu.Item text="Automatic" icon={"contrast"} onClick={appStore.setAutoTheme} />
                    <Menu.Item text="Light" icon={"flash"} onClick={appStore.setLightTheme} />
                    <Menu.Item text="Dark" icon={"moon"} onClick={appStore.setDarkTheme} />
                </Menu.Item>
                <Menu.Item text="Layouts" icon={"page-layout"} disabled={layoutStore.supportsServer && connectionStatus !== ConnectionStatus.ACTIVE}>
                    <Menu.Item text="Existing Layouts" disabled={!presetLayouts && !userLayouts}>
                        {presetLayouts &&
                            presetLayouts.length > 0 &&
                            presetLayouts.map(value => <Menu.Item key={value} text={value} active={value === appStore.layoutStore.currentLayoutName} onClick={() => appStore.layoutStore.applyLayout(value)} />)}
                        {userLayouts && userLayouts.length > 0 && (
                            <React.Fragment>
                                <MenuDivider />
                                {userLayouts.map(value => (
                                    <Menu.Item key={value} text={value} active={value === appStore.layoutStore.currentLayoutName} onClick={() => appStore.layoutStore.applyLayout(value)} />
                                ))}
                            </React.Fragment>
                        )}
                    </Menu.Item>
                    <Menu.Item text="Save Layout" onClick={appStore.dialogStore.showSaveLayoutDialog} />
                    <Menu.Item text="Delete Layout" disabled={!userLayouts || userLayouts.length <= 0}>
                        {userLayouts &&
                            userLayouts.length > 0 &&
                            userLayouts.map(value => (
                                <Menu.Item
                                    key={value}
                                    text={value}
                                    active={value === appStore.layoutStore.currentLayoutName}
                                    onClick={() => {
                                        appStore.layoutStore.deleteLayout(value);
                                        if (value === appStore.preferenceStore.layout) {
                                            appStore.preferenceStore.setPreference(PreferenceKeys.GLOBAL_LAYOUT, PresetLayout.DEFAULT);
                                        }
                                    }}
                                />
                            ))}
                    </Menu.Item>
                </Menu.Item>
                {layerItems.length > 0 && (
                    <Menu.Item text="Images" icon={"multi-select"}>
                        {layerItems}
                        <Menu.Divider />
                        <Menu.Item text="Previous image" icon={"step-backward"} disabled={layerItems.length < 2} onClick={appStore.prevFrame} />
                        <Menu.Item text="Next image" icon={"step-forward"} disabled={layerItems.length < 2} onClick={appStore.nextFrame} />
                    </Menu.Item>
                )}
                <Menu.Item text="File header" icon={"app-header"} disabled={!appStore.activeFrame} onClick={appStore.dialogStore.showFileInfoDialog} />
                <Menu.Item text="Contours" icon={<CustomIcon icon="contour" />} onClick={appStore.dialogStore.showContourDialog} />
            </Menu>
        );

        const helpMenu = (
            <Menu>
                <Menu.Item text="Online Manual" icon={"manual"} onClick={this.handleDocumentationClicked} />
                <Menu.Item text="Controls and Shortcuts" icon={"key-control"} label={"Shift + ?"} onClick={appStore.dialogStore.showHotkeyDialog} />
                <Menu.Item text="Debug Execution" icon={"console"} onClick={appStore.dialogStore.showDebugExecutionDialog} />
                <Menu.Item text="About" icon={"info-sign"} onClick={appStore.dialogStore.showAboutDialog} />
            </Menu>
        );

        let connectivityClass = "connectivity-icon";
        let connectivityTooltip;
        const latencyString = isFinite(appStore.backendService.endToEndPing) ? `${toFixed(appStore.backendService.endToEndPing, 1)} ms` : "Unknown";
        const userString = appStore.username ? ` as ${appStore.username}` : "";
        switch (connectionStatus) {
            case ConnectionStatus.PENDING:
                connectivityTooltip = <span>Connecting to server{userString}</span>;
                connectivityClass += " warning";
                break;
            case ConnectionStatus.ACTIVE:
                if (appStore.backendService.connectionDropped) {
                    connectivityTooltip = (
                        <span>
                            Reconnected to server {userString} after disconnect. Some errors may occur
                            <br />
                            <i>
                                <small>Latency: {latencyString}</small>
                            </i>
                        </span>
                    );
                    connectivityClass += " warning";
                } else {
                    connectivityTooltip = (
                        <span>
                            Connected to server {userString}
                            <br />
                            <i>
                                <small>
                                    Latency: {latencyString}
                                    <br />
                                    Session ID: {appStore.backendService.sessionId}
                                    <br />
                                    {appStore.backendService.grpcPort > 0 && <span>GRPC Port: {appStore.backendService.grpcPort}</span>}
                                </small>
                            </i>
                        </span>
                    );
                    connectivityClass += " online";
                }
                break;
            case ConnectionStatus.CLOSED:
            default:
                connectivityTooltip = <span>Disconnected from server</span>;
                connectivityClass += " offline";
                break;
        }

        const tilesLoading = appStore.tileService.remainingTiles > 0;
        const contoursLoading = appStore.activeFrame && appStore.activeFrame.contourProgress >= 0 && appStore.activeFrame.contourProgress < 1;
        let loadingTooltipFragment;
        let loadingIndicatorClass = "contour-loading-icon";

        if (tilesLoading || contoursLoading) {
            let tilesTooltipContent;
            if (tilesLoading) {
                tilesTooltipContent = <span>Streaming image tiles. {appStore.tileService.remainingTiles} remaining</span>;
            }
            let contourTooltipContent;
            if (contoursLoading) {
                contourTooltipContent = <span>Streaming contours. {toFixed(100 * appStore.activeFrame.contourProgress, 1)}% complete</span>;
            }

            loadingTooltipFragment = (
                <React.Fragment>
                    {tilesTooltipContent}
                    {contoursLoading && tilesLoading && <br />}
                    {contourTooltipContent}
                </React.Fragment>
            );

            loadingIndicatorClass += " icon-visible";
        }

        let loadingIndicator;
        if (loadingTooltipFragment) {
            loadingIndicator = (
<<<<<<< HEAD
                <Tooltip content={loadingTooltipFragment}>
                    <Icon icon={"cloud-download"} className={loadingIndicatorClass} />
                </Tooltip>
=======
                <Tooltip2 content={loadingTooltipFragment}>
                    <Icon icon={"cloud-download"} className={loadingIndicatorClass}/>
                </Tooltip2>
>>>>>>> ca14e0c7
            );
        } else {
            loadingIndicator = <Icon icon={"cloud-download"} className={loadingIndicatorClass} />;
        }

        return (
            <div className="root-menu">
                <Popover2 autoFocus={false} minimal={true} content={fileMenu} position={Position.BOTTOM_LEFT}>
                    <Menu className="root-menu-entry">
                        <Menu.Item text="File" />
                    </Menu>
                </Popover2>
                <Popover2 autoFocus={false} minimal={true} content={viewMenu} position={Position.BOTTOM_LEFT}>
                    <Menu className="root-menu-entry">
                        <Menu.Item text="View" />
                    </Menu>
                </Popover2>
                <Popover2 autoFocus={false} minimal={true} content={this.genWidgetsMenu()} position={Position.BOTTOM_LEFT}>
                    <Menu className="root-menu-entry">
                        <Menu.Item text="Widgets" />
                    </Menu>
                </Popover2>
                <Popover2 autoFocus={false} minimal={true} content={helpMenu} position={Position.BOTTOM_LEFT}>
                    <Menu className="root-menu-entry">
                        <Menu.Item text="Help" />
                    </Menu>
<<<<<<< HEAD
                </Popover>
                <ToolbarMenuComponent />
=======
                </Popover2>
                <ToolbarMenuComponent/>
>>>>>>> ca14e0c7
                <Alert className={appStore.darkTheme ? "bp3-dark" : ""} isOpen={this.documentationAlertVisible} onClose={this.handleAlertDismissed} canEscapeKeyCancel={true} canOutsideClickCancel={true} confirmButtonText={"Dismiss"}>
                    Documentation will open in a new tab. Please ensure any popup blockers are disabled.
                </Alert>
                {loadingIndicator}
<<<<<<< HEAD
                {appStore.preferenceStore.lowBandwidthMode && (
                    <Tooltip
                        content={
                            <span>
                                CARTA is running in low bandwidth mode
                                <br />
                                <i>
                                    <small>Image resolution and cursor responsiveness will be reduced</small>
                                </i>
                            </span>
                        }
                    >
                        <Icon icon={"feed"} className="connectivity-icon warning" />
                    </Tooltip>
                )}
                <Tooltip content={connectivityTooltip}>
                    <Icon icon={"symbol-circle"} className={connectivityClass} />
                </Tooltip>
=======
                {appStore.preferenceStore.lowBandwidthMode &&
                <Tooltip2 content={<span>CARTA is running in low bandwidth mode<br/><i><small>Image resolution and cursor responsiveness will be reduced</small></i></span>}>
                    <Icon icon={"feed"} className="connectivity-icon warning"/>
                </Tooltip2>
                }
                <Tooltip2 content={connectivityTooltip}>
                    <Icon icon={"symbol-circle"} className={connectivityClass}/>
                </Tooltip2>
>>>>>>> ca14e0c7
                <div id="hidden-status-info">
                    <span id="info-session-id">{appStore.backendService.sessionId}</span>
                    <span id="info-grpc-port">{appStore.backendService.grpcPort}</span>
                    <span id="info-server-url">{appStore.backendService.serverUrl}</span>
                </div>
            </div>
        );
    }

    handleDocumentationClicked = () => {
        window.open("https://carta.readthedocs.io/en/2.0", "_blank", "width=1024");
        if (process.env.REACT_APP_TARGET !== "linux" && process.env.REACT_APP_TARGET !== "darwin") {
            this.documentationAlertVisible = true;
            clearTimeout(this.documentationAlertTimeoutHandle);
            this.documentationAlertTimeoutHandle = setTimeout(() => (this.documentationAlertVisible = false), 10000);
        }
    };

    handleAlertDismissed = () => {
        this.documentationAlertVisible = false;
    };

    handleFrameSelect = (fileId: number) => {
        const appStore = AppStore.Instance;
        if (appStore.activeFrame && appStore.activeFrame.frameInfo.fileId === fileId) {
            return;
        } else {
            appStore.setActiveFrame(fileId);
        }
    };
}<|MERGE_RESOLUTION|>--- conflicted
+++ resolved
@@ -33,24 +33,31 @@
         const logConfig = WidgetsStore.Instance.CARTAWidgets.get(WidgetType.Log);
         const spatialProfilerConfig = WidgetsStore.Instance.CARTAWidgets.get(WidgetType.SpatialProfiler);
         const spectralProfilerConfig = WidgetsStore.Instance.CARTAWidgets.get(WidgetType.SpectralProfiler);
-        const restWidgets = Array.from(WidgetsStore.Instance.CARTAWidgets.keys()).filter(widget => ![WidgetType.Region, WidgetType.ImageList, WidgetType.Log, WidgetType.SpatialProfiler, WidgetType.SpectralProfiler].includes(widget));
+        const restWidgets = Array.from(WidgetsStore.Instance.CARTAWidgets.keys()).filter(
+            widget => ![WidgetType.Region, WidgetType.ImageList, WidgetType.Log, WidgetType.SpatialProfiler, WidgetType.SpectralProfiler].includes(widget)
+        );
 
         return (
             <Menu className="widgets-menu">
                 <Menu.Item text="Info Panels" icon={"panel-stats"}>
-                    <Menu.Item text={WidgetType.Region} icon={<CustomIcon icon={regionListConfig.icon as CustomIconName} />} onClick={regionListConfig.onClick} />
-                    <Menu.Item text={WidgetType.ImageList} icon={imageListConfig.icon as IconName} onClick={imageListConfig.onClick} />
-                    <Menu.Item text={WidgetType.Log} icon={logConfig.icon as IconName} onClick={logConfig.onClick} />
+                    <Menu.Item text={WidgetType.Region} icon={<CustomIcon icon={regionListConfig.icon as CustomIconName}/>} onClick={regionListConfig.onClick}/>
+                    <Menu.Item text={WidgetType.ImageList} icon={imageListConfig.icon as IconName} onClick={imageListConfig.onClick}/>
+                    <Menu.Item text={WidgetType.Log} icon={logConfig.icon as IconName} onClick={logConfig.onClick}/>
                 </Menu.Item>
                 <Menu.Item text="Profiles" icon={"pulse"}>
-                    <Menu.Item text={WidgetType.SpatialProfiler} icon={<CustomIcon icon={spatialProfilerConfig.icon as CustomIconName} />} onClick={spatialProfilerConfig.onClick} />
-                    <Menu.Item text={WidgetType.SpectralProfiler} icon={<CustomIcon icon={spectralProfilerConfig.icon as CustomIconName} />} onClick={spectralProfilerConfig.onClick} />
+                    <Menu.Item text={WidgetType.SpatialProfiler} icon={<CustomIcon icon={spatialProfilerConfig.icon as CustomIconName}/>} onClick={spatialProfilerConfig.onClick}/>
+                    <Menu.Item text={WidgetType.SpectralProfiler} icon={<CustomIcon icon={spectralProfilerConfig.icon as CustomIconName}/>} onClick={spectralProfilerConfig.onClick}/>
                 </Menu.Item>
                 {restWidgets.map(widgetType => {
                     const widgetConfig = WidgetsStore.Instance.CARTAWidgets.get(widgetType);
-                    const trimmedStr = widgetType.replace(/\s+/g, "");
+                    const trimmedStr = widgetType.replace(/\s+/g, '');
                     return (
-                        <Menu.Item key={`${trimmedStr}Menu`} text={widgetType} icon={widgetConfig.isCustomIcon ? <CustomIcon icon={widgetConfig.icon as CustomIconName} /> : (widgetConfig.icon as IconName)} onClick={widgetConfig.onClick} />
+                        <Menu.Item
+                            key={`${trimmedStr}Menu`}
+                            text={widgetType}
+                            icon={widgetConfig.isCustomIcon ? <CustomIcon icon={widgetConfig.icon as CustomIconName}/> : widgetConfig.icon as IconName}
+                            onClick={widgetConfig.onClick}
+                        />
                     );
                 })}
             </Menu>
@@ -66,32 +73,49 @@
 
         const apiService = appStore.apiService;
         if (apiService.authenticated && ApiService.RuntimeConfig.apiAddress) {
-            serverMenu.push(<Menu.Item key="restart" text="Restart Service" disabled={!appStore.apiService.authenticated} onClick={appStore.apiService.stopServer} />);
+            serverMenu.push(
+                <Menu.Item
+                    key="restart"
+                    text="Restart Service"
+                    disabled={!appStore.apiService.authenticated}
+                    onClick={appStore.apiService.stopServer}
+                />
+            );
         }
         if (ApiService.RuntimeConfig.logoutAddress || ApiService.RuntimeConfig.googleClientId) {
-            serverMenu.push(<Menu.Item key="logout" text="Logout" disabled={!appStore.apiService.authenticated} onClick={appStore.apiService.logout} />);
+            serverMenu.push(
+                <Menu.Item
+                    key="logout"
+                    text="Logout"
+                    disabled={!appStore.apiService.authenticated}
+                    onClick={appStore.apiService.logout}
+                />
+            );
         }
         if (ApiService.RuntimeConfig.dashboardAddress) {
-            serverMenu.push(<Menu.Item key="dashboard" text="Dashboard" onClick={this.handleDashboardClicked} />);
+            serverMenu.push(
+                <Menu.Item
+                    key="dashboard"
+                    text="Dashboard"
+                    onClick={this.handleDashboardClicked}
+                />
+            );
         }
 
         let serverSubMenu: React.ReactNode;
         if (serverMenu.length) {
             serverSubMenu = (
                 <React.Fragment>
-                    <Menu.Divider />
-                    <Menu.Item text="Server">{serverMenu}</Menu.Item>
+                    <Menu.Divider/>
+                    <Menu.Item text="Server">
+                        {serverMenu}
+                    </Menu.Item>
                 </React.Fragment>
             );
         }
 
         const fileMenu = (
             <Menu>
-<<<<<<< HEAD
-                <Menu.Item text="Open image" label={`${modString}O`} disabled={appStore.openFileDisabled} onClick={() => appStore.fileBrowserStore.showFileBrowser(BrowserMode.File, false)} />
-                <Menu.Item text="Append image" label={`${modString}L`} disabled={appStore.appendFileDisabled} onClick={() => appStore.fileBrowserStore.showFileBrowser(BrowserMode.File, true)} />
-                <Tooltip content={"not allowed in read-only mode"} disabled={appStore.appendFileDisabled || appStore.backendService?.serverFeatureFlags !== CARTA.ServerFeatureFlags.READ_ONLY} position={Position.LEFT}>
-=======
                 <Menu.Item
                     text="Open image"
                     label={`${modString}O`}
@@ -109,20 +133,12 @@
                     disabled={appStore.appendFileDisabled || appStore.backendService?.serverFeatureFlags !== CARTA.ServerFeatureFlags.READ_ONLY}
                     position={Position.LEFT}
                 >
->>>>>>> ca14e0c7
                     <Menu.Item
                         text="Save image"
                         label={`${modString}S`}
                         disabled={appStore.appendFileDisabled || appStore.backendService?.serverFeatureFlags === CARTA.ServerFeatureFlags.READ_ONLY}
                         onClick={() => appStore.fileBrowserStore.showFileBrowser(BrowserMode.SaveFile, false)}
                     />
-<<<<<<< HEAD
-                </Tooltip>
-                <Menu.Item text="Close image" label={`${modString}W`} disabled={appStore.appendFileDisabled} onClick={() => appStore.closeCurrentFile(true)} />
-                <Menu.Divider />
-                <Menu.Item text="Import regions" disabled={!appStore.activeFrame} onClick={() => appStore.fileBrowserStore.showFileBrowser(BrowserMode.RegionImport, false)} />
-                <Tooltip
-=======
                 </Tooltip2>
                 <Menu.Item
                     text="Close image"
@@ -137,7 +153,6 @@
                     onClick={() => appStore.fileBrowserStore.showFileBrowser(BrowserMode.RegionImport, false)}
                 />
                 <Tooltip2
->>>>>>> ca14e0c7
                     content={"not allowed in read-only mode"}
                     disabled={!appStore.activeFrame || !appStore.activeFrame.regionSet.regions || appStore.activeFrame.regionSet.regions.length <= 1 || appStore.backendService?.serverFeatureFlags !== CARTA.ServerFeatureFlags.READ_ONLY}
                     position={Position.LEFT}
@@ -147,14 +162,6 @@
                         disabled={!appStore.activeFrame || !appStore.activeFrame.regionSet.regions || appStore.activeFrame.regionSet.regions.length <= 1 || appStore.backendService.serverFeatureFlags === CARTA.ServerFeatureFlags.READ_ONLY}
                         onClick={() => appStore.fileBrowserStore.showFileBrowser(BrowserMode.RegionExport, false)}
                     />
-<<<<<<< HEAD
-                </Tooltip>
-                <Menu.Divider />
-                <Menu.Item text="Import catalog" label={`${modString}G`} disabled={appStore.appendFileDisabled} onClick={() => appStore.fileBrowserStore.showFileBrowser(BrowserMode.Catalog, false)} />
-                <Menu.Divider />
-                <Menu.Item text="Export image" label={`${modString}E`} disabled={!appStore.activeFrame} onClick={appStore.exportImage} />
-                <Menu.Item text="Preferences" onClick={appStore.dialogStore.showPreferenceDialog} disabled={appStore.preferenceStore.supportsServer && connectionStatus !== ConnectionStatus.ACTIVE} />
-=======
                 </Tooltip2>
                 <Menu.Divider/>
                 <Menu.Item
@@ -171,7 +178,6 @@
                     onClick={appStore.exportImage}
                 />
                 <Menu.Item text="Preferences" onClick={appStore.dialogStore.showPreferenceDialog} disabled={appStore.preferenceStore.supportsServer && connectionStatus !== ConnectionStatus.ACTIVE}/>
->>>>>>> ca14e0c7
                 {serverSubMenu}
             </Menu>
         );
@@ -194,62 +200,79 @@
         const viewMenu = (
             <Menu>
                 <Menu.Item text="Theme" icon={"media"}>
-                    <Menu.Item text="Automatic" icon={"contrast"} onClick={appStore.setAutoTheme} />
-                    <Menu.Item text="Light" icon={"flash"} onClick={appStore.setLightTheme} />
-                    <Menu.Item text="Dark" icon={"moon"} onClick={appStore.setDarkTheme} />
+                    <Menu.Item text="Automatic" icon={"contrast"} onClick={appStore.setAutoTheme}/>
+                    <Menu.Item text="Light" icon={"flash"} onClick={appStore.setLightTheme}/>
+                    <Menu.Item text="Dark" icon={"moon"} onClick={appStore.setDarkTheme}/>
                 </Menu.Item>
                 <Menu.Item text="Layouts" icon={"page-layout"} disabled={layoutStore.supportsServer && connectionStatus !== ConnectionStatus.ACTIVE}>
                     <Menu.Item text="Existing Layouts" disabled={!presetLayouts && !userLayouts}>
-                        {presetLayouts &&
-                            presetLayouts.length > 0 &&
-                            presetLayouts.map(value => <Menu.Item key={value} text={value} active={value === appStore.layoutStore.currentLayoutName} onClick={() => appStore.layoutStore.applyLayout(value)} />)}
+                        {presetLayouts && presetLayouts.length > 0 && presetLayouts.map((value) =>
+                            <Menu.Item
+                                key={value}
+                                text={value}
+                                active={value === appStore.layoutStore.currentLayoutName}
+                                onClick={() => appStore.layoutStore.applyLayout(value)}
+                            />
+                        )}
                         {userLayouts && userLayouts.length > 0 && (
                             <React.Fragment>
-                                <MenuDivider />
-                                {userLayouts.map(value => (
-                                    <Menu.Item key={value} text={value} active={value === appStore.layoutStore.currentLayoutName} onClick={() => appStore.layoutStore.applyLayout(value)} />
-                                ))}
+                                <MenuDivider/>
+                                {userLayouts.map((value) =>
+                                    <Menu.Item
+                                        key={value}
+                                        text={value}
+                                        active={value === appStore.layoutStore.currentLayoutName}
+                                        onClick={() => appStore.layoutStore.applyLayout(value)}
+                                    />
+                                )}
                             </React.Fragment>
                         )}
                     </Menu.Item>
-                    <Menu.Item text="Save Layout" onClick={appStore.dialogStore.showSaveLayoutDialog} />
+                    <Menu.Item text="Save Layout" onClick={appStore.dialogStore.showSaveLayoutDialog}/>
                     <Menu.Item text="Delete Layout" disabled={!userLayouts || userLayouts.length <= 0}>
-                        {userLayouts &&
-                            userLayouts.length > 0 &&
-                            userLayouts.map(value => (
-                                <Menu.Item
-                                    key={value}
-                                    text={value}
-                                    active={value === appStore.layoutStore.currentLayoutName}
-                                    onClick={() => {
-                                        appStore.layoutStore.deleteLayout(value);
-                                        if (value === appStore.preferenceStore.layout) {
-                                            appStore.preferenceStore.setPreference(PreferenceKeys.GLOBAL_LAYOUT, PresetLayout.DEFAULT);
-                                        }
-                                    }}
-                                />
-                            ))}
+                        {userLayouts && userLayouts.length > 0 && userLayouts.map((value) =>
+                            <Menu.Item
+                                key={value}
+                                text={value}
+                                active={value === appStore.layoutStore.currentLayoutName}
+                                onClick={() => {
+                                    appStore.layoutStore.deleteLayout(value);
+                                    if (value === appStore.preferenceStore.layout) {
+                                        appStore.preferenceStore.setPreference(PreferenceKeys.GLOBAL_LAYOUT, PresetLayout.DEFAULT);
+                                    }
+                                }}
+                            />
+                        )}
                     </Menu.Item>
                 </Menu.Item>
-                {layerItems.length > 0 && (
-                    <Menu.Item text="Images" icon={"multi-select"}>
-                        {layerItems}
-                        <Menu.Divider />
-                        <Menu.Item text="Previous image" icon={"step-backward"} disabled={layerItems.length < 2} onClick={appStore.prevFrame} />
-                        <Menu.Item text="Next image" icon={"step-forward"} disabled={layerItems.length < 2} onClick={appStore.nextFrame} />
-                    </Menu.Item>
-                )}
-                <Menu.Item text="File header" icon={"app-header"} disabled={!appStore.activeFrame} onClick={appStore.dialogStore.showFileInfoDialog} />
-                <Menu.Item text="Contours" icon={<CustomIcon icon="contour" />} onClick={appStore.dialogStore.showContourDialog} />
+                {layerItems.length > 0 &&
+                <Menu.Item text="Images" icon={"multi-select"}>
+                    {layerItems}
+                    <Menu.Divider/>
+                    <Menu.Item text="Previous image" icon={"step-backward"} disabled={layerItems.length < 2} onClick={appStore.prevFrame}/>
+                    <Menu.Item text="Next image" icon={"step-forward"} disabled={layerItems.length < 2} onClick={appStore.nextFrame}/>
+                </Menu.Item>
+                }
+                <Menu.Item
+                    text="File header"
+                    icon={"app-header"}
+                    disabled={!appStore.activeFrame}
+                    onClick={appStore.dialogStore.showFileInfoDialog}
+                />
+                <Menu.Item
+                    text="Contours"
+                    icon={<CustomIcon icon="contour"/>}
+                    onClick={appStore.dialogStore.showContourDialog}
+                />
             </Menu>
         );
 
         const helpMenu = (
             <Menu>
-                <Menu.Item text="Online Manual" icon={"manual"} onClick={this.handleDocumentationClicked} />
-                <Menu.Item text="Controls and Shortcuts" icon={"key-control"} label={"Shift + ?"} onClick={appStore.dialogStore.showHotkeyDialog} />
-                <Menu.Item text="Debug Execution" icon={"console"} onClick={appStore.dialogStore.showDebugExecutionDialog} />
-                <Menu.Item text="About" icon={"info-sign"} onClick={appStore.dialogStore.showAboutDialog} />
+                <Menu.Item text="Online Manual" icon={"manual"} onClick={this.handleDocumentationClicked}/>
+                <Menu.Item text="Controls and Shortcuts" icon={"key-control"} label={"Shift + ?"} onClick={appStore.dialogStore.showHotkeyDialog}/>
+                <Menu.Item text="Debug Execution" icon={"console"} onClick={appStore.dialogStore.showDebugExecutionDialog}/>
+                <Menu.Item text="About" icon={"info-sign"} onClick={appStore.dialogStore.showAboutDialog}/>
             </Menu>
         );
 
@@ -264,27 +287,16 @@
                 break;
             case ConnectionStatus.ACTIVE:
                 if (appStore.backendService.connectionDropped) {
-                    connectivityTooltip = (
-                        <span>
-                            Reconnected to server {userString} after disconnect. Some errors may occur
-                            <br />
-                            <i>
-                                <small>Latency: {latencyString}</small>
-                            </i>
-                        </span>
-                    );
+                    connectivityTooltip = <span>Reconnected to server {userString} after disconnect. Some errors may occur<br/><i><small>Latency: {latencyString}</small></i></span>;
                     connectivityClass += " warning";
                 } else {
                     connectivityTooltip = (
                         <span>
-                            Connected to server {userString}
-                            <br />
+                            Connected to server {userString}<br/>
                             <i>
                                 <small>
-                                    Latency: {latencyString}
-                                    <br />
-                                    Session ID: {appStore.backendService.sessionId}
-                                    <br />
+                                    Latency: {latencyString}<br/>
+                                    Session ID: {appStore.backendService.sessionId}<br/>
                                     {appStore.backendService.grpcPort > 0 && <span>GRPC Port: {appStore.backendService.grpcPort}</span>}
                                 </small>
                             </i>
@@ -318,7 +330,7 @@
             loadingTooltipFragment = (
                 <React.Fragment>
                     {tilesTooltipContent}
-                    {contoursLoading && tilesLoading && <br />}
+                    {contoursLoading && tilesLoading && <br/>}
                     {contourTooltipContent}
                 </React.Fragment>
             );
@@ -329,72 +341,41 @@
         let loadingIndicator;
         if (loadingTooltipFragment) {
             loadingIndicator = (
-<<<<<<< HEAD
-                <Tooltip content={loadingTooltipFragment}>
-                    <Icon icon={"cloud-download"} className={loadingIndicatorClass} />
-                </Tooltip>
-=======
                 <Tooltip2 content={loadingTooltipFragment}>
                     <Icon icon={"cloud-download"} className={loadingIndicatorClass}/>
                 </Tooltip2>
->>>>>>> ca14e0c7
             );
         } else {
-            loadingIndicator = <Icon icon={"cloud-download"} className={loadingIndicatorClass} />;
+            loadingIndicator = <Icon icon={"cloud-download"} className={loadingIndicatorClass}/>;
         }
 
         return (
             <div className="root-menu">
                 <Popover2 autoFocus={false} minimal={true} content={fileMenu} position={Position.BOTTOM_LEFT}>
                     <Menu className="root-menu-entry">
-                        <Menu.Item text="File" />
+                        <Menu.Item text="File"/>
                     </Menu>
                 </Popover2>
                 <Popover2 autoFocus={false} minimal={true} content={viewMenu} position={Position.BOTTOM_LEFT}>
                     <Menu className="root-menu-entry">
-                        <Menu.Item text="View" />
+                        <Menu.Item text="View"/>
                     </Menu>
                 </Popover2>
                 <Popover2 autoFocus={false} minimal={true} content={this.genWidgetsMenu()} position={Position.BOTTOM_LEFT}>
                     <Menu className="root-menu-entry">
-                        <Menu.Item text="Widgets" />
+                        <Menu.Item text="Widgets"/>
                     </Menu>
                 </Popover2>
                 <Popover2 autoFocus={false} minimal={true} content={helpMenu} position={Position.BOTTOM_LEFT}>
                     <Menu className="root-menu-entry">
-                        <Menu.Item text="Help" />
+                        <Menu.Item text="Help"/>
                     </Menu>
-<<<<<<< HEAD
-                </Popover>
-                <ToolbarMenuComponent />
-=======
                 </Popover2>
                 <ToolbarMenuComponent/>
->>>>>>> ca14e0c7
                 <Alert className={appStore.darkTheme ? "bp3-dark" : ""} isOpen={this.documentationAlertVisible} onClose={this.handleAlertDismissed} canEscapeKeyCancel={true} canOutsideClickCancel={true} confirmButtonText={"Dismiss"}>
                     Documentation will open in a new tab. Please ensure any popup blockers are disabled.
                 </Alert>
                 {loadingIndicator}
-<<<<<<< HEAD
-                {appStore.preferenceStore.lowBandwidthMode && (
-                    <Tooltip
-                        content={
-                            <span>
-                                CARTA is running in low bandwidth mode
-                                <br />
-                                <i>
-                                    <small>Image resolution and cursor responsiveness will be reduced</small>
-                                </i>
-                            </span>
-                        }
-                    >
-                        <Icon icon={"feed"} className="connectivity-icon warning" />
-                    </Tooltip>
-                )}
-                <Tooltip content={connectivityTooltip}>
-                    <Icon icon={"symbol-circle"} className={connectivityClass} />
-                </Tooltip>
-=======
                 {appStore.preferenceStore.lowBandwidthMode &&
                 <Tooltip2 content={<span>CARTA is running in low bandwidth mode<br/><i><small>Image resolution and cursor responsiveness will be reduced</small></i></span>}>
                     <Icon icon={"feed"} className="connectivity-icon warning"/>
@@ -403,7 +384,6 @@
                 <Tooltip2 content={connectivityTooltip}>
                     <Icon icon={"symbol-circle"} className={connectivityClass}/>
                 </Tooltip2>
->>>>>>> ca14e0c7
                 <div id="hidden-status-info">
                     <span id="info-session-id">{appStore.backendService.sessionId}</span>
                     <span id="info-grpc-port">{appStore.backendService.grpcPort}</span>
@@ -418,7 +398,7 @@
         if (process.env.REACT_APP_TARGET !== "linux" && process.env.REACT_APP_TARGET !== "darwin") {
             this.documentationAlertVisible = true;
             clearTimeout(this.documentationAlertTimeoutHandle);
-            this.documentationAlertTimeoutHandle = setTimeout(() => (this.documentationAlertVisible = false), 10000);
+            this.documentationAlertTimeoutHandle = setTimeout(() => this.documentationAlertVisible = false, 10000);
         }
     };
 
