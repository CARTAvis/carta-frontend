--- conflicted
+++ resolved
@@ -25,7 +25,6 @@
         const modString = appStore.modifierString;
         const connectionStatus = appStore.backendService.connectionStatus;
 
-<<<<<<< HEAD
         let stokesClassName = "stokes-item";
         if (appStore.darkTheme) {
             stokesClassName += " bp3-dark";
@@ -64,8 +63,6 @@
             );
         }
 
-=======
->>>>>>> 1ebb55b4
         const fileMenu = (
             <Menu>
                 <Menu.Item
