--- conflicted
+++ resolved
@@ -285,24 +285,15 @@
                         onClick={() => appStore.fileBrowserStore.showExportRegions()}
                     />
                 </Tooltip2>
-<<<<<<< HEAD
                 <MenuItem2 text="Import Catalog" label={`${modString}G`} disabled={appStore.appendFileDisabled} onClick={() => appStore.fileBrowserStore.showFileBrowser(BrowserMode.Catalog, false)} />
-                <MenuItem2 text="Export Image" disabled={!appStore.activeFrame || appStore.isExportingImage}>
+                <MenuItem2 text="Export Image" disabled={!appStore.activeFrame || appStore.isExportingImage || appStore.activeFrame.isPreview}>
                     <ExportImageMenuComponent />
                 </MenuItem2>
                 <MenuDivider />
+                <MenuItem2 text="Open Workspace" disabled={appStore.openFileDisabled} onClick={() => appStore.dialogStore.showWorkspaceDialog(WorkspaceDialogMode.Open)} />
+                <MenuItem2 text="Save Workspace" disabled={appStore.openFileDisabled} onClick={() => appStore.dialogStore.showWorkspaceDialog(WorkspaceDialogMode.Save)} />
+                <MenuItem2 />
                 <MenuItem2 text="Preferences" onClick={appStore.dialogStore.showPreferenceDialog} disabled={appStore.preferenceStore.supportsServer && connectionStatus !== ConnectionStatus.ACTIVE} />
-=======
-                <Menu.Item text="Import Catalog" label={`${modString}G`} disabled={appStore.appendFileDisabled} onClick={() => appStore.fileBrowserStore.showFileBrowser(BrowserMode.Catalog, false)} />
-                <Menu.Item text="Export Image" disabled={!appStore.activeFrame || appStore.isExportingImage || appStore.activeFrame.isPreview}>
-                    <ExportImageMenuComponent />
-                </Menu.Item>
-                <MenuDivider />
-                <Menu.Item text="Open Workspace" disabled={appStore.openFileDisabled} onClick={() => appStore.dialogStore.showWorkspaceDialog(WorkspaceDialogMode.Open)} />
-                <Menu.Item text="Save Workspace" disabled={appStore.openFileDisabled} onClick={() => appStore.dialogStore.showWorkspaceDialog(WorkspaceDialogMode.Save)} />
-                <Menu.Divider />
-                <Menu.Item text="Preferences" onClick={appStore.dialogStore.showPreferenceDialog} disabled={appStore.preferenceStore.supportsServer && connectionStatus !== ConnectionStatus.ACTIVE} />
->>>>>>> e3e00e45
                 {serverSubMenu}
             </Menu>
         );
