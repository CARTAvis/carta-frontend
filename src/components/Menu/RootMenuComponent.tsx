--- conflicted
+++ resolved
@@ -57,11 +57,7 @@
                     disabled={!appStore.activeFrame}
                     onClick={() => exportImage(appStore.overlayStore.padding, appStore.darkTheme, appStore.activeFrame.frameInfo.fileInfo.name)}
                 />
-<<<<<<< HEAD
-                <Menu.Item text="Preferences" onClick={appStore.showPreferenceDialog} disabled={appStore.preferenceStore.supportServer && connectionStatus !== ConnectionStatus.ACTIVE}/>
-=======
-                <Menu.Item text="Preferences" onClick={appStore.dialogStore.showPreferenceDialog}/>
->>>>>>> ae6aa7a0
+                <Menu.Item text="Preferences" onClick={appStore.dialogStore.showPreferenceDialog} disabled={appStore.preferenceStore.supportServer && connectionStatus !== ConnectionStatus.ACTIVE}/>
             </Menu>
         );
 
