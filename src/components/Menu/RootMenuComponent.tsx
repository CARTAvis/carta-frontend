import * as React from "react";
import {observable} from "mobx";
import {observer} from "mobx-react";
import {Alert, Icon, Menu, Popover, Position, Tooltip, Tag} from "@blueprintjs/core";
import {ToolbarMenuComponent} from "./ToolbarMenu/ToolbarMenuComponent";
import {exportImage} from "components";
import {PresetLayout} from "models";
import {AppStore, BrowserMode, PreferenceKeys} from "stores";
import {ConnectionStatus} from "services";
import {toFixed} from "utilities";
import "./RootMenuComponent.css";

@observer
export class RootMenuComponent extends React.Component<{ appStore: AppStore }> {
    @observable documentationAlertVisible: boolean;
    private documentationAlertTimeoutHandle;

    render() {
        const appStore = this.props.appStore;
        const modString = appStore.modifierString;
        const connectionStatus = appStore.backendService.connectionStatus;

        let stokesClassName = "stokes-item";
        if (this.props.appStore.darkTheme) {
            stokesClassName += " bp3-dark";
        }

        const fileMenu = (
            <Menu>
                <Menu.Item
                    text="Open image"
                    label={`${modString}O`}
                    disabled={connectionStatus !== ConnectionStatus.ACTIVE || appStore.fileLoading}
                    onClick={() => appStore.fileBrowserStore.showFileBrowser(BrowserMode.File, false)}
                />
                <Menu.Item
                    text="Append image"
                    label={`${modString}L`}
                    disabled={connectionStatus !== ConnectionStatus.ACTIVE || !appStore.activeFrame || appStore.fileLoading}
                    onClick={() => appStore.fileBrowserStore.showFileBrowser(BrowserMode.File, true)}
                />
                <Menu.Item
<<<<<<< HEAD
                    text="Append catalog"
                    label={`${modString}C`}
                    disabled={connectionStatus !== ConnectionStatus.ACTIVE || !appStore.activeFrame || appStore.fileLoading}
                    onClick={() => appStore.fileBrowserStore.showFileBrowser(BrowserMode.Catalog, false)}
=======
                    text="Close image"
                    label={`${modString}W`}
                    disabled={connectionStatus !== ConnectionStatus.ACTIVE || !appStore.activeFrame || appStore.fileLoading}
                    onClick={() => appStore.closeCurrentFile(true)}
>>>>>>> 0f73cddb
                />
                <Menu.Divider/>
                <Menu.Item
                    text="Import regions"
                    disabled={!appStore.activeFrame}
                    onClick={() => appStore.fileBrowserStore.showFileBrowser(BrowserMode.RegionImport, false)}
                />
                <Menu.Item
                    text="Export regions"
                    disabled={!appStore.activeFrame || !appStore.activeFrame.regionSet.regions || appStore.activeFrame.regionSet.regions.length <= 1}
                    onClick={() => appStore.fileBrowserStore.showFileBrowser(BrowserMode.RegionExport, false)}
                />
                <Menu.Divider/>
                <Menu.Item
                    text="Export image"
                    label={`${modString}E`}
                    disabled={!appStore.activeFrame}
                    onClick={() => exportImage(appStore.overlayStore.padding, appStore.darkTheme, appStore.activeFrame.frameInfo.fileInfo.name)}
                />
                <Menu.Item text="Preferences" onClick={appStore.dialogStore.showPreferenceDialog} disabled={appStore.preferenceStore.supportsServer && connectionStatus !== ConnectionStatus.ACTIVE}/>
            </Menu>
        );

        let layerItems = appStore.frames.slice().sort((a, b) => a.frameInfo.fileId <= b.frameInfo.fileId ? -1 : 1).map(frame => {
            return (
                <Menu.Item
                    text={frame.frameInfo.fileInfo.name}
                    active={appStore.activeFrame && appStore.activeFrame.frameInfo.fileId === frame.frameInfo.fileId}
                    key={frame.frameInfo.fileId}
                    onClick={() => this.handleFrameSelect(frame.frameInfo.fileId)}
                />
            );
        });

        const viewMenu = (
            <Menu>
                <Menu.Item text="Interface" icon={"control"}>
                    <Menu.Item text="Light" icon={"flash"} onClick={appStore.setLightTheme}/>
                    <Menu.Item text="Dark" icon={"moon"} onClick={appStore.setDarkTheme}/>
                </Menu.Item>
                <Menu.Item text="Overlay" icon={"widget"}>
                    <Menu.Item text="Customize..." icon={"settings"} onClick={appStore.dialogStore.showOverlaySettings}/>
                </Menu.Item>
                {layerItems.length > 0 &&
                <Menu.Item text="Frames" icon={"layers"}>
                    {layerItems}
                    <Menu.Divider/>
                    <Menu.Item text="Previous frame" icon={"chevron-backward"} disabled={layerItems.length < 2} onClick={appStore.prevFrame}/>
                    <Menu.Item text="Next frame" icon={"chevron-forward"} disabled={layerItems.length < 2} onClick={appStore.nextFrame}/>
                </Menu.Item>
                }
                <Menu.Item
                    text="File info"
                    icon={"info-sign"}
                    disabled={!appStore.activeFrame}
                    onClick={appStore.dialogStore.showFileInfoDialog}
                />
                <Menu.Item
                    text="Contours"
                    icon={"heatmap"}
                    onClick={appStore.dialogStore.showContourDialog}
                />
            </Menu>
        );

        const presetLayouts: string[] = PresetLayout.PRESETS;
        const layoutStore = appStore.layoutStore;
        const userLayouts: string[] = layoutStore.userLayouts;
        const stokesIcon = (
            <Tag icon={"pulse"} className={"stokes-icon-button"}>
                &nbsp;s
            </Tag>
        );
        const layoutMenu = (
            <Menu className="layout-menu">
                <Menu.Item text="Layouts" icon={"layout-grid"} disabled={layoutStore.supportsServer && connectionStatus !== ConnectionStatus.ACTIVE}>
                    <Menu.Item text="Existing Layouts" disabled={!presetLayouts && !userLayouts}>
                        <Menu.Item text="Presets" disabled={!presetLayouts || presetLayouts.length <= 0}>
                            {presetLayouts && presetLayouts.length > 0 && presetLayouts.map((value) =>
                                <Menu.Item
                                    key={value}
                                    text={value}
                                    active={value === appStore.layoutStore.currentLayoutName}
                                    onClick={() => appStore.layoutStore.applyLayout(value)}
                                />
                            )}
                        </Menu.Item>
                        {userLayouts && userLayouts.length > 0 && userLayouts.map((value) =>
                            <Menu.Item
                                key={value}
                                text={value}
                                active={value === appStore.layoutStore.currentLayoutName}
                                onClick={() => appStore.layoutStore.applyLayout(value)}
                            />
                        )}
                    </Menu.Item>
                    <Menu.Item text="Save Layout" onClick={appStore.dialogStore.showSaveLayoutDialog}/>
                    <Menu.Item text="Delete Layout" disabled={!userLayouts || userLayouts.length <= 0}>
                        {userLayouts && userLayouts.length > 0 && userLayouts.map((value) =>
                            <Menu.Item
                                key={value}
                                text={value}
                                active={value === appStore.layoutStore.currentLayoutName}
                                onClick={() => {
                                    appStore.layoutStore.deleteLayout(value);
                                    if (value === appStore.preferenceStore.layout) {
                                        appStore.preferenceStore.setPreference(PreferenceKeys.GLOBAL_LAYOUT, PresetLayout.DEFAULT);
                                    }
                                }}
                            />
                        )}
                    </Menu.Item>
                </Menu.Item>
                <Menu.Item text="Info Panels" icon={"info-sign"}>
                    <Menu.Item text="Region List" onClick={appStore.widgetsStore.createFloatingRegionListWidget}/>
                    <Menu.Item text="Program Log" onClick={appStore.widgetsStore.createFloatingLogWidget}/>
                </Menu.Item>
                <Menu.Item text="Profiles" icon={"timeline-line-chart"}>
                    <Menu.Item text="Spatial Profiler" onClick={appStore.widgetsStore.createFloatingSpatialProfilerWidget}/>
                    <Menu.Item text="Spectral Profiler" onClick={appStore.widgetsStore.createFloatingSpectralProfilerWidget}/>
                </Menu.Item>
                <Menu.Item text="Statistics" icon={"calculator"} onClick={appStore.widgetsStore.createFloatingStatsWidget}/>
                <Menu.Item text="Histogram" icon={"timeline-bar-chart"} onClick={appStore.widgetsStore.createFloatingHistogramWidget}/>
                <Menu.Item text="Animator" icon={"video"} onClick={appStore.widgetsStore.createFloatingAnimatorWidget}/>
                <Menu.Item text="Render Config" icon={"style"} onClick={appStore.widgetsStore.createFloatingRenderWidget}/>
                <Menu.Item className={stokesClassName} text="Stokes Analysis" icon={stokesIcon} onClick={appStore.widgetsStore.createFloatingStokesWidget}/>
            </Menu>
        );

        const helpMenu = (
            <Menu>
                <Menu.Item text="Online Manual" icon={"help"} onClick={this.handleDocumentationClicked}/>
                <Menu.Item text="Controls and Shortcuts" label={"Shift + ?"} onClick={appStore.dialogStore.showHotkeyDialog}/>
                <Menu.Item text="About" icon={"info-sign"} onClick={appStore.dialogStore.showAboutDialog}/>
            </Menu>
        );

        let connectivityClass = "connectivity-icon";
        let connectivityTooltip;
        const latencyString = isFinite(appStore.backendService.endToEndPing) ? `${toFixed(appStore.backendService.endToEndPing, 1)} ms` : "Unknown";
        const userString = appStore.username ? ` as ${appStore.username}` : "";
        switch (connectionStatus) {
            case ConnectionStatus.PENDING:
                connectivityTooltip = <span>Connecting to server${userString}</span>;
                connectivityClass += " warning";
                break;
            case ConnectionStatus.ACTIVE:
                if (appStore.backendService.connectionDropped) {
                    connectivityTooltip = <span>Reconnected to server {userString} after disconnect. Some errors may occur<br/><i><small>Latency: {latencyString}</small></i></span>;
                    connectivityClass += " warning";
                } else {
                    connectivityTooltip = <span>Connected to server {userString}<br/><i><small>Latency: {latencyString}</small></i></span>;
                    connectivityClass += " online";
                }
                break;
            case ConnectionStatus.CLOSED:
            default:
                connectivityTooltip = <span>Disconnected from server</span>;
                connectivityClass += " offline";
                break;
        }

        const tilesLoading = appStore.tileService.remainingTiles > 0;
        const contoursLoading = appStore.activeFrame && appStore.activeFrame.contourProgress >= 0 && appStore.activeFrame.contourProgress < 1;
        let loadingTooltipFragment;
        let loadingIndicatorClass = "contour-loading-icon";

        if (tilesLoading || contoursLoading) {
            let tilesTooltipContent;
            if (tilesLoading) {
                tilesTooltipContent = <span>Streaming image tiles. {appStore.tileService.remainingTiles} remaining</span>;
            }
            let contourTooltipContent;
            if (contoursLoading) {
                contourTooltipContent = <span>Streaming contours. {toFixed(100 * appStore.activeFrame.contourProgress, 1)}% complete</span>;
            }

            loadingTooltipFragment = (
                <React.Fragment>
                    {tilesTooltipContent}
                    {contoursLoading && tilesLoading && <br/>}
                    {contourTooltipContent}
                </React.Fragment>
            );

            loadingIndicatorClass += " icon-visible";
        }

        const loadingIndicator = (
            <Tooltip content={loadingTooltipFragment}>
                <Icon icon={"cloud-download"} className={loadingIndicatorClass}/>
            </Tooltip>
        );

        return (
            <div className="root-menu">
                <Popover autoFocus={false} minimal={true} content={fileMenu} position={Position.BOTTOM_LEFT}>
                    <Menu className="root-menu-entry">
                        <Menu.Item text="File"/>
                    </Menu>
                </Popover>
                <Popover autoFocus={false} minimal={true} content={viewMenu} position={Position.BOTTOM_LEFT}>
                    <Menu className="root-menu-entry">
                        <Menu.Item text="View"/>
                    </Menu>
                </Popover>
                <Popover autoFocus={false} minimal={true} content={layoutMenu} position={Position.BOTTOM_LEFT}>
                    <Menu className="root-menu-entry">
                        <Menu.Item text="Layout"/>
                    </Menu>
                </Popover>
                <Popover autoFocus={false} minimal={true} content={helpMenu} position={Position.BOTTOM_LEFT}>
                    <Menu className="root-menu-entry">
                        <Menu.Item text="Help"/>
                    </Menu>
                </Popover>
                <ToolbarMenuComponent appStore={appStore}/>
                <Alert isOpen={this.documentationAlertVisible} onClose={this.handleAlertDismissed} canEscapeKeyCancel={true} canOutsideClickCancel={true} confirmButtonText={"Dismiss"}>
                    Documentation will open in a new tab. Please ensure any popup blockers are disabled.
                </Alert>
                {loadingIndicator}
                {appStore.preferenceStore.lowBandwidthMode &&
                <Tooltip content={<span>CARTA is running in low bandwidth mode<br/><i><small>Image resolution and cursor responsiveness will be reduced</small></i></span>}>
                    <Icon icon={"feed"} className="connectivity-icon warning"/>
                </Tooltip>
                }
                <Tooltip content={connectivityTooltip}>
                    <Icon icon={"symbol-circle"} className={connectivityClass}/>
                </Tooltip>
            </div>
        );
    }

    handleDocumentationClicked = () => {
        window.open("https://carta.readthedocs.io/en/latest", "_blank", "width=1024");
        if (process.env.REACT_APP_TARGET !== "linux" && process.env.REACT_APP_TARGET !== "darwin") {
            this.documentationAlertVisible = true;
            clearTimeout(this.documentationAlertTimeoutHandle);
            this.documentationAlertTimeoutHandle = setTimeout(() => this.documentationAlertVisible = false, 10000);
        }
    };

    handleAlertDismissed = () => {
        this.documentationAlertVisible = false;
    };

    handleFrameSelect = (fileId: number) => {
        const appStore = this.props.appStore;
        if (appStore.activeFrame && appStore.activeFrame.frameInfo.fileId === fileId) {
            return;
        } else {
            appStore.setActiveFrame(fileId);
        }
    };
}<|MERGE_RESOLUTION|>--- conflicted
+++ resolved
@@ -40,28 +40,28 @@
                     onClick={() => appStore.fileBrowserStore.showFileBrowser(BrowserMode.File, true)}
                 />
                 <Menu.Item
-<<<<<<< HEAD
+                    text="Close image"
+                    label={`${modString}W`}
+                    disabled={connectionStatus !== ConnectionStatus.ACTIVE || !appStore.activeFrame || appStore.fileLoading}
+                    onClick={() => appStore.closeCurrentFile(true)}
+                />
+                <Menu.Divider/>
+                <Menu.Item
+                    text="Import regions"
+                    disabled={!appStore.activeFrame}
+                    onClick={() => appStore.fileBrowserStore.showFileBrowser(BrowserMode.RegionImport, false)}
+                />
+                <Menu.Item
+                    text="Export regions"
+                    disabled={!appStore.activeFrame || !appStore.activeFrame.regionSet.regions || appStore.activeFrame.regionSet.regions.length <= 1}
+                    onClick={() => appStore.fileBrowserStore.showFileBrowser(BrowserMode.RegionExport, false)}
+                />
+                <Menu.Divider/>
+                <Menu.Item
                     text="Append catalog"
                     label={`${modString}C`}
                     disabled={connectionStatus !== ConnectionStatus.ACTIVE || !appStore.activeFrame || appStore.fileLoading}
                     onClick={() => appStore.fileBrowserStore.showFileBrowser(BrowserMode.Catalog, false)}
-=======
-                    text="Close image"
-                    label={`${modString}W`}
-                    disabled={connectionStatus !== ConnectionStatus.ACTIVE || !appStore.activeFrame || appStore.fileLoading}
-                    onClick={() => appStore.closeCurrentFile(true)}
->>>>>>> 0f73cddb
-                />
-                <Menu.Divider/>
-                <Menu.Item
-                    text="Import regions"
-                    disabled={!appStore.activeFrame}
-                    onClick={() => appStore.fileBrowserStore.showFileBrowser(BrowserMode.RegionImport, false)}
-                />
-                <Menu.Item
-                    text="Export regions"
-                    disabled={!appStore.activeFrame || !appStore.activeFrame.regionSet.regions || appStore.activeFrame.regionSet.regions.length <= 1}
-                    onClick={() => appStore.fileBrowserStore.showFileBrowser(BrowserMode.RegionExport, false)}
                 />
                 <Menu.Divider/>
                 <Menu.Item
