--- conflicted
+++ resolved
@@ -68,11 +68,7 @@
                     text="Export image"
                     label={`${modString}E`}
                     disabled={!appStore.activeFrame}
-<<<<<<< HEAD
                     onClick={appStore.exportImage}
-=======
-                    onClick={() => exportImage(OverlayStore.Instance.padding, appStore.darkTheme, appStore.activeFrame.frameInfo.fileInfo.name)}
->>>>>>> 47cb545c
                 />
                 <Menu.Item text="Preferences" onClick={appStore.dialogStore.showPreferenceDialog} disabled={appStore.preferenceStore.supportsServer && connectionStatus !== ConnectionStatus.ACTIVE}/>
             </Menu>
