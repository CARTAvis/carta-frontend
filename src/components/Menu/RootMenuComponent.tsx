import * as React from "react";
import {observable} from "mobx";
import {observer} from "mobx-react";
import {Alert, Icon, Menu, Popover, Position, Tooltip, Tag, MenuDivider} from "@blueprintjs/core";
import {ToolbarMenuComponent} from "./ToolbarMenu/ToolbarMenuComponent";
import {PresetLayout} from "models";
import {AppStore, BrowserMode, PreferenceKeys} from "stores";
import {ApiService, ConnectionStatus} from "services";
import {toFixed} from "utilities";
import {CustomIcon} from "icons/CustomIcons";
import "./RootMenuComponent.css";

@observer
export class RootMenuComponent extends React.Component {
    @observable documentationAlertVisible: boolean;
    private documentationAlertTimeoutHandle;

    private handleDashboardClicked = () => {
<<<<<<< HEAD
        const appStore = AppStore.Instance;
        appStore.dialogStore.showExternalPageDialog(`${ApiService.RuntimeConfig.dashboardAddress}?popup=1`, "Dashboard");
=======
        window.open(ApiService.RuntimeConfig.dashboardAddress, "_blank");
>>>>>>> 45afad7f
    };

    render() {
        const appStore = AppStore.Instance;
        const modString = appStore.modifierString;
        const connectionStatus = appStore.backendService.connectionStatus;

        let stokesClassName = "stokes-item";
        if (appStore.darkTheme) {
            stokesClassName += " bp3-dark";
        }

        let serverMenu: React.ReactNode[] = [];

        const apiService = appStore.apiService;
<<<<<<< HEAD
        if (apiService.authenticated) {
=======
        if (apiService.authenticated && ApiService.RuntimeConfig.apiAddress) {
>>>>>>> 45afad7f
            serverMenu.push(
                <Menu.Item
                    key="restart"
                    text="Restart Server"
                    disabled={!appStore.apiService.authenticated}
                    onClick={appStore.apiService.stopServer}
                />
            );
        }
<<<<<<< HEAD
        if (ApiService.RuntimeConfig.logoutAddress) {
=======
        if (ApiService.RuntimeConfig.logoutAddress || ApiService.RuntimeConfig.googleClientId) {
>>>>>>> 45afad7f
            serverMenu.push(
                <Menu.Item
                    key="logout"
                    text="Logout"
                    disabled={!appStore.apiService.authenticated}
                    onClick={appStore.apiService.logout}
                />
            );
        }
        if (ApiService.RuntimeConfig.dashboardAddress) {
            serverMenu.push(
                <Menu.Item
                    key="dashboard"
                    text="Dashboard"
                    onClick={this.handleDashboardClicked}
                />
            );
        }

<<<<<<< HEAD
=======
        let serverSubMenu: React.ReactNode;
        if (serverMenu.length) {
            serverSubMenu = (
                <React.Fragment>
                    <Menu.Divider/>
                    <Menu.Item text="Server">
                        {serverMenu}
                    </Menu.Item>
                </React.Fragment>
            );
        }

>>>>>>> 45afad7f
        const fileMenu = (
            <Menu>
                <Menu.Item
                    text="Open image"
                    label={`${modString}O`}
                    disabled={connectionStatus !== ConnectionStatus.ACTIVE || appStore.fileLoading}
                    onClick={() => appStore.fileBrowserStore.showFileBrowser(BrowserMode.File, false)}
                />
                <Menu.Item
                    text="Append image"
                    label={`${modString}L`}
                    disabled={connectionStatus !== ConnectionStatus.ACTIVE || !appStore.activeFrame || appStore.fileLoading}
                    onClick={() => appStore.fileBrowserStore.showFileBrowser(BrowserMode.File, true)}
                />
                <Menu.Item
                    text="Close image"
                    label={`${modString}W`}
                    disabled={connectionStatus !== ConnectionStatus.ACTIVE || !appStore.activeFrame || appStore.fileLoading}
                    onClick={() => appStore.closeCurrentFile(true)}
                />
                <Menu.Divider/>
                <Menu.Item
                    text="Import regions"
                    disabled={!appStore.activeFrame}
                    onClick={() => appStore.fileBrowserStore.showFileBrowser(BrowserMode.RegionImport, false)}
                />
                <Menu.Item
                    text="Export regions"
                    disabled={!appStore.activeFrame || !appStore.activeFrame.regionSet.regions || appStore.activeFrame.regionSet.regions.length <= 1}
                    onClick={() => appStore.fileBrowserStore.showFileBrowser(BrowserMode.RegionExport, false)}
                />
                <Menu.Divider/>
                <Menu.Item
                    text="Import catalog"
                    label={`${modString}C`}
                    disabled={connectionStatus !== ConnectionStatus.ACTIVE || !appStore.activeFrame || appStore.fileLoading}
                    onClick={() => appStore.fileBrowserStore.showFileBrowser(BrowserMode.Catalog, false)}
                />
                <Menu.Divider/>
                <Menu.Item
                    text="Export image"
                    label={`${modString}E`}
                    disabled={!appStore.activeFrame}
                    onClick={appStore.exportImage}
                />
                <Menu.Item text="Preferences" onClick={appStore.dialogStore.showPreferenceDialog} disabled={appStore.preferenceStore.supportsServer && connectionStatus !== ConnectionStatus.ACTIVE}/>
<<<<<<< HEAD
                {serverMenu.length &&
                <React.Fragment>
                    <Menu.Divider/>
                    <Menu.Item text="Server">
                        {serverMenu}
                    </Menu.Item>
                </React.Fragment>
                }
=======
                {serverSubMenu}
>>>>>>> 45afad7f
            </Menu>
        );

        let layerItems = appStore.frames.slice().sort((a, b) => a.frameInfo.fileId <= b.frameInfo.fileId ? -1 : 1).map(frame => {
            return (
                <Menu.Item
                    text={frame.frameInfo.fileInfo.name}
                    active={appStore.activeFrame && appStore.activeFrame.frameInfo.fileId === frame.frameInfo.fileId}
                    key={frame.frameInfo.fileId}
                    onClick={() => this.handleFrameSelect(frame.frameInfo.fileId)}
                />
            );
        });

        const presetLayouts: string[] = PresetLayout.PRESETS;
        const layoutStore = appStore.layoutStore;
        const userLayouts: string[] = layoutStore.userLayoutNames;

        const viewMenu = (
            <Menu>
                <Menu.Item text="Theme" icon={"media"}>
                    <Menu.Item text="Automatic" icon={"contrast"} onClick={appStore.setAutoTheme}/>
                    <Menu.Item text="Light" icon={"flash"} onClick={appStore.setLightTheme}/>
                    <Menu.Item text="Dark" icon={"moon"} onClick={appStore.setDarkTheme}/>
                </Menu.Item>
                <Menu.Item text="Layouts" icon={"page-layout"} disabled={layoutStore.supportsServer && connectionStatus !== ConnectionStatus.ACTIVE}>
                    <Menu.Item text="Existing Layouts" disabled={!presetLayouts && !userLayouts}>
                        {presetLayouts && presetLayouts.length > 0 && presetLayouts.map((value) =>
                            <Menu.Item
                                key={value}
                                text={value}
                                active={value === appStore.layoutStore.currentLayoutName}
                                onClick={() => appStore.layoutStore.applyLayout(value)}
                            />
                        )}
                        {userLayouts && userLayouts.length > 0 && (
                            <React.Fragment>
                                <MenuDivider/>
                                {userLayouts.map((value) =>
                                    <Menu.Item
                                        key={value}
                                        text={value}
                                        active={value === appStore.layoutStore.currentLayoutName}
                                        onClick={() => appStore.layoutStore.applyLayout(value)}
                                    />
                                )}
                            </React.Fragment>
                        )}
                    </Menu.Item>
                    <Menu.Item text="Save Layout" onClick={appStore.dialogStore.showSaveLayoutDialog}/>
                    <Menu.Item text="Delete Layout" disabled={!userLayouts || userLayouts.length <= 0}>
                        {userLayouts && userLayouts.length > 0 && userLayouts.map((value) =>
                            <Menu.Item
                                key={value}
                                text={value}
                                active={value === appStore.layoutStore.currentLayoutName}
                                onClick={() => {
                                    appStore.layoutStore.deleteLayout(value);
                                    if (value === appStore.preferenceStore.layout) {
                                        appStore.preferenceStore.setPreference(PreferenceKeys.GLOBAL_LAYOUT, PresetLayout.DEFAULT);
                                    }
                                }}
                            />
                        )}
                    </Menu.Item>
                </Menu.Item>
                <Menu.Item text="Overlay Settings" icon={"settings"} onClick={appStore.dialogStore.showOverlaySettings}/>
                {layerItems.length > 0 &&
                <Menu.Item text="Images" icon={"multi-select"}>
                    {layerItems}
                    <Menu.Divider/>
                    <Menu.Item text="Previous image" icon={"step-backward"} disabled={layerItems.length < 2} onClick={appStore.prevFrame}/>
                    <Menu.Item text="Next image" icon={"step-forward"} disabled={layerItems.length < 2} onClick={appStore.nextFrame}/>
                </Menu.Item>
                }
                <Menu.Item
                    text="File header"
                    icon={"app-header"}
                    disabled={!appStore.activeFrame}
                    onClick={appStore.dialogStore.showFileInfoDialog}
                />
                <Menu.Item
                    text="Contours"
                    icon={<CustomIcon icon="contour"/>}
                    onClick={appStore.dialogStore.showContourDialog}
                />
            </Menu>
        );

        const widgetsMenu = (
            <Menu className="widgets-menu">
                <Menu.Item text="Info Panels" icon={"panel-stats"}>
                    <Menu.Item text="Region List" icon={<CustomIcon icon="regionList"/>} onClick={appStore.widgetsStore.createFloatingRegionListWidget}/>
                    <Menu.Item text="Image List" icon={"layers"} onClick={appStore.widgetsStore.createFloatingLayerListWidget}/>
                    <Menu.Item text="Program Log" icon={"application"} onClick={appStore.widgetsStore.createFloatingLogWidget}/>
                </Menu.Item>
                <Menu.Item text="Profiles" icon={"pulse"}>
                    <Menu.Item text="Spatial Profiler" icon={<CustomIcon icon="spatialProfiler"/>} onClick={appStore.widgetsStore.createFloatingSpatialProfilerWidget}/>
                    <Menu.Item text="Spectral Profiler" icon={<CustomIcon icon="spectralProfiler"/>} onClick={appStore.widgetsStore.createFloatingSpectralProfilerWidget}/>
                </Menu.Item>
                <Menu.Item text="Statistics" icon={"calculator"} onClick={appStore.widgetsStore.createFloatingStatsWidget}/>
                <Menu.Item text="Histogram" icon={"timeline-bar-chart"} onClick={appStore.widgetsStore.createFloatingHistogramWidget}/>
                <Menu.Item text="Animator" icon={"video"} onClick={appStore.widgetsStore.createFloatingAnimatorWidget}/>
                <Menu.Item text="Render Config" icon={"style"} onClick={appStore.widgetsStore.createFloatingRenderWidget}/>
                <Menu.Item text="Stokes Analysis" icon={<CustomIcon icon="stokes"/>} onClick={appStore.widgetsStore.createFloatingStokesWidget}/>
                <Menu.Item text="Catalog" icon={"heatmap"} onClick={appStore.widgetsStore.reloadFloatingCatalogOverlayWidget}/>
                <Menu.Item text="Spectral Line Query" icon={<CustomIcon icon={"spectralLineQuery"}/>} onClick={appStore.widgetsStore.createFloatingSpectralLineQueryWidget}/>
            </Menu>
        );

        const helpMenu = (
            <Menu>
                <Menu.Item text="Online Manual" icon={"manual"} onClick={this.handleDocumentationClicked}/>
                <Menu.Item text="Controls and Shortcuts" icon={"key-control"} label={"Shift + ?"} onClick={appStore.dialogStore.showHotkeyDialog}/>
                <Menu.Item text="Debug Execution" icon={"console"} onClick={appStore.dialogStore.showDebugExecutionDialog}/>
                <Menu.Item text="About" icon={"info-sign"} onClick={appStore.dialogStore.showAboutDialog}/>
            </Menu>
        );

        let connectivityClass = "connectivity-icon";
        let connectivityTooltip;
        const latencyString = isFinite(appStore.backendService.endToEndPing) ? `${toFixed(appStore.backendService.endToEndPing, 1)} ms` : "Unknown";
        const userString = appStore.username ? ` as ${appStore.username}` : "";
        switch (connectionStatus) {
            case ConnectionStatus.PENDING:
                connectivityTooltip = <span>Connecting to server{userString}</span>;
                connectivityClass += " warning";
                break;
            case ConnectionStatus.ACTIVE:
                if (appStore.backendService.connectionDropped) {
                    connectivityTooltip = <span>Reconnected to server {userString} after disconnect. Some errors may occur<br/><i><small>Latency: {latencyString}</small></i></span>;
                    connectivityClass += " warning";
                } else {
                    connectivityTooltip = <span>Connected to server {userString}<br/><i><small>Latency: {latencyString}<br/>Session ID: {appStore.backendService.sessionId}</small></i></span>;
                    connectivityClass += " online";
                }
                break;
            case ConnectionStatus.CLOSED:
            default:
                connectivityTooltip = <span>Disconnected from server</span>;
                connectivityClass += " offline";
                break;
        }

        const tilesLoading = appStore.tileService.remainingTiles > 0;
        const contoursLoading = appStore.activeFrame && appStore.activeFrame.contourProgress >= 0 && appStore.activeFrame.contourProgress < 1;
        let loadingTooltipFragment;
        let loadingIndicatorClass = "contour-loading-icon";

        if (tilesLoading || contoursLoading) {
            let tilesTooltipContent;
            if (tilesLoading) {
                tilesTooltipContent = <span>Streaming image tiles. {appStore.tileService.remainingTiles} remaining</span>;
            }
            let contourTooltipContent;
            if (contoursLoading) {
                contourTooltipContent = <span>Streaming contours. {toFixed(100 * appStore.activeFrame.contourProgress, 1)}% complete</span>;
            }

            loadingTooltipFragment = (
                <React.Fragment>
                    {tilesTooltipContent}
                    {contoursLoading && tilesLoading && <br/>}
                    {contourTooltipContent}
                </React.Fragment>
            );

            loadingIndicatorClass += " icon-visible";
        }

        let loadingIndicator;
        if (loadingTooltipFragment) {
            loadingIndicator = (
                <Tooltip content={loadingTooltipFragment}>
                    <Icon icon={"cloud-download"} className={loadingIndicatorClass}/>
                </Tooltip>
            );
        } else {
            loadingIndicator = <Icon icon={"cloud-download"} className={loadingIndicatorClass}/>;
        }

        return (
            <div className="root-menu">
                <Popover autoFocus={false} minimal={true} content={fileMenu} position={Position.BOTTOM_LEFT}>
                    <Menu className="root-menu-entry">
                        <Menu.Item text="File"/>
                    </Menu>
                </Popover>
                <Popover autoFocus={false} minimal={true} content={viewMenu} position={Position.BOTTOM_LEFT}>
                    <Menu className="root-menu-entry">
                        <Menu.Item text="View"/>
                    </Menu>
                </Popover>
                <Popover autoFocus={false} minimal={true} content={widgetsMenu} position={Position.BOTTOM_LEFT}>
                    <Menu className="root-menu-entry">
                        <Menu.Item text="Widgets"/>
                    </Menu>
                </Popover>
                <Popover autoFocus={false} minimal={true} content={helpMenu} position={Position.BOTTOM_LEFT}>
                    <Menu className="root-menu-entry">
                        <Menu.Item text="Help"/>
                    </Menu>
                </Popover>
                <ToolbarMenuComponent/>
                <Alert isOpen={this.documentationAlertVisible} onClose={this.handleAlertDismissed} canEscapeKeyCancel={true} canOutsideClickCancel={true} confirmButtonText={"Dismiss"}>
                    Documentation will open in a new tab. Please ensure any popup blockers are disabled.
                </Alert>
                {loadingIndicator}
                {appStore.preferenceStore.lowBandwidthMode &&
                <Tooltip content={<span>CARTA is running in low bandwidth mode<br/><i><small>Image resolution and cursor responsiveness will be reduced</small></i></span>}>
                    <Icon icon={"feed"} className="connectivity-icon warning"/>
                </Tooltip>
                }
                <Tooltip content={connectivityTooltip}>
                    <Icon icon={"symbol-circle"} className={connectivityClass}/>
                </Tooltip>
            </div>
        );
    }

    handleDocumentationClicked = () => {
        window.open("https://carta.readthedocs.io/en/1.3", "_blank", "width=1024");
        if (process.env.REACT_APP_TARGET !== "linux" && process.env.REACT_APP_TARGET !== "darwin") {
            this.documentationAlertVisible = true;
            clearTimeout(this.documentationAlertTimeoutHandle);
            this.documentationAlertTimeoutHandle = setTimeout(() => this.documentationAlertVisible = false, 10000);
        }
    };

    handleAlertDismissed = () => {
        this.documentationAlertVisible = false;
    };

    handleFrameSelect = (fileId: number) => {
        const appStore = AppStore.Instance;
        if (appStore.activeFrame && appStore.activeFrame.frameInfo.fileId === fileId) {
            return;
        } else {
            appStore.setActiveFrame(fileId);
        }
    };
}<|MERGE_RESOLUTION|>--- conflicted
+++ resolved
@@ -16,12 +16,7 @@
     private documentationAlertTimeoutHandle;
 
     private handleDashboardClicked = () => {
-<<<<<<< HEAD
-        const appStore = AppStore.Instance;
-        appStore.dialogStore.showExternalPageDialog(`${ApiService.RuntimeConfig.dashboardAddress}?popup=1`, "Dashboard");
-=======
         window.open(ApiService.RuntimeConfig.dashboardAddress, "_blank");
->>>>>>> 45afad7f
     };
 
     render() {
@@ -37,11 +32,7 @@
         let serverMenu: React.ReactNode[] = [];
 
         const apiService = appStore.apiService;
-<<<<<<< HEAD
-        if (apiService.authenticated) {
-=======
         if (apiService.authenticated && ApiService.RuntimeConfig.apiAddress) {
->>>>>>> 45afad7f
             serverMenu.push(
                 <Menu.Item
                     key="restart"
@@ -51,11 +42,7 @@
                 />
             );
         }
-<<<<<<< HEAD
-        if (ApiService.RuntimeConfig.logoutAddress) {
-=======
         if (ApiService.RuntimeConfig.logoutAddress || ApiService.RuntimeConfig.googleClientId) {
->>>>>>> 45afad7f
             serverMenu.push(
                 <Menu.Item
                     key="logout"
@@ -75,8 +62,6 @@
             );
         }
 
-<<<<<<< HEAD
-=======
         let serverSubMenu: React.ReactNode;
         if (serverMenu.length) {
             serverSubMenu = (
@@ -89,7 +74,6 @@
             );
         }
 
->>>>>>> 45afad7f
         const fileMenu = (
             <Menu>
                 <Menu.Item
@@ -136,18 +120,7 @@
                     onClick={appStore.exportImage}
                 />
                 <Menu.Item text="Preferences" onClick={appStore.dialogStore.showPreferenceDialog} disabled={appStore.preferenceStore.supportsServer && connectionStatus !== ConnectionStatus.ACTIVE}/>
-<<<<<<< HEAD
-                {serverMenu.length &&
-                <React.Fragment>
-                    <Menu.Divider/>
-                    <Menu.Item text="Server">
-                        {serverMenu}
-                    </Menu.Item>
-                </React.Fragment>
-                }
-=======
                 {serverSubMenu}
->>>>>>> 45afad7f
             </Menu>
         );
 
