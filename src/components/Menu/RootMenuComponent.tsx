import * as React from "react";
import {Alert, Button, Classes, Icon, Intent, Menu, MenuDivider, Position, Switch} from "@blueprintjs/core";
import {IconName} from "@blueprintjs/icons";
import {MenuItem2, Popover2, Tooltip2} from "@blueprintjs/popover2";
import {CARTA} from "carta-protobuf";
import classNames from "classnames";
import {action, computed, makeObservable, observable} from "mobx";
import {observer} from "mobx-react";

import {AppToaster, ExportImageMenuComponent, SuccessToast} from "components/Shared";
import {CustomIcon, CustomIconName} from "icons/CustomIcons";
import {CARTA_INFO, PresetLayout, Snippet} from "models";
import {ApiService, ConnectionStatus} from "services";
import {AppStore, BrowserMode, PreferenceKeys, SnippetStore, WidgetsStore, WidgetType} from "stores";
import {FrameStore} from "stores/Frame";
import {toFixed} from "utilities";

import {ToolbarMenuComponent} from "./ToolbarMenu/ToolbarMenuComponent";

import "./RootMenuComponent.scss";

@observer
export class RootMenuComponent extends React.Component {
    @observable documentationAlertVisible: boolean;
    @observable disableCheckRelease: boolean = false;

    @action toggleDisableCheckRelease = () => {
        this.disableCheckRelease = !this.disableCheckRelease;
    };

    private documentationAlertTimeoutHandle;

    constructor(props: any) {
        super(props);
        makeObservable(this);
    }

    private handleDashboardClicked = () => {
        window.open(ApiService.RuntimeConfig.dashboardAddress, "_blank");
    };

    private handleWidgetExecuteClicked = async (ev: React.MouseEvent<HTMLElement>, snippet: Snippet, name: string) => {
        ev.stopPropagation();
        const snippetStore = SnippetStore.Instance;
        if (snippet?.code) {
            snippetStore.setActiveSnippet(snippet, name);
            await snippetStore.executeCurrentSnippet();
        }
    };

    private genWidgetsMenu = () => {
        const cartaWidgets = WidgetsStore.Instance.CARTAWidgets;
        const regionListConfig = cartaWidgets.get(WidgetType.Region);
        const imageListConfig = cartaWidgets.get(WidgetType.ImageList);
        const cursorInfoConfig = cartaWidgets.get(WidgetType.CursorInfo);
        const logConfig = cartaWidgets.get(WidgetType.Log);
        const spatialProfilerConfig = cartaWidgets.get(WidgetType.SpatialProfiler);
        const spectralProfilerConfig = cartaWidgets.get(WidgetType.SpectralProfiler);
        const restWidgets = Array.from(cartaWidgets.keys()).filter(widget => ![WidgetType.Region, WidgetType.ImageList, WidgetType.CursorInfo, WidgetType.Log, WidgetType.SpatialProfiler, WidgetType.SpectralProfiler].includes(widget));

        return (
            <Menu className="widgets-menu">
                <MenuItem2 text="Info Panels" icon={"panel-stats"}>
                    <MenuItem2 text={WidgetType.Region} icon={<CustomIcon icon={regionListConfig.icon as CustomIconName} />} onClick={regionListConfig.onClick} />
                    <MenuItem2 text={WidgetType.ImageList} icon={imageListConfig.icon as IconName} onClick={imageListConfig.onClick} />
                    <MenuItem2 text={WidgetType.CursorInfo} icon={<CustomIcon icon={cursorInfoConfig.icon as CustomIconName} />} onClick={cursorInfoConfig.onClick} />
                    <MenuItem2 text={WidgetType.Log} icon={logConfig.icon as IconName} onClick={logConfig.onClick} />
                </MenuItem2>
                <MenuItem2 text="Profiles" icon={"pulse"}>
                    <MenuItem2 text={WidgetType.SpatialProfiler} icon={<CustomIcon icon={spatialProfilerConfig.icon as CustomIconName} />} onClick={spatialProfilerConfig.onClick} />
                    <MenuItem2 text={WidgetType.SpectralProfiler} icon={<CustomIcon icon={spectralProfilerConfig.icon as CustomIconName} />} onClick={spectralProfilerConfig.onClick} />
                </MenuItem2>
                {restWidgets.map(widgetType => {
                    const widgetConfig = cartaWidgets.get(widgetType);
                    const trimmedStr = widgetType.replace(/\s+/g, "");
                    return (
                        <MenuItem2 key={`${trimmedStr}Menu`} text={widgetType} icon={widgetConfig.isCustomIcon ? <CustomIcon icon={widgetConfig.icon as CustomIconName} /> : (widgetConfig.icon as IconName)} onClick={widgetConfig.onClick} />
                    );
                })}
            </Menu>
        );
    };

    private recurseSnippetMap(snippetMap: Map<string, any>): React.ReactNode[] {
        let nodes = [];
        for (const [name, node] of snippetMap) {
            // Create menu and recurse
            if (node instanceof Map) {
                nodes.push(
                    <MenuItem2 key={name} text={name}>
                        {this.recurseSnippetMap(node)}
                    </MenuItem2>
                );
            } else {
                nodes.push(node);
            }
        }
        // Sort nodes as follows:
        // - Folders first (sorted alphabetically)
        // - Items sorted alphabetically
        return nodes.sort((a, b) => {
            const lengthA = a.props?.children?.length ?? 0;
            const lengthB = b.props?.children?.length ?? 0;
            if ((lengthA > 0 && lengthB > 0) || lengthA === lengthB) {
                return a.key > b.key ? 1 : -1;
            }
            return Math.sign(lengthB - lengthA);
        });
    }

    private newReleaseButtonOnClick = () => {
        const appStore = AppStore.Instance;
        if (this.disableCheckRelease) {
            appStore.preferenceStore.setPreference(PreferenceKeys.CHECK_NEW_RELEASE, false);
        }
        appStore.preferenceStore.setPreference(PreferenceKeys.LATEST_RELEASE, appStore.newRelease);
        appStore.setShowNewRelease(false);
    };

    @computed get snippetsMenu() {
        const appStore = AppStore.Instance;
        if (!appStore.preferenceStore.codeSnippetsEnabled) {
            return null;
        }

        const snippetObj = new Map<string, any>();

        for (const [name, snippet] of appStore.snippetStore.snippets) {
            // Skip hidden snippets
            if (snippet?.categories?.includes("hidden")) {
                continue;
            }

            const labelElement = (
                <Button className="snippet-run-button" small={true} minimal={true} icon={"play"} intent="success" disabled={appStore.snippetStore.isExecuting} onClick={ev => this.handleWidgetExecuteClicked(ev, snippet, name)} />
            );

            const menuItem = <MenuItem2 key={name} text={name} icon={labelElement} onClick={() => appStore.dialogStore.showExistingCodeSnippet(snippet, name)} />;

            if (snippet.categories?.length) {
                for (const category of snippet.categories) {
                    const categoryParts = category.split("/");
                    let menuRoot = snippetObj;
                    for (const folder of categoryParts) {
                        if (!menuRoot.has(folder)) {
                            menuRoot.set(folder, new Map<string, any>());
                        }
                        menuRoot = menuRoot.get(folder);
                    }
                    menuRoot.set(name, menuItem);
                }
            } else {
                snippetObj.set(name, menuItem);
            }
        }

        const snippetEntries = this.recurseSnippetMap(snippetObj);
        return (
            <Menu>
                {snippetEntries}
                {snippetEntries.length > 0 && <MenuDivider />}
                <MenuItem2 text="Create new snippet" icon="add" onClick={appStore.dialogStore.showNewCodeSnippet} />
            </Menu>
        );
    }

    render() {
        const appStore = AppStore.Instance;
        const modString = appStore.modifierString;
        const connectionStatus = appStore.backendService.connectionStatus;

        let serverMenu: React.ReactNode[] = [];

        const apiService = appStore.apiService;
        if (apiService.authenticated && ApiService.RuntimeConfig.dashboardAddress) {
            serverMenu.push(<MenuItem2 key="restart" text="Restart Service" disabled={!appStore.apiService.authenticated} onClick={appStore.apiService.stopServer} />);
        }
        if (ApiService.RuntimeConfig.logoutAddress || ApiService.RuntimeConfig.googleClientId) {
            serverMenu.push(<MenuItem2 key="logout" text="Logout" disabled={!appStore.apiService.authenticated} onClick={appStore.apiService.logout} />);
        }
        if (ApiService.RuntimeConfig.dashboardAddress) {
            serverMenu.push(<MenuItem2 key="dashboard" text="Dashboard" onClick={this.handleDashboardClicked} />);
        }
        serverMenu.push(
            <MenuItem2
                text="Copy session ID to clipboard"
                onClick={async () => {
                    try {
                        await navigator.clipboard?.writeText(appStore.backendService.sessionId.toString());
                        AppToaster.show(SuccessToast("clipboard", "Session ID copied!"));
                    } catch (err) {
                        console.log(err);
                    }
                }}
            />
        );
        serverMenu.push(
            <MenuItem2
                text="Copy session URL to clipboard"
                onClick={async () => {
                    try {
                        await navigator.clipboard?.writeText(window.location.href);
                        AppToaster.show(SuccessToast("clipboard", "Session URL copied!"));
                    } catch (err) {
                        console.log(err);
                    }
                }}
            />
        );

        let serverSubMenu: React.ReactNode;
        if (serverMenu.length) {
            serverSubMenu = (
                <React.Fragment>
                    <MenuDivider />
                    <MenuItem2 text="Server">{serverMenu}</MenuItem2>
                </React.Fragment>
            );
        }

        const fileMenu = (
            <Menu>
<<<<<<< HEAD
                <MenuItem2 text="Open image" label={`${modString}O`} disabled={appStore.openFileDisabled} onClick={() => appStore.fileBrowserStore.showFileBrowser(BrowserMode.File, false)} />
                <MenuItem2 text="Append image" label={`${modString}L`} disabled={appStore.appendFileDisabled} onClick={() => appStore.fileBrowserStore.showFileBrowser(BrowserMode.File, true)} />
                <Tooltip2 content={"not allowed in read-only mode"} disabled={appStore.appendFileDisabled || appStore.backendService?.serverFeatureFlags !== CARTA.ServerFeatureFlags.READ_ONLY} position={Position.LEFT}>
                    <MenuItem2
                        text="Save image"
=======
                <Menu.Item text="Open Image" label={`${modString}O`} disabled={appStore.openFileDisabled} onClick={() => appStore.fileBrowserStore.showFileBrowser(BrowserMode.File, false)} />
                <Menu.Item text="Append Image" label={`${modString}L`} disabled={appStore.appendFileDisabled} onClick={() => appStore.fileBrowserStore.showFileBrowser(BrowserMode.File, true)} />
                <Tooltip2 content={"Not allowed in read-only mode"} disabled={appStore.appendFileDisabled || appStore.backendService?.serverFeatureFlags !== CARTA.ServerFeatureFlags.READ_ONLY} position={Position.LEFT}>
                    <Menu.Item
                        text="Save Image"
>>>>>>> f1c4a40d
                        label={`${modString}S`}
                        disabled={appStore.appendFileDisabled || appStore.backendService?.serverFeatureFlags === CARTA.ServerFeatureFlags.READ_ONLY}
                        onClick={() => appStore.fileBrowserStore.showFileBrowser(BrowserMode.SaveFile, false)}
                    />
                </Tooltip2>
<<<<<<< HEAD
                <MenuItem2 text="Close image" label={`${modString}W`} disabled={appStore.appendFileDisabled} onClick={() => appStore.closeCurrentFile(true)} />
                <MenuDivider />
                <MenuItem2 text="Import regions" disabled={!appStore.activeFrame} onClick={() => appStore.fileBrowserStore.showFileBrowser(BrowserMode.RegionImport, false)} />
=======
                <Menu.Item text="Close Image" label={`${modString}W`} disabled={appStore.appendFileDisabled} onClick={() => appStore.closeCurrentFile(true)} />
                <Menu.Divider />
                <Menu.Item text="Import Regions" disabled={!appStore.activeFrame} onClick={() => appStore.fileBrowserStore.showFileBrowser(BrowserMode.RegionImport, false)} />
>>>>>>> f1c4a40d
                <Tooltip2
                    content={"Not allowed in read-only mode"}
                    disabled={!appStore.activeFrame || !appStore.activeFrame.regionSet.regions || appStore.activeFrame.regionSet.regions.length <= 1 || appStore.backendService?.serverFeatureFlags !== CARTA.ServerFeatureFlags.READ_ONLY}
                    position={Position.LEFT}
                >
<<<<<<< HEAD
                    <MenuItem2
                        text="Export regions"
=======
                    <Menu.Item
                        text="Export Regions"
>>>>>>> f1c4a40d
                        disabled={!appStore.activeFrame || !appStore.activeFrame.regionSet.regions || appStore.activeFrame.regionSet.regions.length <= 1 || appStore.backendService.serverFeatureFlags === CARTA.ServerFeatureFlags.READ_ONLY}
                        onClick={() => appStore.fileBrowserStore.showExportRegions()}
                    />
                </Tooltip2>
<<<<<<< HEAD
                <MenuDivider />
                <MenuItem2 text="Import catalog" label={`${modString}G`} disabled={appStore.appendFileDisabled} onClick={() => appStore.fileBrowserStore.showFileBrowser(BrowserMode.Catalog, false)} />
                <MenuItem2 text="Export image" disabled={!appStore.activeFrame || appStore.isExportingImage}>
=======
                <Menu.Item text="Import Catalog" label={`${modString}G`} disabled={appStore.appendFileDisabled} onClick={() => appStore.fileBrowserStore.showFileBrowser(BrowserMode.Catalog, false)} />
                <Menu.Item text="Export Image" disabled={!appStore.activeFrame || appStore.isExportingImage}>
>>>>>>> f1c4a40d
                    <ExportImageMenuComponent />
                </MenuItem2>
                <MenuDivider />
                <MenuItem2 text="Preferences" onClick={appStore.dialogStore.showPreferenceDialog} disabled={appStore.preferenceStore.supportsServer && connectionStatus !== ConnectionStatus.ACTIVE} />
                {serverSubMenu}
            </Menu>
        );

        let layerItems = appStore.frames.map(frame => {
            return <MenuItem2 text={frame.filename} active={appStore.activeFrame && appStore.activeFrame.frameInfo.fileId === frame.frameInfo.fileId} key={frame.frameInfo.fileId} onClick={() => this.handleFrameSelect(frame)} />;
        });

        const presetLayouts: string[] = PresetLayout.PRESETS;
        const layoutStore = appStore.layoutStore;
        const userLayouts: string[] = layoutStore.userLayoutNames;

        const viewMenu = (
            <Menu>
                <MenuItem2 text="Theme" icon={"media"}>
                    <MenuItem2 text="Automatic" icon={"contrast"} onClick={appStore.setAutoTheme} />
                    <MenuItem2 text="Light" icon={"flash"} onClick={appStore.setLightTheme} />
                    <MenuItem2 text="Dark" icon={"moon"} onClick={appStore.setDarkTheme} />
                </MenuItem2>
                <MenuItem2 text="Layouts" icon={"page-layout"} disabled={layoutStore.supportsServer && connectionStatus !== ConnectionStatus.ACTIVE}>
                    <MenuItem2 text="Existing Layouts" disabled={!presetLayouts && !userLayouts}>
                        {presetLayouts &&
                            presetLayouts.length > 0 &&
                            presetLayouts.map(value => <MenuItem2 key={value} text={value} active={value === appStore.layoutStore.currentLayoutName} onClick={() => appStore.layoutStore.applyLayout(value)} />)}
                        {userLayouts && userLayouts.length > 0 && (
                            <React.Fragment>
                                <MenuDivider />
                                {userLayouts.map(value => (
                                    <MenuItem2 key={value} text={value} active={value === appStore.layoutStore.currentLayoutName} onClick={() => appStore.layoutStore.applyLayout(value)} />
                                ))}
                            </React.Fragment>
                        )}
                    </MenuItem2>
                    <MenuItem2 text="Save Layout" onClick={appStore.dialogStore.showSaveLayoutDialog} />
                    <MenuItem2 text="Delete Layout" disabled={!userLayouts || userLayouts.length <= 0}>
                        {userLayouts &&
                            userLayouts.length > 0 &&
                            userLayouts.map(value => (
                                <MenuItem2
                                    key={value}
                                    text={value}
                                    active={value === appStore.layoutStore.currentLayoutName}
                                    onClick={() => {
                                        appStore.layoutStore.deleteLayout(value);
                                        if (value === appStore.preferenceStore.layout) {
                                            appStore.preferenceStore.setPreference(PreferenceKeys.GLOBAL_LAYOUT, PresetLayout.DEFAULT);
                                        }
                                    }}
                                />
                            ))}
                    </MenuItem2>
                </MenuItem2>
                {layerItems.length > 0 && (
                    <MenuItem2 text="Images" icon={"multi-select"}>
                        {layerItems}
<<<<<<< HEAD
                        <MenuDivider />
                        <MenuItem2 text="Previous image" icon={"step-backward"} disabled={layerItems.length < 2} onClick={appStore.prevFrame} />
                        <MenuItem2 text="Next image" icon={"step-forward"} disabled={layerItems.length < 2} onClick={appStore.nextFrame} />
                    </MenuItem2>
                )}
                <MenuItem2 text="File header" icon={"app-header"} disabled={!appStore.activeFrame} onClick={appStore.dialogStore.showFileInfoDialog} />
                <MenuItem2 text="Contours" icon={<CustomIcon icon="contour" />} disabled={!appStore.activeFrame} onClick={appStore.dialogStore.showContourDialog} />
                <MenuItem2 text="Vector overlay" icon={<CustomIcon icon="vectorOverlay" />} disabled={!appStore.activeFrame} onClick={appStore.dialogStore.showVectorOverlayDialog} />
                <MenuItem2 text="Image fitting" icon={<CustomIcon icon="imageFitting" />} disabled={!appStore.activeFrame} onClick={appStore.dialogStore.showFittingDialog} />
                <MenuItem2 text="Online Catalog Query" icon="geosearch" disabled={!appStore.activeFrame} onClick={appStore.dialogStore.showCatalogQueryDialog} />
                {appStore.preferenceStore.codeSnippetsEnabled && <MenuItem2 text="Code snippets" icon={"console"} onClick={appStore.dialogStore.showCodeSnippetDialog} />}
=======
                        <Menu.Divider />
                        <Menu.Item text="Previous Image" icon={"step-backward"} disabled={layerItems.length < 2} onClick={appStore.prevFrame} />
                        <Menu.Item text="Next Image" icon={"step-forward"} disabled={layerItems.length < 2} onClick={appStore.nextFrame} />
                    </Menu.Item>
                )}
                <Menu.Item text="File Header" icon={"app-header"} disabled={!appStore.activeFrame} onClick={appStore.dialogStore.showFileInfoDialog} />
                <Menu.Item text="Contours" icon={<CustomIcon icon="contour" />} disabled={!appStore.activeFrame} onClick={appStore.dialogStore.showContourDialog} />
                <Menu.Item text="Vector Overlay" icon={<CustomIcon icon="vectorOverlay" />} disabled={!appStore.activeFrame} onClick={appStore.dialogStore.showVectorOverlayDialog} />
                <Menu.Item text="Image Fitting" icon={<CustomIcon icon="imageFitting" />} disabled={!appStore.activeFrame} onClick={appStore.dialogStore.showFittingDialog} />
                <Menu.Item text="Online Catalog Query" icon="geosearch" disabled={!appStore.activeFrame} onClick={appStore.dialogStore.showCatalogQueryDialog} />
                {appStore.preferenceStore.codeSnippetsEnabled && <Menu.Item text="Code Snippets" icon={"console"} onClick={appStore.dialogStore.showCodeSnippetDialog} />}
>>>>>>> f1c4a40d
            </Menu>
        );

        const helpMenu = (
            <Menu>
                <MenuItem2 text="Online Manual" icon={"manual"} onClick={this.handleDocumentationClicked} />
                <MenuItem2 text="Controls and Shortcuts" icon={"key-control"} label={"Shift + ?"} onClick={appStore.dialogStore.showHotkeyDialog} />
                <MenuItem2 text="About" icon={"info-sign"} onClick={appStore.dialogStore.showAboutDialog} />
            </Menu>
        );

        let connectivityClass = "connectivity-icon";
        let connectivityTooltip;
        const latencyString = isFinite(appStore.backendService.endToEndPing) ? `${toFixed(appStore.backendService.endToEndPing, 1)} ms` : "Unknown";
        const userString = appStore.username ? ` as ${appStore.username}` : "";
        switch (connectionStatus) {
            case ConnectionStatus.PENDING:
                connectivityTooltip = <span>Connecting to server{userString}</span>;
                connectivityClass += " warning";
                break;
            case ConnectionStatus.ACTIVE:
                if (appStore.backendService.connectionDropped) {
                    connectivityTooltip = (
                        <span>
                            Reconnected to server {userString} after disconnect. Some errors may occur
                            <br />
                            <i>
                                <small>Latency: {latencyString}</small>
                            </i>
                        </span>
                    );
                    connectivityClass += " warning";
                } else {
                    connectivityTooltip = (
                        <span>
                            Connected to server {userString}
                            <br />
                            <i>
                                <small>
                                    Latency: {latencyString}
                                    <br />
                                    Session ID: {appStore.backendService.sessionId}
                                </small>
                            </i>
                        </span>
                    );
                    connectivityClass += " online";
                }
                break;
            case ConnectionStatus.CLOSED:
            default:
                connectivityTooltip = <span>Disconnected from server</span>;
                connectivityClass += " offline";
                break;
        }

        const tilesLoading = appStore.tileService.remainingTiles > 0;
        const contoursLoading = appStore.activeFrame?.contourProgress >= 0 && appStore.activeFrame.contourProgress < 1;
        const vectorOverlayLoading = appStore.activeFrame?.vectorOverlayStore.progress >= 0 && appStore.activeFrame.vectorOverlayStore.progress < 1;
        let loadingTooltipFragment;
        let loadingIndicatorClass = "contour-loading-icon";
        let showLoadingIndicator = false;

        if (tilesLoading || contoursLoading || vectorOverlayLoading) {
            let tilesTooltipContent;
            if (tilesLoading) {
                tilesTooltipContent = <span>Streaming image tiles. {appStore.tileService.remainingTiles} remaining</span>;
            }
            let contourTooltipContent;
            if (contoursLoading) {
                contourTooltipContent = <span>Streaming contours. {toFixed(100 * appStore.activeFrame.contourProgress, 1)}% complete</span>;
            }

            let vectorOverlayTooltipContent;
            if (vectorOverlayLoading) {
                vectorOverlayTooltipContent = <span>Streaming vector overlay. {toFixed(100 * appStore.activeFrame.vectorOverlayStore.progress, 1)}% complete</span>;
            }

            loadingTooltipFragment = (
                <React.Fragment>
                    {tilesTooltipContent}
                    {contoursLoading && tilesLoading && <br />}
                    {contourTooltipContent}
                    {vectorOverlayTooltipContent}
                </React.Fragment>
            );

            showLoadingIndicator = true;
        }

        let loadingIndicator;
        if (loadingTooltipFragment) {
            loadingIndicator = (
                <Tooltip2 content={loadingTooltipFragment}>
                    <Icon icon={"cloud-download"} className={loadingIndicatorClass} />
                </Tooltip2>
            );
        } else {
            loadingIndicator = <Icon icon={"cloud-download"} className={loadingIndicatorClass} />;
        }

        const newReleaseMessage = (
            <div className={classNames(Classes.ALERT, "new-release", {"bp4-dark": appStore.darkTheme})}>
                <div className={Classes.ALERT_BODY}>
                    <img src="carta_logo.png" />
                    <div className={Classes.ALERT_CONTENTS}>
                        <p>A new {appStore.newRelease.includes("beta") ? "beta" : ""} release is available!</p>
                        <p>
                            Visit the{" "}
                            <a href="https://cartavis.org" rel="noopener noreferrer" target="_blank">
                                CARTA homepage
                            </a>{" "}
                            for more details.
                        </p>
                        <div className="release-info">
                            <p>Current release: v{CARTA_INFO.version}</p>
                            <p>New release: {appStore.newRelease}</p>
                        </div>
                    </div>
                </div>
                <div className={Classes.ALERT_FOOTER}>
                    <Button intent={Intent.PRIMARY} text="OK" onClick={this.newReleaseButtonOnClick} />
                    <Switch checked={this.disableCheckRelease} onChange={this.toggleDisableCheckRelease} label="Don't show new releases again" />
                </div>
            </div>
        );

        return (
            <div className="root-menu">
                <Popover2 autoFocus={false} minimal={true} content={fileMenu} position={Position.BOTTOM_LEFT}>
                    <Menu className="root-menu-entry">
                        <MenuItem2 text="File" />
                    </Menu>
                </Popover2>
                <Popover2 autoFocus={false} minimal={true} content={viewMenu} position={Position.BOTTOM_LEFT}>
                    <Menu className="root-menu-entry">
                        <MenuItem2 text="View" />
                    </Menu>
                </Popover2>
                <Popover2 autoFocus={false} minimal={true} content={this.genWidgetsMenu()} position={Position.BOTTOM_LEFT}>
                    <Menu className="root-menu-entry">
                        <MenuItem2 text="Widgets" />
                    </Menu>
                </Popover2>
                {appStore.preferenceStore.codeSnippetsEnabled && (
                    <Popover2 autoFocus={false} minimal={true} content={this.snippetsMenu} position={Position.BOTTOM_LEFT}>
                        <Menu className="root-menu-entry">
                            <MenuItem2 text="Snippets" />
                        </Menu>
                    </Popover2>
                )}
                <Popover2 autoFocus={false} minimal={true} content={helpMenu} position={Position.BOTTOM_LEFT}>
                    <Menu className="root-menu-entry">
                        <MenuItem2 text="Help" />
                    </Menu>
                </Popover2>
                <ToolbarMenuComponent />
                <Alert className={appStore.darkTheme ? "bp4-dark" : ""} isOpen={this.documentationAlertVisible} onClose={this.handleAlertDismissed} canEscapeKeyCancel={true} canOutsideClickCancel={true} confirmButtonText={"Dismiss"}>
                    Documentation will open in a new tab. Please ensure any popup blockers are disabled.
                </Alert>
                {appStore.showNewRelease && (
                    <Popover2 content={newReleaseMessage} position={Position.BOTTOM_RIGHT}>
                        <Tooltip2 content="New release available!" position={Position.BOTTOM_RIGHT}>
                            <Button icon={"envelope"} intent={"warning"} minimal={true} />
                        </Tooltip2>
                    </Popover2>
                )}
                {showLoadingIndicator && loadingIndicator}
                {appStore.preferenceStore.lowBandwidthMode && (
                    <Tooltip2
                        content={
                            <span>
                                CARTA is running in low bandwidth mode
                                <br />
                                <i>
                                    <small>Image resolution and cursor responsiveness will be reduced</small>
                                </i>
                            </span>
                        }
                    >
                        <Icon icon={"feed"} className="connectivity-icon warning" />
                    </Tooltip2>
                )}
                {appStore.snippetStore.isExecuting && (
                    <Tooltip2 content="CARTA is currently executing a code snippet">
                        <Icon icon={"console"} intent={"warning"} />
                    </Tooltip2>
                )}
                <Tooltip2 content={connectivityTooltip}>
                    <Icon icon={"symbol-circle"} className={connectivityClass} />
                </Tooltip2>
                <div id="hidden-status-info">
                    <span id="info-session-id">{appStore.backendService.sessionId}</span>
                </div>
            </div>
        );
    }

    handleDocumentationClicked = () => {
        window.open("https://carta.readthedocs.io/en/3.0", "_blank", "width=1024");
        if (process.env.REACT_APP_TARGET !== "linux" && process.env.REACT_APP_TARGET !== "darwin") {
            this.documentationAlertVisible = true;
            clearTimeout(this.documentationAlertTimeoutHandle);
            this.documentationAlertTimeoutHandle = setTimeout(() => (this.documentationAlertVisible = false), 10000);
        }
    };

    handleAlertDismissed = () => {
        this.documentationAlertVisible = false;
    };

    handleFrameSelect = (frame: FrameStore) => {
        const appStore = AppStore.Instance;
        if (appStore.activeFrame && appStore.activeFrame === frame) {
            return;
        } else {
            appStore.setActiveFrame(frame);
        }
    };
}<|MERGE_RESOLUTION|>--- conflicted
+++ resolved
@@ -220,57 +220,33 @@
 
         const fileMenu = (
             <Menu>
-<<<<<<< HEAD
-                <MenuItem2 text="Open image" label={`${modString}O`} disabled={appStore.openFileDisabled} onClick={() => appStore.fileBrowserStore.showFileBrowser(BrowserMode.File, false)} />
-                <MenuItem2 text="Append image" label={`${modString}L`} disabled={appStore.appendFileDisabled} onClick={() => appStore.fileBrowserStore.showFileBrowser(BrowserMode.File, true)} />
-                <Tooltip2 content={"not allowed in read-only mode"} disabled={appStore.appendFileDisabled || appStore.backendService?.serverFeatureFlags !== CARTA.ServerFeatureFlags.READ_ONLY} position={Position.LEFT}>
+                <MenuItem2 text="Open Image" label={`${modString}O`} disabled={appStore.openFileDisabled} onClick={() => appStore.fileBrowserStore.showFileBrowser(BrowserMode.File, false)} />
+                <MenuItem2 text="Append Image" label={`${modString}L`} disabled={appStore.appendFileDisabled} onClick={() => appStore.fileBrowserStore.showFileBrowser(BrowserMode.File, true)} />
+                <Tooltip2 content={"Not allowed in read-only mode"} disabled={appStore.appendFileDisabled || appStore.backendService?.serverFeatureFlags !== CARTA.ServerFeatureFlags.READ_ONLY} position={Position.LEFT}>
                     <MenuItem2
-                        text="Save image"
-=======
-                <Menu.Item text="Open Image" label={`${modString}O`} disabled={appStore.openFileDisabled} onClick={() => appStore.fileBrowserStore.showFileBrowser(BrowserMode.File, false)} />
-                <Menu.Item text="Append Image" label={`${modString}L`} disabled={appStore.appendFileDisabled} onClick={() => appStore.fileBrowserStore.showFileBrowser(BrowserMode.File, true)} />
-                <Tooltip2 content={"Not allowed in read-only mode"} disabled={appStore.appendFileDisabled || appStore.backendService?.serverFeatureFlags !== CARTA.ServerFeatureFlags.READ_ONLY} position={Position.LEFT}>
-                    <Menu.Item
                         text="Save Image"
->>>>>>> f1c4a40d
                         label={`${modString}S`}
                         disabled={appStore.appendFileDisabled || appStore.backendService?.serverFeatureFlags === CARTA.ServerFeatureFlags.READ_ONLY}
                         onClick={() => appStore.fileBrowserStore.showFileBrowser(BrowserMode.SaveFile, false)}
                     />
                 </Tooltip2>
-<<<<<<< HEAD
-                <MenuItem2 text="Close image" label={`${modString}W`} disabled={appStore.appendFileDisabled} onClick={() => appStore.closeCurrentFile(true)} />
+                <MenuItem2 text="Close Image" label={`${modString}W`} disabled={appStore.appendFileDisabled} onClick={() => appStore.closeCurrentFile(true)} />
                 <MenuDivider />
-                <MenuItem2 text="Import regions" disabled={!appStore.activeFrame} onClick={() => appStore.fileBrowserStore.showFileBrowser(BrowserMode.RegionImport, false)} />
-=======
-                <Menu.Item text="Close Image" label={`${modString}W`} disabled={appStore.appendFileDisabled} onClick={() => appStore.closeCurrentFile(true)} />
-                <Menu.Divider />
-                <Menu.Item text="Import Regions" disabled={!appStore.activeFrame} onClick={() => appStore.fileBrowserStore.showFileBrowser(BrowserMode.RegionImport, false)} />
->>>>>>> f1c4a40d
+                <MenuItem2 text="Import Regions" disabled={!appStore.activeFrame} onClick={() => appStore.fileBrowserStore.showFileBrowser(BrowserMode.RegionImport, false)} />
                 <Tooltip2
                     content={"Not allowed in read-only mode"}
                     disabled={!appStore.activeFrame || !appStore.activeFrame.regionSet.regions || appStore.activeFrame.regionSet.regions.length <= 1 || appStore.backendService?.serverFeatureFlags !== CARTA.ServerFeatureFlags.READ_ONLY}
                     position={Position.LEFT}
                 >
-<<<<<<< HEAD
                     <MenuItem2
-                        text="Export regions"
-=======
-                    <Menu.Item
                         text="Export Regions"
->>>>>>> f1c4a40d
                         disabled={!appStore.activeFrame || !appStore.activeFrame.regionSet.regions || appStore.activeFrame.regionSet.regions.length <= 1 || appStore.backendService.serverFeatureFlags === CARTA.ServerFeatureFlags.READ_ONLY}
                         onClick={() => appStore.fileBrowserStore.showExportRegions()}
                     />
                 </Tooltip2>
-<<<<<<< HEAD
                 <MenuDivider />
-                <MenuItem2 text="Import catalog" label={`${modString}G`} disabled={appStore.appendFileDisabled} onClick={() => appStore.fileBrowserStore.showFileBrowser(BrowserMode.Catalog, false)} />
-                <MenuItem2 text="Export image" disabled={!appStore.activeFrame || appStore.isExportingImage}>
-=======
-                <Menu.Item text="Import Catalog" label={`${modString}G`} disabled={appStore.appendFileDisabled} onClick={() => appStore.fileBrowserStore.showFileBrowser(BrowserMode.Catalog, false)} />
-                <Menu.Item text="Export Image" disabled={!appStore.activeFrame || appStore.isExportingImage}>
->>>>>>> f1c4a40d
+                <MenuItem2 text="Import Catalog" label={`${modString}G`} disabled={appStore.appendFileDisabled} onClick={() => appStore.fileBrowserStore.showFileBrowser(BrowserMode.Catalog, false)} />
+                <MenuItem2 text="Export Image" disabled={!appStore.activeFrame || appStore.isExportingImage}>
                     <ExportImageMenuComponent />
                 </MenuItem2>
                 <MenuDivider />
@@ -330,31 +306,17 @@
                 {layerItems.length > 0 && (
                     <MenuItem2 text="Images" icon={"multi-select"}>
                         {layerItems}
-<<<<<<< HEAD
                         <MenuDivider />
-                        <MenuItem2 text="Previous image" icon={"step-backward"} disabled={layerItems.length < 2} onClick={appStore.prevFrame} />
-                        <MenuItem2 text="Next image" icon={"step-forward"} disabled={layerItems.length < 2} onClick={appStore.nextFrame} />
+                        <MenuItem2 text="Previous Image" icon={"step-backward"} disabled={layerItems.length < 2} onClick={appStore.prevFrame} />
+                        <MenuItem2 text="Next Image" icon={"step-forward"} disabled={layerItems.length < 2} onClick={appStore.nextFrame} />
                     </MenuItem2>
                 )}
-                <MenuItem2 text="File header" icon={"app-header"} disabled={!appStore.activeFrame} onClick={appStore.dialogStore.showFileInfoDialog} />
+                <MenuItem2 text="File Header" icon={"app-header"} disabled={!appStore.activeFrame} onClick={appStore.dialogStore.showFileInfoDialog} />
                 <MenuItem2 text="Contours" icon={<CustomIcon icon="contour" />} disabled={!appStore.activeFrame} onClick={appStore.dialogStore.showContourDialog} />
-                <MenuItem2 text="Vector overlay" icon={<CustomIcon icon="vectorOverlay" />} disabled={!appStore.activeFrame} onClick={appStore.dialogStore.showVectorOverlayDialog} />
-                <MenuItem2 text="Image fitting" icon={<CustomIcon icon="imageFitting" />} disabled={!appStore.activeFrame} onClick={appStore.dialogStore.showFittingDialog} />
+                <MenuItem2 text="Vector Overlay" icon={<CustomIcon icon="vectorOverlay" />} disabled={!appStore.activeFrame} onClick={appStore.dialogStore.showVectorOverlayDialog} />
+                <MenuItem2 text="Image Fitting" icon={<CustomIcon icon="imageFitting" />} disabled={!appStore.activeFrame} onClick={appStore.dialogStore.showFittingDialog} />
                 <MenuItem2 text="Online Catalog Query" icon="geosearch" disabled={!appStore.activeFrame} onClick={appStore.dialogStore.showCatalogQueryDialog} />
-                {appStore.preferenceStore.codeSnippetsEnabled && <MenuItem2 text="Code snippets" icon={"console"} onClick={appStore.dialogStore.showCodeSnippetDialog} />}
-=======
-                        <Menu.Divider />
-                        <Menu.Item text="Previous Image" icon={"step-backward"} disabled={layerItems.length < 2} onClick={appStore.prevFrame} />
-                        <Menu.Item text="Next Image" icon={"step-forward"} disabled={layerItems.length < 2} onClick={appStore.nextFrame} />
-                    </Menu.Item>
-                )}
-                <Menu.Item text="File Header" icon={"app-header"} disabled={!appStore.activeFrame} onClick={appStore.dialogStore.showFileInfoDialog} />
-                <Menu.Item text="Contours" icon={<CustomIcon icon="contour" />} disabled={!appStore.activeFrame} onClick={appStore.dialogStore.showContourDialog} />
-                <Menu.Item text="Vector Overlay" icon={<CustomIcon icon="vectorOverlay" />} disabled={!appStore.activeFrame} onClick={appStore.dialogStore.showVectorOverlayDialog} />
-                <Menu.Item text="Image Fitting" icon={<CustomIcon icon="imageFitting" />} disabled={!appStore.activeFrame} onClick={appStore.dialogStore.showFittingDialog} />
-                <Menu.Item text="Online Catalog Query" icon="geosearch" disabled={!appStore.activeFrame} onClick={appStore.dialogStore.showCatalogQueryDialog} />
-                {appStore.preferenceStore.codeSnippetsEnabled && <Menu.Item text="Code Snippets" icon={"console"} onClick={appStore.dialogStore.showCodeSnippetDialog} />}
->>>>>>> f1c4a40d
+                {appStore.preferenceStore.codeSnippetsEnabled && <MenuItem2 text="Code Snippets" icon={"console"} onClick={appStore.dialogStore.showCodeSnippetDialog} />}
             </Menu>
         );
 
