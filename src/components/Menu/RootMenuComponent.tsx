import * as React from "react";
import {Alert, AnchorButton, Button, Classes, Icon, Intent, Menu, MenuDivider, Position, Switch} from "@blueprintjs/core";
import {IconName} from "@blueprintjs/icons";
import {Popover2, Tooltip2} from "@blueprintjs/popover2";
import {CARTA} from "carta-protobuf";
import classNames from "classnames";
import {action, computed, makeObservable, observable} from "mobx";
import {observer} from "mobx-react";

import {AppToaster, ExportImageMenuComponent, SuccessToast} from "components/Shared";
import {CustomIcon, CustomIconName} from "icons/CustomIcons";
import {CARTA_INFO, PresetLayout, Snippet} from "models";
import {ApiService, ConnectionStatus} from "services";
import {AppStore, BrowserMode, DialogId, PreferenceKeys, SnippetStore, WidgetsStore, WidgetType} from "stores";
import {FrameStore} from "stores/Frame";
import {copyToClipboard, toFixed} from "utilities";

import {WorkspaceDialogMode} from "../Dialogs/WorkspaceDialog/WorkspaceDialogComponent";

import {ToolbarMenuComponent} from "./ToolbarMenu/ToolbarMenuComponent";

import "./RootMenuComponent.scss";

@observer
export class RootMenuComponent extends React.Component {
    @observable documentationAlertVisible: boolean;
    @observable disableCheckRelease: boolean = false;

    @action toggleDisableCheckRelease = () => {
        this.disableCheckRelease = !this.disableCheckRelease;
    };

    private documentationAlertTimeoutHandle;

    constructor(props: any) {
        super(props);
        makeObservable(this);
    }

    private handleDashboardClicked = () => {
        window.open(ApiService.RuntimeConfig.dashboardAddress, "_blank");
    };

    private handleWidgetExecuteClicked = async (ev: React.MouseEvent<HTMLElement>, snippet: Snippet, name: string) => {
        ev.stopPropagation();
        const snippetStore = SnippetStore.Instance;
        if (snippet?.code) {
            snippetStore.setActiveSnippet(snippet, name);
            await snippetStore.executeCurrentSnippet();
        }
    };

    private genWidgetsMenu = () => {
        const cartaWidgets = WidgetsStore.Instance.CARTAWidgets;
        const regionListConfig = cartaWidgets.get(WidgetType.Region);
        const imageListConfig = cartaWidgets.get(WidgetType.ImageList);
        const cursorInfoConfig = cartaWidgets.get(WidgetType.CursorInfo);
        const logConfig = cartaWidgets.get(WidgetType.Log);
        const spatialProfilerConfig = cartaWidgets.get(WidgetType.SpatialProfiler);
        const spectralProfilerConfig = cartaWidgets.get(WidgetType.SpectralProfiler);
        const restWidgets = Array.from(cartaWidgets.keys()).filter(widget => ![WidgetType.Region, WidgetType.ImageList, WidgetType.CursorInfo, WidgetType.Log, WidgetType.SpatialProfiler, WidgetType.SpectralProfiler].includes(widget));

        return (
            <Menu className="widgets-menu">
                <Menu.Item text="Info Panels" icon={"panel-stats"}>
                    <Menu.Item text={WidgetType.Region} icon={<CustomIcon icon={regionListConfig.icon as CustomIconName} />} onClick={regionListConfig.onClick} />
                    <Menu.Item text={WidgetType.ImageList} icon={imageListConfig.icon as IconName} onClick={imageListConfig.onClick} />
                    <Menu.Item text={WidgetType.CursorInfo} icon={<CustomIcon icon={cursorInfoConfig.icon as CustomIconName} />} onClick={cursorInfoConfig.onClick} />
                    <Menu.Item text={WidgetType.Log} icon={logConfig.icon as IconName} onClick={logConfig.onClick} />
                </Menu.Item>
                <Menu.Item text="Profiles" icon={"pulse"}>
                    <Menu.Item text={WidgetType.SpatialProfiler} icon={<CustomIcon icon={spatialProfilerConfig.icon as CustomIconName} />} onClick={spatialProfilerConfig.onClick} />
                    <Menu.Item text={WidgetType.SpectralProfiler} icon={<CustomIcon icon={spectralProfilerConfig.icon as CustomIconName} />} onClick={spectralProfilerConfig.onClick} />
                </Menu.Item>
                {restWidgets.map(widgetType => {
                    const widgetConfig = cartaWidgets.get(widgetType);
                    const trimmedStr = widgetType.replace(/\s+/g, "");
                    return (
                        <Menu.Item key={`${trimmedStr}Menu`} text={widgetType} icon={widgetConfig.isCustomIcon ? <CustomIcon icon={widgetConfig.icon as CustomIconName} /> : (widgetConfig.icon as IconName)} onClick={widgetConfig.onClick} />
                    );
                })}
            </Menu>
        );
    };

    private recurseSnippetMap(snippetMap: Map<string, any>): React.ReactNode[] {
        let nodes = [];
        for (const [name, node] of snippetMap) {
            // Create menu and recurse
            if (node instanceof Map) {
                nodes.push(
                    <Menu.Item key={name} text={name}>
                        {this.recurseSnippetMap(node)}
                    </Menu.Item>
                );
            } else {
                nodes.push(node);
            }
        }
        // Sort nodes as follows:
        // - Folders first (sorted alphabetically)
        // - Items sorted alphabetically
        return nodes.sort((a, b) => {
            const lengthA = a.props?.children?.length ?? 0;
            const lengthB = b.props?.children?.length ?? 0;
            if ((lengthA > 0 && lengthB > 0) || lengthA === lengthB) {
                return a.key > b.key ? 1 : -1;
            }
            return Math.sign(lengthB - lengthA);
        });
    }

    private newReleaseButtonOnClick = () => {
        const appStore = AppStore.Instance;
        if (this.disableCheckRelease) {
            appStore.preferenceStore.setPreference(PreferenceKeys.CHECK_NEW_RELEASE, false);
        }
        appStore.preferenceStore.setPreference(PreferenceKeys.LATEST_RELEASE, appStore.newRelease);
        appStore.setShowNewRelease(false);
    };

    @computed get snippetsMenu() {
        const appStore = AppStore.Instance;
        if (!appStore.preferenceStore.codeSnippetsEnabled) {
            return null;
        }

        const snippetObj = new Map<string, any>();

        for (const [name, snippet] of appStore.snippetStore.snippets) {
            // Skip hidden snippets
            if (snippet?.categories?.includes("hidden")) {
                continue;
            }

            const labelElement = (
                <Button className="snippet-run-button" small={true} minimal={true} icon={"play"} intent="success" disabled={appStore.snippetStore.isExecuting} onClick={ev => this.handleWidgetExecuteClicked(ev, snippet, name)} />
            );

            const menuItem = <Menu.Item key={name} text={name} icon={labelElement} onClick={() => appStore.dialogStore.showDialog(DialogId.Snippet, {snippet: snippet, name: name, newSnippet: false})} />;

            if (snippet.categories?.length) {
                for (const category of snippet.categories) {
                    const categoryParts = category.split("/");
                    let menuRoot = snippetObj;
                    for (const folder of categoryParts) {
                        if (!menuRoot.has(folder)) {
                            menuRoot.set(folder, new Map<string, any>());
                        }
                        menuRoot = menuRoot.get(folder);
                    }
                    menuRoot.set(name, menuItem);
                }
            } else {
                snippetObj.set(name, menuItem);
            }
        }

        const snippetEntries = this.recurseSnippetMap(snippetObj);
        return (
            <Menu>
                {snippetEntries}
                {snippetEntries.length > 0 && <Menu.Divider />}
                <Menu.Item text="Create New Snippet" icon="add" onClick={() => appStore.dialogStore.showDialog(DialogId.Snippet, {newSnippet: true})} />
                <Menu.Item text="Online Tutorial" icon={"manual"} onClick={() => this.handleDocumentationClicked("https://cartavis.org/carta-frontend/docs/category/code-snippet-tutorial")} />
            </Menu>
        );
    }

    render() {
        const appStore = AppStore.Instance;
        const modString = appStore.modifierString;
        const connectionStatus = appStore.backendService.connectionStatus;

        let serverMenu: React.ReactNode[] = [];

        const apiService = appStore.apiService;
        if (apiService.authenticated && ApiService.RuntimeConfig.dashboardAddress) {
            serverMenu.push(<Menu.Item key="restart" text="Restart Service" disabled={!appStore.apiService.authenticated} onClick={appStore.apiService.stopServer} />);
        }
        if (ApiService.RuntimeConfig.logoutAddress || ApiService.RuntimeConfig.googleClientId) {
            serverMenu.push(<Menu.Item key="logout" text="Logout" disabled={!appStore.apiService.authenticated} onClick={appStore.apiService.logout} />);
        }
        if (ApiService.RuntimeConfig.dashboardAddress) {
            serverMenu.push(<Menu.Item key="dashboard" text="Dashboard" onClick={this.handleDashboardClicked} />);
        }
        serverMenu.push(
            <Menu.Item
                key="copy-id"
                text="Copy session ID to clipboard"
                onClick={async () => {
                    try {
                        await copyToClipboard(appStore.backendService.sessionId.toString());
                        AppToaster.show(SuccessToast("clipboard", "Session ID copied!"));
                    } catch (err) {
                        console.log(err);
                    }
                }}
            />
        );
        serverMenu.push(
            <Menu.Item
                key="copy-url"
                text="Copy session URL to clipboard"
                onClick={async () => {
                    try {
                        const url = new URL(document.URL);
                        if (url.protocol.startsWith("file")) {
                            const socketUrl = url.searchParams.get("socketUrl");
                            const token = url.searchParams.get("token");
                            const httpUrl = socketUrl.replace("ws", "http");
                            const finalUrl = `${httpUrl}?token=${token}`;
                            await copyToClipboard(finalUrl);
                        } else {
                            await copyToClipboard(document.URL);
                        }
                        AppToaster.show(SuccessToast("clipboard", "Session URL copied!"));
                    } catch (err) {
                        console.log(err);
                    }
                }}
            />
        );
        let serverSubMenu: React.ReactNode;
        if (serverMenu.length) {
            serverSubMenu = (
                <React.Fragment>
                    <Menu.Item text="Server">{serverMenu}</Menu.Item>
                </React.Fragment>
            );
        }

        const fileMenu = (
            <Menu>
                <Menu.Item text="Open Image" label={`${modString}O`} disabled={appStore.openFileDisabled} onClick={() => appStore.fileBrowserStore.showFileBrowser(BrowserMode.File, false)} />
                <Menu.Item text="Append Image" label={`${modString}L`} disabled={appStore.appendFileDisabled} onClick={() => appStore.fileBrowserStore.showFileBrowser(BrowserMode.File, true)} />
                <Tooltip2 content={"Not allowed in read-only mode"} disabled={appStore.appendFileDisabled || appStore.backendService?.serverFeatureFlags !== CARTA.ServerFeatureFlags.READ_ONLY} position={Position.LEFT}>
                    <Menu.Item
                        text="Save Image"
                        label={`${modString}S`}
                        disabled={appStore.appendFileDisabled || appStore.backendService?.serverFeatureFlags === CARTA.ServerFeatureFlags.READ_ONLY}
                        onClick={() => appStore.fileBrowserStore.showFileBrowser(BrowserMode.SaveFile, false)}
                    />
                </Tooltip2>
                <Menu.Item text="Close Image" label={`${modString}W`} disabled={appStore.appendFileDisabled} onClick={() => appStore.closeCurrentFile(true)} />
                <Menu.Divider />
                <Menu.Item text="Import Regions" disabled={!appStore.activeFrame} onClick={() => appStore.fileBrowserStore.showFileBrowser(BrowserMode.RegionImport, false)} />
                <Tooltip2
                    content={"Not allowed in read-only mode"}
                    disabled={!appStore.activeFrame || !appStore.activeFrame.regionSet.regions || appStore.activeFrame.regionSet.regions.length <= 1 || appStore.backendService?.serverFeatureFlags !== CARTA.ServerFeatureFlags.READ_ONLY}
                    position={Position.LEFT}
                >
                    <Menu.Item
                        text="Export Regions"
                        disabled={!appStore.activeFrame || !appStore.activeFrame.regionSet.regions || appStore.activeFrame.regionSet.regions.length <= 1 || appStore.backendService.serverFeatureFlags === CARTA.ServerFeatureFlags.READ_ONLY}
                        onClick={() => appStore.fileBrowserStore.showExportRegions()}
                    />
                </Tooltip2>
                <Menu.Item text="Import Catalog" label={`${modString}G`} disabled={appStore.appendFileDisabled} onClick={() => appStore.fileBrowserStore.showFileBrowser(BrowserMode.Catalog, false)} />
                <Menu.Item text="Export Image" disabled={!appStore.activeFrame || appStore.isExportingImage || appStore.activeFrame.isPreview}>
                    <ExportImageMenuComponent />
                </Menu.Item>
                <MenuDivider />
                <Menu.Item text="Open Workspace" disabled={appStore.openFileDisabled} onClick={() => appStore.dialogStore.showDialog(DialogId.Workspace, {mode: WorkspaceDialogMode.Open})} />
                <Menu.Item text="Save Workspace" disabled={appStore.openFileDisabled} onClick={() => appStore.dialogStore.showDialog(DialogId.Workspace, {mode: WorkspaceDialogMode.Save})} />
                <Menu.Divider />
<<<<<<< HEAD
                <Menu.Item text="Preferences" onClick={() => appStore.dialogStore.showDialog(DialogId.Preference)} disabled={appStore.preferenceStore.supportsServer && connectionStatus !== ConnectionStatus.ACTIVE} />
=======
                <Menu.Item text="Preferences" onClick={appStore.dialogStore.showPreferenceDialog} />
>>>>>>> eaa7c5bb
                {serverSubMenu}
            </Menu>
        );

        let layerItems = appStore.frames.map(frame => {
            return <Menu.Item text={frame.filename} active={appStore.activeFrame && appStore.activeFrame.frameInfo.fileId === frame.frameInfo.fileId} key={frame.frameInfo.fileId} onClick={() => this.handleFrameSelect(frame)} />;
        });

        const presetLayouts: string[] = PresetLayout.PRESETS;
        const layoutStore = appStore.layoutStore;
        const userLayouts: string[] = layoutStore.userLayoutNames;

        const viewMenu = (
            <Menu>
                <Menu.Item text="Theme" icon={"media"}>
                    <Menu.Item text="Automatic" icon={"contrast"} onClick={appStore.setAutoTheme} />
                    <Menu.Item text="Light" icon={"flash"} onClick={appStore.setLightTheme} />
                    <Menu.Item text="Dark" icon={"moon"} onClick={appStore.setDarkTheme} />
                </Menu.Item>
                <Menu.Item text="Layouts" icon={"page-layout"} disabled={layoutStore.supportsServer && connectionStatus !== ConnectionStatus.ACTIVE}>
                    <Menu.Item text="Existing Layouts" disabled={!presetLayouts && !userLayouts}>
                        {presetLayouts &&
                            presetLayouts.length > 0 &&
                            presetLayouts.map(value => <Menu.Item key={value} text={value} active={value === appStore.layoutStore.currentLayoutName} onClick={() => appStore.layoutStore.applyLayout(value)} />)}
                        {userLayouts && userLayouts.length > 0 && (
                            <React.Fragment>
                                <MenuDivider />
                                {userLayouts.map(value => (
                                    <Menu.Item key={value} text={value} active={value === appStore.layoutStore.currentLayoutName} onClick={() => appStore.layoutStore.applyLayout(value)} />
                                ))}
                            </React.Fragment>
                        )}
                    </Menu.Item>
                    <Menu.Item text="Save Layout" onClick={() => appStore.dialogStore.showDialog(DialogId.Layout)} />
                    <Menu.Item text="Rename Layout" disabled={!userLayouts || userLayouts.length <= 0}>
                        {userLayouts &&
                            userLayouts.length > 0 &&
                            userLayouts.map(value => <Menu.Item key={value} text={value} active={value === appStore.layoutStore.currentLayoutName} onClick={() => appStore.dialogStore.showDialog(DialogId.Layout, {oldLayoutName: value})} />)}
                    </Menu.Item>
                    <Menu.Item text="Delete Layout" disabled={!userLayouts || userLayouts.length <= 0}>
                        {userLayouts &&
                            userLayouts.length > 0 &&
                            userLayouts.map(value => (
                                <Menu.Item
                                    key={value}
                                    text={value}
                                    active={value === appStore.layoutStore.currentLayoutName}
                                    onClick={() => {
                                        appStore.layoutStore.deleteLayout(value);
                                        if (value === appStore.preferenceStore.layout) {
                                            appStore.preferenceStore.setPreference(PreferenceKeys.GLOBAL_LAYOUT, PresetLayout.DEFAULT);
                                        }
                                    }}
                                />
                            ))}
                    </Menu.Item>
                </Menu.Item>
                {layerItems.length > 0 && (
                    <Menu.Item text="Images" icon={"multi-select"}>
                        {layerItems}
                        <Menu.Divider />
                        <Menu.Item text="Previous Image" icon={"step-backward"} disabled={layerItems.length < 2} onClick={appStore.prevFrame} />
                        <Menu.Item text="Next Image" icon={"step-forward"} disabled={layerItems.length < 2} onClick={appStore.nextFrame} />
                    </Menu.Item>
                )}
                <Menu.Item text="File Header" icon={"app-header"} disabled={!appStore.activeFrame} onClick={() => appStore.dialogStore.showDialog(DialogId.FileInfo)} />
                <Menu.Item text="Contours" icon={<CustomIcon icon="contour" />} disabled={!appStore.activeFrame} onClick={() => appStore.dialogStore.showDialog(DialogId.Contour)} />
                <Menu.Item text="Vector Overlay" icon={<CustomIcon icon="vectorOverlay" />} disabled={!appStore.activeFrame} onClick={() => appStore.dialogStore.showDialog(DialogId.Vector)} />
                <Menu.Item text="Image Fitting" icon={<CustomIcon icon="imageFitting" />} disabled={!appStore.activeFrame} onClick={() => appStore.dialogStore.showDialog(DialogId.Fitting)} />
                <Menu.Item text="Online Catalog Query" icon="geosearch" disabled={!appStore.activeFrame} onClick={() => appStore.dialogStore.showDialog(DialogId.CatalogQuery)} />
                {appStore.preferenceStore.codeSnippetsEnabled && <Menu.Item text="Code Snippets" icon={"console"} onClick={() => appStore.dialogStore.showDialog(DialogId.Snippet)} />}
            </Menu>
        );

        const helpMenu = (
            <Menu>
<<<<<<< HEAD
                <Menu.Item text="Online Manual" icon={"manual"} onClick={() => this.handleDocumentationClicked("https://carta.readthedocs.io/en/4.0")} />
                <Menu.Item text="Controls and Shortcuts" icon={"key-control"} label={"Shift + ?"} onClick={() => appStore.dialogStore.showDialog(DialogId.Hotkey)} />
                <Menu.Item text="About" icon={"info-sign"} onClick={() => appStore.dialogStore.showDialog(DialogId.About)} />
=======
                <Menu.Item text="Online Manual" icon={"manual"} onClick={() => this.handleDocumentationClicked("https://carta.readthedocs.io/en/4.1")} />
                <Menu.Item text="Controls and Shortcuts" icon={"key-control"} label={"Shift + ?"} onClick={appStore.dialogStore.showHotkeyDialog} />
                <Menu.Item text="About" icon={"info-sign"} onClick={appStore.dialogStore.showAboutDialog} />
>>>>>>> eaa7c5bb
            </Menu>
        );

        let connectivityClass = "connectivity-icon";
        let connectivityTooltip;
        const latencyString = isFinite(appStore.backendService.endToEndPing) ? `${toFixed(appStore.backendService.endToEndPing, 1)} ms` : "Unknown";
        const userString = appStore.username ? ` as ${appStore.username}` : "";
        switch (connectionStatus) {
            case ConnectionStatus.PENDING:
                connectivityTooltip = <span>Connecting to server{userString}</span>;
                connectivityClass += " warning";
                break;
            case ConnectionStatus.ACTIVE:
                if (appStore.backendService.connectionDropped) {
                    connectivityTooltip = (
                        <span>
                            Reconnected to server {userString} after disconnect. Some errors may occur
                            <br />
                            <i>
                                <small>Latency: {latencyString}</small>
                            </i>
                        </span>
                    );
                    connectivityClass += " warning";
                } else {
                    connectivityTooltip = (
                        <span>
                            Connected to server {userString}
                            <br />
                            <i>
                                <small>
                                    Latency: {latencyString}
                                    <br />
                                    Session ID: {appStore.backendService.sessionId}
                                </small>
                            </i>
                        </span>
                    );
                    connectivityClass += " online";
                }
                break;
            case ConnectionStatus.CLOSED:
            default:
                connectivityTooltip = <span>Disconnected from server</span>;
                connectivityClass += " offline";
                break;
        }

        const tilesLoading = appStore.tileService.remainingTiles > 0;
        const contoursLoading = appStore.activeFrame?.contourProgress >= 0 && appStore.activeFrame.contourProgress < 1;
        const vectorOverlayLoading = appStore.activeFrame?.vectorOverlayStore.progress >= 0 && appStore.activeFrame.vectorOverlayStore.progress < 1;
        let loadingTooltipFragment;
        let loadingIndicatorClass = "contour-loading-icon";
        let showLoadingIndicator = false;

        if (tilesLoading || contoursLoading || vectorOverlayLoading) {
            let tilesTooltipContent;
            if (tilesLoading) {
                tilesTooltipContent = <span>Streaming image tiles. {appStore.tileService.remainingTiles} remaining</span>;
            }
            let contourTooltipContent;
            if (contoursLoading) {
                contourTooltipContent = <span>Streaming contours. {toFixed(100 * appStore.activeFrame.contourProgress, 1)}% complete</span>;
            }

            let vectorOverlayTooltipContent;
            if (vectorOverlayLoading) {
                vectorOverlayTooltipContent = <span>Streaming vector overlay. {toFixed(100 * appStore.activeFrame.vectorOverlayStore.progress, 1)}% complete</span>;
            }

            loadingTooltipFragment = (
                <React.Fragment>
                    {tilesTooltipContent}
                    {contoursLoading && tilesLoading && <br />}
                    {contourTooltipContent}
                    {vectorOverlayTooltipContent}
                </React.Fragment>
            );

            showLoadingIndicator = true;
        }

        let loadingIndicator;
        if (loadingTooltipFragment) {
            loadingIndicator = (
                <Tooltip2 content={loadingTooltipFragment}>
                    <Icon icon={"cloud-download"} className={loadingIndicatorClass} />
                </Tooltip2>
            );
        } else {
            loadingIndicator = <Icon icon={"cloud-download"} className={loadingIndicatorClass} />;
        }

        const newReleaseMessage = (
            <div className={classNames(Classes.ALERT, "new-release", {"bp3-dark": appStore.darkTheme})}>
                <div className={Classes.ALERT_BODY}>
                    <img src="carta_logo.png" />
                    <div className={Classes.ALERT_CONTENTS}>
                        <p>A new {appStore.newRelease.includes("beta") ? "beta" : ""} release is available!</p>
                        <p>
                            Visit the{" "}
                            <a href="https://cartavis.org" rel="noopener noreferrer" target="_blank">
                                CARTA homepage
                            </a>{" "}
                            for more details.
                        </p>
                        <div className="release-info">
                            <p>Current release: v{CARTA_INFO.version}</p>
                            <p>New release: {appStore.newRelease}</p>
                        </div>
                    </div>
                </div>
                <div className={Classes.ALERT_FOOTER}>
                    <Button intent={Intent.PRIMARY} text="OK" onClick={this.newReleaseButtonOnClick} />
                    <Switch checked={this.disableCheckRelease} onChange={this.toggleDisableCheckRelease} label="Don't show new releases again" />
                </div>
            </div>
        );

        return (
            <div className="root-menu">
                <Popover2 autoFocus={false} minimal={true} content={fileMenu} position={Position.BOTTOM_LEFT}>
                    <Menu className="root-menu-entry">
                        <Menu.Item text="File" />
                    </Menu>
                </Popover2>
                <Popover2 autoFocus={false} minimal={true} content={viewMenu} position={Position.BOTTOM_LEFT}>
                    <Menu className="root-menu-entry">
                        <Menu.Item text="View" />
                    </Menu>
                </Popover2>
                <Popover2 autoFocus={false} minimal={true} content={this.genWidgetsMenu()} position={Position.BOTTOM_LEFT}>
                    <Menu className="root-menu-entry">
                        <Menu.Item text="Widgets" />
                    </Menu>
                </Popover2>
                {appStore.preferenceStore.codeSnippetsEnabled && (
                    <Popover2 autoFocus={false} minimal={true} content={this.snippetsMenu} position={Position.BOTTOM_LEFT}>
                        <Menu className="root-menu-entry">
                            <Menu.Item text="Snippets" />
                        </Menu>
                    </Popover2>
                )}
                <Popover2 autoFocus={false} minimal={true} content={helpMenu} position={Position.BOTTOM_LEFT}>
                    <Menu className="root-menu-entry">
                        <Menu.Item text="Help" />
                    </Menu>
                </Popover2>
                <ToolbarMenuComponent />
                <Alert className={appStore.darkTheme ? "bp3-dark" : ""} isOpen={this.documentationAlertVisible} onClose={this.handleAlertDismissed} canEscapeKeyCancel={true} canOutsideClickCancel={true} confirmButtonText={"Dismiss"}>
                    Documentation will open in a new tab. Please ensure any popup blockers are disabled.
                </Alert>
                {appStore.showNewRelease && (
                    <Popover2 content={newReleaseMessage} position={Position.BOTTOM_RIGHT}>
                        <Tooltip2 content="New release available!" position={Position.BOTTOM_RIGHT}>
                            <Button icon={"envelope"} intent={"warning"} minimal={true} />
                        </Tooltip2>
                    </Popover2>
                )}
                {ApiService.RuntimeConfig.apiAddress && appStore.activeWorkspace?.id && (
                    <Tooltip2
                        content={
                            <span>
                                Share workspace (experimental)
                                <br />
                                <i>
                                    <small>Generate a URL to share workspace with other users</small>
                                </i>
                            </span>
                        }
                    >
                        <AnchorButton icon="share" minimal={true} onClick={() => appStore.dialogStore.showDialog(DialogId.ShareWorkspace)} />
                    </Tooltip2>
                )}
                {showLoadingIndicator && loadingIndicator}
                {appStore.preferenceStore.lowBandwidthMode && (
                    <Tooltip2
                        content={
                            <span>
                                CARTA is running in low bandwidth mode
                                <br />
                                <i>
                                    <small>Image resolution and cursor responsiveness will be reduced</small>
                                </i>
                            </span>
                        }
                    >
                        <Icon icon={"feed"} className="connectivity-icon warning" />
                    </Tooltip2>
                )}
                {appStore.snippetStore.isExecuting && (
                    <Tooltip2 content="CARTA is currently executing a code snippet">
                        <Icon icon={"console"} intent={"warning"} />
                    </Tooltip2>
                )}
                <Tooltip2 content={connectivityTooltip}>
                    <Icon icon={"symbol-circle"} className={connectivityClass} />
                </Tooltip2>
                <div id="hidden-status-info">
                    <span id="info-session-id">{appStore.backendService.sessionId}</span>
                </div>
            </div>
        );
    }

    private handleDocumentationClicked = (url: string) => {
        window.open(url, "_blank", "width=1024");
        if (process.env.REACT_APP_TARGET !== "linux" && process.env.REACT_APP_TARGET !== "darwin") {
            this.documentationAlertVisible = true;
            clearTimeout(this.documentationAlertTimeoutHandle);
            this.documentationAlertTimeoutHandle = setTimeout(() => (this.documentationAlertVisible = false), 10000);
        }
    };

    handleAlertDismissed = () => {
        this.documentationAlertVisible = false;
    };

    handleFrameSelect = (frame: FrameStore) => {
        const appStore = AppStore.Instance;
        if (appStore.activeFrame && appStore.activeFrame === frame) {
            return;
        } else {
            appStore.setActiveFrame(frame);
        }
    };
}<|MERGE_RESOLUTION|>--- conflicted
+++ resolved
@@ -264,11 +264,7 @@
                 <Menu.Item text="Open Workspace" disabled={appStore.openFileDisabled} onClick={() => appStore.dialogStore.showDialog(DialogId.Workspace, {mode: WorkspaceDialogMode.Open})} />
                 <Menu.Item text="Save Workspace" disabled={appStore.openFileDisabled} onClick={() => appStore.dialogStore.showDialog(DialogId.Workspace, {mode: WorkspaceDialogMode.Save})} />
                 <Menu.Divider />
-<<<<<<< HEAD
-                <Menu.Item text="Preferences" onClick={() => appStore.dialogStore.showDialog(DialogId.Preference)} disabled={appStore.preferenceStore.supportsServer && connectionStatus !== ConnectionStatus.ACTIVE} />
-=======
-                <Menu.Item text="Preferences" onClick={appStore.dialogStore.showPreferenceDialog} />
->>>>>>> eaa7c5bb
+                <Menu.Item text="Preferences" onClick={() => appStore.dialogStore.showDialog(DialogId.Preference)} />
                 {serverSubMenu}
             </Menu>
         );
@@ -345,15 +341,9 @@
 
         const helpMenu = (
             <Menu>
-<<<<<<< HEAD
-                <Menu.Item text="Online Manual" icon={"manual"} onClick={() => this.handleDocumentationClicked("https://carta.readthedocs.io/en/4.0")} />
+                <Menu.Item text="Online Manual" icon={"manual"} onClick={() => this.handleDocumentationClicked("https://carta.readthedocs.io/en/4.1")} />
                 <Menu.Item text="Controls and Shortcuts" icon={"key-control"} label={"Shift + ?"} onClick={() => appStore.dialogStore.showDialog(DialogId.Hotkey)} />
                 <Menu.Item text="About" icon={"info-sign"} onClick={() => appStore.dialogStore.showDialog(DialogId.About)} />
-=======
-                <Menu.Item text="Online Manual" icon={"manual"} onClick={() => this.handleDocumentationClicked("https://carta.readthedocs.io/en/4.1")} />
-                <Menu.Item text="Controls and Shortcuts" icon={"key-control"} label={"Shift + ?"} onClick={appStore.dialogStore.showHotkeyDialog} />
-                <Menu.Item text="About" icon={"info-sign"} onClick={appStore.dialogStore.showAboutDialog} />
->>>>>>> eaa7c5bb
             </Menu>
         );
 
