--- conflicted
+++ resolved
@@ -1,12 +1,7 @@
 import * as React from "react";
 import {observer} from "mobx-react";
-<<<<<<< HEAD
-import {Button, ButtonGroup, Tooltip, AnchorButton} from "@blueprintjs/core";
+import {Button, ButtonGroup, Icon, Tooltip, AnchorButton} from "@blueprintjs/core";
 import {AppStore, DialogStore, WidgetConfig, RegionMode} from "stores";
-=======
-import {Button, ButtonGroup, Icon, Tooltip} from "@blueprintjs/core";
-import {AppStore, DialogStore, WidgetConfig} from "stores";
->>>>>>> 9e291ba3
 import {
     AnimatorComponent, 
     HistogramComponent, 
@@ -112,19 +107,11 @@
                     </Tooltip>
                 </ButtonGroup>
                 <ButtonGroup className={dialogClassName}>
-<<<<<<< HEAD
-                    <Tooltip content={<span>File Info</span>}>
-                        <Button icon={"info-sign"} onClick={dialogStore.showFileInfoDialog} active={dialogStore.fileInfoDialogVisible}/>
-                    </Tooltip>
-                    <Tooltip content={<span>Preference</span>}>
-                        <Button icon={"properties"} onClick={dialogStore.showPreferenceDialog} active={dialogStore.preferenceDialogVisible}/>
-=======
                     <Tooltip content={<span>File Header</span>}>
-                        <Button icon={"app-header"} onClick={dialogStore.showFileInfoDialog} className={dialogStore.fileInfoDialogVisible ? "bp3-active" : ""}/>
+                        <Button icon={"app-header"} onClick={dialogStore.showFileInfoDialog} active={dialogStore.fileInfoDialogVisible}/>
                     </Tooltip>
                     <Tooltip content={<span>Preferences</span>}>
-                        <Button icon={"wrench"} onClick={dialogStore.showPreferenceDialog} className={dialogStore.preferenceDialogVisible ? "bp3-active" : ""}/>
->>>>>>> 9e291ba3
+                        <Button icon={"wrench"} onClick={dialogStore.showPreferenceDialog} active={dialogStore.preferenceDialogVisible}/>
                     </Tooltip>
                     <Tooltip content={<span>Overlay Settings</span>}>
                         <Button icon={"settings"} onClick={dialogStore.showOverlaySettings} active={dialogStore.overlaySettingsDialogVisible}/>
