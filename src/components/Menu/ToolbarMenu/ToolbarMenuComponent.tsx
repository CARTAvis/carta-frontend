import * as React from "react";
import classNames from "classnames";
import {observer} from "mobx-react";
import {AnchorButton, ButtonGroup, Position} from "@blueprintjs/core";
import {Tooltip2} from "@blueprintjs/popover2";
import {AppStore, RegionMode, RegionStore, WidgetsStore} from "stores";
import {ImageViewLayer} from "components";
import {RegionCreationMode} from "models";
import {IconName} from "@blueprintjs/icons";
import {CustomIcon, CustomIconName} from "icons/CustomIcons";
import {CARTA} from "carta-protobuf";
import "./ToolbarMenuComponent.scss";

@observer
export class ToolbarMenuComponent extends React.Component {
    handleRegionTypeClicked = (type: CARTA.RegionType) => {
        const appStore = AppStore.Instance;
        appStore.updateActiveLayer(ImageViewLayer.RegionCreating);
        appStore.activeFrame.regionSet.setNewRegionType(type);
        appStore.activeFrame.regionSet.setMode(RegionMode.CREATING);
    };

    regionTooltip = (type: CARTA.RegionType) => {
        const regionModeIsCenter = AppStore.Instance.preferenceStore.regionCreationMode === RegionCreationMode.CENTER;
        let tooltip = null;
        switch (type) {
            case CARTA.RegionType.RECTANGLE:
            case CARTA.RegionType.ELLIPSE:
            case CARTA.RegionType.LINE:
                tooltip = (
                    <small>
                        Click-and-drag to define a region ({regionModeIsCenter ? "center to corner" : "corner to corner"}).
                        <br />
                        Hold Ctrl/Cmd to define a region ({regionModeIsCenter ? "corner to corner" : "center to corner"}).
                        <br />
                        Change the default creation mode in Preferences.
                        <br />
                        {type === CARTA.RegionType.LINE ? "" : `Hold shift key to create a ${type === CARTA.RegionType.RECTANGLE ? "square" : "circle"}.`}
                    </small>
                );
                break;
            case CARTA.RegionType.POLYGON:
            case CARTA.RegionType.POLYLINE:
                tooltip = (
                    <small>
                        Define control points with a series of clicks.
                        <br />
                        Double-click to {type === CARTA.RegionType.POLYLINE ? "" : "close the loop and"} finish creation.
                        <br />
                        Double-click on a control point to delete it.
                        <br />
                        Click on a side to create a new control point.
                    </small>
                );
                break;
            default:
                break;
        }

        return (
            <span>
                {RegionStore.RegionTypeString(type)}
                <span>
                    <br />
                    <i>{tooltip}</i>
                </span>
            </span>
        );
    };

    public render() {
        const appStore = AppStore.Instance;
        const dialogStore = appStore.dialogStore;

        const className = classNames("toolbar-menu", {"bp3-dark": appStore.darkTheme});
        const dialogClassName = classNames("dialog-toolbar-menu", {"bp3-dark": appStore.darkTheme});
        const actionsClassName = classNames("actions-toolbar-menu", {"bp3-dark": appStore.darkTheme});
        const isRegionCreating = appStore.activeFrame ? appStore.activeFrame.regionSet.mode === RegionMode.CREATING : false;
        const newRegionType = appStore.activeFrame ? appStore.activeFrame.regionSet.newRegionType : CARTA.RegionType.RECTANGLE;
        const regionButtonsDisabled = !appStore.activeFrame || appStore.activeLayer === ImageViewLayer.Catalog;

        const commonTooltip = (
            <span>
                <br />
                <i>
                    <small>
                        Drag to place docked widget
                        <br />
                        Click to place a floating widget
                    </small>
                </i>
            </span>
        );
        return (
            <React.Fragment>
                <ButtonGroup className={actionsClassName}>
                    {Array.from(RegionStore.AVAILABLE_REGION_TYPES.keys()).map((type, index) => {
                        const regionIconString: IconName | CustomIconName = RegionStore.RegionIconString(type);
                        const regionIcon = RegionStore.IsRegionCustomIcon(type) ? <CustomIcon icon={regionIconString as CustomIconName} /> : (regionIconString as IconName);
                        return (
                            <Tooltip2 content={this.regionTooltip(type)} position={Position.BOTTOM} key={index}>
                                <AnchorButton icon={regionIcon} onClick={() => this.handleRegionTypeClicked(type)} active={isRegionCreating && newRegionType === type} disabled={regionButtonsDisabled} />
                            </Tooltip2>
                        );
                    })}
                </ButtonGroup>
                <ButtonGroup className={className}>
                    {Array.from(WidgetsStore.Instance.CARTAWidgets.keys()).map(widgetType => {
                        const widgetConfig = WidgetsStore.Instance.CARTAWidgets.get(widgetType);
                        const trimmedStr = widgetType.replace(/\s+/g, "");
                        return (
                            <Tooltip2
                                key={`${trimmedStr}Tooltip`}
                                content={
                                    <span>
                                        {widgetType}
                                        {commonTooltip}
                                    </span>
                                }
                            >
                                <AnchorButton
                                    icon={widgetConfig.isCustomIcon ? <CustomIcon icon={widgetConfig.icon as CustomIconName} /> : (widgetConfig.icon as IconName)}
                                    id={`${trimmedStr}Button`} // id particularly is for drag source in WidgetStore
                                    onClick={widgetConfig.onClick}
                                />
                            </Tooltip2>
                        );
                    })}
                </ButtonGroup>
                <ButtonGroup className={dialogClassName}>
                    <Tooltip2 content={<span>File Header</span>} position={Position.BOTTOM}>
                        <AnchorButton icon={"app-header"} onClick={dialogStore.showFileInfoDialog} active={dialogStore.fileInfoDialogVisible} />
                    </Tooltip2>
                    <Tooltip2 content={<span>Preferences</span>} position={Position.BOTTOM}>
                        <AnchorButton icon={"wrench"} onClick={dialogStore.showPreferenceDialog} active={dialogStore.preferenceDialogVisible} />
                    </Tooltip2>
                    <Tooltip2 content={<span>Contours</span>} position={Position.BOTTOM}>
                        <AnchorButton icon={<CustomIcon icon={"contour"} />} onClick={dialogStore.showContourDialog} active={dialogStore.contourDialogVisible} />
                    </Tooltip2>
<<<<<<< HEAD
                    <Tooltip2 content={<span>Online Catalog Query</span>} position={Position.BOTTOM}>
                        <AnchorButton icon="geosearch" onClick={dialogStore.showCatalogQueryDialog} active={dialogStore.catalogQueryDialogVisible} />
                    </Tooltip2>
=======
                    {appStore.preferenceStore.codeSnippetsEnabled && (
                        <Tooltip2
                            content={
                                <span>
                                    Code Snippets
                                    <span>
                                        <br />
                                        <i>
                                            <small>
                                                Use to save, load or run small code snippets,
                                                <br />
                                                providing additional functionality to CARTA.
                                                <br />
                                                Warning: Use at own risk!
                                            </small>
                                        </i>
                                    </span>
                                </span>
                            }
                            position={Position.BOTTOM}
                        >
                            <AnchorButton icon={"console"} onClick={appStore.dialogStore.showCodeSnippetDialog} active={dialogStore.codeSnippetDialogVisible} />
                        </Tooltip2>
                    )}
>>>>>>> 05d64bf3
                </ButtonGroup>
            </React.Fragment>
        );
    }
}<|MERGE_RESOLUTION|>--- conflicted
+++ resolved
@@ -137,11 +137,9 @@
                     <Tooltip2 content={<span>Contours</span>} position={Position.BOTTOM}>
                         <AnchorButton icon={<CustomIcon icon={"contour"} />} onClick={dialogStore.showContourDialog} active={dialogStore.contourDialogVisible} />
                     </Tooltip2>
-<<<<<<< HEAD
                     <Tooltip2 content={<span>Online Catalog Query</span>} position={Position.BOTTOM}>
                         <AnchorButton icon="geosearch" onClick={dialogStore.showCatalogQueryDialog} active={dialogStore.catalogQueryDialogVisible} />
                     </Tooltip2>
-=======
                     {appStore.preferenceStore.codeSnippetsEnabled && (
                         <Tooltip2
                             content={
@@ -166,7 +164,6 @@
                             <AnchorButton icon={"console"} onClick={appStore.dialogStore.showCodeSnippetDialog} active={dialogStore.codeSnippetDialogVisible} />
                         </Tooltip2>
                     )}
->>>>>>> 05d64bf3
                 </ButtonGroup>
             </React.Fragment>
         );
