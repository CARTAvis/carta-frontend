import * as React from "react";
import {AnchorButton, ButtonGroup, Classes, Menu, Popover, Position, Tooltip} from "@blueprintjs/core";
import {IconName} from "@blueprintjs/icons";
import {CARTA} from "carta-protobuf";
import classNames from "classnames";
import {observer} from "mobx-react";

import {ImageViewLayer} from "components";
import {AnnotationMenuComponent} from "components/Shared";
import {CustomIcon, CustomIconName} from "icons/CustomIcons";
import {RegionCreationMode} from "models";
import {AppStore, DialogId, WidgetsStore} from "stores";
import {RegionMode, RegionStore} from "stores/Frame";

import "./ToolbarMenuComponent.scss";

@observer
export class ToolbarMenuComponent extends React.Component {
    handleRegionTypeClicked = (type: CARTA.RegionType) => {
        const appStore = AppStore.Instance;
        appStore.updateActiveLayer(ImageViewLayer.RegionCreating);
        appStore.activeFrame.regionSet.setNewRegionType(type);
        appStore.activeFrame.regionSet.setMode(RegionMode.CREATING);
    };

    handleDistanceMeasuringClicked = () => {
        const appStore = AppStore.Instance;
        appStore.dialogStore.showDialog(DialogId.DistanceMeasure);
        const layer = ImageViewLayer.DistanceMeasuring;
        if (appStore.activeLayer !== ImageViewLayer.DistanceMeasuring && layer === ImageViewLayer.DistanceMeasuring) {
            appStore.frames.forEach(frame => frame.distanceMeasuring.resetPos());
        }
        appStore.updateActiveLayer(layer);
        appStore.activeFrame.regionSet.setMode(RegionMode.MOVING);
    };

    regionTooltip = (type: CARTA.RegionType) => {
        const regionModeIsCenter = AppStore.Instance.preferenceStore.regionCreationMode === RegionCreationMode.CENTER;
        let tooltip = null;
        switch (type) {
            case CARTA.RegionType.RECTANGLE:
            case CARTA.RegionType.ELLIPSE:
            case CARTA.RegionType.LINE:
                tooltip = (
                    <small>
                        Click-and-drag to define a region ({regionModeIsCenter ? "center to corner" : "corner to corner"}).
                        <br />
                        Hold Ctrl/Cmd to define a region ({regionModeIsCenter ? "corner to corner" : "center to corner"}).
                        <br />
                        Change the default creation mode in Preferences.
                        <br />
                        {type === CARTA.RegionType.LINE ? "" : `Hold shift key to create a ${type === CARTA.RegionType.RECTANGLE ? "square" : "circle"}.`}
                    </small>
                );
                break;
            case CARTA.RegionType.POLYGON:
            case CARTA.RegionType.POLYLINE:
                tooltip = (
                    <small>
                        Define control points with a series of clicks.
                        <br />
                        Double-click to {type === CARTA.RegionType.POLYLINE ? "" : "close the loop and"} finish creation.
                        <br />
                        Double-click on a control point to delete it.
                        <br />
                        Click on a side to create a new control point.
                    </small>
                );
                break;
            default:
                break;
        }

        return (
            <span>
                {RegionStore.RegionTypeString(type)}
                <span>
                    <br />
                    <i>{tooltip}</i>
                </span>
            </span>
        );
    };

    public render() {
        const appStore = AppStore.Instance;
        const dialogStore = appStore.dialogStore;

        const className = classNames("toolbar-menu", {[Classes.DARK]: appStore.darkTheme});
        const dialogClassName = classNames("dialog-toolbar-menu", {[Classes.DARK]: appStore.darkTheme});
        const actionsClassName = classNames("actions-toolbar-menu", {[Classes.DARK]: appStore.darkTheme});
        const isRegionCreating = appStore.activeFrame ? appStore.activeFrame.regionSet.mode === RegionMode.CREATING : false;
        const newRegionType = appStore.activeFrame ? appStore.activeFrame.regionSet.newRegionType : CARTA.RegionType.RECTANGLE;
        const regionButtonsDisabled = !appStore.activeFrame || appStore.activeLayer === ImageViewLayer.Catalog;

        const commonTooltip = (
            <span>
                <br />
                <i>
                    <small>
                        Drag to place docked widget
                        <br />
                        Click to place a floating widget
                    </small>
                </i>
            </span>
        );

        const annotationMenu = (
            <Menu>
                <AnnotationMenuComponent handleRegionTypeClicked={this.handleRegionTypeClicked} />
            </Menu>
        );

        return (
            <React.Fragment>
                <ButtonGroup className={actionsClassName}>
                    {Array.from(RegionStore.AVAILABLE_REGION_TYPES.keys()).map((type, index) => {
                        const regionIconString: IconName | CustomIconName = RegionStore.RegionIconString(type);
                        const regionIcon = RegionStore.IsRegionCustomIcon(type) ? <CustomIcon icon={regionIconString as CustomIconName} /> : (regionIconString as IconName);
                        return (
                            <Tooltip content={this.regionTooltip(type)} position={Position.BOTTOM} key={index}>
                                <AnchorButton icon={regionIcon} onClick={() => this.handleRegionTypeClicked(type)} active={isRegionCreating && newRegionType === type} disabled={regionButtonsDisabled} />
                            </Tooltip>
                        );
                    })}

                    <Popover content={annotationMenu} position={Position.BOTTOM_LEFT} minimal={true} disabled={regionButtonsDisabled}>
                        <Tooltip
                            content={
                                <span>
                                    Annotation <br /> <small>Click to select annotation type.</small>
                                </span>
                            }
                            position={Position.BOTTOM}
                        >
                            <AnchorButton icon={"annotation"} disabled={regionButtonsDisabled} active={isRegionCreating === true && appStore.activeFrame.regionSet.isNewRegionAnnotation === true} />
                        </Tooltip>
                    </Popover>
                </ButtonGroup>
                <ButtonGroup className={className}>
                    {Array.from(WidgetsStore.Instance.CARTAWidgets.keys()).map(widgetType => {
                        const widgetConfig = WidgetsStore.Instance.CARTAWidgets.get(widgetType);
                        const trimmedStr = widgetType?.replace(/\s+/g, "");
                        const widgetTypeTooltip = widgetType?.charAt(0) + widgetType?.slice(1)?.toLowerCase();
                        return (
                            <Tooltip
                                key={`${trimmedStr}Tooltip`}
                                content={
                                    <span>
                                        {widgetTypeTooltip}
                                        {commonTooltip}
                                    </span>
                                }
                            >
                                <AnchorButton
                                    icon={widgetConfig.isCustomIcon ? <CustomIcon icon={widgetConfig.icon as CustomIconName} /> : (widgetConfig.icon as IconName)}
                                    id={`${trimmedStr}Button`} // id particularly is for drag source in WidgetStore
                                    onClick={widgetConfig.onClick}
                                />
                            </Tooltip>
                        );
                    })}
                </ButtonGroup>
                <ButtonGroup className={dialogClassName}>
<<<<<<< HEAD
                    <Tooltip content={<span>File header</span>} position={Position.BOTTOM}>
                        <AnchorButton icon={"app-header"} onClick={dialogStore.showFileInfoDialog} active={dialogStore.fileInfoDialogVisible} />
                    </Tooltip>
                    <Tooltip content={<span>Preferences</span>} position={Position.BOTTOM}>
                        <AnchorButton icon={"wrench"} onClick={dialogStore.showPreferenceDialog} active={dialogStore.preferenceDialogVisible} />
                    </Tooltip>
                    <Tooltip content={<span>Contours</span>} position={Position.BOTTOM}>
                        <AnchorButton icon={<CustomIcon icon={"contour"} />} onClick={dialogStore.showContourDialog} active={dialogStore.contourDialogVisible} />
                    </Tooltip>
                    <Tooltip content={<span>Vector overlay</span>} position={Position.BOTTOM}>
                        <AnchorButton icon={<CustomIcon icon={"vectorOverlay"} />} onClick={dialogStore.showVectorOverlayDialog} active={dialogStore.vectorOverlayDialogVisible} />
                    </Tooltip>
                    <Tooltip content={<span>Image fitting</span>} position={Position.BOTTOM}>
                        <AnchorButton icon={<CustomIcon icon="imageFitting" />} onClick={dialogStore.showFittingDialog} active={dialogStore.fittingDialogVisible} />
                    </Tooltip>
                    <Tooltip content={<span>Online catalog query</span>} position={Position.BOTTOM}>
                        <AnchorButton icon="geosearch" onClick={dialogStore.showCatalogQueryDialog} active={dialogStore.catalogQueryDialogVisible} />
                    </Tooltip>
                    <Tooltip content={<span>Distance measurement</span>} position={Position.BOTTOM}>
                        <AnchorButton icon={<CustomIcon icon="distanceMeasuring" />} active={dialogStore.distanceMeasuringDialogVisible} onClick={this.handleDistanceMeasuringClicked} />
                    </Tooltip>
=======
                    <Tooltip2 content={<span>File header</span>} position={Position.BOTTOM}>
                        <AnchorButton icon={"app-header"} disabled={!appStore.activeFrame} onClick={() => dialogStore.showDialog(DialogId.FileInfo)} active={dialogStore.dialogVisible.get(DialogId.FileInfo)} />
                    </Tooltip2>
                    <Tooltip2 content={<span>Preferences</span>} position={Position.BOTTOM}>
                        <AnchorButton icon={"wrench"} onClick={() => dialogStore.showDialog(DialogId.Preference)} active={dialogStore.dialogVisible.get(DialogId.Preference)} />
                    </Tooltip2>
                    <Tooltip2 content={<span>Contours</span>} position={Position.BOTTOM}>
                        <AnchorButton icon={<CustomIcon icon={"contour"} />} disabled={!appStore.activeFrame} onClick={() => dialogStore.showDialog(DialogId.Contour)} active={dialogStore.dialogVisible.get(DialogId.Contour)} />
                    </Tooltip2>
                    <Tooltip2 content={<span>Vector overlay</span>} position={Position.BOTTOM}>
                        <AnchorButton icon={<CustomIcon icon={"vectorOverlay"} />} disabled={!appStore.activeFrame} onClick={() => dialogStore.showDialog(DialogId.Vector)} active={dialogStore.dialogVisible.get(DialogId.Vector)} />
                    </Tooltip2>
                    <Tooltip2 content={<span>Image fitting</span>} position={Position.BOTTOM}>
                        <AnchorButton icon={<CustomIcon icon="imageFitting" />} disabled={!appStore.activeFrame} onClick={() => dialogStore.showDialog(DialogId.Fitting)} active={dialogStore.dialogVisible.get(DialogId.Fitting)} />
                    </Tooltip2>
                    <Tooltip2 content={<span>Online catalog query</span>} position={Position.BOTTOM}>
                        <AnchorButton icon="geosearch" disabled={!appStore.activeFrame} onClick={() => dialogStore.showDialog(DialogId.CatalogQuery)} active={dialogStore.dialogVisible.get(DialogId.CatalogQuery)} />
                    </Tooltip2>
                    <Tooltip2 content={<span>Distance measurement</span>} position={Position.BOTTOM}>
                        <AnchorButton icon={<CustomIcon icon="distanceMeasuring" />} disabled={!appStore.activeFrame} onClick={this.handleDistanceMeasuringClicked} active={dialogStore.dialogVisible.get(DialogId.DistanceMeasure)} />
                    </Tooltip2>
>>>>>>> d20ba540
                    {appStore.preferenceStore.codeSnippetsEnabled && (
                        <Tooltip
                            content={
                                <span>
                                    Code snippets
                                    <span>
                                        <br />
                                        <i>
                                            <small>
                                                Use to save, load or run small code snippets,
                                                <br />
                                                providing additional functionality to CARTA.
                                                <br />
                                                Warning: Use at own risk!
                                            </small>
                                        </i>
                                    </span>
                                </span>
                            }
                            position={Position.BOTTOM}
                        >
<<<<<<< HEAD
                            <AnchorButton icon={"console"} onClick={appStore.dialogStore.showCodeSnippetDialog} active={dialogStore.codeSnippetDialogVisible} />
                        </Tooltip>
=======
                            <AnchorButton icon={"console"} onClick={() => appStore.dialogStore.showDialog(DialogId.Snippet)} active={dialogStore.dialogVisible.get(DialogId.Snippet)} />
                        </Tooltip2>
>>>>>>> d20ba540
                    )}
                </ButtonGroup>
            </React.Fragment>
        );
    }
}<|MERGE_RESOLUTION|>--- conflicted
+++ resolved
@@ -163,51 +163,27 @@
                     })}
                 </ButtonGroup>
                 <ButtonGroup className={dialogClassName}>
-<<<<<<< HEAD
                     <Tooltip content={<span>File header</span>} position={Position.BOTTOM}>
-                        <AnchorButton icon={"app-header"} onClick={dialogStore.showFileInfoDialog} active={dialogStore.fileInfoDialogVisible} />
+                        <AnchorButton icon={"app-header"} disabled={!appStore.activeFrame} onClick={() => dialogStore.showDialog(DialogId.FileInfo)} active={dialogStore.dialogVisible.get(DialogId.FileInfo)} />
                     </Tooltip>
                     <Tooltip content={<span>Preferences</span>} position={Position.BOTTOM}>
-                        <AnchorButton icon={"wrench"} onClick={dialogStore.showPreferenceDialog} active={dialogStore.preferenceDialogVisible} />
+                        <AnchorButton icon={"wrench"} onClick={() => dialogStore.showDialog(DialogId.Preference)} active={dialogStore.dialogVisible.get(DialogId.Preference)} />
                     </Tooltip>
                     <Tooltip content={<span>Contours</span>} position={Position.BOTTOM}>
-                        <AnchorButton icon={<CustomIcon icon={"contour"} />} onClick={dialogStore.showContourDialog} active={dialogStore.contourDialogVisible} />
+                        <AnchorButton icon={<CustomIcon icon={"contour"} />} disabled={!appStore.activeFrame} onClick={() => dialogStore.showDialog(DialogId.Contour)} active={dialogStore.dialogVisible.get(DialogId.Contour)} />
                     </Tooltip>
                     <Tooltip content={<span>Vector overlay</span>} position={Position.BOTTOM}>
-                        <AnchorButton icon={<CustomIcon icon={"vectorOverlay"} />} onClick={dialogStore.showVectorOverlayDialog} active={dialogStore.vectorOverlayDialogVisible} />
+                        <AnchorButton icon={<CustomIcon icon={"vectorOverlay"} />} disabled={!appStore.activeFrame} onClick={() => dialogStore.showDialog(DialogId.Vector)} active={dialogStore.dialogVisible.get(DialogId.Vector)} />
                     </Tooltip>
                     <Tooltip content={<span>Image fitting</span>} position={Position.BOTTOM}>
-                        <AnchorButton icon={<CustomIcon icon="imageFitting" />} onClick={dialogStore.showFittingDialog} active={dialogStore.fittingDialogVisible} />
+                        <AnchorButton icon={<CustomIcon icon="imageFitting" />} disabled={!appStore.activeFrame} onClick={() => dialogStore.showDialog(DialogId.Fitting)} active={dialogStore.dialogVisible.get(DialogId.Fitting)} />
                     </Tooltip>
                     <Tooltip content={<span>Online catalog query</span>} position={Position.BOTTOM}>
-                        <AnchorButton icon="geosearch" onClick={dialogStore.showCatalogQueryDialog} active={dialogStore.catalogQueryDialogVisible} />
+                        <AnchorButton icon="geosearch" disabled={!appStore.activeFrame} onClick={() => dialogStore.showDialog(DialogId.CatalogQuery)} active={dialogStore.dialogVisible.get(DialogId.CatalogQuery)} />
                     </Tooltip>
                     <Tooltip content={<span>Distance measurement</span>} position={Position.BOTTOM}>
-                        <AnchorButton icon={<CustomIcon icon="distanceMeasuring" />} active={dialogStore.distanceMeasuringDialogVisible} onClick={this.handleDistanceMeasuringClicked} />
-                    </Tooltip>
-=======
-                    <Tooltip2 content={<span>File header</span>} position={Position.BOTTOM}>
-                        <AnchorButton icon={"app-header"} disabled={!appStore.activeFrame} onClick={() => dialogStore.showDialog(DialogId.FileInfo)} active={dialogStore.dialogVisible.get(DialogId.FileInfo)} />
-                    </Tooltip2>
-                    <Tooltip2 content={<span>Preferences</span>} position={Position.BOTTOM}>
-                        <AnchorButton icon={"wrench"} onClick={() => dialogStore.showDialog(DialogId.Preference)} active={dialogStore.dialogVisible.get(DialogId.Preference)} />
-                    </Tooltip2>
-                    <Tooltip2 content={<span>Contours</span>} position={Position.BOTTOM}>
-                        <AnchorButton icon={<CustomIcon icon={"contour"} />} disabled={!appStore.activeFrame} onClick={() => dialogStore.showDialog(DialogId.Contour)} active={dialogStore.dialogVisible.get(DialogId.Contour)} />
-                    </Tooltip2>
-                    <Tooltip2 content={<span>Vector overlay</span>} position={Position.BOTTOM}>
-                        <AnchorButton icon={<CustomIcon icon={"vectorOverlay"} />} disabled={!appStore.activeFrame} onClick={() => dialogStore.showDialog(DialogId.Vector)} active={dialogStore.dialogVisible.get(DialogId.Vector)} />
-                    </Tooltip2>
-                    <Tooltip2 content={<span>Image fitting</span>} position={Position.BOTTOM}>
-                        <AnchorButton icon={<CustomIcon icon="imageFitting" />} disabled={!appStore.activeFrame} onClick={() => dialogStore.showDialog(DialogId.Fitting)} active={dialogStore.dialogVisible.get(DialogId.Fitting)} />
-                    </Tooltip2>
-                    <Tooltip2 content={<span>Online catalog query</span>} position={Position.BOTTOM}>
-                        <AnchorButton icon="geosearch" disabled={!appStore.activeFrame} onClick={() => dialogStore.showDialog(DialogId.CatalogQuery)} active={dialogStore.dialogVisible.get(DialogId.CatalogQuery)} />
-                    </Tooltip2>
-                    <Tooltip2 content={<span>Distance measurement</span>} position={Position.BOTTOM}>
                         <AnchorButton icon={<CustomIcon icon="distanceMeasuring" />} disabled={!appStore.activeFrame} onClick={this.handleDistanceMeasuringClicked} active={dialogStore.dialogVisible.get(DialogId.DistanceMeasure)} />
-                    </Tooltip2>
->>>>>>> d20ba540
+                    </Tooltip>
                     {appStore.preferenceStore.codeSnippetsEnabled && (
                         <Tooltip
                             content={
@@ -229,13 +205,8 @@
                             }
                             position={Position.BOTTOM}
                         >
-<<<<<<< HEAD
-                            <AnchorButton icon={"console"} onClick={appStore.dialogStore.showCodeSnippetDialog} active={dialogStore.codeSnippetDialogVisible} />
+                            <AnchorButton icon={"console"} onClick={() => appStore.dialogStore.showDialog(DialogId.Snippet)} active={dialogStore.dialogVisible.get(DialogId.Snippet)} />
                         </Tooltip>
-=======
-                            <AnchorButton icon={"console"} onClick={() => appStore.dialogStore.showDialog(DialogId.Snippet)} active={dialogStore.dialogVisible.get(DialogId.Snippet)} />
-                        </Tooltip2>
->>>>>>> d20ba540
                     )}
                 </ButtonGroup>
             </React.Fragment>
