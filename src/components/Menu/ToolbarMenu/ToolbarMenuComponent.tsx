import * as React from "react";
import {observer} from "mobx-react";
<<<<<<< HEAD
import {Button, ButtonGroup, Tooltip} from "@blueprintjs/core";
import {AppStore, WidgetConfig} from "stores";
=======
import {Button, ButtonGroup, Icon, Tooltip} from "@blueprintjs/core";
import {AppStore, DialogStore, WidgetConfig} from "stores";
>>>>>>> b7d28c74
import {
    AnimatorComponent,
    HistogramComponent,
    LayerListComponent,
    LogComponent,
    RegionListComponent,
    RenderConfigComponent,
    SpatialProfilerComponent,
    SpectralProfilerComponent,
    SpectralLineOverlayComponent,
    StatsComponent,
    StokesAnalysisComponent,
    CatalogOverlayComponent
} from "components";
import {CustomIcon} from "icons/CustomIcons";
import "./ToolbarMenuComponent.css";
@observer
export class ToolbarMenuComponent extends React.Component {
    public static get DRAGSOURCE_WIDGETCONFIG_MAP(): Map<string, WidgetConfig> {
        return new Map<string, WidgetConfig>([
            ["renderConfigButton", RenderConfigComponent.WIDGET_CONFIG],
            ["layerListButton", LayerListComponent.WIDGET_CONFIG],
            ["logButton", LogComponent.WIDGET_CONFIG],
            ["animatorButton", AnimatorComponent.WIDGET_CONFIG],
            ["regionListButton", RegionListComponent.WIDGET_CONFIG],
            ["spatialProfilerButton", SpatialProfilerComponent.WIDGET_CONFIG],
            ["spectralProfilerButton", SpectralProfilerComponent.WIDGET_CONFIG],
            ["spectralLineOverlayButton", SpectralLineOverlayComponent.WIDGET_CONFIG],
            ["statsButton", StatsComponent.WIDGET_CONFIG],
            ["histogramButton", HistogramComponent.WIDGET_CONFIG],
            ["stokesAnalysisButton", StokesAnalysisComponent.WIDGET_CONFIG],
            ["catalogOverlayButton", CatalogOverlayComponent.WIDGET_CONFIG]
        ]);
    }

    public render() {
        const appStore = AppStore.Instance;
        const dialogStore = appStore.dialogStore;

        let className = "toolbar-menu";
        let dialogClassName = "dialog-toolbar-menu";
        if (appStore.darkTheme) {
            className += " bp3-dark";
            dialogClassName += " bp3-dark";
        }

        const commonTooltip = <span><br/><i><small>Drag to place docked widget<br/>Click to place a floating widget</small></i></span>;
        return (
            <React.Fragment>
                <ButtonGroup className={className}>
                    <Tooltip content={<span>Region List Widget{commonTooltip}</span>}>
                        <Button id="regionListButton" className={"regionList-button"} onClick={appStore.widgetsStore.createFloatingRegionListWidget}>
                            <Icon iconSize={12} icon="list"/>
                            r
                        </Button>
                    </Tooltip>
                    <Tooltip content={<span>Log Widget{commonTooltip}</span>}>
                        <Button icon={"application"} id="logButton" onClick={appStore.widgetsStore.createFloatingLogWidget}/>
                    </Tooltip>
                    <Tooltip content={<span>Spatial Profiler{commonTooltip}</span>}>
                        <Button icon={"pulse"} id="spatialProfilerButton" className={"profiler-button"} onClick={appStore.widgetsStore.createFloatingSpatialProfilerWidget}>
                            xy
                        </Button>
                    </Tooltip>
                    <Tooltip content={<span>Spectral Profiler{commonTooltip}</span>}>
                        <Button icon={"pulse"} id="spectralProfilerButton" className={"profiler-button"} onClick={appStore.widgetsStore.createFloatingSpectralProfilerWidget}>
                            &nbsp;z
                        </Button>
                    </Tooltip>
                    <Tooltip content={<span>Statistics Widget{commonTooltip}</span>}>
                        <Button icon={"calculator"} id="statsButton" onClick={appStore.widgetsStore.createFloatingStatsWidget}/>
                    </Tooltip>
                    <Tooltip content={<span>Histogram Widget{commonTooltip}</span>}>
                        <Button icon={"timeline-bar-chart"} id="histogramButton" onClick={appStore.widgetsStore.createFloatingHistogramWidget}/>
                    </Tooltip>
                    <Tooltip content={<span>Animator Widget{commonTooltip}</span>}>
                        <Button icon={"video"} id="animatorButton" onClick={appStore.widgetsStore.createFloatingAnimatorWidget}/>
                    </Tooltip>
                    <Tooltip content={<span>Render Config Widget{commonTooltip}</span>}>
                        <Button icon={"style"} id="renderConfigButton" onClick={appStore.widgetsStore.createFloatingRenderWidget}/>
                    </Tooltip>
                    <Tooltip content={<span>Stokes Analysis Widget{commonTooltip}</span>}>
                        <Button icon={"pulse"} id="stokesAnalysisButton" className={"profiler-button"} onClick={appStore.widgetsStore.createFloatingStokesWidget}>
                            &nbsp;s
                        </Button>
                    </Tooltip>
                    <Tooltip content={<span>Image List Widget{commonTooltip}</span>}>
                        <Button icon={"layers"} id="layerListButton" onClick={appStore.widgetsStore.createFloatingLayerListWidget}/>
                    </Tooltip>
                    <Tooltip content={<span>Catalog Widget{commonTooltip}</span>}>
                        <Button icon={"heatmap"} id="catalogOverlayButton" onClick={appStore.widgetsStore.reloadFloatingCatalogOverlayWidget}/>
                    </Tooltip>
                    <Tooltip content={<span>Spectral Line Widget{commonTooltip}</span>}>
                        <Button icon={"geosearch"} id="spectralLineOverlayButton" onClick={appStore.widgetsStore.createFloatingSpectralLineOverlayWidget}/>
                    </Tooltip>
                </ButtonGroup>
                <ButtonGroup className={dialogClassName}>
                    <Tooltip content={<span>File Header</span>}>
                        <Button icon={"app-header"} onClick={dialogStore.showFileInfoDialog} className={dialogStore.fileInfoDialogVisible ? "bp3-active" : ""}/>
                    </Tooltip>
                    <Tooltip content={<span>Preferences</span>}>
                        <Button icon={"wrench"} onClick={dialogStore.showPreferenceDialog} className={dialogStore.preferenceDialogVisible ? "bp3-active" : ""}/>
                    </Tooltip>
                    <Tooltip content={<span>Overlay Settings</span>}>
                        <Button icon={"settings"} onClick={dialogStore.showOverlaySettings} className={dialogStore.overlaySettingsDialogVisible ? "bp3-active" : ""}/>
                    </Tooltip>
                    <Tooltip content={<span>Contours</span>}>
                        <Button icon={<CustomIcon icon={"contour"}/>} onClick={dialogStore.showContourDialog} className={dialogStore.contourDialogVisible ? "bp3-active" : ""}/>
                    </Tooltip>
                </ButtonGroup>
            </React.Fragment>
        );
    }
}<|MERGE_RESOLUTION|>--- conflicted
+++ resolved
@@ -1,12 +1,7 @@
 import * as React from "react";
 import {observer} from "mobx-react";
-<<<<<<< HEAD
-import {Button, ButtonGroup, Tooltip} from "@blueprintjs/core";
+import {Button, ButtonGroup, Icon, Tooltip} from "@blueprintjs/core";
 import {AppStore, WidgetConfig} from "stores";
-=======
-import {Button, ButtonGroup, Icon, Tooltip} from "@blueprintjs/core";
-import {AppStore, DialogStore, WidgetConfig} from "stores";
->>>>>>> b7d28c74
 import {
     AnimatorComponent,
     HistogramComponent,
