--- conflicted
+++ resolved
@@ -138,13 +138,11 @@
                     <Tooltip2 content={<span>Contours</span>} position={Position.BOTTOM}>
                         <AnchorButton icon={<CustomIcon icon={"contour"} />} onClick={dialogStore.showContourDialog} active={dialogStore.contourDialogVisible} />
                     </Tooltip2>
-<<<<<<< HEAD
                     <Tooltip2 content={<span>Vector Overlay</span>} position={Position.BOTTOM}>
                         <AnchorButton icon={<CustomIcon icon={"vectorOverlay"} />} onClick={dialogStore.showVectorOverlayDialog} active={dialogStore.vectorOverlayDialogVisible} />
-=======
+                    </Tooltip2>
                     <Tooltip2 content={<span>Image Fitting</span>} position={Position.BOTTOM}>
                         <AnchorButton icon={<CustomIcon icon="imageFitting" />} onClick={dialogStore.showFittingDialog} active={dialogStore.fittingDialogVisible} />
->>>>>>> 38079199
                     </Tooltip2>
                     <Tooltip2 content={<span>Online Catalog Query</span>} position={Position.BOTTOM}>
                         <AnchorButton icon="geosearch" onClick={dialogStore.showCatalogQueryDialog} active={dialogStore.catalogQueryDialogVisible} />
