--- conflicted
+++ resolved
@@ -1,24 +1,7 @@
 import * as React from "react";
 import {observer} from "mobx-react";
-<<<<<<< HEAD
 import {Button, ButtonGroup, Icon, Tooltip, AnchorButton} from "@blueprintjs/core";
-import {AppStore, DialogStore, WidgetConfig, RegionMode} from "stores";
-import {
-    AnimatorComponent, 
-    HistogramComponent, 
-    LayerListComponent, 
-    LogComponent, 
-    RegionListComponent, 
-    RenderConfigComponent, 
-    SpatialProfilerComponent, 
-    SpectralProfilerComponent, 
-    StatsComponent, 
-    StokesAnalysisComponent, 
-    CatalogOverlayComponent,
-    ImageViewLayer
-=======
-import {Button, ButtonGroup, Icon, Tooltip} from "@blueprintjs/core";
-import {AppStore, WidgetConfig} from "stores";
+import {AppStore, WidgetConfig, RegionMode} from "stores";
 import {
     AnimatorComponent,
     HistogramComponent,
@@ -31,8 +14,8 @@
     SpectralLineQueryComponent,
     StatsComponent,
     StokesAnalysisComponent,
-    CatalogOverlayComponent
->>>>>>> d1c6ab53
+    CatalogOverlayComponent,
+    ImageViewLayer
 } from "components";
 import {CustomIcon} from "icons/CustomIcons";
 import {CARTA} from "carta-protobuf";
