@import "~@blueprintjs/core/lib/scss/variables.scss";

.root-menu {
    text-align: left;
    display: flex;
    align-items: center;

    .root-menu-entry {
        min-width: 0 !important;
    }

    .connectivity-icon {
        padding-right: 8px;

        &.online {
            color: $green4;
        }

        &.warning {
            color: $orange4;
        }

        &.offline {
            color: $red4;
        }
    }

    .contour-loading-icon {
        padding-right: 8px;
        color: $green3;
    }

<<<<<<< HEAD
    .bp4-icon-console {
=======
    .bp3-icon-console.bp3-intent-warning {
>>>>>>> ddb484a4
        padding-right: 8px;
    }

    #hidden-status-info {
        display: none;
    }
}

.snippet-run-button {
    min-height: 20px !important;
    min-width: 20px;
}

.bp4-menu .bp4-popover2-target {
    // for menu items with tooltips
    display: block;
}

.new-release {
    img {
        width: 50px;
        object-fit: contain;
        margin-bottom: 30px;
    }

    .bp4-alert-contents {
        width: 290px;
        margin-left: 20px;

        p {
            margin-bottom: 5px;
        }

        .release-info {
            margin-top: 15px;
            font-size: 12px;
            color: $gray2;
        }
    }

    .bp4-alert-footer {
        height: 30px;
        margin-top: 0px;

        .bp4-switch {
            margin-top: 7px;
            margin-right: 25px;
            font-size: 12px;
            color: $gray2;
        }
    }
}<|MERGE_RESOLUTION|>--- conflicted
+++ resolved
@@ -30,11 +30,7 @@
         color: $green3;
     }
 
-<<<<<<< HEAD
-    .bp4-icon-console {
-=======
-    .bp3-icon-console.bp3-intent-warning {
->>>>>>> ddb484a4
+    .bp4-icon-console.bp3-intent-warning {
         padding-right: 8px;
     }
 
