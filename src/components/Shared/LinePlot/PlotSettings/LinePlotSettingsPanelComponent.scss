--- conflicted
+++ resolved
@@ -12,14 +12,9 @@
         &:first-of-type {
             margin-left: 0px;
         }
-<<<<<<< HEAD
         .bp4-label {
-            width: 10em;
-=======
-        .bp3-label {
             min-width: 11em;
             text-align: right;
->>>>>>> 5068f561
 
             .line-label {
                 max-width: calc(100% - 80px);
