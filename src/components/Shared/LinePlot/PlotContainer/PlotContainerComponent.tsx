import * as React from "react";
import * as _ from "lodash";
import {ChartArea, ChartData, ChartDataSets, ChartOptions} from "chart.js";
import {Scatter} from "react-chartjs-2";
import {Colors} from "@blueprintjs/core";
import {clamp, hexStringToRgba} from "utilities";

export class PlotContainerProps {
    width?: number;
    height?: number;
    data?: { x: number, y: number }[];
    xMin?: number;
    xMax?: number;
    yMin?: number;
    yMax?: number;
    xLabel?: string;
    yLabel?: string;
    logY?: boolean;
    lineColor?: string;
    opacity?: number;
    darkMode?: boolean;
    usePointSymbols?: boolean;
    forceScientificNotationTicksX?: boolean;
    forceScientificNotationTicksY?: boolean;
    interpolateLines?: boolean;
    showTopAxis?: boolean;
    topAxisTickFormatter?: (value: number, index: number, values: number[]) => string | number;
    chartAreaUpdated?: (chartArea: ChartArea) => void;
    plotRefUpdated?: (plotRef: Scatter) => void;
    multiPlotData?: Map<string, { x: number, y: number }[]>;
    showXAxisTicks?: boolean;
    showXAxisLabel?: boolean;
    xZeroLineColor?: string;
    yZeroLineColor?: string;
    showLegend?: boolean;
    xTickMarkLength?: number;
    multiPlotBorderColor?: Map<string, string>;
    plotType?: string;
    dataBackgroundColor?: Array <string>;
    isGroupSubPlot?: boolean;
}

export class PlotContainerComponent extends React.Component<PlotContainerProps> {
    private plotRef: Scatter;
    private chartArea: ChartArea;

    private afterChartLayout = (chart: any) => {
        if (this.props.isGroupSubPlot) {
            var xScale = chart.scales["x-axis-0"];
            var yScale = chart.scales["y-axis-0"];
            const currentWidth = chart.width;

            xScale.left = 85;
            xScale.right = currentWidth - 20;
            xScale.width = xScale.right - xScale.left;

            chart.chartArea.left = 85;
            chart.chartArea.right = currentWidth - 20;
            
            yScale.right = xScale.left;
            yScale.width = yScale.right - yScale.left;
        }

        if (!_.isEqual(chart.chartArea, this.chartArea)) {
            this.chartArea = chart.chartArea;
            if (this.props.chartAreaUpdated) {
                this.props.chartAreaUpdated(this.chartArea);
            }
        }
    };

    private onRef = (ref) => {
        if (ref !== this.plotRef) {
            this.plotRef = ref;
            if (this.props.plotRefUpdated) {
                this.props.plotRefUpdated(this.plotRef);
            }
        }
    };

    private filterLogTicks = (axis) => {
        if (axis.ticks) {
            // Limit log axis ticks to integer multiples of power of 10 (i.e 1, 2, 3, 0.8, 0.5)
            let filteredTicks = axis.ticks.filter(v => {
                const power = Math.floor(Math.log10(v));
                const mantissa = v * Math.pow(10, power);
                return (Math.abs(mantissa % 1.0) < 1e-6);
            });
            if (filteredTicks.length > 8) {
                // Limit log axis ticks to power of 10 values or multiples of 2 of powers of 10 (i.e. 1, 2, 10, 0.1, 0.2)
                filteredTicks = axis.ticks.filter(v => Math.abs(Math.log10(v) % 1.0) < 0.001 || Math.abs(Math.log10(v / 2.0) % 1.0) < 0.001);
                if (filteredTicks.length > 8) {
                    // Limit log axis ticks to power of 10 values
                    filteredTicks = axis.ticks.filter(v => Math.abs(Math.log10(v) % 1.0) < 0.001);
                }

            }
            axis.ticks = filteredTicks;
        }
    };

    private filterLinearTicks = (axis) => {
        let removeFirstTick = false;
        let removeLastTick = false;
        // Get inter-tick distance
        if (axis.ticks && axis.ticks.length >= 4) {
            const interTickDist = Math.abs(axis.ticks[2] - axis.ticks[1]);
            const initialDist = Math.abs(axis.ticks[1] - axis.ticks[0]);
            const finalDist = Math.abs(axis.ticks[axis.ticks.length - 1] - axis.ticks[axis.ticks.length - 2]);

            // Flag initial tick removal if tick is too close to the subsequent tick
            if (initialDist < interTickDist * 0.999) {
                removeFirstTick = true;
            }
            // Flag final tick removal if tick is too close to the preceding tick
            if (finalDist < interTickDist * 0.999) {
                removeLastTick = true;
            }
        }
        // Remove first and last ticks if they've been flagged
        axis.ticks = axis.ticks.slice(removeFirstTick ? 1 : 0, removeLastTick ? -1 : undefined);
    };

    private formatTicksScientific = (value: number, index: number, values: number[]) => {
        return value.toExponential(2);
    };

    private formatTicksAutomatic = (value: number, index: number, values: number[]) => {
        // TODO: Work out how to revert to the automatic ChartJS formatting function
        return value;
    };

    shouldComponentUpdate(nextProps: PlotContainerProps) {
        const props = this.props;

        // Basic prop check
        if (props.width !== nextProps.width) {
            return true;
        }
        else if (props.height !== nextProps.height) {
            return true;
        }
        else if (props.lineColor !== nextProps.lineColor) {
            return true;
        }
        else if (props.opacity !== nextProps.opacity) {
            return true;
        }
        else if (props.usePointSymbols !== nextProps.usePointSymbols) {
            return true;
        }
        else if (props.forceScientificNotationTicksX !== nextProps.forceScientificNotationTicksX) {
            return true;
        }
        else if (props.forceScientificNotationTicksY !== nextProps.forceScientificNotationTicksY) {
            return true;
        }
        else if (props.interpolateLines !== nextProps.interpolateLines) {
            return true;
        }
        else if (props.darkMode !== nextProps.darkMode) {
            return true;
        }
        else if (props.logY !== nextProps.logY) {
            return true;
        }
        else if (props.xLabel !== nextProps.xLabel) {
            return true;
        }
        else if (props.xMin !== nextProps.xMin) {
            return true;
        }
        else if (props.xMax !== nextProps.xMax) {
            return true;
        }
        else if (props.yMin !== nextProps.yMin) {
            return true;
        }
        else if (props.yMax !== nextProps.yMax) {
            return true;
        }
        else if (props.yLabel !== nextProps.yLabel) {
            return true;
        }
        else if (props.showTopAxis !== nextProps.showTopAxis) {
            return true;
        }
        else if (props.topAxisTickFormatter !== nextProps.topAxisTickFormatter) {
            return true;
        }
        else if (props.showXAxisTicks !== nextProps.showXAxisTicks) {
            return true;
        }
        else if (props.showXAxisLabel !== nextProps.showXAxisLabel) {
            return true;
        }
        else if (props.xZeroLineColor !== nextProps.xZeroLineColor) {
            return true;
        }
        else if (props.yZeroLineColor !== nextProps.yZeroLineColor) {
            return true;
        }
        else if (props.showLegend !== nextProps.showLegend) {
            return true;
        }
        else if (props.xTickMarkLength !== nextProps.xTickMarkLength) {
            return true;
        }
        else if (props.multiPlotBorderColor !== nextProps.multiPlotBorderColor) {
            return true;
        }
        else if (props.plotType !== nextProps.plotType) {
            return true;
        }
        else if (props.dataBackgroundColor !== nextProps.dataBackgroundColor) {
            return true;
        }
        else if (props.isGroupSubPlot !== nextProps.isGroupSubPlot) {
            return true;
        }

        // Deep check of arrays (this should be optimised!)
        if (!props.data || !nextProps.data || props.data.length !== nextProps.data.length) {
            return true;
        }
        for (let i = 0; i < props.data.length; i++) {
            if (props.data[i].x !== nextProps.data[i].x || props.data[i].y !== nextProps.data[i].y) {
                return true;
            }
        }
        // Skip any other changes
        return false;
    }

    render() {
        const labelColor = this.props.darkMode ? Colors.LIGHT_GRAY4 : Colors.GRAY1;
        const gridColor = this.props.darkMode ? Colors.DARK_GRAY5 : Colors.LIGHT_GRAY1;
<<<<<<< HEAD
        const lineColor = this.props.lineColor || (this.props.darkMode ? Colors.BLUE4 : Colors.BLUE2);
        
=======
        let lineColor = this.props.lineColor || (this.props.darkMode ? Colors.BLUE4 : Colors.BLUE2);
        const opacity = clamp(this.props.opacity || 1.0, 0, 1);
        if (opacity < 1.0) {
            lineColor = hexStringToRgba(lineColor, opacity);
        }
>>>>>>> 43398f29
        // ChartJS plot
        let plotOptions: ChartOptions = {
            maintainAspectRatio: false,
            events: ["mousedown", "mouseup", "mousemove", "dblclick"],
            legend: {
                display: this.props.showLegend === undefined ? false : this.props.showLegend,
            },
            scales: {
                xAxes: [{
                    id: "x-axis-0",
                    position: "bottom",
                    afterBuildTicks: this.filterLinearTicks,
                    scaleLabel: {
                        fontColor: labelColor,
                        display: this.props.showXAxisLabel === undefined ? true : this.props.showXAxisLabel,
                        labelString: this.props.xLabel
                    },
                    ticks: {
                        display: this.props.showXAxisTicks === undefined ? true : this.props.showXAxisTicks,
                        minor: {
                            fontColor: labelColor,
                        },
                        maxRotation: 0,
                        min: this.props.xMin,
                        max: this.props.xMax,
                        callback: this.props.forceScientificNotationTicksX ? this.formatTicksScientific : this.formatTicksAutomatic
                    },
                    gridLines: {
                        drawBorder: false,
                        color: gridColor,
                        zeroLineColor: this.props.xZeroLineColor ? this.props.xZeroLineColor : gridColor,
                        tickMarkLength: this.props.xTickMarkLength === 0 ? this.props.xTickMarkLength : 10
                    },
                }, {
                    id: "x-axis-1",
                    position: "top",
                    afterBuildTicks: this.filterLinearTicks,
                    type: "linear",
                    display: this.props.showTopAxis,
                    ticks: {
                        minor: {
                            fontColor: labelColor,
                        },
                        maxRotation: 0,
                        min: this.props.xMin,
                        max: this.props.xMax,
                    }
                }],
                yAxes: [{
                    id: "y-axis-0",
                    scaleLabel: {
                        fontColor: labelColor,
                        display: true,
                        labelString: this.props.yLabel
                    },
                    ticks: {
                        minor: {
                            fontColor: labelColor,
                        },
                        display: true,
                        min: this.props.yMin,
                        max: this.props.yMax,
                        callback: this.props.forceScientificNotationTicksY ? this.formatTicksScientific : this.formatTicksAutomatic
                    },
                    gridLines: {
                        drawBorder: false,
                        color: gridColor,
                        zeroLineColor: this.props.yZeroLineColor ? this.props.yZeroLineColor : gridColor
                    },
                }]
            },
            animation: {
                duration: 0
            }
        };

        if (this.props.topAxisTickFormatter) {
            plotOptions.scales.xAxes[1].ticks.callback = this.props.topAxisTickFormatter;
        }

        if (this.props.logY) {
            plotOptions.scales.yAxes[0].afterBuildTicks = this.filterLogTicks;
            plotOptions.scales.yAxes[0].type = "logarithmic";
        }
        else {
            plotOptions.scales.yAxes[0].afterBuildTicks = this.filterLinearTicks;
            plotOptions.scales.yAxes[0].type = "linear";
        }

        let plotData: Partial<ChartData> = {datasets: []};
        if (this.props.data && this.props.data.length) {
            const datasetConfig: ChartDataSets = {
                label: "LineGraph",
                type: this.props.plotType ? this.props.plotType : "line",
                data: this.props.data,
                fill: false,
                lineTension: 0,
                backgroundColor: this.props.dataBackgroundColor ? this.props.dataBackgroundColor : []
            };

            if (this.props.usePointSymbols) {
                datasetConfig.showLine = false;
                datasetConfig.pointRadius = 1;
                datasetConfig.pointBackgroundColor = lineColor;
            }
            else {
                datasetConfig.pointRadius = 0;
                datasetConfig.showLine = true;
                datasetConfig.steppedLine = this.props.interpolateLines ? false : "middle";
                datasetConfig.borderWidth = 1;
                datasetConfig.borderColor = lineColor;
            }
            plotData.datasets.push(datasetConfig);
        }

        if (this.props.multiPlotData) {
            this.props.multiPlotData.forEach((value, key) => {
                const multiPlotDatasetConfig: ChartDataSets = {
                    type: this.props.plotType ? this.props.plotType : "line",
                    label: key,
                    data: value,
                    fill: false,
                    lineTension: 0,
                    borderColor: this.props.multiPlotBorderColor ? this.props.multiPlotBorderColor.get(key) : lineColor,
                    showLine: true,
                    steppedLine: this.props.interpolateLines ? false : "middle",
                    borderWidth: 1,
                    pointRadius: 0,
                    backgroundColor: this.props.dataBackgroundColor ? this.props.dataBackgroundColor : []
                };
                plotData.datasets.push(multiPlotDatasetConfig);
            });
        }

        let plugins = [{
            afterLayout: this.afterChartLayout,
        }];

        return <Scatter data={plotData} options={plotOptions} plugins={plugins} ref={this.onRef}/>;
    }
}<|MERGE_RESOLUTION|>--- conflicted
+++ resolved
@@ -235,16 +235,11 @@
     render() {
         const labelColor = this.props.darkMode ? Colors.LIGHT_GRAY4 : Colors.GRAY1;
         const gridColor = this.props.darkMode ? Colors.DARK_GRAY5 : Colors.LIGHT_GRAY1;
-<<<<<<< HEAD
-        const lineColor = this.props.lineColor || (this.props.darkMode ? Colors.BLUE4 : Colors.BLUE2);
-        
-=======
         let lineColor = this.props.lineColor || (this.props.darkMode ? Colors.BLUE4 : Colors.BLUE2);
         const opacity = clamp(this.props.opacity || 1.0, 0, 1);
         if (opacity < 1.0) {
             lineColor = hexStringToRgba(lineColor, opacity);
         }
->>>>>>> 43398f29
         // ChartJS plot
         let plotOptions: ChartOptions = {
             maintainAspectRatio: false,
