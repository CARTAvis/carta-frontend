import * as React from "react";
import * as _ from "lodash";
import {ChartArea, ChartData, ChartDataSets, ChartOptions} from "chart.js";
import {Scatter} from "react-chartjs-2";
import {Colors} from "@blueprintjs/core";
import {clamp, hexStringToRgba} from "utilities";

export enum TickType {
    Automatic,
    Scientific,
    Integer
}

export class PlotContainerProps {
    width?: number;
    height?: number;
    data?: { x: number, y: number, z?: number }[];
    xMin?: number;
    xMax?: number;
    yMin?: number;
    yMax?: number;
    xLabel?: string;
    yLabel?: string;
    logY?: boolean;
    lineColor?: string;
    opacity?: number;
    darkMode?: boolean;
    usePointSymbols?: boolean;
    tickTypeX?: TickType;
    tickTypeY?: TickType;
    interpolateLines?: boolean;
    showTopAxis?: boolean;
    topAxisTickFormatter?: (value: number, index: number, values: number[]) => string | number;
    chartAreaUpdated?: (chartArea: ChartArea) => void;
    plotRefUpdated?: (plotRef: Scatter) => void;
    multiPlotData?: Map<string, { x: number, y: number }[]>;
    showXAxisTicks?: boolean;
    showXAxisLabel?: boolean;
    xZeroLineColor?: string;
    yZeroLineColor?: string;
    showLegend?: boolean;
    xTickMarkLength?: number;
    multiPlotBorderColor?: Map<string, string>;
    plotType?: string;
    dataBackgroundColor?: Array<string>;
    isGroupSubPlot?: boolean;
    pointRadius?: number;
}

export class PlotContainerComponent extends React.Component<PlotContainerProps> {
    private plotRef: Scatter;
    private chartArea: ChartArea;

    private afterChartLayout = (chart: any) => {
        if (this.props.isGroupSubPlot) {
            var xScale = chart.scales["x-axis-0"];
            var yScale = chart.scales["y-axis-0"];
            const currentWidth = chart.width;

            xScale.left = 85;
            xScale.right = currentWidth - 20;
            xScale.width = xScale.right - xScale.left;

            chart.chartArea.left = 85;
            chart.chartArea.right = currentWidth - 20;

            yScale.right = xScale.left;
            yScale.width = yScale.right - yScale.left;
        }

        if (!_.isEqual(chart.chartArea, this.chartArea)) {
            this.chartArea = chart.chartArea;
            if (this.props.chartAreaUpdated) {
                this.props.chartAreaUpdated(this.chartArea);
            }
        }
    };

    private onRef = (ref) => {
        if (ref !== this.plotRef) {
            this.plotRef = ref;
            if (this.props.plotRefUpdated) {
                this.props.plotRefUpdated(this.plotRef);
            }
        }
    };

    private filterLogTicks = (axis) => {
        if (axis.ticks) {
            // Limit log axis ticks to integer multiples of power of 10 (i.e 1, 2, 3, 0.8, 0.5)
            let filteredTicks = axis.ticks.filter(v => {
                const power = Math.floor(Math.log10(v));
                const mantissa = v * Math.pow(10, power);
                return (Math.abs(mantissa % 1.0) < 1e-6);
            });
            if (filteredTicks.length > 8) {
                // Limit log axis ticks to power of 10 values or multiples of 2 of powers of 10 (i.e. 1, 2, 10, 0.1, 0.2)
                filteredTicks = axis.ticks.filter(v => Math.abs(Math.log10(v) % 1.0) < 0.001 || Math.abs(Math.log10(v / 2.0) % 1.0) < 0.001);
                if (filteredTicks.length > 8) {
                    // Limit log axis ticks to power of 10 values
                    filteredTicks = axis.ticks.filter(v => Math.abs(Math.log10(v) % 1.0) < 0.001);
                }

            }
            axis.ticks = filteredTicks;
        }
    };

    private filterLinearTicks = (axis) => {
        let removeFirstTick = false;
        let removeLastTick = false;
        // Get inter-tick distance
        if (axis.ticks && axis.ticks.length >= 4) {
            const interTickDist = Math.abs(axis.ticks[2] - axis.ticks[1]);
            const initialDist = Math.abs(axis.ticks[1] - axis.ticks[0]);
            const finalDist = Math.abs(axis.ticks[axis.ticks.length - 1] - axis.ticks[axis.ticks.length - 2]);

            // Flag initial tick removal if tick is too close to the subsequent tick
            if (initialDist < interTickDist * 0.999) {
                removeFirstTick = true;
            }
            // Flag final tick removal if tick is too close to the preceding tick
            if (finalDist < interTickDist * 0.999) {
                removeLastTick = true;
            }
            // Ensure that very small ticks display as zero
            // This is necessary due to a bug in Chart.js 2.8.0 that should be fixed in the next release
            const delta = axis.ticks.length > 3 ? axis.ticks[2] - axis.ticks[1] : axis.ticks[1] - axis.ticks[0];
            for (let i = 1; i < axis.ticks.length - 1; i++) {
                const tickVal = axis.ticks[i];
                const prevVal = axis.ticks[i - 1];
                const nextVal = axis.ticks[i + 1];
                // check if this tick might be the zero tick. If so, set it to exactly zero
                if (prevVal * nextVal < 0 && Math.abs(tickVal) < Math.abs(delta * 1e-3)) {
                    axis.ticks[i] = 0.0;
                    break;
                }
            }
        }
        // Remove first and last ticks if they've been flagged
        axis.ticks = axis.ticks.slice(removeFirstTick ? 1 : 0, removeLastTick ? -1 : undefined);
    };

    private static FormatTicksScientific = (value: number, index: number, values: number[]) => {
        return value.toExponential(2);
    };

    private static FormatTicksInteger = (value: number, index: number, values: number[]) => {
        if (value) {
            return value.toFixed();
        }
        return value;
    };

    private static FormatTicksAutomatic = (value: number, index: number, values: number[]) => {
        // TODO: Work out how to revert to the automatic ChartJS formatting function
        return value;
    };

    private static GetCallbackForTickType(tickType: TickType) {
        switch (tickType) {
            case TickType.Scientific:
                return PlotContainerComponent.FormatTicksScientific;
            case TickType.Integer:
                return PlotContainerComponent.FormatTicksInteger;
            default:
                return PlotContainerComponent.FormatTicksAutomatic;
        }
    }

    shouldComponentUpdate(nextProps: PlotContainerProps) {
        const props = this.props;

        // Basic prop check
        if (props.width !== nextProps.width) {
            return true;
        } else if (props.height !== nextProps.height) {
            return true;
        } else if (props.lineColor !== nextProps.lineColor) {
            return true;
        } else if (props.opacity !== nextProps.opacity) {
            return true;
        } else if (props.usePointSymbols !== nextProps.usePointSymbols) {
            return true;
        } else if (props.tickTypeX !== nextProps.tickTypeX) {
            return true;
        } else if (props.tickTypeY !== nextProps.tickTypeY) {
            return true;
        } else if (props.interpolateLines !== nextProps.interpolateLines) {
            return true;
        } else if (props.darkMode !== nextProps.darkMode) {
            return true;
        } else if (props.logY !== nextProps.logY) {
            return true;
        } else if (props.xLabel !== nextProps.xLabel) {
            return true;
        } else if (props.xMin !== nextProps.xMin) {
            return true;
        } else if (props.xMax !== nextProps.xMax) {
            return true;
        } else if (props.yMin !== nextProps.yMin) {
            return true;
        } else if (props.yMax !== nextProps.yMax) {
            return true;
        } else if (props.yLabel !== nextProps.yLabel) {
            return true;
        } else if (props.showTopAxis !== nextProps.showTopAxis) {
            return true;
        } else if (props.topAxisTickFormatter !== nextProps.topAxisTickFormatter) {
            return true;
        } else if (props.showXAxisTicks !== nextProps.showXAxisTicks) {
            return true;
        } else if (props.showXAxisLabel !== nextProps.showXAxisLabel) {
            return true;
        } else if (props.xZeroLineColor !== nextProps.xZeroLineColor) {
            return true;
        } else if (props.yZeroLineColor !== nextProps.yZeroLineColor) {
            return true;
        } else if (props.showLegend !== nextProps.showLegend) {
            return true;
        } else if (props.xTickMarkLength !== nextProps.xTickMarkLength) {
            return true;
        } else if (props.multiPlotBorderColor !== nextProps.multiPlotBorderColor) {
            return true;
        } else if (props.plotType !== nextProps.plotType) {
            return true;
        } else if (props.dataBackgroundColor !== nextProps.dataBackgroundColor) {
            return true;
        } else if (props.isGroupSubPlot !== nextProps.isGroupSubPlot) {
            return true;
        } else if (props.pointRadius !== nextProps.pointRadius) {
            return true;
        }

        // Deep check of arrays (this should be optimised!)
        if (!props.data || !nextProps.data || props.data.length !== nextProps.data.length) {
            return true;
        }
        for (let i = 0; i < props.data.length; i++) {
            if (props.data[i].x !== nextProps.data[i].x || props.data[i].y !== nextProps.data[i].y) {
                return true;
            }
        }
        // Skip any other changes
        return false;
    }

    render() {
        const labelColor = this.props.darkMode ? Colors.LIGHT_GRAY4 : Colors.GRAY1;
        const gridColor = this.props.darkMode ? Colors.DARK_GRAY5 : Colors.LIGHT_GRAY1;
        let lineColor = this.props.lineColor || (this.props.darkMode ? Colors.BLUE4 : Colors.BLUE2);
        const opacity = clamp(this.props.opacity || 1.0, 0, 1);
        if (opacity < 1.0) {
            lineColor = hexStringToRgba(lineColor, opacity);
        }

        // ChartJS plot
        let plotOptions: ChartOptions = {
            maintainAspectRatio: false,
            events: ["mousedown", "mouseup", "mousemove", "dblclick"],
            legend: {
                display: this.props.showLegend === undefined ? false : this.props.showLegend,
            },
            scales: {
                xAxes: [{
                    id: "x-axis-0",
                    position: "bottom",
                    afterBuildTicks: this.filterLinearTicks,
                    scaleLabel: {
                        fontColor: labelColor,
                        display: this.props.showXAxisLabel === undefined ? true : this.props.showXAxisLabel,
                        labelString: this.props.xLabel
                    },
                    ticks: {
                        display: this.props.showXAxisTicks === undefined ? true : this.props.showXAxisTicks,
                        minor: {
                            fontColor: labelColor,
                        },
                        maxRotation: 0,
                        min: this.props.xMin,
                        max: this.props.xMax,
                        callback: PlotContainerComponent.GetCallbackForTickType(this.props.tickTypeX)
                    },
                    gridLines: {
                        drawBorder: false,
                        color: gridColor,
                        zeroLineColor: this.props.xZeroLineColor ? this.props.xZeroLineColor : gridColor,
                        tickMarkLength: this.props.xTickMarkLength === 0 ? this.props.xTickMarkLength : 10
                    },
                }, {
                    id: "x-axis-1",
                    position: "top",
                    afterBuildTicks: this.filterLinearTicks,
                    type: "linear",
                    display: this.props.showTopAxis,
                    ticks: {
                        minor: {
                            fontColor: labelColor,
                        },
                        maxRotation: 0,
                        min: this.props.xMin,
                        max: this.props.xMax,
                    }
                }],
                yAxes: [{
                    id: "y-axis-0",
                    scaleLabel: {
                        fontColor: labelColor,
                        display: true,
                        labelString: this.props.yLabel
                    },
                    ticks: {
                        minor: {
                            fontColor: labelColor,
                        },
                        display: true,
                        min: this.props.yMin,
                        max: this.props.yMax,
                        callback: PlotContainerComponent.GetCallbackForTickType(this.props.tickTypeY)
                    },
                    gridLines: {
                        drawBorder: false,
                        color: gridColor,
                        zeroLineColor: this.props.yZeroLineColor ? this.props.yZeroLineColor : gridColor
                    },
                }]
            },
            animation: {
                duration: 0
            }
        };

        if (this.props.topAxisTickFormatter) {
            plotOptions.scales.xAxes[1].ticks.callback = this.props.topAxisTickFormatter;
        }

        if (this.props.logY) {
            plotOptions.scales.yAxes[0].afterBuildTicks = this.filterLogTicks;
            plotOptions.scales.yAxes[0].type = "logarithmic";
        } else {
            plotOptions.scales.yAxes[0].afterBuildTicks = this.filterLinearTicks;
            plotOptions.scales.yAxes[0].type = "linear";
        }

        let plotData: Partial<ChartData> = {datasets: []};
        if (this.props.data && this.props.data.length) {
            const datasetConfig: ChartDataSets = {
                label: "LineGraph",
                type: this.props.plotType ? this.props.plotType : "line",
                data: this.props.data,
                fill: false,
                lineTension: 0,
            };
            if (this.props.usePointSymbols) {
                datasetConfig.showLine = false;
                datasetConfig.pointRadius = 1;
                datasetConfig.pointBackgroundColor = lineColor;
            } else {
                datasetConfig.pointRadius = 0;
                datasetConfig.showLine = true;
                datasetConfig.steppedLine = this.props.interpolateLines ? false : "middle";
                datasetConfig.borderWidth = 1;
                datasetConfig.borderColor = lineColor;
            }
            if (this.props.dataBackgroundColor) {
                datasetConfig.pointBackgroundColor = this.props.dataBackgroundColor;
            }
            if (this.props.pointRadius) {
                datasetConfig.pointRadius = this.props.pointRadius;
            }
            plotData.datasets.push(datasetConfig);
        }

        if (this.props.multiPlotData) {
            this.props.multiPlotData.forEach((value, key) => {
<<<<<<< HEAD
                const currentLineColor = this.props.multiPlotBorderColor ? this.props.multiPlotBorderColor.get(key) : lineColor;
=======
                let currentLineColor = this.props.multiPlotBorderColor ? this.props.multiPlotBorderColor.get(key) : lineColor;
                if (opacity < 1.0) {
                    currentLineColor = hexStringToRgba(currentLineColor, opacity);
                }
>>>>>>> 51df4ff9
                const multiPlotDatasetConfig: ChartDataSets = {
                    type: this.props.plotType ? this.props.plotType : "line",
                    label: key[0],
                    data: value,
                    fill: false,
                    lineTension: 0,
                    borderColor: currentLineColor,
                    backgroundColor: currentLineColor,
                    showLine: true,
                    steppedLine: this.props.interpolateLines ? false : "middle",
                    borderWidth: 1,
<<<<<<< HEAD
                    pointRadius: 0,
=======
                    pointRadius: 0
>>>>>>> 51df4ff9
                };
                plotData.datasets.push(multiPlotDatasetConfig);
            });
        }

        let plugins = [{
            afterLayout: this.afterChartLayout,
        }];

        return <Scatter data={plotData} options={plotOptions} plugins={plugins} ref={this.onRef}/>;
    }
}<|MERGE_RESOLUTION|>--- conflicted
+++ resolved
@@ -373,14 +373,10 @@
 
         if (this.props.multiPlotData) {
             this.props.multiPlotData.forEach((value, key) => {
-<<<<<<< HEAD
-                const currentLineColor = this.props.multiPlotBorderColor ? this.props.multiPlotBorderColor.get(key) : lineColor;
-=======
                 let currentLineColor = this.props.multiPlotBorderColor ? this.props.multiPlotBorderColor.get(key) : lineColor;
                 if (opacity < 1.0) {
                     currentLineColor = hexStringToRgba(currentLineColor, opacity);
                 }
->>>>>>> 51df4ff9
                 const multiPlotDatasetConfig: ChartDataSets = {
                     type: this.props.plotType ? this.props.plotType : "line",
                     label: key[0],
@@ -392,11 +388,7 @@
                     showLine: true,
                     steppedLine: this.props.interpolateLines ? false : "middle",
                     borderWidth: 1,
-<<<<<<< HEAD
-                    pointRadius: 0,
-=======
                     pointRadius: 0
->>>>>>> 51df4ff9
                 };
                 plotData.datasets.push(multiPlotDatasetConfig);
             });
