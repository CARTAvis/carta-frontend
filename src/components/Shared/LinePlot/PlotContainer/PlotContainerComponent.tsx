import * as React from "react";
import * as _ from "lodash";
import tinycolor from "tinycolor2";
import {ChartArea, ChartDataSets, ChartOptions} from "chart.js";
import {Scatter} from "react-chartjs-2";
import {Colors} from "@blueprintjs/core";
import {clamp, toExponential, toFixed} from "utilities";
import {PlotType} from "components/Shared";

export enum TickType {
    Automatic,
    Scientific,
    Integer
}

export class PlotContainerProps {
    width?: number;
    height?: number;
    data?: { x: number, y: number, z?: number }[];
    xMin?: number;
    xMax?: number;
    yMin?: number;
    yMax?: number;
    xLabel?: string;
    yLabel?: string;
    logY?: boolean;
    lineColor?: string;
    opacity?: number;
    darkMode?: boolean;
    tickTypeX?: TickType;
    tickTypeY?: TickType;
    showTopAxis?: boolean;
    topAxisTickFormatter?: (value: number, index: number, values: number[]) => string | number;
    chartAreaUpdated?: (chartArea: ChartArea) => void;
    plotRefUpdated?: (plotRef: Scatter) => void;
    showXAxisTicks?: boolean;
    showXAxisLabel?: boolean;
    showYAxisTicks?: boolean;
    showYAxisLabel?: boolean;
    xZeroLineColor?: string;
    yZeroLineColor?: string;
    showLegend?: boolean;
    xTickMarkLength?: number;
    plotType?: PlotType;
    dataBackgroundColor?: Array<string>;
    isGroupSubPlot?: boolean;
    pointRadius?: number;
    zeroLineWidth?: number;
    multiColorSingleLineColors?: Array<string>;
    multiColorMultiLinesColors?: Map<string, Array<string>>;
    borderWidth?: number;
    order?: number;
    multiPlotPropsMap?: Map<string, MultiPlotProps>;
}

export class MultiPlotProps {
    data: { x: number, y: number }[];
    type: PlotType;
    borderColor?: string;
    borderWidth?: number;
    pointRadius?: number;
    opacity?: number;
    order?: number;
    opacity?: number;
    exportData?: Map<string, string>;
}

interface MulticolorLineChartDatasets extends ChartDataSets {
    multicolorLineColors?: Array<string>;
}

// Multiple colors in one line
// https://github.com/chartjs/Chart.js/issues/4895
// https://github.com/jerairrest/react-chartjs-2/issues/131 react-chartjs-2 with Typescript error
const Chart = require("react-chartjs-2").Chart;
Chart.defaults.multicolorLine = Chart.defaults.line;
Chart.controllers.multicolorLine = Chart.controllers.line.extend({
    draw: function (ease: any) {

        let startIndex = 0;
        const meta = this.getMeta();
        const points = meta.data || [];
        const colors = this.getDataset().multicolorLineColors;
        const area = this.chart.chartArea;
        const originalDatasets = meta.dataset._children.filter(function (data: any) {
            return true;
        });

        function _setColor(newColor: string, plot: any) {
            plot.dataset._view.borderColor = newColor;
        }

        if (!colors) {
            Chart.controllers.line.prototype.draw.call(this, ease);
            return;
        }

        for (let i = 2; i <= colors.length; i++) {
            if (colors[i - 1] !== colors[i]) {
                _setColor(colors[i - 1], meta);
                meta.dataset._children = originalDatasets.slice(startIndex, i);
                meta.dataset.draw(ease);
                startIndex = i - 1;
            }
        }

        // draw data point
        for (let index = 0; index < points.length; index++) {
            const point = points[index];
            point.draw(area);
        }
    }
});

export class PlotContainerComponent extends React.Component<PlotContainerProps> {
    private plotRef: Scatter;
    private chartArea: ChartArea;

    private afterChartLayout = (chart: any) => {
        if (this.props.isGroupSubPlot) {
            
            var xScale = chart.scales["x-axis-0"];
            var yScale = chart.scales["y-axis-0"];
            const currentWidth = chart.width;

            chart.chartArea.left = 85;
            chart.chartArea.right = currentWidth - 1;

            xScale.left = 85;
            xScale.right = currentWidth - 1;
            xScale.width = xScale.right - xScale.left;
            xScale._startPixel = xScale.left;
            xScale._length = xScale.width;

            chart.chartArea.left = 85;
            chart.chartArea.right = currentWidth - 1;

            yScale.right = xScale.left;
            yScale.width = yScale.right - yScale.left;
        }

        if (!_.isEqual(chart.chartArea, this.chartArea)) {
            this.chartArea = chart.chartArea;
            if (this.props.chartAreaUpdated) {
                this.props.chartAreaUpdated(this.chartArea);
            }
        }
    };

    private onRef = (ref) => {
        if (ref !== this.plotRef) {
            this.plotRef = ref;
            if (this.props.plotRefUpdated) {
                this.props.plotRefUpdated(this.plotRef);
            }
        }
    };

    private filterLogTicks = (_axis, ticks: number[]) => {
        if (ticks && ticks.length) {
            // Limit log axis ticks to integer multiples of power of 10 (i.e 1, 2, 3, 0.8, 0.5)
            let filteredTicks = ticks.filter(v => {
                const power = Math.floor(Math.log10(v));
                const mantissa = v * Math.pow(10, power);
                return (Math.abs(mantissa % 1.0) < 1e-6);
            });
            if (filteredTicks.length > 8) {
                // Limit log axis ticks to power of 10 values or multiples of 2 of powers of 10 (i.e. 1, 2, 10, 0.1, 0.2)
                filteredTicks = ticks.filter(v => Math.abs(Math.log10(v) % 1.0) < 0.001 || Math.abs(Math.log10(v / 2.0) % 1.0) < 0.001);
                if (filteredTicks.length > 8) {
                    // Limit log axis ticks to power of 10 values
                    filteredTicks = ticks.filter(v => Math.abs(Math.log10(v) % 1.0) < 0.001);
                }

            }
            return filteredTicks;
        }
        return null;
    };

    private filterLinearTicks = (_axis, ticks: number[]) => {
        let removeFirstTick = false;
        let removeLastTick = false;
        // Get inter-tick distance
        if (ticks && ticks.length >= 4) {
            const interTickDist = Math.abs(ticks[2] - ticks[1]);
            const initialDist = Math.abs(ticks[1] - ticks[0]);
            const finalDist = Math.abs(ticks[ticks.length - 1] - ticks[ticks.length - 2]);

            // Flag initial tick removal if tick is too close to the subsequent tick
            if (initialDist < interTickDist * 0.999) {
                removeFirstTick = true;
            }
            // Flag final tick removal if tick is too close to the preceding tick
            if (finalDist < interTickDist * 0.999) {
                removeLastTick = true;
            }
            // Ensure that very small ticks display as zero
            // This is necessary due to a bug in Chart.js 2.8.0 that should be fixed in the next release
            const delta = ticks.length > 3 ? ticks[2] - ticks[1] : ticks[1] - ticks[0];
            for (let i = 1; i < ticks.length - 1; i++) {
                const tickVal = ticks[i];
                const prevVal = ticks[i - 1];
                const nextVal = ticks[i + 1];
                // check if this tick might be the zero tick. If so, set it to exactly zero
                if (prevVal * nextVal < 0 && Math.abs(tickVal) < Math.abs(delta * 1e-3)) {
                    ticks[i] = 0.0;
                    break;
                }
            }
        }
        // Remove first and last ticks if they've been flagged
        return ticks.slice(removeFirstTick ? 1 : 0, removeLastTick ? -1 : undefined);
    };

    private static FormatTicksScientific = (value: number, index: number, values: number[]) => {
        return toExponential(value, 2);
    };

    private static FormatTicksInteger = (value: number, index: number, values: number[]) => {
        return toFixed(value);
    };

    private static FormatTicksAutomatic = (value: number, index: number, values: number[]) => {
        // TODO: Work out how to revert to the automatic ChartJS formatting function
        return value;
    };

    private static GetCallbackForTickType(tickType: TickType) {
        switch (tickType) {
            case TickType.Scientific:
                return PlotContainerComponent.FormatTicksScientific;
            case TickType.Integer:
                return PlotContainerComponent.FormatTicksInteger;
            default:
                return PlotContainerComponent.FormatTicksAutomatic;
        }
    }

    shouldComponentUpdate(nextProps: PlotContainerProps) {
        const props = this.props;

        // Basic prop check
        if (props.width !== nextProps.width) {
            return true;
        } else if (props.height !== nextProps.height) {
            return true;
        } else if (props.lineColor !== nextProps.lineColor) {
            return true;
        } else if (props.opacity !== nextProps.opacity) {
            return true;
        } else if (props.tickTypeX !== nextProps.tickTypeX) {
            return true;
        } else if (props.tickTypeY !== nextProps.tickTypeY) {
            return true;
        } else if (props.darkMode !== nextProps.darkMode) {
            return true;
        } else if (props.logY !== nextProps.logY) {
            return true;
        } else if (props.xLabel !== nextProps.xLabel) {
            return true;
        } else if (props.xMin !== nextProps.xMin) {
            return true;
        } else if (props.xMax !== nextProps.xMax) {
            return true;
        } else if (props.yMin !== nextProps.yMin) {
            return true;
        } else if (props.yMax !== nextProps.yMax) {
            return true;
        } else if (props.yLabel !== nextProps.yLabel) {
            return true;
        } else if (props.showTopAxis !== nextProps.showTopAxis) {
            return true;
        } else if (props.topAxisTickFormatter !== nextProps.topAxisTickFormatter) {
            return true;
        } else if (props.showXAxisTicks !== nextProps.showXAxisTicks) {
            return true;
        } else if (props.showXAxisLabel !== nextProps.showXAxisLabel) {
            return true;
        } else if (props.xZeroLineColor !== nextProps.xZeroLineColor) {
            return true;
        } else if (props.yZeroLineColor !== nextProps.yZeroLineColor) {
            return true;
        } else if (props.showLegend !== nextProps.showLegend) {
            return true;
        } else if (props.xTickMarkLength !== nextProps.xTickMarkLength) {
            return true;
        } else if (props.plotType !== nextProps.plotType) {
            return true;
        } else if (props.dataBackgroundColor !== nextProps.dataBackgroundColor) {
            return true;
        } else if (props.isGroupSubPlot !== nextProps.isGroupSubPlot) {
            return true;
        } else if (props.pointRadius !== nextProps.pointRadius) {
            return true;
        } else if (props.zeroLineWidth !== nextProps.zeroLineWidth) {
            return true;
        } else if (props.borderWidth !== nextProps.borderWidth) {
            return true;
        }

        // Deep check of arrays (this should be optimised!)
        if (!props.data || !nextProps.data || props.data.length !== nextProps.data.length) {
            return true;
        }
        for (let i = 0; i < props.data.length; i++) {
            if (props.data[i].x !== nextProps.data[i].x || props.data[i].y !== nextProps.data[i].y) {
                return true;
            }
        }

        if (!props.multiColorSingleLineColors || !nextProps.multiColorSingleLineColors || props.multiColorSingleLineColors.length !== nextProps.multiColorSingleLineColors.length) {
            return true;
        }
        for (let i = 0; i < props.multiColorSingleLineColors.length; i++) {
            if (props.multiColorSingleLineColors[i] !== nextProps.multiColorSingleLineColors[i]) {
                return true;
            }
        }

        // Deep check of maps
        if (!_.isEqual(props.multiPlotPropsMap, nextProps.multiPlotPropsMap)) {
            return true;
        }

        // Skip any other changes
        return false;
    }

    render() {
        const labelColor = this.props.darkMode ? Colors.LIGHT_GRAY4 : Colors.GRAY1;
        const gridColor = this.props.darkMode ? Colors.DARK_GRAY5 : Colors.LIGHT_GRAY1;
        let lineColor = this.props.lineColor || (this.props.darkMode ? Colors.BLUE4 : Colors.BLUE2);
        const opacity = clamp(this.props.opacity || 1.0, 0, 1);
        if (opacity < 1.0) {
            lineColor = tinycolor(lineColor).setAlpha(opacity).toRgbString();
        }

        // ChartJS plot
        let plotOptions: ChartOptions = {
            maintainAspectRatio: false,
            events: ["mousedown", "mouseup", "mousemove", "dblclick"],
            legend: {
                display: this.props.showLegend === undefined ? false : this.props.showLegend,
            },
            scales: {
                xAxes: [{
                    id: "x-axis-0",
                    position: "bottom",
                    afterBuildTicks: this.filterLinearTicks,
                    scaleLabel: {
                        fontColor: labelColor,
                        display: this.props.showXAxisLabel === undefined ? true : this.props.showXAxisLabel,
                        labelString: this.props.xLabel
                    },
                    ticks: {
                        display: this.props.showXAxisTicks === undefined ? true : this.props.showXAxisTicks,
                        minor: {
                            fontColor: labelColor,
                        },
                        maxRotation: 0,
                        min: this.props.xMin,
                        max: this.props.xMax,
                        callback: PlotContainerComponent.GetCallbackForTickType(this.props.tickTypeX)
                    },
                    gridLines: {
                        drawBorder: false,
                        color: gridColor,
                        zeroLineColor: this.props.xZeroLineColor ? this.props.xZeroLineColor : gridColor,
                        zeroLineWidth: this.props.zeroLineWidth ? this.props.zeroLineWidth : 1,
                        tickMarkLength: this.props.xTickMarkLength === 0 ? this.props.xTickMarkLength : 10
                    },
                }, {
                    id: "x-axis-1",
                    position: "top",
                    afterBuildTicks: this.filterLinearTicks,
                    type: "linear",
                    display: this.props.showTopAxis,
                    ticks: {
                        minor: {
                            fontColor: labelColor,
                        },
                        maxRotation: 0,
                        min: this.props.xMin,
                        max: this.props.xMax,
                    }
                }],
                yAxes: [{
                    id: "y-axis-0",
                    scaleLabel: {
                        fontColor: labelColor,
                        display: this.props.showYAxisLabel === undefined ? true : this.props.showYAxisLabel,
                        labelString: this.props.yLabel
                    },
                    ticks: {
                        minor: {
                            fontColor: labelColor,
                        },
                        display: this.props.showYAxisTicks === undefined ? true : this.props.showYAxisTicks,
                        min: this.props.yMin,
                        max: this.props.yMax,
                        callback: PlotContainerComponent.GetCallbackForTickType(this.props.tickTypeY)
                    },
                    gridLines: {
                        drawBorder: false,
                        color: gridColor,
                        zeroLineColor: this.props.yZeroLineColor ? this.props.yZeroLineColor : gridColor,
                        zeroLineWidth: this.props.zeroLineWidth ? this.props.zeroLineWidth : 1,
                    },
                }]
            },
            animation: {
                duration: 0
            }
        };

        if (this.props.topAxisTickFormatter) {
            plotOptions.scales.xAxes[1].ticks.callback = this.props.topAxisTickFormatter;
        }

        if (this.props.logY) {
            plotOptions.scales.yAxes[0].afterBuildTicks = this.filterLogTicks;
            plotOptions.scales.yAxes[0].type = "logarithmic";
        } else {
            plotOptions.scales.yAxes[0].afterBuildTicks = this.filterLinearTicks;
            plotOptions.scales.yAxes[0].type = "linear";
        }

        let plotData: ChartDataSets[] = [];
        if (this.props.data && this.props.data.length) {
            const datasetConfig: MulticolorLineChartDatasets = {
                label: "LineGraph",
                type: "line",
                data: this.props.data,
                fill: false,
                lineTension: 0,
                order: this.props.order ? this.props.order : 0
            };
            if (this.props.plotType === PlotType.POINTS) {
                datasetConfig.showLine = false;
                datasetConfig.borderWidth = 0;
                datasetConfig.borderColor = "rgba(0, 0, 0, 0)";
                datasetConfig.pointRadius = this.props.pointRadius ? this.props.pointRadius : 1;
                datasetConfig.pointBackgroundColor = lineColor;
            } else {
                datasetConfig.pointRadius = 0;
                datasetConfig.showLine = true;
                datasetConfig.steppedLine = this.props.plotType === PlotType.STEPS ? "middle" : false;
                datasetConfig.borderWidth = this.props.borderWidth ? this.props.borderWidth : 1;
                datasetConfig.borderColor = lineColor;
            }

            // change line segments or points color with interaction
            if (this.props.multiColorSingleLineColors && this.props.multiColorSingleLineColors.length) {
                if (this.props.plotType === PlotType.POINTS) {
                    datasetConfig.pointBackgroundColor = this.props.multiColorSingleLineColors;
                } else {
                    datasetConfig.pointRadius = 0.5;
                    datasetConfig.pointStyle = "line";
                    datasetConfig.type = "multicolorLine";
                    datasetConfig.multicolorLineColors = this.props.multiColorSingleLineColors;
                }
            }
            // line data point background color 
            if (this.props.dataBackgroundColor) {
                datasetConfig.pointBackgroundColor = this.props.dataBackgroundColor;
            }
            plotData.push(datasetConfig);
        }

        if (this.props.multiPlotPropsMap && this.props.multiPlotPropsMap.size > 0) {
            this.props.multiPlotPropsMap.forEach((props, key) => {
                let currentLineColor = props.borderColor ? props.borderColor : lineColor;
<<<<<<< HEAD
                let currentLineOpacity = Math.min(clamp(props.opacity || 1.0, 0, 1), opacity);
                if (currentLineOpacity < 1.0) {
                    currentLineColor = tinycolor(currentLineColor).setAlpha(currentLineOpacity).toRgbString();
=======
                let currentOpacity = clamp((props.opacity ? props.opacity : opacity) || 1.0, 0, 1);
                if (currentOpacity < 1.0) {
                    currentLineColor = tinycolor(currentLineColor).setAlpha(currentOpacity).toRgbString();
>>>>>>> f94001aa
                }
                const multiPlotDatasetConfig: MulticolorLineChartDatasets = {
                    type: "line",
                    label: key,
                    data: props.data,
                    fill: false,
                    lineTension: 0,
                    backgroundColor: currentLineColor,
                    order: props.order ? props.order : 0
                };

                if (this.props.multiColorMultiLinesColors && this.props.multiColorMultiLinesColors.size) {
                    if (props.type === PlotType.POINTS) {
                        multiPlotDatasetConfig.pointBackgroundColor = this.props.multiColorMultiLinesColors.get(key);
                        multiPlotDatasetConfig.borderColor = currentLineColor;
                        multiPlotDatasetConfig.pointBorderColor = "rgba(0, 0, 0, 0)";
                    } else {
                        multiPlotDatasetConfig.multicolorLineColors = this.props.multiColorMultiLinesColors.get(key);
                    }
                }

                let currentPointRadius = props.pointRadius ? props.pointRadius : this.props.pointRadius;
                let currentLineWidth = props.borderWidth ? props.borderWidth : this.props.borderWidth;

                if (props.type === PlotType.POINTS) {
                    multiPlotDatasetConfig.showLine = false;
                    multiPlotDatasetConfig.pointStyle = "circle";
                    multiPlotDatasetConfig.pointRadius = currentPointRadius ? currentPointRadius : 1;
                    multiPlotDatasetConfig.borderWidth = 0;
                } else if (props.type === PlotType.LINES || props.type === PlotType.STEPS) {
                    multiPlotDatasetConfig.showLine = true;
                    multiPlotDatasetConfig.pointRadius = 0.5;
                    multiPlotDatasetConfig.pointStyle = "line";
                    multiPlotDatasetConfig.steppedLine = (props.type === PlotType.STEPS) ? "middle" : false;
                    multiPlotDatasetConfig.borderWidth = currentLineWidth ? currentLineWidth : 1;
                    multiPlotDatasetConfig.type = "multicolorLine";
                    multiPlotDatasetConfig.borderColor = currentLineColor;
                }

                plotData.push(multiPlotDatasetConfig);
            });
        }

        let plugins = [{
            afterLayout: this.afterChartLayout,
        }];

        return <Scatter data={{datasets: plotData}} options={plotOptions} plugins={plugins} ref={this.onRef}/>;
    }
}<|MERGE_RESOLUTION|>--- conflicted
+++ resolved
@@ -61,7 +61,6 @@
     pointRadius?: number;
     opacity?: number;
     order?: number;
-    opacity?: number;
     exportData?: Map<string, string>;
 }
 
@@ -471,15 +470,9 @@
         if (this.props.multiPlotPropsMap && this.props.multiPlotPropsMap.size > 0) {
             this.props.multiPlotPropsMap.forEach((props, key) => {
                 let currentLineColor = props.borderColor ? props.borderColor : lineColor;
-<<<<<<< HEAD
-                let currentLineOpacity = Math.min(clamp(props.opacity || 1.0, 0, 1), opacity);
-                if (currentLineOpacity < 1.0) {
-                    currentLineColor = tinycolor(currentLineColor).setAlpha(currentLineOpacity).toRgbString();
-=======
                 let currentOpacity = clamp((props.opacity ? props.opacity : opacity) || 1.0, 0, 1);
                 if (currentOpacity < 1.0) {
                     currentLineColor = tinycolor(currentLineColor).setAlpha(currentOpacity).toRgbString();
->>>>>>> f94001aa
                 }
                 const multiPlotDatasetConfig: MulticolorLineChartDatasets = {
                     type: "line",
