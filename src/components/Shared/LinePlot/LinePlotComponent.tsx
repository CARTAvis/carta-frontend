--- conflicted
+++ resolved
@@ -710,10 +710,6 @@
                 const marker = this.props.markers[i];
                 const markerColor = marker.color || (this.props.darkMode ? Colors.RED4 : Colors.RED2);
                 const markerOpacity = (marker.isMouseMove && (!this.isMouseEntered || this.isMarkerDragging)) ? 0 : (marker.opacity || 1);
-<<<<<<< HEAD
-=======
-
->>>>>>> 7c0ae982
                 if (marker.horizontal) {
                     let valueCanvasSpace = this.getCanvasSpaceY(marker.value);
                     if (valueCanvasSpace < Math.floor(chartArea.top - 1) || valueCanvasSpace > Math.ceil(chartArea.bottom + 1) || isNaN(valueCanvasSpace)) {
