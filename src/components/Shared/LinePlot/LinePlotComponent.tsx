--- conflicted
+++ resolved
@@ -480,8 +480,8 @@
         const scatterProps = this.plotRef.chartInstance;
         if (this.props.isGroupSubPlot === true) {
             if (scatterProps && scatterProps.options.scales.xAxes[0].ticks.display === false) {
-                return true;  
-            } 
+                return true;
+            }
         }
         return false;
     }
@@ -548,10 +548,6 @@
                     rows = this.props.data.map(o => `${o.x}\t${o.y.toExponential(10)}`);
                 }
             } else if (this.props.multiPlotData && this.props.multiPlotData.size) {
-<<<<<<< HEAD
-
-=======
->>>>>>> 451e7ca7
                 this.props.multiPlotData.forEach((value, key) => {
                     if (key === StokesCoordinate.LinearPolarizationQ || key === StokesCoordinate.LinearPolarizationU) {
                         rows.push(`# ${key}\t`);
