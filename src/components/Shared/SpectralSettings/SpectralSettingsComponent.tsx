import * as React from "react";
import {observer} from "mobx-react";
import {FormGroup, HTMLSelect, IOptionProps} from "@blueprintjs/core";
import {SpectralProfileWidgetStore, StokesAnalysisWidgetStore} from "stores/widgets";
import {AppStore} from "stores";
import {SpectralSystem} from "models";

@observer
export class SpectralSettingsComponent extends React.Component<{widgetStore: SpectralProfileWidgetStore|StokesAnalysisWidgetStore, disable: boolean}> {

    render() {
<<<<<<< HEAD
        const frame = this.props.widgetStore.effectiveFrame;
=======
        const frame = AppStore.Instance.activeFrame;
>>>>>>> 299e1bb8
        const nativeSpectralCoordinate = frame ? frame.nativeSpectralCoordinate : undefined;
        const widgetStore = this.props.widgetStore;
        const spectralCoordinateOptions: IOptionProps[] = frame && frame.spectralCoordsSupported ?
            Array.from(frame.spectralCoordsSupported.keys()).map((coord: string) => { return {value: coord, label: coord === nativeSpectralCoordinate ? coord + " (Native WCS)" : coord}; }) : [];
        const spectralSystemOptions: IOptionProps[] = frame && frame.spectralSystemsSupported ? frame.spectralSystemsSupported.map((system) => { return {value: system, label: system}; }) : [];
        const hasFrameCoordinateSetting = frame && (frame.isSpectralCoordinateConvertible || (frame.spectralAxis && !frame.spectralAxis.valid));
        const disableCoordinateSetting = this.props.disable || !hasFrameCoordinateSetting;
        const disableSystemSetting = this.props.disable || !frame || !frame.isSpectralSystemConvertible;

        return (
            <React.Fragment>
                <FormGroup label={"Coordinate"} inline={true} disabled={disableCoordinateSetting}>
                    <HTMLSelect
                        disabled={disableCoordinateSetting}
                        value={frame && frame.spectralCoordinate ? frame.spectralCoordinate : ""}
                        options={spectralCoordinateOptions}
                        onChange={(event: React.FormEvent<HTMLSelectElement>) => widgetStore.setSpectralCoordinate(event.currentTarget.value as string)}
                    />
                </FormGroup>
                <FormGroup label={"System"} inline={true} disabled={disableSystemSetting}>
                    <HTMLSelect
                        disabled={disableSystemSetting}
                        value={frame && frame.spectralSystem ? frame.spectralSystem : ""}
                        options={spectralSystemOptions}
                        onChange={(event: React.FormEvent<HTMLSelectElement>) => widgetStore.setSpectralSystem(event.currentTarget.value as SpectralSystem)}
                    />
                </FormGroup>
            </React.Fragment>
        );
    }
}<|MERGE_RESOLUTION|>--- conflicted
+++ resolved
@@ -9,11 +9,7 @@
 export class SpectralSettingsComponent extends React.Component<{widgetStore: SpectralProfileWidgetStore|StokesAnalysisWidgetStore, disable: boolean}> {
 
     render() {
-<<<<<<< HEAD
         const frame = this.props.widgetStore.effectiveFrame;
-=======
-        const frame = AppStore.Instance.activeFrame;
->>>>>>> 299e1bb8
         const nativeSpectralCoordinate = frame ? frame.nativeSpectralCoordinate : undefined;
         const widgetStore = this.props.widgetStore;
         const spectralCoordinateOptions: IOptionProps[] = frame && frame.spectralCoordsSupported ?
