import * as React from "react";
import {FormGroup, HTMLSelect, OptionProps} from "@blueprintjs/core";
import {observer} from "mobx-react";

import {SPECTRAL_TYPE_STRING, SpectralSystem, SpectralType} from "models";
import {FrameStore} from "stores/Frame";

@observer
export class SpectralSettingsComponent extends React.Component<{
    frame: FrameStore;
    onSpectralCoordinateChange: (coordinate: string) => void;
    onSpectralCoordinateChangeSecondary?: (coordinate: string) => void;
    onSpectralSystemChange: (system: string) => void;
    disable: boolean;
    disableChannelOption?: boolean;
    secondaryAxisCursorInfoVisible?: boolean;
    customLabel?: string;
}> {
    render() {
        const frame = this.props.frame;
        const nativeSpectralCoordinate = frame?.nativeSpectralCoordinate;
        const spectralTypes = frame?.spectralCoordsSupported ? Array.from(frame.spectralCoordsSupported.keys()) : [];
        const filteredSpectralTypes = this.props.disableChannelOption ? spectralTypes.filter(type => type !== "Channel") : spectralTypes;
<<<<<<< HEAD
        const spectralCoordinateOptions: OptionProps[] = filteredSpectralTypes.map((coord: string) => {
            return {value: coord, label: coord === nativeSpectralCoordinate ? coord + " (Native WCS)" : coord};
        });
        const spectralSystemOptions: OptionProps[] = frame?.spectralSystemsSupported
            ? frame.spectralSystemsSupported.map(system => {
                  return {value: system, label: system};
              })
            : [];
        const hasFrameCoordinateSetting = frame && (frame.isSpectralCoordinateConvertible || (frame.spectralAxis && !frame.spectralAxis.valid));
=======
        const spectralCoordinateOptions: IOptionProps[] = filteredSpectralTypes.map((coord: string) => {
            if (coord === SPECTRAL_TYPE_STRING.get(SpectralType.NATIVE)) {
                return {value: coord, label: nativeSpectralCoordinate + " (Native WCS)"};
            }
            return {value: coord, label: coord === nativeSpectralCoordinate ? coord + " (Native WCS)" : coord};
        });
        const spectralSystemOptions: IOptionProps[] =
            frame?.spectralSystemsSupported?.length > 0
                ? frame.spectralSystemsSupported.map(system => {
                      return {value: system, label: system};
                  })
                : [{value: frame?.spectralAxis?.specsys, label: frame?.spectralAxis?.specsys}];
        const hasFrameCoordinateSetting = frame?.isSpectralChannel;
>>>>>>> eaa7c5bb
        const disableCoordinateSetting = this.props.disable || !hasFrameCoordinateSetting;
        const disableSystemSetting = this.props.disable || !frame || !frame.isSpectralSystemConvertible;

        return (
            <React.Fragment>
                <FormGroup label={this.props.customLabel ? this.props.customLabel : "Coordinate"} inline={true} disabled={disableCoordinateSetting}>
                    <HTMLSelect
                        disabled={disableCoordinateSetting}
                        value={frame && frame.spectralCoordinate ? frame.spectralCoordinate : ""}
                        options={spectralCoordinateOptions}
                        onChange={event => this.props.onSpectralCoordinateChange(event.currentTarget.value as string)}
                    />
                </FormGroup>
                {this.props.secondaryAxisCursorInfoVisible && (
                    <FormGroup label={"Secondary coordinate"} inline={true} disabled={disableCoordinateSetting}>
                        <HTMLSelect
                            disabled={disableCoordinateSetting}
                            value={frame && frame.spectralCoordinateSecondary ? frame.spectralCoordinateSecondary : ""}
                            options={spectralCoordinateOptions}
                            onChange={event => this.props.onSpectralCoordinateChangeSecondary(event.currentTarget.value as string)}
                        />
                    </FormGroup>
                )}

                <FormGroup label={"System"} inline={true} disabled={disableSystemSetting}>
                    <HTMLSelect
                        disabled={disableSystemSetting}
                        value={frame && frame.spectralSystem ? frame.spectralSystem : ""}
                        options={spectralSystemOptions}
                        onChange={event => this.props.onSpectralSystemChange(event.currentTarget.value as SpectralSystem)}
                    />
                </FormGroup>
            </React.Fragment>
        );
    }
}<|MERGE_RESOLUTION|>--- conflicted
+++ resolved
@@ -21,31 +21,19 @@
         const nativeSpectralCoordinate = frame?.nativeSpectralCoordinate;
         const spectralTypes = frame?.spectralCoordsSupported ? Array.from(frame.spectralCoordsSupported.keys()) : [];
         const filteredSpectralTypes = this.props.disableChannelOption ? spectralTypes.filter(type => type !== "Channel") : spectralTypes;
-<<<<<<< HEAD
         const spectralCoordinateOptions: OptionProps[] = filteredSpectralTypes.map((coord: string) => {
-            return {value: coord, label: coord === nativeSpectralCoordinate ? coord + " (Native WCS)" : coord};
-        });
-        const spectralSystemOptions: OptionProps[] = frame?.spectralSystemsSupported
-            ? frame.spectralSystemsSupported.map(system => {
-                  return {value: system, label: system};
-              })
-            : [];
-        const hasFrameCoordinateSetting = frame && (frame.isSpectralCoordinateConvertible || (frame.spectralAxis && !frame.spectralAxis.valid));
-=======
-        const spectralCoordinateOptions: IOptionProps[] = filteredSpectralTypes.map((coord: string) => {
             if (coord === SPECTRAL_TYPE_STRING.get(SpectralType.NATIVE)) {
                 return {value: coord, label: nativeSpectralCoordinate + " (Native WCS)"};
             }
             return {value: coord, label: coord === nativeSpectralCoordinate ? coord + " (Native WCS)" : coord};
         });
-        const spectralSystemOptions: IOptionProps[] =
+        const spectralSystemOptions: OptionProps[] =
             frame?.spectralSystemsSupported?.length > 0
                 ? frame.spectralSystemsSupported.map(system => {
                       return {value: system, label: system};
                   })
                 : [{value: frame?.spectralAxis?.specsys, label: frame?.spectralAxis?.specsys}];
         const hasFrameCoordinateSetting = frame?.isSpectralChannel;
->>>>>>> eaa7c5bb
         const disableCoordinateSetting = this.props.disable || !hasFrameCoordinateSetting;
         const disableSystemSetting = this.props.disable || !frame || !frame.isSpectralSystemConvertible;
 
