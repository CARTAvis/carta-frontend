import * as React from "react";
<<<<<<< HEAD
import {observer} from "mobx-react";
import {MenuDivider} from "@blueprintjs/core";
import {MenuItem2} from "@blueprintjs/popover2";
=======
import {MenuDivider, MenuItem} from "@blueprintjs/core";
import {observer} from "mobx-react";

>>>>>>> 32731bc2
import {AppStore} from "stores";

@observer
export class ExportImageMenuComponent extends React.Component {
    render() {
        const appStore = AppStore.Instance;
        return (
            <React.Fragment>
                <MenuDivider title="Resolution" />
                <MenuItem2 text="Normal (100%)" label={`${appStore.modifierString}E`} onClick={() => appStore.exportImage(1)} />
                <MenuItem2 text="High (200%)" onClick={() => appStore.exportImage(2)} />
                <MenuItem2 text="Highest (400%)" onClick={() => appStore.exportImage(4)} />
            </React.Fragment>
        );
    }
}<|MERGE_RESOLUTION|>--- conflicted
+++ resolved
@@ -1,13 +1,8 @@
 import * as React from "react";
-<<<<<<< HEAD
-import {observer} from "mobx-react";
 import {MenuDivider} from "@blueprintjs/core";
 import {MenuItem2} from "@blueprintjs/popover2";
-=======
-import {MenuDivider, MenuItem} from "@blueprintjs/core";
 import {observer} from "mobx-react";
 
->>>>>>> 32731bc2
 import {AppStore} from "stores";
 
 @observer
