import * as React from "react";
import {AnchorButton, ButtonGroup} from "@blueprintjs/core";
import {Tooltip2} from "@blueprintjs/popover2";

export enum PlotType {
    STEPS = "Steps",
    LINES = "Lines",
    POINTS = "Points"
}

interface PlotTypeSelectComponentProps {
    value: PlotType;
    onValueChanged: (value: PlotType) => void;
    showIcons?: boolean;
}

export class PlotTypeSelectorComponent extends React.Component<PlotTypeSelectComponentProps> {
    private static getIconForType(value: PlotType) {
        switch (value) {
            case PlotType.STEPS:
                return "step-chart";
            case PlotType.LINES:
                return "timeline-line-chart";
            default:
                return "scatter-plot";
        }
    }

    private plotTypeButton = (value: PlotType) => {
        return (
<<<<<<< HEAD
            <Tooltip content={value}>
                <AnchorButton icon={PlotTypeSelectorComponent.getIconForType(value)} active={this.props.value === value} onClick={() => this.props.onValueChanged(value)} />
            </Tooltip>
=======
            <Tooltip2 content={value}>
                <AnchorButton icon={PlotTypeSelectorComponent.getIconForType(value)} active={this.props.value === value} onClick={() => this.props.onValueChanged(value)}/>
            </Tooltip2>
>>>>>>> ca14e0c7
        );
    };

    public render() {
        return (
            <ButtonGroup className={"plot-type-selector"}>
                {this.plotTypeButton(PlotType.STEPS)}
                {this.plotTypeButton(PlotType.LINES)}
                {this.plotTypeButton(PlotType.POINTS)}
            </ButtonGroup>
        );
    }
}<|MERGE_RESOLUTION|>--- conflicted
+++ resolved
@@ -15,6 +15,7 @@
 }
 
 export class PlotTypeSelectorComponent extends React.Component<PlotTypeSelectComponentProps> {
+
     private static getIconForType(value: PlotType) {
         switch (value) {
             case PlotType.STEPS:
@@ -28,15 +29,9 @@
 
     private plotTypeButton = (value: PlotType) => {
         return (
-<<<<<<< HEAD
-            <Tooltip content={value}>
-                <AnchorButton icon={PlotTypeSelectorComponent.getIconForType(value)} active={this.props.value === value} onClick={() => this.props.onValueChanged(value)} />
-            </Tooltip>
-=======
             <Tooltip2 content={value}>
                 <AnchorButton icon={PlotTypeSelectorComponent.getIconForType(value)} active={this.props.value === value} onClick={() => this.props.onValueChanged(value)}/>
             </Tooltip2>
->>>>>>> ca14e0c7
         );
     };
 
