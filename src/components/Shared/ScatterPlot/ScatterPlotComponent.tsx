--- conflicted
+++ resolved
@@ -9,25 +9,13 @@
 import {ChartArea} from "chart.js";
 import {PlotContainerComponent, TickType} from "components/Shared/LinePlot/PlotContainer/PlotContainerComponent";
 import {ToolbarComponent} from "components/Shared/LinePlot/Toolbar/ToolbarComponent";
-<<<<<<< HEAD
 import {ZoomMode, InteractionMode} from "components/Shared/LinePlot/LinePlotComponent";
-=======
->>>>>>> 79ac60f9
 import {Point2D} from "models";
 import {clamp} from "utilities";
 import "./ScatterPlotComponent.css";
 
 type Point3D = { x: number, y: number, z?: number };
 
-<<<<<<< HEAD
-=======
-enum InteractionMode {
-    NONE,
-    SELECTING,
-    PANNING
-}
-
->>>>>>> 79ac60f9
 export class ScatterPlotComponentProps {
     width?: number;
     height?: number;
@@ -70,58 +58,38 @@
     yZeroLineColor?: string;
     showLegend?: boolean;
     xTickMarkLength?: number;
-<<<<<<< HEAD
     plotType?: string;
     dataBackgroundColor?: Array<string>;
     isGroupSubPlot?: boolean;
     zIndex?: boolean;
     pointRadius?: number;
-    indicatorInteractionChannel?: { currentChannel: Point3D, hoveredChannel: Point3D };
+    indicatorInteractionChannel?: { currentChannel: Point3D, hoveredChannel: Point3D, start: boolean };
     zeroLineWidth?: number;
     cursorNearestPoint?: { x: number, y: number };
     updateChartArea?: (chartArea: ChartArea) => void;
-=======
-    multiPlotBorderColor?: Map<string, string>;
-    plotType?: string;
-    dataBackgroundColor?: Array<string>;
-    isGroupSubPlot?: boolean;
-    centeredOrigin?: boolean;
-    equalScale?: boolean;
-    zIndex?: boolean;
-    pointRadius?: number;
-    indicatorInteractionChannel?: { currentChannel: Point3D, hoveredChannel: Point3D, start: boolean };
-    zeroLineWidth?: number;
-    cursorNearestPoint?: { x: number, y: number };
->>>>>>> 79ac60f9
 }
 
 // Maximum time between double clicks
 const DOUBLE_CLICK_THRESHOLD = 300;
 // Minimum pixel distance before turning a click into a drag event
 const DRAG_THRESHOLD = 3;
-<<<<<<< HEAD
 // Thickness of the rectangle used for detecting hits
 const MARKER_HITBOX_THICKNESS = 16;
 // Maximum pixel distance before turing an X or Y zoom into an XY zoom
 const XY_ZOOM_THRESHOLD = 20;
-=======
->>>>>>> 79ac60f9
 
 @observer
 export class ScatterPlotComponent extends React.Component<ScatterPlotComponentProps> {
     private markerOpacity = 0.8;
     private plotRef;
-<<<<<<< HEAD
-=======
-    private centeredOriginMode: { xMin: number, xMax: number, yMin: number, yMax: number };
->>>>>>> 79ac60f9
     private previousClickTime: number;
     private pendingClickHandle;
     private stageClickStartX: number;
     private stageClickStartY: number;
-<<<<<<< HEAD
-    private panPrevious: number;
-=======
+    private panPrevious: {x: number, y: number};
+
+    @observable selectionBoxStart = {x: 0, y: 0};
+    @observable selectionBoxEnd = {x: 0, y: 0};
 
     @observable chartArea: ChartArea;
     @observable width = 0;
@@ -133,12 +101,19 @@
         return this.interactionMode === InteractionMode.SELECTING;
     }
 
+    @computed get isPanning() {
+        return this.interactionMode === InteractionMode.PANNING;
+    }
+
     onPlotRefUpdated = (plotRef) => {
         this.plotRef = plotRef;
     };
 
     @action updateChart = (chartArea: ChartArea) => {
         this.chartArea = chartArea;
+        if (this.props.updateChartArea) {
+            this.props.updateChartArea(chartArea);
+        }
     };
 
     @action resize = (w, h) => {
@@ -207,98 +182,6 @@
         }
         return borderRect;
     };
->>>>>>> 79ac60f9
-
-    @observable selectionBoxStart = {x: 0, y: 0};
-    @observable selectionBoxEnd = {x: 0, y: 0};
-
-    @observable chartArea: ChartArea;
-    @observable width = 0;
-    @observable height = 0;
-    @observable isMouseEntered = false;
-    @observable interactionMode = InteractionMode.NONE;
-
-    @computed get isSelecting() {
-        return this.interactionMode === InteractionMode.SELECTING;
-    }
-
-    onPlotRefUpdated = (plotRef) => {
-        this.plotRef = plotRef;
-    };
-
-    @action updateChart = (chartArea: ChartArea) => {
-        this.chartArea = chartArea;
-        if (this.props.updateChartArea) {
-            this.props.updateChartArea(chartArea);
-        }
-    };
-
-    @action resize = (w, h) => {
-        this.width = w;
-        this.height = h;
-    };
-
-    @action showMouseEnterWidget = () => {
-        this.isMouseEntered = true;
-        // set mouseEtered to true, if mouse entered into the plots or mouse already in plots
-        if (this.props.mouseEntered) {
-            this.props.mouseEntered(true);
-        }
-    };
-
-    @action hideMouseEnterWidget = () => {
-        this.isMouseEntered = false;
-    };
-
-    @action endInteractions() {
-        this.interactionMode = InteractionMode.NONE;
-    }
-
-    onMouseEnter = () => {
-        this.showMouseEnterWidget();
-    };
-
-    onMouseMove = () => {
-        this.showMouseEnterWidget();
-    };
-
-    onMouseLeave = () => {
-        this.hideMouseEnterWidget();
-        if (this.props.mouseEntered) {
-            this.props.mouseEntered(false);
-        }
-    };
-
-    onKeyDown = (ev: React.KeyboardEvent) => {
-        if (this.isSelecting && ev.keyCode === ESCAPE) {
-            this.endInteractions();
-        }
-    };
-
-    private getTimestamp() {
-        const now = new Date();
-        return `${now.getFullYear()}-${now.getMonth() + 1}-${now.getDate()}-${now.getHours()}-${now.getMinutes()}-${now.getSeconds()}`;
-    }
-
-    private genBorderRect = () => {
-        const chartArea = this.chartArea;
-        let borderRect = null;
-        if (this.chartArea) {
-            borderRect = (
-                // Shift by half a pixel for sharp 1px lines
-                <Rect
-                    x={Math.floor(chartArea.left) - 0.5 * devicePixelRatio}
-                    y={Math.floor(chartArea.top) - 0.5 * devicePixelRatio}
-                    width={Math.ceil(chartArea.right - chartArea.left + 1)}
-                    height={Math.ceil(chartArea.bottom - chartArea.top + 1)}
-                    listening={false}
-                    stroke={this.props.darkMode ? Colors.DARK_GRAY5 : Colors.LIGHT_GRAY1}
-                    strokeWidth={1}
-                />
-            );
-        }
-        return borderRect;
-    };
 
     private getPixelValue(value: number, min: number, max: number, isX: boolean) {
         if (!this.chartArea) {
@@ -312,21 +195,11 @@
         return fraction * (this.chartArea.right - this.chartArea.left) + this.chartArea.left;
     }
 
-<<<<<<< HEAD
-=======
-    // not fit, need to change
->>>>>>> 79ac60f9
     private getValueForPixelX(pixel: number) {
         if (!this.chartArea) {
             return undefined;
         }
         const fraction = (pixel - this.chartArea.left) / (this.chartArea.right - this.chartArea.left);
-<<<<<<< HEAD
-=======
-        if (this.centeredOriginMode && this.props.centeredOrigin) {
-            return fraction * (this.centeredOriginMode.xMax - this.centeredOriginMode.xMin) + this.centeredOriginMode.xMin;
-        }
->>>>>>> 79ac60f9
         return fraction * (this.props.xMax - this.props.xMin) + this.props.xMin;
     }
 
@@ -335,12 +208,6 @@
             return undefined;
         }
         const fraction = (this.chartArea.bottom - pixel) / (this.chartArea.bottom - this.chartArea.top);
-<<<<<<< HEAD
-=======
-        if (this.centeredOriginMode && this.props.centeredOrigin) {
-            return fraction * (this.centeredOriginMode.yMax - this.centeredOriginMode.yMin) + this.centeredOriginMode.yMin;
-        }
->>>>>>> 79ac60f9
         return fraction * (this.props.yMax - this.props.yMin) + this.props.yMin;
     }
 
@@ -382,32 +249,21 @@
         const chartArea = this.chartArea;
         let indicator = [];
         const channel = this.props.indicatorInteractionChannel;
-<<<<<<< HEAD
         const markerOpacity = this.markerOpacity; 
-        if (chartArea && channel && channel.hoveredChannel && !isNaN(channel.hoveredChannel.x) && !isNaN(channel.hoveredChannel.y) && channel.hoveredChannel !== channel.currentChannel) {
+        if (chartArea && channel && channel.hoveredChannel && !isNaN(channel.hoveredChannel.x) && !isNaN(channel.hoveredChannel.y) && !this.isMouseEntered && channel.start) {
             const channelH = this.props.indicatorInteractionChannel.hoveredChannel;
-            const markerColor = this.props.darkMode ? Colors.GRAY4 : Colors.GRAY2;
+            const markerColor = this.props.darkMode ? Colors.RED4 : Colors.RED2;
             if (channelH.x >= this.props.xMin && channelH.x <= this.props.xMax && channelH.y >= this.props.yMin && channelH.y <= this.props.yMax) {
                 let xCanvasSpace = Math.floor(this.getPixelValue(channelH.x, this.props.xMin, this.props.xMax, true)) + 0.5 * devicePixelRatio;
                 let yCanvasSpace = Math.floor(this.getPixelValue(channelH.y, this.props.yMin, this.props.yMax, false));
-                indicator.push(this.genXline("scatter-indicator-x-hovered-interactive", markerColor, markerOpacity, xCanvasSpace));
-                indicator.push(this.genYline("scatter-indicator-y-hovered-interactive", markerColor, markerOpacity, yCanvasSpace));
-            }
-=======
-        let border = this.resizeData();
-        const markerOpacity = this.markerOpacity; 
-        if (chartArea && channel && channel.hoveredChannel && !isNaN(channel.hoveredChannel.x) && !isNaN(channel.hoveredChannel.y) && !this.isMouseEntered && channel.start) {
-            const channelH = this.props.indicatorInteractionChannel.hoveredChannel;
-            const markerColor = this.props.darkMode ? Colors.RED4 : Colors.RED2;           
-            let xCanvasSpace = Math.floor(this.getPixelValue(channelH.x, border.xMin, border.xMax, true)) + 0.5 * devicePixelRatio;
-            let yCanvasSpace = Math.floor(this.getPixelValue(channelH.y, border.yMin, border.yMax, false));
-            indicator.push(this.genCircle("scatter-indicator-y-hovered-interaction-circle", markerColor , xCanvasSpace, yCanvasSpace));
->>>>>>> 79ac60f9
+                // indicator.push(this.genXline("scatter-indicator-x-hovered-interactive", markerColor, markerOpacity, xCanvasSpace));
+                // indicator.push(this.genYline("scatter-indicator-y-hovered-interactive", markerColor, markerOpacity, yCanvasSpace));
+                indicator.push(this.genCircle("scatter-indicator-y-hovered-interaction-circle", markerColor , xCanvasSpace, yCanvasSpace));
+            }
         }
         if (chartArea && channel && channel.currentChannel && !isNaN(channel.currentChannel.x) && !isNaN(channel.currentChannel.y)) {
             const channelC = this.props.indicatorInteractionChannel.currentChannel;
             const markerColor = this.props.darkMode ? Colors.RED4 : Colors.RED2;
-<<<<<<< HEAD
             if (channelC.x >= this.props.xMin && channelC.x <= this.props.xMax && channelC.y >= this.props.yMin && channelC.y <= this.props.yMax) {
                 let xCanvasSpace = Math.floor(this.getPixelValue(channelC.x, this.props.xMin, this.props.xMax, true)) + 0.5 * devicePixelRatio;
                 let yCanvasSpace = Math.floor(this.getPixelValue(channelC.y, this.props.yMin, this.props.yMax, false)) + 0.5 * devicePixelRatio;
@@ -421,19 +277,6 @@
             if (nearestPoint.x >= this.props.xMin && nearestPoint.x <= this.props.xMax && nearestPoint.y >= this.props.yMin && nearestPoint.y <= this.props.yMax) {
                 const x = Math.floor(this.getPixelValue(nearestPoint.x, this.props.xMin, this.props.xMax, true)) + 0.5 * devicePixelRatio;
                 const y = Math.floor(this.getPixelValue(nearestPoint.y, this.props.yMin, this.props.yMax, false)) + 0.5 * devicePixelRatio;
-=======
-            let xCanvasSpace = Math.floor(this.getPixelValue(channelC.x, border.xMin, border.xMax, true)) + 0.5 * devicePixelRatio;
-            indicator.push(this.genXline("scatter-indicator-x-current-interactive", markerColor, markerOpacity, xCanvasSpace));
-            let yCanvasSpace = Math.floor(this.getPixelValue(channelC.y, border.yMin, border.yMax, false)) + 0.5 * devicePixelRatio;
-            indicator.push(this.genYline("scatter-indicator-y-current-interactive", markerColor, markerOpacity, yCanvasSpace)); 
-        }
-        if (this.isMouseEntered && this.props.cursorNearestPoint) {
-            const channelH = this.props.cursorNearestPoint;
-            const markerColor = this.props.darkMode ? Colors.GRAY4 : Colors.GRAY2;
-            if (channelH.x >= this.centeredOriginMode.xMin && channelH.x <= this.centeredOriginMode.xMax && channelH.y >= this.centeredOriginMode.yMin && channelH.y <= this.centeredOriginMode.yMax) {
-                const x = Math.floor(this.getPixelValue(this.props.cursorNearestPoint.x, border.xMin, border.xMax, true)) + 0.5 * devicePixelRatio;
-                const y = Math.floor(this.getPixelValue(this.props.cursorNearestPoint.y, border.yMin, border.yMax, false)) + 0.5 * devicePixelRatio;
->>>>>>> 79ac60f9
                 indicator.push(this.genCircle("scatter-indicator-y-hovered-circle", markerColor , x, y));
             }
         }
@@ -515,8 +358,24 @@
                 const cursorXPosGraphSpace = this.getValueForPixelX(mousePosX);
                 const cursorYPosGraphSpace = this.getValueForPixelY(mousePosY);
                 this.props.graphCursorMoved(cursorXPosGraphSpace, cursorYPosGraphSpace);
-            }
-<<<<<<< HEAD
+            } else if (this.isPanning && this.props.graphZoomedX) {
+                const currentPanX = mousePosX;
+                const currentPanY = mousePosY;
+                const prevPanGraphSpaceX = this.getValueForPixelX(this.panPrevious.x);
+                const currentPanGraphSpaceX = this.getValueForPixelX(currentPanX);
+                const deltaX = (currentPanGraphSpaceX - prevPanGraphSpaceX);
+                const prevPanGraphSpaceY = this.getValueForPixelY(this.panPrevious.y);
+                const currentPanGraphSpaceY = this.getValueForPixelY(currentPanY);
+                const deltaY = (currentPanGraphSpaceY - prevPanGraphSpaceY);
+
+                this.updatePan(currentPanX, currentPanY);
+
+                const pinMinX = this.props.xMin - deltaX;
+                const pinMaxX = this.props.xMax - deltaX;
+                const pinMinY = this.props.yMin - deltaY;
+                const pinMaxY = this.props.yMax - deltaY;
+                this.props.graphZoomedXY(pinMinX, pinMaxX, pinMinY, pinMaxY);
+            }
             if (this.isSelecting) {
                 this.updateSelection(mousePosX, mousePosY);
             }
@@ -529,37 +388,30 @@
         this.selectionBoxEnd = {x, y};
     }
 
-    @action startPanning(x: number) {
+    @action startPanning(x: number, y: number) {
         this.interactionMode = InteractionMode.PANNING;
-        this.panPrevious = x;
+        this.panPrevious = { x, y };
+
     }
 
     @action updateSelection(x: number, y: number) {
         this.selectionBoxEnd = {x, y};
     }
 
-    @action updatePan(x: number) {
-        this.panPrevious = x;
-    }
-
-=======
-        }
-    };
-
->>>>>>> 79ac60f9
+    @action updatePan(x: number, y: number) {
+        this.panPrevious = { x, y };
+    }
+
     onStageMouseDown = (ev) => {
         const mouseEvent: MouseEvent = ev.evt;
         this.stageClickStartX = mouseEvent.offsetX;
         this.stageClickStartY = mouseEvent.offsetY;
-<<<<<<< HEAD
         const modifierPressed = mouseEvent.ctrlKey || mouseEvent.shiftKey || mouseEvent.altKey;
         if (!modifierPressed) {
             this.startSelection(mouseEvent.offsetX, mouseEvent.offsetY);
         } else if (modifierPressed) {
-            this.startPanning(mouseEvent.offsetX);
-        }
-=======
->>>>>>> 79ac60f9
+            this.startPanning(mouseEvent.offsetX, mouseEvent.offsetY);
+        }
     };
 
     onStageDoubleClick = () => {
@@ -601,7 +453,6 @@
         const mouseMoveDist = {x: Math.abs(mouseEvent.offsetX - this.stageClickStartX), y: Math.abs(mouseEvent.offsetY - this.stageClickStartY)};
         if (mouseMoveDist.x < DRAG_THRESHOLD && mouseMoveDist.y < DRAG_THRESHOLD) {
             this.onStageClick(ev);
-<<<<<<< HEAD
         } else {
             if (this.props.data) {
                 this.stageClickStartX = undefined;
@@ -642,10 +493,19 @@
                 return;
             }
             const delta = wheelEvent.deltaMode === WheelEvent.DOM_DELTA_PIXEL ? wheelEvent.deltaY : wheelEvent.deltaY * lineHeight;
-            let currentRange = this.props.xMax - this.props.xMin;
-            const fraction = (wheelEvent.offsetX - chartArea.left) / (chartArea.right - chartArea.left);
-            const rangeChange = zoomSpeed * delta * currentRange;
-            this.props.graphZoomedX(this.props.xMin - rangeChange * fraction, this.props.xMax + rangeChange * (1 - fraction));
+            let currentRangeX = this.props.xMax - this.props.xMin;
+            const fractionX = (wheelEvent.offsetX - chartArea.left) / (chartArea.right - chartArea.left);
+            const rangeChangeX = zoomSpeed * delta * currentRangeX;
+
+            let currentRangeY = this.props.yMax - this.props.yMin;
+            const fractionY = (wheelEvent.offsetY - chartArea.top) / (chartArea.bottom - chartArea.top);
+            const rangeChangeY = zoomSpeed * delta * currentRangeY;
+
+            const zoomMinX = this.props.xMin - rangeChangeX * fractionX;
+            const zoomMaxX = this.props.xMax + rangeChangeX * (1 - fractionX);
+            const zoomMinY = this.props.yMin - rangeChangeY * fractionY;
+            const zoomMaxY = this.props.yMax + rangeChangeY * (1 - fractionY);
+            this.props.graphZoomedXY(zoomMinX, zoomMaxX, zoomMinY, zoomMaxY);
         }
     };
 
@@ -710,20 +570,11 @@
     };
 
     render() {
-=======
-        } 
-        this.endInteractions();
-    };
-
-    render() {
-        // const isHovering = this.hoveredMarker !== undefined && !this.isSelecting;
-        let axisRange = this.resizeData();
-        this.centeredOriginMode = axisRange;
->>>>>>> 79ac60f9
         return (
             <div
                 className={"scatter-plot-component"}
-                style={{cursor: "crosshair"}}
+                // style={{cursor: "crosshair"}}
+                style={{cursor: this.isPanning ? "move" : "crosshair"}}
                 onKeyDown={this.onKeyDown}
                 onMouseEnter={this.onMouseEnter}
                 onMouseMove={this.onMouseMove}
@@ -745,10 +596,7 @@
                     onMouseMove={this.onStageMouseMove}
                     onMouseDown={this.onStageMouseDown}
                     onMouseUp={this.onStageMouseUp}
-<<<<<<< HEAD
                     onWheel={this.onStageWheel}
-=======
->>>>>>> 79ac60f9
                 >
                     <Layer>
                         {this.genIndicator()}
