.smoothing-settings-panel {
    width: 100%;
    margin-top: 10px;

    .bp4-tab-panel {
        height: 22em;
        overflow: auto;
        width: 100%;
    }

    .bp4-form-group {
        &:first-of-type {
            margin-left: 0px;
        }
<<<<<<< HEAD
        .bp4-label {
            width: 10em;
=======
        .bp3-label {
            min-width: 11em;
>>>>>>> 5068f561
            text-align: right;
        }
    }

    .bp4-numeric-input {
        .bp4-input-group {
            width: 60px;
        }
    }
}<|MERGE_RESOLUTION|>--- conflicted
+++ resolved
@@ -12,13 +12,8 @@
         &:first-of-type {
             margin-left: 0px;
         }
-<<<<<<< HEAD
         .bp4-label {
-            width: 10em;
-=======
-        .bp3-label {
             min-width: 11em;
->>>>>>> 5068f561
             text-align: right;
         }
     }
