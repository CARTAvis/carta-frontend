--- conflicted
+++ resolved
@@ -61,49 +61,6 @@
         }
     };
 
-<<<<<<< HEAD
-=======
-    private renderManualSelectionColumn = (manualSelectionProps: ManualSelectionProps, manualSelectionData: boolean[]) => {
-        if (!manualSelectionProps || !manualSelectionData || manualSelectionData.length <= 0) {
-            return null;
-        }
-
-        const columnName = "select";
-        return (
-            <Column
-                key={columnName}
-                name={columnName}
-                columnHeaderCellRenderer={() => {
-                    return (
-                        <ColumnHeaderCell>
-                            <React.Fragment>
-                                <Checkbox
-                                    indeterminate={manualSelectionProps.isSelectingIndeterminate}
-                                    checked={manualSelectionProps.isSelectingAll}
-                                    inline={true}
-                                    onChange={manualSelectionProps.selectAllLines}
-                                />
-                            </React.Fragment>
-                        </ColumnHeaderCell>
-                    );
-                }}
-                cellRenderer={(rowIndex, columnIndex) => {
-                    return (
-                        <Cell key={`cell_${columnIndex}_${rowIndex}`} interactive={false}>
-                            <React.Fragment>
-                                <Checkbox
-                                    checked={manualSelectionData[rowIndex] || false}
-                                    onChange={() => manualSelectionProps.selectSingleLine(rowIndex)}
-                                />
-                            </React.Fragment>
-                        </Cell>
-                    );
-                }}
-            />
-        );
-    };
-
->>>>>>> 46e5fad2
     private getfilterSyntax = (dataType: CARTA.ColumnType) => {
         switch (dataType) {
             case CARTA.ColumnType.String:
@@ -142,7 +99,7 @@
                 <ColumnHeaderCell>
                     <React.Fragment>
                         <Checkbox
-                            indeterminate={this.props.manualSelectionProps.isSelectingIndeterminated}
+                            indeterminate={this.props.manualSelectionProps.isSelectingIndeterminate}
                             checked={this.props.manualSelectionProps.isSelectingAll}
                             inline={true}
                             onChange={this.props.manualSelectionProps.selectAllLines}
