--- conflicted
+++ resolved
@@ -2,14 +2,14 @@
 import {AnchorButton, FormGroup, NumericInput, INumericInputProps} from "@blueprintjs/core";
 import {Tooltip2} from "@blueprintjs/popover2";
 import {observer} from "mobx-react";
-import {action, makeObservable, observable} from "mobx";
+import {action ,makeObservable, observable} from "mobx";
 import {toExponential} from "utilities";
 
 const KEYCODE_ENTER = 13;
 
 export interface ClearableNumericInputProps extends INumericInputProps {
-    label: string;
-    value: number;
+    label: string; 
+    value: number; 
     min?: number;
     max?: number;
     integerOnly?: boolean;
@@ -33,7 +33,7 @@
         this.isFocused = value;
     }
 
-    handleChange = ev => {
+    handleChange = (ev) => { 
         if (ev.type === "keydown" && ev.keyCode !== KEYCODE_ENTER) {
             return;
         }
@@ -52,7 +52,7 @@
         if (this.props.displayExponential) {
             this.setFocused(false);
         }
-    };
+    }
 
     private validation = (value: string): string => {
         const valueAsNumber = parseFloat(value);
@@ -60,7 +60,7 @@
         if (this.props.integerOnly) {
             const roundValue = Math.round(valueAsNumber);
             if (isFinite(roundValue)) {
-                valueAsString = roundValue.toString();
+                valueAsString = roundValue.toString();   
             }
         }
 
@@ -72,9 +72,9 @@
             valueAsString = this.props.max.toString();
         }
         return valueAsString;
-    };
+    }
 
-    render() {
+    render () {
         let value = this.props.displayExponential && !this.isFocused ? toExponential(Number(this.props.value), 3) : this.props.value;
         return (
             <FormGroup className={this.props.className} label={this.props.label} inline={true} disabled={this.props.disabled}>
@@ -89,15 +89,9 @@
                     buttonPosition="none"
                     disabled={this.props.disabled}
                     rightElement={
-<<<<<<< HEAD
-                        <Tooltip content="Reset value to default" disabled={this.props.disabled}>
-                            <AnchorButton icon="refresh" minimal={true} onClick={this.props.onValueCleared} disabled={this.props.disabled} />
-                        </Tooltip>
-=======
                         <Tooltip2 content="Reset value to default" disabled={this.props.disabled}>
                             <AnchorButton icon="refresh" minimal={true} onClick={this.props.onValueCleared} disabled={this.props.disabled}/>
                         </Tooltip2>
->>>>>>> ca14e0c7
                     }
                 />
             </FormGroup>
