import * as React from "react";
import {AnchorButton, FormGroup, NumericInput, INumericInputProps} from "@blueprintjs/core";
import {Tooltip2, Placement} from "@blueprintjs/popover2";
import {observer} from "mobx-react";
import {action, makeObservable, observable} from "mobx";
import {toExponential} from "utilities";

const KEYCODE_ENTER = 13;

export interface ClearableNumericInputProps extends INumericInputProps {
    label: string;
    value: number;
    min?: number;
    max?: number;
    integerOnly?: boolean;
    onValueChanged: (val: number) => void;
    onValueCleared: () => void;
    displayExponential?: boolean;
<<<<<<< HEAD
=======
    resetDisabled?: boolean;
    tooltipContent?: string;
    tooltipPlacement?: Placement;
>>>>>>> 88353e83
    inline?: boolean;
}

@observer
export class ClearableNumericInputComponent extends React.Component<ClearableNumericInputProps> {
    private static minorStepSize = 0.001;

    @observable private isFocused: boolean = false;

    constructor(props: ClearableNumericInputProps) {
        super(props);
        makeObservable(this);
    }

    @action setFocused(value: boolean) {
        this.isFocused = value;
    }

    handleChange = ev => {
        if (ev.type === "keydown" && ev.keyCode !== KEYCODE_ENTER) {
            return;
        }
        const val = parseFloat(this.validation(ev.currentTarget.value));
        this.props.onValueChanged(val);
    };

    handleOnFocus = () => {
        if (this.props.displayExponential) {
            this.setFocused(true);
        }
    };

    handleOnBlur = (ev: React.FocusEvent<HTMLInputElement>) => {
        this.handleChange(ev);
        if (this.props.displayExponential) {
            this.setFocused(false);
        }
    };

    private validation = (value: string): string => {
        const valueAsNumber = parseFloat(value);
        let valueAsString = value;
        if (this.props.integerOnly) {
            const roundValue = Math.round(valueAsNumber);
            if (isFinite(roundValue)) {
                valueAsString = roundValue.toString();
            }
        }

        if (this.props.min && valueAsNumber < this.props.min) {
            valueAsString = this.props.min.toString();
        }

        if (this.props.max && valueAsNumber > this.props.max) {
            valueAsString = this.props.max.toString();
        }
        return valueAsString;
    };

    render() {
        let value = this.props.displayExponential && !this.isFocused ? toExponential(Number(this.props.value), 3) : this.props.value;
        return (
<<<<<<< HEAD
            <FormGroup className={this.props.className} label={this.props.label} inline={this.props.inline === undefined ? true : false} disabled={this.props.disabled}>
=======
            <FormGroup className={this.props.className} label={this.props.label} inline={this.props.inline === undefined} disabled={this.props.disabled}>
>>>>>>> 88353e83
                <NumericInput
                    asyncControl={true}
                    stepSize={this.props.stepSize}
                    value={value}
                    minorStepSize={this.props.minorStepSize ? this.props.minorStepSize : ClearableNumericInputComponent.minorStepSize}
                    onFocus={this.handleOnFocus}
                    onBlur={this.handleOnBlur}
                    onKeyDown={this.handleChange}
                    buttonPosition="none"
                    disabled={this.props.disabled}
                    rightElement={
                        <Tooltip2 content={this.props.tooltipContent ?? "Reset value to default"} disabled={this.props.disabled || this.props.resetDisabled} placement={this.props.tooltipPlacement ?? "auto"}>
                            <AnchorButton icon="refresh" minimal={true} onClick={this.props.onValueCleared} disabled={this.props.disabled || this.props.resetDisabled} />
                        </Tooltip2>
                    }
                />
            </FormGroup>
        );
    }
}<|MERGE_RESOLUTION|>--- conflicted
+++ resolved
@@ -16,12 +16,9 @@
     onValueChanged: (val: number) => void;
     onValueCleared: () => void;
     displayExponential?: boolean;
-<<<<<<< HEAD
-=======
     resetDisabled?: boolean;
     tooltipContent?: string;
     tooltipPlacement?: Placement;
->>>>>>> 88353e83
     inline?: boolean;
 }
 
@@ -84,11 +81,7 @@
     render() {
         let value = this.props.displayExponential && !this.isFocused ? toExponential(Number(this.props.value), 3) : this.props.value;
         return (
-<<<<<<< HEAD
-            <FormGroup className={this.props.className} label={this.props.label} inline={this.props.inline === undefined ? true : false} disabled={this.props.disabled}>
-=======
             <FormGroup className={this.props.className} label={this.props.label} inline={this.props.inline === undefined} disabled={this.props.disabled}>
->>>>>>> 88353e83
                 <NumericInput
                     asyncControl={true}
                     stepSize={this.props.stepSize}
