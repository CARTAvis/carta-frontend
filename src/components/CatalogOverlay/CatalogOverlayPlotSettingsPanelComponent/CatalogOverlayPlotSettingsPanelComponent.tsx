import {observer} from "mobx-react";
import FuzzySearch from "fuzzy-search";
import {action, autorun, computed, makeObservable} from "mobx";
import * as React from "react";
import {AnchorButton, Button, ButtonGroup, FormGroup, Icon, MenuItem, PopoverPosition, Tab, Tabs} from "@blueprintjs/core";
import {Select, IItemRendererProps, ItemPredicate} from "@blueprintjs/select";
import {AppStore, CatalogStore, CatalogProfileStore, CatalogOverlay, DefaultWidgetConfig, HelpType, PreferenceStore, PreferenceKeys, WidgetProps, WidgetsStore} from "stores";
import {CatalogOverlayShape, CatalogWidgetStore, CatalogSettingsTabs, SizeClip} from "stores/widgets";
import {ColorResult} from "react-color";
import {CatalogOverlayComponent} from "components";
import {ColorPickerComponent, ClearableNumericInputComponent, ColormapComponent, SafeNumericInput, ScalingSelectComponent} from "components/Shared";
import {SWATCH_COLORS} from "utilities";
import "./CatalogOverlayPlotSettingsPanelComponent.scss";

const IconWrapper = (path: React.SVGProps<SVGPathElement>, color: string, fill: boolean, strokeWidth = 2, viewboxDefault = 16) => {
    let fillColor = color;
    if (!fill) {
        fillColor = "none";
    }
    return (
        <span className="bp3-icon">
            <svg
                data-icon="triangle-up-open"
                width="16"
                height="16"
                viewBox={`0 0 ${viewboxDefault} ${viewboxDefault}`}
                style={{stroke: color, fill: fillColor, strokeWidth: strokeWidth}}
            >
                {path}
            </svg>
        </span>
    );
};

const triangleUp = <path d="M 2 14 L 14 14 L 8 3 Z"/>;
const triangleDown = <path d="M 2 2 L 14 2 L 8 13 Z"/>;
<<<<<<< HEAD
const diamond = <path d="M 8 14 L 14 8 L 8 2 L 2 8 Z"/>;
const hexagon = <path d="M 12.33 5.5 L 12.33 10.5 L 8 13 L 3.67 10.5 L 3.67 5.5 L 8 3 Z"/>;
const hexagon2 = <path d="M 3 8 L 5.5 3.67 L 10.5 3.67 L 13 8 L 10.5 12.33 L 5.5 12.33 Z"/>;
const KEYCODE_ENTER = 13;
=======
const rhomb = <path d="M 8 14 L 14 8 L 8 2 L 2 8 Z"/>;
const hexagon2 = <path d="M 12.33 5.5 L 12.33 10.5 L 8 13 L 3.67 10.5 L 3.67 5.5 L 8 3 Z"/>;
const hexagon = <path d="M 3 8 L 5.5 3.67 L 10.5 3.67 L 13 8 L 10.5 12.33 L 5.5 12.33 Z"/>;
const ellipse = <ellipse cx="8" cy="8" rx="7" ry="4"/>;
>>>>>>> 70124c0a

@observer
export class CatalogOverlayPlotSettingsPanelComponent extends React.Component<WidgetProps> {

    private catalogFileNames: Map<number, string>;
    private catalogOverlayShape: Array<CatalogOverlayShape> = [
        CatalogOverlayShape.BoxLined,
        CatalogOverlayShape.CircleFilled,
        CatalogOverlayShape.CircleLined,
        CatalogOverlayShape.CrossFilled,
        CatalogOverlayShape.EllipseLined,
        CatalogOverlayShape.HexagonLined,
        CatalogOverlayShape.HexagonLined2,
        CatalogOverlayShape.RhombLined,
        CatalogOverlayShape.TriangleDownLined,
        CatalogOverlayShape.TriangleUpLined,
        CatalogOverlayShape.XFilled
    ];

    public static get WIDGET_CONFIG(): DefaultWidgetConfig {
        return {
            id: "catalog-overlay-floating-settings",
            type: "floating-settings",
            minWidth: 350,
            minHeight: 225,
            defaultWidth: 375,
            defaultHeight: 375,
            title: "catalog-overlay-settings",
            isCloseable: true,
            parentId: "catalog-overlay",
            parentType: "catalog-overlay",
            helpType: [HelpType.CATALOG_SETTINGS_GOLBAL, HelpType.CATALOG_SETTINGS_OVERLAY, HelpType.CATALOG_SETTINGS_COLOR]
        };
    }

    @computed get widgetStore(): CatalogWidgetStore {
        const catalogStore = CatalogStore.Instance;
        const catalogWidgetStoreId = catalogStore.catalogWidgets.get(this.catalogFileId);
        return WidgetsStore.Instance.catalogWidgets.get(catalogWidgetStoreId);
    }

    @computed get catalogFileId() {
        return CatalogStore.Instance.catalogProfiles?.get(this.props.id);
    }

    @computed get profileStore(): CatalogProfileStore {
        return CatalogStore.Instance.catalogProfileStores.get(this.catalogFileId);
    }

    @computed get axisOption() {
        const profileStore = this.profileStore;
        let axisOptions = [];
        axisOptions.push(CatalogOverlay.NONE);
        profileStore?.catalogControlHeader.forEach((header, columnName) => {
            const dataType = profileStore.catalogHeader[header.dataIndex].dataType;
            if (CatalogOverlayComponent.axisDataType.includes(dataType) && header.display) {
                axisOptions.push(columnName);
            }
        });
        return axisOptions;
    }

    constructor(props: WidgetProps) {
        super(props);
        makeObservable(this);

        const appStore = AppStore.Instance;
        this.catalogFileNames = new Map<number, string>();
        autorun(() => {
            const catalogStore = CatalogStore.Instance;
            const catalogWidgetStoreId = catalogStore.catalogWidgets.get(this.catalogFileId);
            const activeFiles = catalogStore.activeCatalogFiles;
            if (!catalogWidgetStoreId) {
                WidgetsStore.Instance.addCatalogWidget(this.catalogFileId);
            }

            if (activeFiles?.includes(this.catalogFileId)) {
                const fileName = catalogStore.getCatalogFileNames([this.catalogFileId]).get(this.catalogFileId);
                if (fileName) {
                    appStore.widgetsStore.setWidgetTitle(this.props.floatingSettingsId, `Catalog Settings: ${fileName}`);
                }
            } else {
                appStore.widgetsStore.setWidgetTitle(this.props.floatingSettingsId, `Catalog Settings`);
            }
        });
    }

    @action handleCatalogFileChange = (fileId: number) => {
        CatalogStore.Instance.catalogProfiles.set(this.props.id, fileId);
    }

<<<<<<< HEAD
=======
    private renderFileIdPopOver = (fileId: number, itemProps: IItemRendererProps) => {
        const fileName = this.catalogFileNames.get(fileId);
        let text = `${fileId}: ${fileName}`;
        return (
            <MenuItem
                key={fileId}
                text={text}
                onClick={itemProps.handleClick}
                active={itemProps.modifiers.active}
            />
        );
    }

    private renderShapePopOver = (shape: CatalogOverlayShape, itemProps: IItemRendererProps) => {
        const shapeItem = this.getCatalogShape(shape);
        return (
            <MenuItem
                icon={shapeItem}
                key={shape}
                onClick={itemProps.handleClick}
                active={itemProps.modifiers.active}
            />
        );
    }

    private handleSelectedTabChanged = (newTabId: React.ReactText) => {
        this.widgetStore.setSettingsTabId(Number.parseInt(newTabId.toString()));
    }

    private getCatalogShape = (shape: CatalogOverlayShape) => {
        const widgetStore = this.widgetStore;
        let color = widgetStore.catalogColor;
        switch (shape) {
            case CatalogOverlayShape.CircleLined:
                return <Icon icon="circle" color={color}/>;
            case CatalogOverlayShape.CircleFilled:
                return <Icon icon="full-circle" color={color}/>;
            case CatalogOverlayShape.BoxLined:
                return <Icon icon="square" color={color}/>;
            case CatalogOverlayShape.CrossFilled:
                return <Icon icon="plus" color={color}/>;
            case CatalogOverlayShape.XFilled:
                return <Icon icon="cross" color={color}/>;
            case CatalogOverlayShape.TriangleUpLined:
                return IconWrapper(triangleUp, color, false);
            case CatalogOverlayShape.TriangleDownLined:
                return IconWrapper(triangleDown, color, false);
            case CatalogOverlayShape.RhombLined:
                return IconWrapper(rhomb, color, false);
            case CatalogOverlayShape.HexagonLined2:
                return IconWrapper(hexagon2, color, false);
            case CatalogOverlayShape.HexagonLined:
                return IconWrapper(hexagon, color, false);
            case CatalogOverlayShape.EllipseLined:
                return IconWrapper(ellipse, color, false);
            default:
                return <Icon icon="circle" color={color}/>;
        }
    }

>>>>>>> 70124c0a
    public render() {
        const appStore = AppStore.Instance;
        const widgetStore = this.widgetStore;
        const catalogStore = CatalogStore.Instance;
        const catalogFileIds = catalogStore.activeCatalogFiles;

        let catalogFileItems = [];
        catalogFileIds.forEach((value) => {
            catalogFileItems.push(value);
        });
        this.catalogFileNames = CatalogStore.Instance.getCatalogFileNames(catalogFileIds);
        const fileName = this.catalogFileNames.get(this.catalogFileId);
        let activeFileName = "";
        if (fileName !== undefined) {
            activeFileName = `${this.catalogFileId}: ${fileName}`;
        }
        const disabledOverlayPanel = catalogFileIds.length <= 0;
        const disableSizeMap = disabledOverlayPanel || widgetStore.disableSizeMap;

        const globalPanel = (
            <div className="panel-container">
                <FormGroup  inline={true} label="Displayed columns">
                    <SafeNumericInput
                        placeholder="Default Displayed Columns"
                        min={1}
                        value={PreferenceStore.Instance.catalogDisplayedColumnSize}
                        stepSize={1}
                        onValueChange={(value: number) => PreferenceStore.Instance.setPreference(PreferenceKeys.CATALOG_DISPLAYED_COLUMN_SIZE, value)}
                    />
                </FormGroup>
            </div>
        );

        const overlayPanel = (
            <div className="panel-container">
                <FormGroup label={"Color"} inline={true}  disabled={disabledOverlayPanel}>
                    <ColorPickerComponent
                        color={widgetStore.catalogColor}
                        presetColors={[...SWATCH_COLORS, "transparent"]}
                        setColor={(color: ColorResult) => {
                            widgetStore.setCatalogColor(color.hex === "transparent" ? "#000000" : color.hex);
                        }}
                        disableAlpha={true}
                        darkTheme={appStore.darkTheme}
                        disabled={disabledOverlayPanel}
                    />
                </FormGroup>
                <FormGroup label={"Overlay Highlight"} inline={true}  disabled={disabledOverlayPanel}>
                    <ColorPickerComponent
                        color={widgetStore.highlightColor}
                        presetColors={[...SWATCH_COLORS, "transparent"]}
                        setColor={(color: ColorResult) => {
                            widgetStore.setHighlightColor(color.hex === "transparent" ? "#000000" : color.hex);
                        }}
                        disableAlpha={true}
                        darkTheme={appStore.darkTheme}
                        disabled={disabledOverlayPanel}
                    />
                </FormGroup>
                <FormGroup  inline={true} label="Shape"  disabled={disabledOverlayPanel}>
                    <Select 
                        className="bp3-fill"
                        disabled={disabledOverlayPanel}
                        filterable={false}
                        items={this.catalogOverlayShape} 
                        activeItem={widgetStore.catalogShape} 
                        onItemSelect={(item) => widgetStore.setCatalogShape(item)}
                        itemRenderer={this.renderShapePopOver}
                        popoverProps={{popoverClassName: "catalog-select", minimal: true , position: PopoverPosition.AUTO_END}}
                    >
                        <Button icon={this.getCatalogShape(widgetStore.catalogShape)} rightIcon="double-caret-vertical"  disabled={disabledOverlayPanel}/>
                    </Select>
                </FormGroup>
                <FormGroup  inline={true} label="Size" labelInfo="(px)"  disabled={disabledOverlayPanel}>
                    <SafeNumericInput
                        placeholder="Catalog Size"
                        disabled={disabledOverlayPanel}
                        min={CatalogWidgetStore.MinOverlaySize}
                        max={CatalogWidgetStore.MaxOverlaySize}
                        value={widgetStore.catalogSize}
                        stepSize={1}
                        onValueChange={(value: number) => widgetStore.setCatalogSize(value)}
                    />
                </FormGroup>
            </div>
        );

        const noResults = (<MenuItem disabled={true} text="No results" />);
        
        const sizeMap = (
            <div className="panel-container">
                <FormGroup inline={true} label="Column" disabled={disabledOverlayPanel}>
                    <Select
                        items={this.axisOption}
                        activeItem={null}
                        onItemSelect={(columnName) => widgetStore.setSizeMap(columnName)}
                        itemRenderer={this.renderAxisPopOver}
                        disabled={disabledOverlayPanel}
                        popoverProps={{popoverClassName: "catalog-select", minimal: true , position: PopoverPosition.AUTO_END}}
                        filterable={true}
                        noResults={noResults}
                        itemPredicate={this.filterColumn}
                        resetOnSelect={true}
                    >
                        <Button text={widgetStore.sizeMapColumn} disabled={disabledOverlayPanel} rightIcon="double-caret-vertical"/>
                    </Select>
                </FormGroup>
                <FormGroup label={"Scaling"} inline={true}>
                    <ScalingSelectComponent
                        selectedItem={widgetStore.sizeScalingType}
                        onItemSelect={(type) => widgetStore.setSizeScalingType(type)}
                    />
                </FormGroup>
                <FormGroup inline={true} label={"Size Mode"} disabled={disableSizeMap}>
                    <ButtonGroup>
                        <AnchorButton disabled={disableSizeMap} text={"Diameter"} active={widgetStore.sizeMapType === "diameter"} onClick={() => widgetStore.setSizeMapType("diameter")}/>
                        <AnchorButton disabled={disableSizeMap} text={"Area"} active={widgetStore.sizeMapType === "area"} onClick={() => widgetStore.setSizeMapType("area")}/>
                    </ButtonGroup>
                </FormGroup>
                <FormGroup  inline={true} label="Size Min" labelInfo="(px)"  disabled={disableSizeMap}>
                    <SafeNumericInput
                        allowNumericCharactersOnly={true}
                        asyncControl={true}
                        placeholder="Min"
                        disabled={disableSizeMap}
                        buttonPosition={"none"}
                        value={widgetStore.sizeMin}
                        onBlur={(ev) => this.handleSizeChange(ev, "size-min")}
                        onKeyDown={(ev) => this.handleSizeChange(ev, "size-min")}
                    />
                </FormGroup>
                <FormGroup  inline={true} label="Size Max" labelInfo="(px)"  disabled={disableSizeMap}>
                    <SafeNumericInput
                        allowNumericCharactersOnly={true}
                        asyncControl={true}
                        placeholder="Max"
                        disabled={disableSizeMap}
                        buttonPosition={"none"}
                        value={widgetStore.pointSizebyType}
                        onBlur={(ev) => this.handleSizeChange(ev, "size-max")}
                        onKeyDown={(ev) => this.handleSizeChange(ev, "size-max")}
                    />
                </FormGroup>
                <ClearableNumericInputComponent
                    label="Clip Min"
                    max={widgetStore.sizeColumnMax.clipd}
                    integerOnly={false}
                    value={widgetStore.sizeColumnMin.clipd}
                    onValueChanged={val => widgetStore.setSizeColumnMin(val, "clipd")}
                    onValueCleared={() => widgetStore.resetSizeColumnValue("min")}
                    displayExponential={true}
                    disabled={disableSizeMap}
                />
                <ClearableNumericInputComponent
                    label="Clip Max"
                    min={widgetStore.sizeColumnMin.clipd}
                    integerOnly={false}
                    value={widgetStore.sizeColumnMax.clipd}
                    onValueChanged={val => widgetStore.setSizeColumnMax(val, "clipd")}
                    onValueCleared={() => widgetStore.resetSizeColumnValue("max")}
                    displayExponential={true}
                    disabled={disableSizeMap}
                />
            </div>
        );

        const colorMap = (
            <div className="panel-container">
                <FormGroup inline={true} label="Column" disabled={disabledOverlayPanel}>
                    <Select
                        items={this.axisOption}
                        activeItem={null}
                        onItemSelect={(columnName) => widgetStore.setColorMapColumn(columnName)}
                        itemRenderer={this.renderAxisPopOver}
                        disabled={disabledOverlayPanel}
                        popoverProps={{popoverClassName: "catalog-select", minimal: true , position: PopoverPosition.AUTO_END}}
                        filterable={true}
                        noResults={noResults}
                        itemPredicate={this.filterColumn}
                        resetOnSelect={true}
                    >
                        <Button text={widgetStore.colorMapColumn} disabled={disabledOverlayPanel} rightIcon="double-caret-vertical"/>
                    </Select>
                </FormGroup>
                <FormGroup label={"Scaling"} inline={true}>
                    <ScalingSelectComponent
                        selectedItem={widgetStore.colorScalingType}
                        onItemSelect={(type) => widgetStore.setColorScalingType(type)}
                    />
                </FormGroup>
                <FormGroup inline={true} label="Color Map">
                    <ColormapComponent
                        inverted={false}
                        selectedItem={widgetStore.colorMap}
                        onItemSelect={(selected) => { widgetStore.setColormap(selected); }}
                    />
                </FormGroup>
            </div>
        );

        let className = "catalog-settings";
        if (appStore.darkTheme) {
            className += " bp3-dark";
        }

        return (
            <div className={className}>
                <FormGroup className={"file-menu"} inline={true} label="File"  disabled={disabledOverlayPanel}>
                    <Select 
                        className="bp3-fill"
                        disabled={disabledOverlayPanel}
                        filterable={false}
                        items={catalogFileItems} 
                        activeItem={this.catalogFileId}
                        onItemSelect={this.handleCatalogFileChange}
                        itemRenderer={this.renderFileIdPopOver}
                        popoverProps={{popoverClassName: "catalog-select", minimal: true , position: PopoverPosition.AUTO_END}}
                    >
                        <Button text={activeFileName} rightIcon="double-caret-vertical"  disabled={disabledOverlayPanel}/>
                    </Select>
                </FormGroup>
                <Tabs
                    id="catalogSettings"
                    vertical={false}
                    selectedTabId={widgetStore.settingsTabId}
                    onChange={(tabId) => this.handleSelectedTabChanged(tabId)}
                >
                    <Tab id={CatalogSettingsTabs.GLOBAL} title="Global" panel={globalPanel}/>
                    <Tab id={CatalogSettingsTabs.IMAGE_OVERLAY} title="Image Overlay" panel={overlayPanel} disabled={disabledOverlayPanel}/>
                    <Tab id={CatalogSettingsTabs.SIZE} title="Size Map" panel={sizeMap} disabled={disabledOverlayPanel}/>
                    <Tab id={CatalogSettingsTabs.COLOR} title="Color Map" panel={colorMap} disabled={disabledOverlayPanel}/>
                </Tabs>
            </div>
        );
    }

    private renderAxisPopOver = (catalogName: string, itemProps: IItemRendererProps) => {
        return (
            <MenuItem
                key={catalogName}
                text={catalogName}
                onClick={itemProps.handleClick}
            />
        );
    }

    private filterColumn: ItemPredicate<string> = (query: string, columnName: string) => {
        const fileSearcher = new FuzzySearch([columnName]);
        return fileSearcher.search(query).length > 0;
    };

    private handleSizeChange = (ev, type: SizeClip) => {
        if (ev.type === "keydown" && ev.keyCode !== KEYCODE_ENTER) {
            return;
        }
        const val = parseFloat(ev.currentTarget.value);
        const widgetStore = this.widgetStore; 
        const sizeMin = widgetStore.sizeMin;
        const sizeMax = widgetStore.pointSizebyType;

        switch (type) {
            case "size-min":
                if (isFinite(val) && val !== sizeMin && val < sizeMax && val >= 1) {
                    widgetStore.setSizeMin(val);
                } else {
                    ev.currentTarget.value = sizeMin.toString();
                }
                break;
            case "size-max":
                if (isFinite(val) && val !== sizeMax && val > sizeMin && val <= widgetStore.maxPointSizebyType) {
                    widgetStore.setSizeMax(val, widgetStore.sizeMapType);
                } else {
                    ev.currentTarget.value = sizeMax.toString();
                }
                break;
            default:
                break;
        }
    };

    private renderFileIdPopOver = (fileId: number, itemProps: IItemRendererProps) => {
        const fileName = this.catalogFileNames.get(fileId);
        let text = `${fileId}: ${fileName}`;
        return (
            <MenuItem
                key={fileId}
                text={text}
                onClick={itemProps.handleClick}
                active={itemProps.modifiers.active}
            />
        );
    }

    private renderShapePopOver = (shape: CatalogOverlayShape, itemProps: IItemRendererProps) => {
        const shapeItem = this.getCatalogShape(shape);
        return (
            <MenuItem
                icon={shapeItem}
                key={shape}
                onClick={itemProps.handleClick}
                active={itemProps.modifiers.active}
            />
        );
    }

    private handleSelectedTabChanged = (newTabId: React.ReactText) => {
        this.widgetStore.setSettingsTabId(Number.parseInt(newTabId.toString()));
    }

    private getCatalogShape = (shape: CatalogOverlayShape) => {
        const widgetStore = this.widgetStore;
        let color = widgetStore.catalogColor;
        switch (shape) {
            case CatalogOverlayShape.Circle:
                return <Icon icon="circle" color={color}/>;
            case CatalogOverlayShape.FullCircle:
                return <Icon icon="full-circle" color={color}/>;  
            case CatalogOverlayShape.Star:
                return <Icon icon="star-empty" color={color}/>;
            case CatalogOverlayShape.FullStar:
                return <Icon icon="star" color={color}/>;
            case CatalogOverlayShape.Square:
                return <Icon icon="square" color={color}/>;
            case CatalogOverlayShape.Plus:
                return <Icon icon="plus" color={color}/>;
            case CatalogOverlayShape.Cross:
                return <Icon icon="cross" color={color}/>;
            case CatalogOverlayShape.TriangleUp:
                return IconWrapper(triangleUp, color, false);
            case CatalogOverlayShape.TriangleDown:
                return IconWrapper(triangleDown, color, false);
            case CatalogOverlayShape.Diamond:
                return IconWrapper(diamond, color, false);
            case CatalogOverlayShape.hexagon:
                return IconWrapper(hexagon, color, false);
            case CatalogOverlayShape.hexagon2:
                return IconWrapper(hexagon2, color, false);
            default:
                return <Icon icon="circle" color={color}/>;
        }
    }
}<|MERGE_RESOLUTION|>--- conflicted
+++ resolved
@@ -34,17 +34,11 @@
 
 const triangleUp = <path d="M 2 14 L 14 14 L 8 3 Z"/>;
 const triangleDown = <path d="M 2 2 L 14 2 L 8 13 Z"/>;
-<<<<<<< HEAD
-const diamond = <path d="M 8 14 L 14 8 L 8 2 L 2 8 Z"/>;
-const hexagon = <path d="M 12.33 5.5 L 12.33 10.5 L 8 13 L 3.67 10.5 L 3.67 5.5 L 8 3 Z"/>;
-const hexagon2 = <path d="M 3 8 L 5.5 3.67 L 10.5 3.67 L 13 8 L 10.5 12.33 L 5.5 12.33 Z"/>;
-const KEYCODE_ENTER = 13;
-=======
 const rhomb = <path d="M 8 14 L 14 8 L 8 2 L 2 8 Z"/>;
 const hexagon2 = <path d="M 12.33 5.5 L 12.33 10.5 L 8 13 L 3.67 10.5 L 3.67 5.5 L 8 3 Z"/>;
 const hexagon = <path d="M 3 8 L 5.5 3.67 L 10.5 3.67 L 13 8 L 10.5 12.33 L 5.5 12.33 Z"/>;
 const ellipse = <ellipse cx="8" cy="8" rx="7" ry="4"/>;
->>>>>>> 70124c0a
+const KEYCODE_ENTER = 13;
 
 @observer
 export class CatalogOverlayPlotSettingsPanelComponent extends React.Component<WidgetProps> {
@@ -136,8 +130,287 @@
         CatalogStore.Instance.catalogProfiles.set(this.props.id, fileId);
     }
 
-<<<<<<< HEAD
-=======
+    public render() {
+        const appStore = AppStore.Instance;
+        const widgetStore = this.widgetStore;
+        const catalogStore = CatalogStore.Instance;
+        const catalogFileIds = catalogStore.activeCatalogFiles;
+
+        let catalogFileItems = [];
+        catalogFileIds.forEach((value) => {
+            catalogFileItems.push(value);
+        });
+        this.catalogFileNames = CatalogStore.Instance.getCatalogFileNames(catalogFileIds);
+        const fileName = this.catalogFileNames.get(this.catalogFileId);
+        let activeFileName = "";
+        if (fileName !== undefined) {
+            activeFileName = `${this.catalogFileId}: ${fileName}`;
+        }
+        const disabledOverlayPanel = catalogFileIds.length <= 0;
+        const disableSizeMap = disabledOverlayPanel || widgetStore.disableSizeMap;
+
+        const globalPanel = (
+            <div className="panel-container">
+                <FormGroup  inline={true} label="Displayed columns">
+                    <SafeNumericInput
+                        placeholder="Default Displayed Columns"
+                        min={1}
+                        value={PreferenceStore.Instance.catalogDisplayedColumnSize}
+                        stepSize={1}
+                        onValueChange={(value: number) => PreferenceStore.Instance.setPreference(PreferenceKeys.CATALOG_DISPLAYED_COLUMN_SIZE, value)}
+                    />
+                </FormGroup>
+            </div>
+        );
+
+        const overlayPanel = (
+            <div className="panel-container">
+                <FormGroup label={"Color"} inline={true}  disabled={disabledOverlayPanel}>
+                    <ColorPickerComponent
+                        color={widgetStore.catalogColor}
+                        presetColors={[...SWATCH_COLORS, "transparent"]}
+                        setColor={(color: ColorResult) => {
+                            widgetStore.setCatalogColor(color.hex === "transparent" ? "#000000" : color.hex);
+                        }}
+                        disableAlpha={true}
+                        darkTheme={appStore.darkTheme}
+                        disabled={disabledOverlayPanel}
+                    />
+                </FormGroup>
+                <FormGroup label={"Overlay Highlight"} inline={true}  disabled={disabledOverlayPanel}>
+                    <ColorPickerComponent
+                        color={widgetStore.highlightColor}
+                        presetColors={[...SWATCH_COLORS, "transparent"]}
+                        setColor={(color: ColorResult) => {
+                            widgetStore.setHighlightColor(color.hex === "transparent" ? "#000000" : color.hex);
+                        }}
+                        disableAlpha={true}
+                        darkTheme={appStore.darkTheme}
+                        disabled={disabledOverlayPanel}
+                    />
+                </FormGroup>
+                <FormGroup  inline={true} label="Shape"  disabled={disabledOverlayPanel}>
+                    <Select 
+                        className="bp3-fill"
+                        disabled={disabledOverlayPanel}
+                        filterable={false}
+                        items={this.catalogOverlayShape} 
+                        activeItem={widgetStore.catalogShape} 
+                        onItemSelect={(item) => widgetStore.setCatalogShape(item)}
+                        itemRenderer={this.renderShapePopOver}
+                        popoverProps={{popoverClassName: "catalog-select", minimal: true , position: PopoverPosition.AUTO_END}}
+                    >
+                        <Button icon={this.getCatalogShape(widgetStore.catalogShape)} rightIcon="double-caret-vertical"  disabled={disabledOverlayPanel}/>
+                    </Select>
+                </FormGroup>
+                <FormGroup  inline={true} label="Size" labelInfo="(px)"  disabled={disabledOverlayPanel}>
+                    <SafeNumericInput
+                        className="catalog-size-overlay"
+                        placeholder="Catalog Size"
+                        disabled={disabledOverlayPanel || !widgetStore.disableSizeMap}
+                        min={CatalogWidgetStore.MinOverlaySize}
+                        max={CatalogWidgetStore.MaxOverlaySize}
+                        value={widgetStore.catalogSize}
+                        stepSize={1}
+                        onValueChange={(value: number) => widgetStore.setCatalogSize(value)}
+                    />
+                </FormGroup>
+            </div>
+        );
+
+        const noResults = (<MenuItem disabled={true} text="No results" />);
+        
+        const sizeMap = (
+            <div className="panel-container">
+                <FormGroup inline={true} label="Column" disabled={disabledOverlayPanel}>
+                    <Select
+                        items={this.axisOption}
+                        activeItem={null}
+                        onItemSelect={(columnName) => widgetStore.setSizeMap(columnName)}
+                        itemRenderer={this.renderAxisPopOver}
+                        disabled={disabledOverlayPanel}
+                        popoverProps={{popoverClassName: "catalog-select", minimal: true , position: PopoverPosition.AUTO_END}}
+                        filterable={true}
+                        noResults={noResults}
+                        itemPredicate={this.filterColumn}
+                        resetOnSelect={true}
+                    >
+                        <Button text={widgetStore.sizeMapColumn} disabled={disabledOverlayPanel} rightIcon="double-caret-vertical"/>
+                    </Select>
+                </FormGroup>
+                <FormGroup label={"Scaling"} inline={true}>
+                    <ScalingSelectComponent
+                        selectedItem={widgetStore.sizeScalingType}
+                        onItemSelect={(type) => widgetStore.setSizeScalingType(type)}
+                    />
+                </FormGroup>
+                <FormGroup inline={true} label={"Size Mode"} disabled={disableSizeMap}>
+                    <ButtonGroup>
+                        <AnchorButton disabled={disableSizeMap} text={"Radius"} active={widgetStore.sizeMapType === "radius"} onClick={() => widgetStore.setSizeMapType("radius")}/>
+                        <AnchorButton disabled={disableSizeMap} text={"Area"} active={widgetStore.sizeMapType === "area"} onClick={() => widgetStore.setSizeMapType("area")}/>
+                    </ButtonGroup>
+                </FormGroup>
+                <FormGroup  inline={true} label="Size Min" labelInfo="(px)"  disabled={disableSizeMap}>
+                    <SafeNumericInput
+                        allowNumericCharactersOnly={true}
+                        asyncControl={true}
+                        placeholder="Min"
+                        disabled={disableSizeMap}
+                        buttonPosition={"none"}
+                        value={widgetStore.sizeMin}
+                        onBlur={(ev) => this.handleSizeChange(ev, "size-min")}
+                        onKeyDown={(ev) => this.handleSizeChange(ev, "size-min")}
+                    />
+                </FormGroup>
+                <FormGroup  inline={true} label="Size Max" labelInfo="(px)"  disabled={disableSizeMap}>
+                    <SafeNumericInput
+                        allowNumericCharactersOnly={true}
+                        asyncControl={true}
+                        placeholder="Max"
+                        disabled={disableSizeMap}
+                        buttonPosition={"none"}
+                        value={widgetStore.pointSizebyType}
+                        onBlur={(ev) => this.handleSizeChange(ev, "size-max")}
+                        onKeyDown={(ev) => this.handleSizeChange(ev, "size-max")}
+                    />
+                </FormGroup>
+                <ClearableNumericInputComponent
+                    label="Clip Min"
+                    max={widgetStore.sizeColumnMax.clipd}
+                    integerOnly={false}
+                    value={widgetStore.sizeColumnMin.clipd}
+                    onValueChanged={val => widgetStore.setSizeColumnMin(val, "clipd")}
+                    onValueCleared={() => widgetStore.resetSizeColumnValue("min")}
+                    displayExponential={true}
+                    disabled={disableSizeMap}
+                />
+                <ClearableNumericInputComponent
+                    label="Clip Max"
+                    min={widgetStore.sizeColumnMin.clipd}
+                    integerOnly={false}
+                    value={widgetStore.sizeColumnMax.clipd}
+                    onValueChanged={val => widgetStore.setSizeColumnMax(val, "clipd")}
+                    onValueCleared={() => widgetStore.resetSizeColumnValue("max")}
+                    displayExponential={true}
+                    disabled={disableSizeMap}
+                />
+            </div>
+        );
+
+        const colorMap = (
+            <div className="panel-container">
+                <FormGroup inline={true} label="Column" disabled={disabledOverlayPanel}>
+                    <Select
+                        items={this.axisOption}
+                        activeItem={null}
+                        onItemSelect={(columnName) => widgetStore.setColorMapColumn(columnName)}
+                        itemRenderer={this.renderAxisPopOver}
+                        disabled={disabledOverlayPanel}
+                        popoverProps={{popoverClassName: "catalog-select", minimal: true , position: PopoverPosition.AUTO_END}}
+                        filterable={true}
+                        noResults={noResults}
+                        itemPredicate={this.filterColumn}
+                        resetOnSelect={true}
+                    >
+                        <Button text={widgetStore.colorMapColumn} disabled={disabledOverlayPanel} rightIcon="double-caret-vertical"/>
+                    </Select>
+                </FormGroup>
+                <FormGroup label={"Scaling"} inline={true}>
+                    <ScalingSelectComponent
+                        selectedItem={widgetStore.colorScalingType}
+                        onItemSelect={(type) => widgetStore.setColorScalingType(type)}
+                    />
+                </FormGroup>
+                <FormGroup inline={true} label="Color Map">
+                    <ColormapComponent
+                        inverted={false}
+                        selectedItem={widgetStore.colorMap}
+                        onItemSelect={(selected) => { widgetStore.setColormap(selected); }}
+                    />
+                </FormGroup>
+            </div>
+        );
+
+        let className = "catalog-settings";
+        if (appStore.darkTheme) {
+            className += " bp3-dark";
+        }
+
+        return (
+            <div className={className}>
+                <FormGroup className={"file-menu"} inline={true} label="File"  disabled={disabledOverlayPanel}>
+                    <Select 
+                        className="bp3-fill"
+                        disabled={disabledOverlayPanel}
+                        filterable={false}
+                        items={catalogFileItems} 
+                        activeItem={this.catalogFileId}
+                        onItemSelect={this.handleCatalogFileChange}
+                        itemRenderer={this.renderFileIdPopOver}
+                        popoverProps={{popoverClassName: "catalog-select", minimal: true , position: PopoverPosition.AUTO_END}}
+                    >
+                        <Button text={activeFileName} rightIcon="double-caret-vertical"  disabled={disabledOverlayPanel}/>
+                    </Select>
+                </FormGroup>
+                <Tabs
+                    id="catalogSettings"
+                    vertical={false}
+                    selectedTabId={widgetStore.settingsTabId}
+                    onChange={(tabId) => this.handleSelectedTabChanged(tabId)}
+                >
+                    <Tab id={CatalogSettingsTabs.GLOBAL} title="Global" panel={globalPanel}/>
+                    <Tab id={CatalogSettingsTabs.IMAGE_OVERLAY} title="Image Overlay" panel={overlayPanel} disabled={disabledOverlayPanel}/>
+                    <Tab id={CatalogSettingsTabs.SIZE} title="Size Map" panel={sizeMap} disabled={disabledOverlayPanel}/>
+                    <Tab id={CatalogSettingsTabs.COLOR} title="Color Map" panel={colorMap} disabled={disabledOverlayPanel}/>
+                </Tabs>
+            </div>
+        );
+    }
+
+    private renderAxisPopOver = (catalogName: string, itemProps: IItemRendererProps) => {
+        return (
+            <MenuItem
+                key={catalogName}
+                text={catalogName}
+                onClick={itemProps.handleClick}
+            />
+        );
+    }
+
+    private filterColumn: ItemPredicate<string> = (query: string, columnName: string) => {
+        const fileSearcher = new FuzzySearch([columnName]);
+        return fileSearcher.search(query).length > 0;
+    };
+
+    private handleSizeChange = (ev, type: SizeClip) => {
+        if (ev.type === "keydown" && ev.keyCode !== KEYCODE_ENTER) {
+            return;
+        }
+        const val = parseFloat(ev.currentTarget.value);
+        const widgetStore = this.widgetStore; 
+        const sizeMin = widgetStore.sizeMin;
+        const sizeMax = widgetStore.pointSizebyType;
+
+        switch (type) {
+            case "size-min":
+                if (isFinite(val) && val !== sizeMin && val < sizeMax && val >= 1) {
+                    widgetStore.setSizeMin(val);
+                } else {
+                    ev.currentTarget.value = sizeMin.toString();
+                }
+                break;
+            case "size-max":
+                if (isFinite(val) && val !== sizeMax && val > sizeMin && val <= widgetStore.maxPointSizebyType) {
+                    widgetStore.setSizeMax(val, widgetStore.sizeMapType);
+                } else {
+                    ev.currentTarget.value = sizeMax.toString();
+                }
+                break;
+            default:
+                break;
+        }
+    };
+
     private renderFileIdPopOver = (fileId: number, itemProps: IItemRendererProps) => {
         const fileName = this.catalogFileNames.get(fileId);
         let text = `${fileId}: ${fileName}`;
@@ -197,347 +470,4 @@
                 return <Icon icon="circle" color={color}/>;
         }
     }
-
->>>>>>> 70124c0a
-    public render() {
-        const appStore = AppStore.Instance;
-        const widgetStore = this.widgetStore;
-        const catalogStore = CatalogStore.Instance;
-        const catalogFileIds = catalogStore.activeCatalogFiles;
-
-        let catalogFileItems = [];
-        catalogFileIds.forEach((value) => {
-            catalogFileItems.push(value);
-        });
-        this.catalogFileNames = CatalogStore.Instance.getCatalogFileNames(catalogFileIds);
-        const fileName = this.catalogFileNames.get(this.catalogFileId);
-        let activeFileName = "";
-        if (fileName !== undefined) {
-            activeFileName = `${this.catalogFileId}: ${fileName}`;
-        }
-        const disabledOverlayPanel = catalogFileIds.length <= 0;
-        const disableSizeMap = disabledOverlayPanel || widgetStore.disableSizeMap;
-
-        const globalPanel = (
-            <div className="panel-container">
-                <FormGroup  inline={true} label="Displayed columns">
-                    <SafeNumericInput
-                        placeholder="Default Displayed Columns"
-                        min={1}
-                        value={PreferenceStore.Instance.catalogDisplayedColumnSize}
-                        stepSize={1}
-                        onValueChange={(value: number) => PreferenceStore.Instance.setPreference(PreferenceKeys.CATALOG_DISPLAYED_COLUMN_SIZE, value)}
-                    />
-                </FormGroup>
-            </div>
-        );
-
-        const overlayPanel = (
-            <div className="panel-container">
-                <FormGroup label={"Color"} inline={true}  disabled={disabledOverlayPanel}>
-                    <ColorPickerComponent
-                        color={widgetStore.catalogColor}
-                        presetColors={[...SWATCH_COLORS, "transparent"]}
-                        setColor={(color: ColorResult) => {
-                            widgetStore.setCatalogColor(color.hex === "transparent" ? "#000000" : color.hex);
-                        }}
-                        disableAlpha={true}
-                        darkTheme={appStore.darkTheme}
-                        disabled={disabledOverlayPanel}
-                    />
-                </FormGroup>
-                <FormGroup label={"Overlay Highlight"} inline={true}  disabled={disabledOverlayPanel}>
-                    <ColorPickerComponent
-                        color={widgetStore.highlightColor}
-                        presetColors={[...SWATCH_COLORS, "transparent"]}
-                        setColor={(color: ColorResult) => {
-                            widgetStore.setHighlightColor(color.hex === "transparent" ? "#000000" : color.hex);
-                        }}
-                        disableAlpha={true}
-                        darkTheme={appStore.darkTheme}
-                        disabled={disabledOverlayPanel}
-                    />
-                </FormGroup>
-                <FormGroup  inline={true} label="Shape"  disabled={disabledOverlayPanel}>
-                    <Select 
-                        className="bp3-fill"
-                        disabled={disabledOverlayPanel}
-                        filterable={false}
-                        items={this.catalogOverlayShape} 
-                        activeItem={widgetStore.catalogShape} 
-                        onItemSelect={(item) => widgetStore.setCatalogShape(item)}
-                        itemRenderer={this.renderShapePopOver}
-                        popoverProps={{popoverClassName: "catalog-select", minimal: true , position: PopoverPosition.AUTO_END}}
-                    >
-                        <Button icon={this.getCatalogShape(widgetStore.catalogShape)} rightIcon="double-caret-vertical"  disabled={disabledOverlayPanel}/>
-                    </Select>
-                </FormGroup>
-                <FormGroup  inline={true} label="Size" labelInfo="(px)"  disabled={disabledOverlayPanel}>
-                    <SafeNumericInput
-                        placeholder="Catalog Size"
-                        disabled={disabledOverlayPanel}
-                        min={CatalogWidgetStore.MinOverlaySize}
-                        max={CatalogWidgetStore.MaxOverlaySize}
-                        value={widgetStore.catalogSize}
-                        stepSize={1}
-                        onValueChange={(value: number) => widgetStore.setCatalogSize(value)}
-                    />
-                </FormGroup>
-            </div>
-        );
-
-        const noResults = (<MenuItem disabled={true} text="No results" />);
-        
-        const sizeMap = (
-            <div className="panel-container">
-                <FormGroup inline={true} label="Column" disabled={disabledOverlayPanel}>
-                    <Select
-                        items={this.axisOption}
-                        activeItem={null}
-                        onItemSelect={(columnName) => widgetStore.setSizeMap(columnName)}
-                        itemRenderer={this.renderAxisPopOver}
-                        disabled={disabledOverlayPanel}
-                        popoverProps={{popoverClassName: "catalog-select", minimal: true , position: PopoverPosition.AUTO_END}}
-                        filterable={true}
-                        noResults={noResults}
-                        itemPredicate={this.filterColumn}
-                        resetOnSelect={true}
-                    >
-                        <Button text={widgetStore.sizeMapColumn} disabled={disabledOverlayPanel} rightIcon="double-caret-vertical"/>
-                    </Select>
-                </FormGroup>
-                <FormGroup label={"Scaling"} inline={true}>
-                    <ScalingSelectComponent
-                        selectedItem={widgetStore.sizeScalingType}
-                        onItemSelect={(type) => widgetStore.setSizeScalingType(type)}
-                    />
-                </FormGroup>
-                <FormGroup inline={true} label={"Size Mode"} disabled={disableSizeMap}>
-                    <ButtonGroup>
-                        <AnchorButton disabled={disableSizeMap} text={"Diameter"} active={widgetStore.sizeMapType === "diameter"} onClick={() => widgetStore.setSizeMapType("diameter")}/>
-                        <AnchorButton disabled={disableSizeMap} text={"Area"} active={widgetStore.sizeMapType === "area"} onClick={() => widgetStore.setSizeMapType("area")}/>
-                    </ButtonGroup>
-                </FormGroup>
-                <FormGroup  inline={true} label="Size Min" labelInfo="(px)"  disabled={disableSizeMap}>
-                    <SafeNumericInput
-                        allowNumericCharactersOnly={true}
-                        asyncControl={true}
-                        placeholder="Min"
-                        disabled={disableSizeMap}
-                        buttonPosition={"none"}
-                        value={widgetStore.sizeMin}
-                        onBlur={(ev) => this.handleSizeChange(ev, "size-min")}
-                        onKeyDown={(ev) => this.handleSizeChange(ev, "size-min")}
-                    />
-                </FormGroup>
-                <FormGroup  inline={true} label="Size Max" labelInfo="(px)"  disabled={disableSizeMap}>
-                    <SafeNumericInput
-                        allowNumericCharactersOnly={true}
-                        asyncControl={true}
-                        placeholder="Max"
-                        disabled={disableSizeMap}
-                        buttonPosition={"none"}
-                        value={widgetStore.pointSizebyType}
-                        onBlur={(ev) => this.handleSizeChange(ev, "size-max")}
-                        onKeyDown={(ev) => this.handleSizeChange(ev, "size-max")}
-                    />
-                </FormGroup>
-                <ClearableNumericInputComponent
-                    label="Clip Min"
-                    max={widgetStore.sizeColumnMax.clipd}
-                    integerOnly={false}
-                    value={widgetStore.sizeColumnMin.clipd}
-                    onValueChanged={val => widgetStore.setSizeColumnMin(val, "clipd")}
-                    onValueCleared={() => widgetStore.resetSizeColumnValue("min")}
-                    displayExponential={true}
-                    disabled={disableSizeMap}
-                />
-                <ClearableNumericInputComponent
-                    label="Clip Max"
-                    min={widgetStore.sizeColumnMin.clipd}
-                    integerOnly={false}
-                    value={widgetStore.sizeColumnMax.clipd}
-                    onValueChanged={val => widgetStore.setSizeColumnMax(val, "clipd")}
-                    onValueCleared={() => widgetStore.resetSizeColumnValue("max")}
-                    displayExponential={true}
-                    disabled={disableSizeMap}
-                />
-            </div>
-        );
-
-        const colorMap = (
-            <div className="panel-container">
-                <FormGroup inline={true} label="Column" disabled={disabledOverlayPanel}>
-                    <Select
-                        items={this.axisOption}
-                        activeItem={null}
-                        onItemSelect={(columnName) => widgetStore.setColorMapColumn(columnName)}
-                        itemRenderer={this.renderAxisPopOver}
-                        disabled={disabledOverlayPanel}
-                        popoverProps={{popoverClassName: "catalog-select", minimal: true , position: PopoverPosition.AUTO_END}}
-                        filterable={true}
-                        noResults={noResults}
-                        itemPredicate={this.filterColumn}
-                        resetOnSelect={true}
-                    >
-                        <Button text={widgetStore.colorMapColumn} disabled={disabledOverlayPanel} rightIcon="double-caret-vertical"/>
-                    </Select>
-                </FormGroup>
-                <FormGroup label={"Scaling"} inline={true}>
-                    <ScalingSelectComponent
-                        selectedItem={widgetStore.colorScalingType}
-                        onItemSelect={(type) => widgetStore.setColorScalingType(type)}
-                    />
-                </FormGroup>
-                <FormGroup inline={true} label="Color Map">
-                    <ColormapComponent
-                        inverted={false}
-                        selectedItem={widgetStore.colorMap}
-                        onItemSelect={(selected) => { widgetStore.setColormap(selected); }}
-                    />
-                </FormGroup>
-            </div>
-        );
-
-        let className = "catalog-settings";
-        if (appStore.darkTheme) {
-            className += " bp3-dark";
-        }
-
-        return (
-            <div className={className}>
-                <FormGroup className={"file-menu"} inline={true} label="File"  disabled={disabledOverlayPanel}>
-                    <Select 
-                        className="bp3-fill"
-                        disabled={disabledOverlayPanel}
-                        filterable={false}
-                        items={catalogFileItems} 
-                        activeItem={this.catalogFileId}
-                        onItemSelect={this.handleCatalogFileChange}
-                        itemRenderer={this.renderFileIdPopOver}
-                        popoverProps={{popoverClassName: "catalog-select", minimal: true , position: PopoverPosition.AUTO_END}}
-                    >
-                        <Button text={activeFileName} rightIcon="double-caret-vertical"  disabled={disabledOverlayPanel}/>
-                    </Select>
-                </FormGroup>
-                <Tabs
-                    id="catalogSettings"
-                    vertical={false}
-                    selectedTabId={widgetStore.settingsTabId}
-                    onChange={(tabId) => this.handleSelectedTabChanged(tabId)}
-                >
-                    <Tab id={CatalogSettingsTabs.GLOBAL} title="Global" panel={globalPanel}/>
-                    <Tab id={CatalogSettingsTabs.IMAGE_OVERLAY} title="Image Overlay" panel={overlayPanel} disabled={disabledOverlayPanel}/>
-                    <Tab id={CatalogSettingsTabs.SIZE} title="Size Map" panel={sizeMap} disabled={disabledOverlayPanel}/>
-                    <Tab id={CatalogSettingsTabs.COLOR} title="Color Map" panel={colorMap} disabled={disabledOverlayPanel}/>
-                </Tabs>
-            </div>
-        );
-    }
-
-    private renderAxisPopOver = (catalogName: string, itemProps: IItemRendererProps) => {
-        return (
-            <MenuItem
-                key={catalogName}
-                text={catalogName}
-                onClick={itemProps.handleClick}
-            />
-        );
-    }
-
-    private filterColumn: ItemPredicate<string> = (query: string, columnName: string) => {
-        const fileSearcher = new FuzzySearch([columnName]);
-        return fileSearcher.search(query).length > 0;
-    };
-
-    private handleSizeChange = (ev, type: SizeClip) => {
-        if (ev.type === "keydown" && ev.keyCode !== KEYCODE_ENTER) {
-            return;
-        }
-        const val = parseFloat(ev.currentTarget.value);
-        const widgetStore = this.widgetStore; 
-        const sizeMin = widgetStore.sizeMin;
-        const sizeMax = widgetStore.pointSizebyType;
-
-        switch (type) {
-            case "size-min":
-                if (isFinite(val) && val !== sizeMin && val < sizeMax && val >= 1) {
-                    widgetStore.setSizeMin(val);
-                } else {
-                    ev.currentTarget.value = sizeMin.toString();
-                }
-                break;
-            case "size-max":
-                if (isFinite(val) && val !== sizeMax && val > sizeMin && val <= widgetStore.maxPointSizebyType) {
-                    widgetStore.setSizeMax(val, widgetStore.sizeMapType);
-                } else {
-                    ev.currentTarget.value = sizeMax.toString();
-                }
-                break;
-            default:
-                break;
-        }
-    };
-
-    private renderFileIdPopOver = (fileId: number, itemProps: IItemRendererProps) => {
-        const fileName = this.catalogFileNames.get(fileId);
-        let text = `${fileId}: ${fileName}`;
-        return (
-            <MenuItem
-                key={fileId}
-                text={text}
-                onClick={itemProps.handleClick}
-                active={itemProps.modifiers.active}
-            />
-        );
-    }
-
-    private renderShapePopOver = (shape: CatalogOverlayShape, itemProps: IItemRendererProps) => {
-        const shapeItem = this.getCatalogShape(shape);
-        return (
-            <MenuItem
-                icon={shapeItem}
-                key={shape}
-                onClick={itemProps.handleClick}
-                active={itemProps.modifiers.active}
-            />
-        );
-    }
-
-    private handleSelectedTabChanged = (newTabId: React.ReactText) => {
-        this.widgetStore.setSettingsTabId(Number.parseInt(newTabId.toString()));
-    }
-
-    private getCatalogShape = (shape: CatalogOverlayShape) => {
-        const widgetStore = this.widgetStore;
-        let color = widgetStore.catalogColor;
-        switch (shape) {
-            case CatalogOverlayShape.Circle:
-                return <Icon icon="circle" color={color}/>;
-            case CatalogOverlayShape.FullCircle:
-                return <Icon icon="full-circle" color={color}/>;  
-            case CatalogOverlayShape.Star:
-                return <Icon icon="star-empty" color={color}/>;
-            case CatalogOverlayShape.FullStar:
-                return <Icon icon="star" color={color}/>;
-            case CatalogOverlayShape.Square:
-                return <Icon icon="square" color={color}/>;
-            case CatalogOverlayShape.Plus:
-                return <Icon icon="plus" color={color}/>;
-            case CatalogOverlayShape.Cross:
-                return <Icon icon="cross" color={color}/>;
-            case CatalogOverlayShape.TriangleUp:
-                return IconWrapper(triangleUp, color, false);
-            case CatalogOverlayShape.TriangleDown:
-                return IconWrapper(triangleDown, color, false);
-            case CatalogOverlayShape.Diamond:
-                return IconWrapper(diamond, color, false);
-            case CatalogOverlayShape.hexagon:
-                return IconWrapper(hexagon, color, false);
-            case CatalogOverlayShape.hexagon2:
-                return IconWrapper(hexagon2, color, false);
-            default:
-                return <Icon icon="circle" color={color}/>;
-        }
-    }
 }