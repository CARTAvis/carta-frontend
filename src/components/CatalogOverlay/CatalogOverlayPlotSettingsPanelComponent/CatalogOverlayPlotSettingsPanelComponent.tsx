import {observer} from "mobx-react";
import FuzzySearch from "fuzzy-search";
import {action, autorun, computed, makeObservable} from "mobx";
import * as React from "react";
<<<<<<< HEAD
import {AnchorButton, Button, ButtonGroup, FormGroup, Icon, MenuItem, PopoverPosition, Switch, Tab, Tabs, Tooltip} from "@blueprintjs/core";
import {Select, IItemRendererProps, ItemPredicate} from "@blueprintjs/select";
import {AppStore, CatalogStore, CatalogProfileStore, CatalogOverlay, DefaultWidgetConfig, HelpType, PreferenceStore, PreferenceKeys, WidgetProps, WidgetsStore} from "stores";
import {CatalogOverlayShape, CatalogWidgetStore, CatalogSettingsTabs, ValueClip} from "stores/widgets";
import {ColorResult} from "react-color";
import {CatalogOverlayComponent} from "components";
import {ColorPickerComponent, ClearableNumericInputComponent, ColormapComponent, SafeNumericInput, ScalingSelectComponent} from "components/Shared";
import {SWATCH_COLORS} from "utilities";
=======
import {Button, FormGroup, Icon, MenuItem, PopoverPosition, Tab, Tabs} from "@blueprintjs/core";
import {Select, IItemRendererProps} from "@blueprintjs/select";
import {AppStore, CatalogStore, DefaultWidgetConfig, HelpType, PreferenceStore, PreferenceKeys, WidgetProps, WidgetsStore} from "stores";
import {CatalogOverlayShape, CatalogWidgetStore, CatalogSettingsTabs} from "stores/widgets";
import {AutoColorPickerComponent, SafeNumericInput} from "components/Shared";
import {SWATCH_COLORS, getColorForTheme} from "utilities";
>>>>>>> 252d978f
import "./CatalogOverlayPlotSettingsPanelComponent.scss";

const IconWrapper = (path: React.SVGProps<SVGPathElement>, color: string, fill: boolean, strokeWidth = 2, viewboxDefault = 16) => {
    let fillColor = color;
    if (!fill) {
        fillColor = "none";
    }
    return (
        <span className="bp3-icon">
            <svg
                data-icon="triangle-up-open"
                width="16"
                height="16"
                viewBox={`0 0 ${viewboxDefault} ${viewboxDefault}`}
                style={{stroke: color, fill: fillColor, strokeWidth: strokeWidth}}
            >
                {path}
            </svg>
        </span>
    );
};

const triangleUp = <path d="M 2 14 L 14 14 L 8 3 Z"/>;
const triangleDown = <path d="M 2 2 L 14 2 L 8 13 Z"/>;
const rhomb = <path d="M 8 14 L 14 8 L 8 2 L 2 8 Z"/>;
const hexagon2 = <path d="M 12.33 5.5 L 12.33 10.5 L 8 13 L 3.67 10.5 L 3.67 5.5 L 8 3 Z"/>;
const hexagon = <path d="M 3 8 L 5.5 3.67 L 10.5 3.67 L 13 8 L 10.5 12.33 L 5.5 12.33 Z"/>;
const ellipse = <ellipse cx="8" cy="8" rx="4" ry="7"/>;
const KEYCODE_ENTER = 13;

@observer
export class CatalogOverlayPlotSettingsPanelComponent extends React.Component<WidgetProps> {

    private catalogFileNames: Map<number, string>;
    private catalogOverlayShape: Array<CatalogOverlayShape> = [
        CatalogOverlayShape.BoxLined,
        CatalogOverlayShape.CircleFilled,
        CatalogOverlayShape.CircleLined,
        CatalogOverlayShape.CrossFilled,
        CatalogOverlayShape.EllipseLined,
        CatalogOverlayShape.HexagonLined,
        CatalogOverlayShape.HexagonLined2,
        CatalogOverlayShape.RhombLined,
        CatalogOverlayShape.TriangleDownLined,
        CatalogOverlayShape.TriangleUpLined,
        CatalogOverlayShape.XFilled,
        CatalogOverlayShape.LineSegmentFILLED
    ];

    public static get WIDGET_CONFIG(): DefaultWidgetConfig {
        return {
            id: "catalog-overlay-floating-settings",
            type: "floating-settings",
            minWidth: 350,
            minHeight: 250,
            defaultWidth: 400,
            defaultHeight: 560,
            title: "catalog-overlay-settings",
            isCloseable: true,
            parentId: "catalog-overlay",
            parentType: "catalog-overlay",
            helpType: [HelpType.CATALOG_SETTINGS_GOLBAL, HelpType.CATALOG_SETTINGS_OVERLAY, HelpType.CATALOG_SETTINGS_COLOR]
        };
    }

    @computed get widgetStore(): CatalogWidgetStore {
        const catalogStore = CatalogStore.Instance;
        const catalogWidgetStoreId = catalogStore.catalogWidgets.get(this.catalogFileId);
        return WidgetsStore.Instance.catalogWidgets.get(catalogWidgetStoreId);
    }

    @computed get catalogFileId() {
        return CatalogStore.Instance.catalogProfiles?.get(this.props.id);
    }

    @computed get profileStore(): CatalogProfileStore {
        return CatalogStore.Instance.catalogProfileStores.get(this.catalogFileId);
    }

    @computed get axisOption() {
        const profileStore = this.profileStore;
        let axisOptions = [];
        axisOptions.push(CatalogOverlay.NONE);
        profileStore?.catalogControlHeader.forEach((header, columnName) => {
            const dataType = profileStore.catalogHeader[header.dataIndex].dataType;
            if (CatalogOverlayComponent.axisDataType.includes(dataType) && header.display) {
                axisOptions.push(columnName);
            }
        });
        return axisOptions;
    }

    constructor(props: WidgetProps) {
        super(props);
        makeObservable(this);

        const appStore = AppStore.Instance;
        this.catalogFileNames = new Map<number, string>();
        autorun(() => {
            const catalogStore = CatalogStore.Instance;
            const catalogWidgetStoreId = catalogStore.catalogWidgets.get(this.catalogFileId);
            const activeFiles = catalogStore.activeCatalogFiles;
            if (!catalogWidgetStoreId) {
                WidgetsStore.Instance.addCatalogWidget(this.catalogFileId);
            }

            if (activeFiles?.includes(this.catalogFileId)) {
                const fileName = catalogStore.getCatalogFileNames([this.catalogFileId]).get(this.catalogFileId);
                if (fileName) {
                    appStore.widgetsStore.setWidgetTitle(this.props.floatingSettingsId, `Catalog Settings: ${fileName}`);
                }
            } else {
                appStore.widgetsStore.setWidgetTitle(this.props.floatingSettingsId, `Catalog Settings`);
            }
        });
    }

    @action handleCatalogFileChange = (fileId: number) => {
        CatalogStore.Instance.catalogProfiles.set(this.props.id, fileId);
    }

<<<<<<< HEAD
=======
    private renderFileIdPopOver = (fileId: number, itemProps: IItemRendererProps) => {
        const fileName = this.catalogFileNames.get(fileId);
        let text = `${fileId}: ${fileName}`;
        return (
            <MenuItem
                key={fileId}
                text={text}
                onClick={itemProps.handleClick}
                active={itemProps.modifiers.active}
            />
        );
    }

    private renderShapePopOver = (shape: CatalogOverlayShape, itemProps: IItemRendererProps) => {
        const shapeItem = this.getCatalogShape(shape);
        return (
            <MenuItem
                icon={shapeItem}
                key={shape}
                onClick={itemProps.handleClick}
                active={itemProps.modifiers.active}
            />
        );
    }

    private handleSelectedTabChanged = (newTabId: React.ReactText) => {
        this.widgetStore.setSettingsTabId(Number.parseInt(newTabId.toString()));
    }

    private getCatalogShape = (shape: CatalogOverlayShape) => {
        const widgetStore = this.widgetStore;
        let color = getColorForTheme(widgetStore.catalogColor);
        switch (shape) {
            case CatalogOverlayShape.Circle:
                return <Icon icon="circle" color={color}/>;
            case CatalogOverlayShape.FullCircle:
                return <Icon icon="full-circle" color={color}/>;  
            case CatalogOverlayShape.Star:
                return <Icon icon="star-empty" color={color}/>;
            case CatalogOverlayShape.FullStar:
                return <Icon icon="star" color={color}/>;
            case CatalogOverlayShape.Square:
                return <Icon icon="square" color={color}/>;
            case CatalogOverlayShape.Plus:
                return <Icon icon="plus" color={color}/>;
            case CatalogOverlayShape.Cross:
                return <Icon icon="cross" color={color}/>;
            case CatalogOverlayShape.TriangleUp:
                return IconWrapper(triangleUp, color, false);
            case CatalogOverlayShape.TriangleDown:
                return IconWrapper(triangleDown, color, false);
            case CatalogOverlayShape.Diamond:
                return IconWrapper(diamond, color, false);
            case CatalogOverlayShape.hexagon:
                return IconWrapper(hexagon, color, false);
            case CatalogOverlayShape.hexagon2:
                return IconWrapper(hexagon2, color, false);
            default:
                return <Icon icon="circle" color={color}/>;
        }
    }

>>>>>>> 252d978f
    public render() {
        const appStore = AppStore.Instance;
        const widgetStore = this.widgetStore;
        const catalogStore = CatalogStore.Instance;
        const catalogFileIds = catalogStore.activeCatalogFiles;

        let catalogFileItems = [];
        catalogFileIds.forEach((value) => {
            catalogFileItems.push(value);
        });
        this.catalogFileNames = CatalogStore.Instance.getCatalogFileNames(catalogFileIds);
        const fileName = this.catalogFileNames.get(this.catalogFileId);
        let activeFileName = "";
        if (fileName !== undefined) {
            activeFileName = `${this.catalogFileId}: ${fileName}`;
        }
        const disabledOverlayPanel = catalogFileIds.length <= 0;
        const disableSizeMap = disabledOverlayPanel || widgetStore.disableSizeMap;
        const disableColorMap = disabledOverlayPanel || widgetStore.disableColorMap;
        const disableOrientationMap = disabledOverlayPanel || widgetStore.disableOrientationMap;
        const disableSizeMinorMap = disableSizeMap || widgetStore.disableSizeMinorMap;

        const globalPanel = (
            <div className="panel-container">
                <FormGroup  inline={true} label="Displayed columns">
                    <SafeNumericInput
                        placeholder="Default Displayed Columns"
                        min={1}
                        value={PreferenceStore.Instance.catalogDisplayedColumnSize}
                        stepSize={1}
                        onValueChange={(value: number) => PreferenceStore.Instance.setPreference(PreferenceKeys.CATALOG_DISPLAYED_COLUMN_SIZE, value)}
                    />
                </FormGroup>
            </div>
        );

        const overlayPanel = (
            <div className="panel-container">
                <FormGroup label={"Color"} inline={true}  disabled={disabledOverlayPanel}>
                    <AutoColorPickerComponent
                        color={widgetStore.catalogColor}
                        presetColors={[...SWATCH_COLORS, "transparent"]}
                        setColor={(color: string) => {
                            widgetStore.setCatalogColor(color === "transparent" ? "#000000" : color);
                        }}
                        disableAlpha={true}
                        disabled={disabledOverlayPanel}
                    />
                </FormGroup>
                <FormGroup label={"Overlay Highlight"} inline={true}  disabled={disabledOverlayPanel}>
                    <AutoColorPickerComponent
                        color={widgetStore.highlightColor}
                        presetColors={[...SWATCH_COLORS, "transparent"]}
                        setColor={(color: string) => {
                            widgetStore.setHighlightColor(color === "transparent" ? "#000000" : color);
                        }}
                        disableAlpha={true}
                        disabled={disabledOverlayPanel}
                    />
                </FormGroup>
                <FormGroup  inline={true} label="Size" labelInfo="(px)"  disabled={disabledOverlayPanel}>
                    <SafeNumericInput
                        className="catalog-size-overlay"
                        placeholder="Size"
                        disabled={disabledOverlayPanel || !widgetStore.disableSizeMap}
                        min={CatalogWidgetStore.MinOverlaySize}
                        max={CatalogWidgetStore.MaxOverlaySize}
                        value={widgetStore.catalogSize}
                        stepSize={0.5}
                        onValueChange={(value: number) => widgetStore.setCatalogSize(value)}
                    />
                </FormGroup>
                <FormGroup  inline={true} label="Thickness" disabled={disabledOverlayPanel}>
                    <SafeNumericInput
                        className="catalog-size-overlay"
                        placeholder="Thickness"
                        disabled={disabledOverlayPanel}
                        min={CatalogWidgetStore.MinThickness}
                        max={CatalogWidgetStore.MaxThickness}
                        value={widgetStore.thickness}
                        stepSize={0.5}
                        onValueChange={(value: number) => widgetStore.setThickness(value)}
                    />
                </FormGroup>
            </div>
        );

        const noResults = (<MenuItem disabled={true} text="No results" />);
        
        const sizeMajor = (
            <div className="panel-container">
                <FormGroup inline={true} label="Column" disabled={disabledOverlayPanel}>
                    <Select
                        items={this.axisOption}
                        activeItem={null}
                        onItemSelect={(columnName) => widgetStore.setSizeMap(columnName)}
                        itemRenderer={this.renderAxisPopOver}
                        disabled={disabledOverlayPanel}
                        popoverProps={{popoverClassName: "catalog-select", minimal: true , position: PopoverPosition.AUTO_END}}
                        filterable={true}
                        noResults={noResults}
                        itemPredicate={this.filterColumn}
                        resetOnSelect={true}
                    >
                        <Button text={widgetStore.sizeMapColumn} disabled={disabledOverlayPanel} rightIcon="double-caret-vertical"/>
                    </Select>
                </FormGroup>
                <FormGroup label={"Scaling"} inline={true}>
                    <ScalingSelectComponent
                        selectedItem={widgetStore.sizeScalingType}
                        onItemSelect={(type) => widgetStore.setSizeScalingType(type)}
                    />
                </FormGroup>
                <FormGroup inline={true} label={"Size Mode"} disabled={disableSizeMap}>
                    <ButtonGroup>
                        <AnchorButton disabled={disableSizeMap} text={"Diameter"} active={!widgetStore.sizeArea} onClick={() => widgetStore.setSizeArea(false)}/>
                        <AnchorButton disabled={disableSizeMap} text={"Area"} active={widgetStore.sizeArea} onClick={() => widgetStore.setSizeArea(true)}/>
                    </ButtonGroup>
                </FormGroup>
                <ClearableNumericInputComponent
                    label="Clip Min"
                    max={widgetStore.sizeColumnMax.clipd}
                    integerOnly={false}
                    value={widgetStore.sizeColumnMin.clipd}
                    onValueChanged={val => widgetStore.setSizeColumnMin(val, "clipd")}
                    onValueCleared={() => widgetStore.resetSizeColumnValue("min")}
                    displayExponential={true}
                    disabled={disableSizeMap}
                />
                <ClearableNumericInputComponent
                    label="Clip Max"
                    min={widgetStore.sizeColumnMin.clipd}
                    integerOnly={false}
                    value={widgetStore.sizeColumnMax.clipd}
                    onValueChanged={val => widgetStore.setSizeColumnMax(val, "clipd")}
                    onValueCleared={() => widgetStore.resetSizeColumnValue("max")}
                    displayExponential={true}
                    disabled={disableSizeMap}
                />
            </div>
        );

        const sizeMinor = (
            <div className="panel-container">
                <FormGroup inline={true} label="Column" disabled={disabledOverlayPanel}>
                    <Select
                        items={this.axisOption}
                        activeItem={null}
                        onItemSelect={(columnName) => widgetStore.setSizeMinorMap(columnName)}
                        itemRenderer={this.renderAxisPopOver}
                        disabled={disabledOverlayPanel}
                        popoverProps={{popoverClassName: "catalog-select", minimal: true , position: PopoverPosition.AUTO_END}}
                        filterable={true}
                        noResults={noResults}
                        itemPredicate={this.filterColumn}
                        resetOnSelect={true}
                    >
                        <Button text={widgetStore.sizeMinorMapColumn} disabled={disabledOverlayPanel} rightIcon="double-caret-vertical"/>
                    </Select>
                </FormGroup>
                <FormGroup label={"Scaling"} inline={true}>
                    <ScalingSelectComponent
                        selectedItem={widgetStore.sizeMinorScalingType}
                        onItemSelect={(type) => widgetStore.setSizeMinorScalingType(type)}
                    />
                </FormGroup>
                <FormGroup inline={true} label={"Size Mode"} disabled={disableSizeMinorMap}>
                    <ButtonGroup>
                        <AnchorButton disabled={disableSizeMinorMap} text={"Diameter"} active={!widgetStore.sizeMinorArea} onClick={() => widgetStore.setSizeMinorArea(false)}/>
                        <AnchorButton disabled={disableSizeMinorMap} text={"Area"} active={widgetStore.sizeMinorArea} onClick={() => widgetStore.setSizeMinorArea(true)}/>
                    </ButtonGroup>
                </FormGroup>
                <ClearableNumericInputComponent
                    label="Clip Min"
                    max={widgetStore.sizeMinorColumnMax.clipd}
                    integerOnly={false}
                    value={widgetStore.sizeMinorColumnMin.clipd}
                    onValueChanged={val => widgetStore.setSizeMinorColumnMin(val, "clipd")}
                    onValueCleared={() => widgetStore.resetSizeMinorColumnValue("min")}
                    displayExponential={true}
                    disabled={disableSizeMinorMap}
                />
                <ClearableNumericInputComponent
                    label="Clip Max"
                    min={widgetStore.sizeMinorColumnMin.clipd}
                    integerOnly={false}
                    value={widgetStore.sizeMinorColumnMax.clipd}
                    onValueChanged={val => widgetStore.setSizeMinorColumnMax(val, "clipd")}
                    onValueCleared={() => widgetStore.resetSizeMinorColumnValue("max")}
                    displayExponential={true}
                    disabled={disableSizeMinorMap}
                />
            </div>
        );

        const sizeMap = (
            <div className="panel-container">
                <Tabs
                    id="catalogSettings"
                    vertical={false}
                    selectedTabId={widgetStore.sizeAxisTabId}
                    onChange={(tabId) => this.handleSelectedAxisTabChanged(tabId)}
                >
                    <Tab id={CatalogSettingsTabs.SIZE_MAJOR} title="Major" panel={sizeMajor}/>
                    <Tab id={CatalogSettingsTabs.SIZE_MINOR} title="Minor" panel={sizeMinor} disabled = {!widgetStore.enableSizeMinorTab}/>
                </Tabs>
                <FormGroup  inline={true} label="Size Min" labelInfo="(px)"  disabled={disableSizeMap}>
                    <SafeNumericInput
                        allowNumericCharactersOnly={true}
                        asyncControl={true}
                        placeholder="Min"
                        disabled={disableSizeMap}
                        buttonPosition={"none"}
                        value={widgetStore.sizeMajor? widgetStore.pointSizebyType.min : widgetStore.minorPointSizebyType.min}
                        onBlur={(ev) => this.handleChange(ev, "size-min")}
                        onKeyDown={(ev) => this.handleChange(ev, "size-min")}
                    />
                </FormGroup>
                <FormGroup  inline={true} label="Size Max" labelInfo="(px)"  disabled={disableSizeMap}>
                    <Tooltip content = {`Maximum size ${widgetStore.maxPointSizebyType}`}>
                        <SafeNumericInput
                            allowNumericCharactersOnly={true}
                            asyncControl={true}
                            placeholder="Max"
                            disabled={disableSizeMap}
                            buttonPosition={"none"}
                            value={widgetStore.sizeMajor? widgetStore.pointSizebyType.max : widgetStore.minorPointSizebyType.max}
                            onBlur={(ev) => this.handleChange(ev, "size-max")}
                            onKeyDown={(ev) => this.handleChange(ev, "size-max")}
                        />
                    </Tooltip>
                </FormGroup>
            </div>
        )

        const colorMap = (
            <div className="panel-container">
                <FormGroup inline={true} label="Column" disabled={disabledOverlayPanel}>
                    <Select
                        items={this.axisOption}
                        activeItem={null}
                        onItemSelect={(columnName) => widgetStore.setColorMapColumn(columnName)}
                        itemRenderer={this.renderAxisPopOver}
                        disabled={disabledOverlayPanel}
                        popoverProps={{popoverClassName: "catalog-select", minimal: true , position: PopoverPosition.AUTO_END}}
                        filterable={true}
                        noResults={noResults}
                        itemPredicate={this.filterColumn}
                        resetOnSelect={true}
                    >
                        <Button text={widgetStore.colorMapColumn} disabled={disabledOverlayPanel} rightIcon="double-caret-vertical"/>
                    </Select>
                </FormGroup>
                <FormGroup label={"Scaling"} inline={true}>
                    <ScalingSelectComponent
                        selectedItem={widgetStore.colorScalingType}
                        onItemSelect={(type) => widgetStore.setColorScalingType(type)}
                    />
                </FormGroup>
                <FormGroup inline={true} label="Color Map">
                    <ColormapComponent
                        inverted={false}
                        selectedItem={widgetStore.colorMap}
                        onItemSelect={(selected) => widgetStore.setColorMap(selected)}
                    />
                </FormGroup>
                <FormGroup label={"Invert Color Map"} inline={true}>
                    <Switch
                        checked={widgetStore.invertedColorMap}
                        onChange={(ev) => widgetStore.setColorMapDirection(ev.currentTarget.checked)}
                    />
                </FormGroup>
                <ClearableNumericInputComponent
                    label="Clip Min"
                    max={widgetStore.colorColumnMax.clipd}
                    integerOnly={false}
                    value={widgetStore.colorColumnMin.clipd}
                    onValueChanged={val => widgetStore.setColorColumnMin(val, "clipd")}
                    onValueCleared={() => widgetStore.resetColorColumnValue("min")}
                    displayExponential={true}
                    disabled={disableColorMap}
                />
                <ClearableNumericInputComponent
                    label="Clip Max"
                    min={widgetStore.colorColumnMin.clipd}
                    integerOnly={false}
                    value={widgetStore.colorColumnMax.clipd}
                    onValueChanged={val => widgetStore.setColorColumnMax(val, "clipd")}
                    onValueCleared={() => widgetStore.resetColorColumnValue("max")}
                    displayExponential={true}
                    disabled={disableColorMap}
                />
            </div>
        );

        const orientationMap = (
            <div className="panel-container">
                <FormGroup inline={true} label="Column" disabled={disabledOverlayPanel}>
                    <Select
                        items={this.axisOption}
                        activeItem={null}
                        onItemSelect={(columnName) => widgetStore.setOrientationMapColumn(columnName)}
                        itemRenderer={this.renderAxisPopOver}
                        disabled={disabledOverlayPanel}
                        popoverProps={{popoverClassName: "catalog-select", minimal: true , position: PopoverPosition.AUTO_END}}
                        filterable={true}
                        noResults={noResults}
                        itemPredicate={this.filterColumn}
                        resetOnSelect={true}
                    >
                        <Button text={widgetStore.orientationMapColumn} disabled={disabledOverlayPanel} rightIcon="double-caret-vertical"/>
                    </Select>
                </FormGroup>
                <FormGroup label={"Scaling"} inline={true}>
                    <ScalingSelectComponent
                        selectedItem={widgetStore.orientationScalingType}
                        onItemSelect={(type) => widgetStore.setOrientationScalingType(type)}
                    />
                </FormGroup>
                <FormGroup  inline={true} label="Orientation Min" labelInfo="(degree)"  disabled={disableOrientationMap}>
                    <SafeNumericInput
                        allowNumericCharactersOnly={true}
                        asyncControl={true}
                        placeholder="Min"
                        disabled={disableOrientationMap}
                        buttonPosition={"none"}
                        value={widgetStore.angleMin}
                        onBlur={(ev) => this.handleChange(ev, "angle-min")}
                        onKeyDown={(ev) => this.handleChange(ev, "angle-min")}
                    />
                </FormGroup>
                <FormGroup  inline={true} label="Orientation Max" labelInfo="(degree)"  disabled={disableOrientationMap}>
                    <SafeNumericInput
                        allowNumericCharactersOnly={true}
                        asyncControl={true}
                        placeholder="Max"
                        disabled={disableOrientationMap}
                        buttonPosition={"none"}
                        value={widgetStore.angleMax}
                        onBlur={(ev) => this.handleChange(ev, "angle-max")}
                        onKeyDown={(ev) => this.handleChange(ev, "angle-max")}
                    />
                </FormGroup>
                <ClearableNumericInputComponent
                    label="Clip Min"
                    max={widgetStore.orientationMax.clipd}
                    integerOnly={false}
                    value={widgetStore.orientationMin.clipd}
                    onValueChanged={val => widgetStore.setOrientationMin(val, "clipd")}
                    onValueCleared={() => widgetStore.resetOrientationValue("min")}
                    displayExponential={true}
                    disabled={disableOrientationMap}
                />
                <ClearableNumericInputComponent
                    label="Clip Max"
                    min={widgetStore.orientationMin.clipd}
                    integerOnly={false}
                    value={widgetStore.orientationMax.clipd}
                    onValueChanged={val => widgetStore.setOrientationMax(val, "clipd")}
                    onValueCleared={() => widgetStore.resetOrientationValue("max")}
                    displayExponential={true}
                    disabled={disableOrientationMap}
                />
            </div>
        );

        let className = "catalog-settings";
        if (appStore.darkTheme) {
            className += " bp3-dark";
        }

        return (
            <div className={className}>
                <FormGroup className={"file-menu"} inline={true} label="File"  disabled={disabledOverlayPanel}>
                    <Select 
                        className="bp3-fill"
                        disabled={disabledOverlayPanel}
                        filterable={false}
                        items={catalogFileItems} 
                        activeItem={this.catalogFileId}
                        onItemSelect={this.handleCatalogFileChange}
                        itemRenderer={this.renderFileIdPopOver}
                        popoverProps={{popoverClassName: "catalog-select", minimal: true , position: PopoverPosition.AUTO_END}}
                    >
                        <Button text={activeFileName} rightIcon="double-caret-vertical"  disabled={disabledOverlayPanel}/>
                    </Select>
                </FormGroup>
                <FormGroup  inline={true} label="Shape"  disabled={disabledOverlayPanel}>
                    <Select 
                        className="bp3-fill"
                        disabled={disabledOverlayPanel}
                        filterable={false}
                        items={this.catalogOverlayShape} 
                        activeItem={widgetStore.catalogShape} 
                        onItemSelect={(item) => widgetStore.setCatalogShape(item)}
                        itemRenderer={this.renderShapePopOver}
                        popoverProps={{popoverClassName: "catalog-select", minimal: true , position: PopoverPosition.AUTO_END}}
                    >
                        <Button icon={this.getCatalogShape(widgetStore.catalogShape)} rightIcon="double-caret-vertical"  disabled={disabledOverlayPanel}/>
                    </Select>
                </FormGroup>
                <Tabs
                    id="catalogSettings"
                    vertical={false}
                    selectedTabId={widgetStore.settingsTabId}
                    onChange={(tabId) => this.handleSelectedTabChanged(tabId)}
                >
                    <Tab id={CatalogSettingsTabs.GLOBAL} title="Global" panel={globalPanel}/>
                    <Tab id={CatalogSettingsTabs.STYLING} title="Styling" panel={overlayPanel} disabled={disabledOverlayPanel}/>
                    <Tab id={CatalogSettingsTabs.SIZE} title="Size" panel={sizeMap} disabled={disabledOverlayPanel}/>
                    <Tab id={CatalogSettingsTabs.COLOR} title="Color" panel={colorMap} disabled={disabledOverlayPanel}/>
                    <Tab id={CatalogSettingsTabs.ORIENTATION} title="Orientation" panel={orientationMap} disabled={disabledOverlayPanel}/>
                </Tabs>
            </div>
        );
    }

    private renderAxisPopOver = (catalogName: string, itemProps: IItemRendererProps) => {
        return (
            <MenuItem
                key={catalogName}
                text={catalogName}
                onClick={itemProps.handleClick}
            />
        );
    }

    private filterColumn: ItemPredicate<string> = (query: string, columnName: string) => {
        const fileSearcher = new FuzzySearch([columnName]);
        return fileSearcher.search(query).length > 0;
    };

    private handleChange = (ev, type: ValueClip) => {
        if (ev.type === "keydown" && ev.keyCode !== KEYCODE_ENTER) {
            return;
        }
        const val = parseFloat(ev.currentTarget.value);
        const widgetStore = this.widgetStore; 
        const pointSize = widgetStore.sizeMajor? widgetStore.pointSizebyType : widgetStore.minorPointSizebyType;

        switch (type) {
            case "size-min":
                if (isFinite(val) && val !== pointSize.min && val < pointSize.max && val >= CatalogWidgetStore.SizeMapMin) {
                    widgetStore.setSizeMin(val);
                } else {
                    ev.currentTarget.value = pointSize.min.toString();
                }
                break;
            case "size-max":
                if (isFinite(val) && val !== pointSize.max && val > pointSize.min && val <= widgetStore.maxPointSizebyType) {
                    widgetStore.setSizeMax(val);
                } else {
                    ev.currentTarget.value = pointSize.max.toString();
                }
                break;
            case "angle-min":
                if (isFinite(val) && val < widgetStore.angleMax) {
                    widgetStore.setAngleMin(val);
                } else {
                    ev.currentTarget.value = widgetStore.angleMin.toString();
                }
                break;
            case "angle-max":
                if (isFinite(val) && val > widgetStore.angleMin) {
                    widgetStore.setAngleMax(val);
                } else {
                    ev.currentTarget.value = widgetStore.angleMax.toString();
                }
                break;
            default:
                break;
        }
    };

    private renderFileIdPopOver = (fileId: number, itemProps: IItemRendererProps) => {
        const fileName = this.catalogFileNames.get(fileId);
        let text = `${fileId}: ${fileName}`;
        return (
            <MenuItem
                key={fileId}
                text={text}
                onClick={itemProps.handleClick}
                active={itemProps.modifiers.active}
            />
        );
    }

    private renderShapePopOver = (shape: CatalogOverlayShape, itemProps: IItemRendererProps) => {
        const shapeItem = this.getCatalogShape(shape);
        return (
            <MenuItem
                icon={shapeItem}
                key={shape}
                onClick={itemProps.handleClick}
                active={itemProps.modifiers.active}
            />
        );
    }

    private handleSelectedTabChanged = (newTabId: React.ReactText) => {
        this.widgetStore.setSettingsTabId(Number.parseInt(newTabId.toString()));
    }

    private handleSelectedAxisTabChanged = (newTabId: React.ReactText) => {
        this.widgetStore.setSizeAxisTab(Number.parseInt(newTabId.toString()));
    }

    private getCatalogShape = (shape: CatalogOverlayShape) => {
        const widgetStore = this.widgetStore;
        let color = widgetStore.catalogColor;
        switch (shape) {
            case CatalogOverlayShape.CircleLined:
                return <Icon icon="circle" color={color}/>;
            case CatalogOverlayShape.CircleFilled:
                return <Icon icon="full-circle" color={color}/>;
            case CatalogOverlayShape.BoxLined:
                return <Icon icon="square" color={color}/>;
            case CatalogOverlayShape.CrossFilled:
                return <Icon icon="plus" color={color}/>;
            case CatalogOverlayShape.XFilled:
                return <Icon icon="cross" color={color}/>;
            case CatalogOverlayShape.TriangleUpLined:
                return IconWrapper(triangleUp, color, false);
            case CatalogOverlayShape.TriangleDownLined:
                return IconWrapper(triangleDown, color, false);
            case CatalogOverlayShape.RhombLined:
                return IconWrapper(rhomb, color, false);
            case CatalogOverlayShape.HexagonLined2:
                return IconWrapper(hexagon2, color, false);
            case CatalogOverlayShape.HexagonLined:
                return IconWrapper(hexagon, color, false);
            case CatalogOverlayShape.EllipseLined:
                return IconWrapper(ellipse, color, false);
            case CatalogOverlayShape.LineSegmentFILLED:
                return <Icon icon="minus" style={{"transform": "rotate(90deg)"}} color={color}/>;
            default:
                return <Icon icon="circle" color={color}/>;
        }
    }
}<|MERGE_RESOLUTION|>--- conflicted
+++ resolved
@@ -2,23 +2,13 @@
 import FuzzySearch from "fuzzy-search";
 import {action, autorun, computed, makeObservable} from "mobx";
 import * as React from "react";
-<<<<<<< HEAD
 import {AnchorButton, Button, ButtonGroup, FormGroup, Icon, MenuItem, PopoverPosition, Switch, Tab, Tabs, Tooltip} from "@blueprintjs/core";
 import {Select, IItemRendererProps, ItemPredicate} from "@blueprintjs/select";
 import {AppStore, CatalogStore, CatalogProfileStore, CatalogOverlay, DefaultWidgetConfig, HelpType, PreferenceStore, PreferenceKeys, WidgetProps, WidgetsStore} from "stores";
 import {CatalogOverlayShape, CatalogWidgetStore, CatalogSettingsTabs, ValueClip} from "stores/widgets";
-import {ColorResult} from "react-color";
 import {CatalogOverlayComponent} from "components";
-import {ColorPickerComponent, ClearableNumericInputComponent, ColormapComponent, SafeNumericInput, ScalingSelectComponent} from "components/Shared";
+import {AutoColorPickerComponent, ClearableNumericInputComponent, ColormapComponent, SafeNumericInput, ScalingSelectComponent} from "components/Shared";
 import {SWATCH_COLORS} from "utilities";
-=======
-import {Button, FormGroup, Icon, MenuItem, PopoverPosition, Tab, Tabs} from "@blueprintjs/core";
-import {Select, IItemRendererProps} from "@blueprintjs/select";
-import {AppStore, CatalogStore, DefaultWidgetConfig, HelpType, PreferenceStore, PreferenceKeys, WidgetProps, WidgetsStore} from "stores";
-import {CatalogOverlayShape, CatalogWidgetStore, CatalogSettingsTabs} from "stores/widgets";
-import {AutoColorPickerComponent, SafeNumericInput} from "components/Shared";
-import {SWATCH_COLORS, getColorForTheme} from "utilities";
->>>>>>> 252d978f
 import "./CatalogOverlayPlotSettingsPanelComponent.scss";
 
 const IconWrapper = (path: React.SVGProps<SVGPathElement>, color: string, fill: boolean, strokeWidth = 2, viewboxDefault = 16) => {
@@ -140,71 +130,6 @@
         CatalogStore.Instance.catalogProfiles.set(this.props.id, fileId);
     }
 
-<<<<<<< HEAD
-=======
-    private renderFileIdPopOver = (fileId: number, itemProps: IItemRendererProps) => {
-        const fileName = this.catalogFileNames.get(fileId);
-        let text = `${fileId}: ${fileName}`;
-        return (
-            <MenuItem
-                key={fileId}
-                text={text}
-                onClick={itemProps.handleClick}
-                active={itemProps.modifiers.active}
-            />
-        );
-    }
-
-    private renderShapePopOver = (shape: CatalogOverlayShape, itemProps: IItemRendererProps) => {
-        const shapeItem = this.getCatalogShape(shape);
-        return (
-            <MenuItem
-                icon={shapeItem}
-                key={shape}
-                onClick={itemProps.handleClick}
-                active={itemProps.modifiers.active}
-            />
-        );
-    }
-
-    private handleSelectedTabChanged = (newTabId: React.ReactText) => {
-        this.widgetStore.setSettingsTabId(Number.parseInt(newTabId.toString()));
-    }
-
-    private getCatalogShape = (shape: CatalogOverlayShape) => {
-        const widgetStore = this.widgetStore;
-        let color = getColorForTheme(widgetStore.catalogColor);
-        switch (shape) {
-            case CatalogOverlayShape.Circle:
-                return <Icon icon="circle" color={color}/>;
-            case CatalogOverlayShape.FullCircle:
-                return <Icon icon="full-circle" color={color}/>;  
-            case CatalogOverlayShape.Star:
-                return <Icon icon="star-empty" color={color}/>;
-            case CatalogOverlayShape.FullStar:
-                return <Icon icon="star" color={color}/>;
-            case CatalogOverlayShape.Square:
-                return <Icon icon="square" color={color}/>;
-            case CatalogOverlayShape.Plus:
-                return <Icon icon="plus" color={color}/>;
-            case CatalogOverlayShape.Cross:
-                return <Icon icon="cross" color={color}/>;
-            case CatalogOverlayShape.TriangleUp:
-                return IconWrapper(triangleUp, color, false);
-            case CatalogOverlayShape.TriangleDown:
-                return IconWrapper(triangleDown, color, false);
-            case CatalogOverlayShape.Diamond:
-                return IconWrapper(diamond, color, false);
-            case CatalogOverlayShape.hexagon:
-                return IconWrapper(hexagon, color, false);
-            case CatalogOverlayShape.hexagon2:
-                return IconWrapper(hexagon2, color, false);
-            default:
-                return <Icon icon="circle" color={color}/>;
-        }
-    }
-
->>>>>>> 252d978f
     public render() {
         const appStore = AppStore.Instance;
         const widgetStore = this.widgetStore;
