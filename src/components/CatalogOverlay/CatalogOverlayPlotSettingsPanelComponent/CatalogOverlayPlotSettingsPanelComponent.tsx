import * as React from "react";
import {AnchorButton, Button, ButtonGroup, FormGroup, Icon, PopoverPosition, Switch, Tab, Tabs} from "@blueprintjs/core";
import {MenuItem2, Tooltip2} from "@blueprintjs/popover2";
import {IItemRendererProps, ItemPredicate, Select2} from "@blueprintjs/select";
import classNames from "classnames";
import FuzzySearch from "fuzzy-search";
import {action, autorun, computed, makeObservable} from "mobx";
import {observer} from "mobx-react";

import {CatalogOverlayComponent} from "components";
import {AutoColorPickerComponent, ClearableNumericInputComponent, ColormapComponent, SafeNumericInput, ScalingSelectComponent} from "components/Shared";
import {CatalogOverlay} from "models";
import {AppStore, CatalogOnlineQueryProfileStore, CatalogProfileStore, CatalogStore, DefaultWidgetConfig, HelpType, WidgetProps, WidgetsStore} from "stores";
import {CatalogOverlayShape, CatalogSettingsTabs, CatalogWidgetStore, ValueClip} from "stores/Widgets";
import {getColorForTheme, SWATCH_COLORS} from "utilities";

import "./CatalogOverlayPlotSettingsPanelComponent.scss";

const IconWrapper = (path: React.SVGProps<SVGPathElement>, color: string, fill: boolean, strokeWidth = 2, viewboxDefault = 16) => {
    let fillColor = color;
    if (!fill) {
        fillColor = "none";
    }
    return (
        <span className="bp4-icon">
            <svg data-icon="triangle-up-open" width="16" height="16" viewBox={`0 0 ${viewboxDefault} ${viewboxDefault}`} style={{stroke: color, fill: fillColor, strokeWidth: strokeWidth}}>
                {path}
            </svg>
        </span>
    );
};

const triangleUp = <path d="M 2 14 L 14 14 L 8 3 Z" />;
const triangleDown = <path d="M 2 2 L 14 2 L 8 13 Z" />;
const rhomb = <path d="M 8 14 L 14 8 L 8 2 L 2 8 Z" />;
const hexagon2 = <path d="M 12.33 5.5 L 12.33 10.5 L 8 13 L 3.67 10.5 L 3.67 5.5 L 8 3 Z" />;
const hexagon = <path d="M 3 8 L 5.5 3.67 L 10.5 3.67 L 13 8 L 10.5 12.33 L 5.5 12.33 Z" />;
const ellipse = <ellipse cx="8" cy="8" rx="4" ry="7" />;
const KEYCODE_ENTER = 13;

@observer
export class CatalogOverlayPlotSettingsPanelComponent extends React.Component<WidgetProps> {
    private catalogFileNames: Map<number, string>;
    private catalogOverlayShape: Array<CatalogOverlayShape> = [
        CatalogOverlayShape.BOX_LINED,
        CatalogOverlayShape.CIRCLE_FILLED,
        CatalogOverlayShape.CIRCLE_LINED,
        CatalogOverlayShape.CROSS_FILLED,
        CatalogOverlayShape.ELLIPSE_LINED,
        CatalogOverlayShape.HEXAGON_LINED,
        CatalogOverlayShape.HEXAGON_LINED_2,
        CatalogOverlayShape.RHOMB_LINED,
        CatalogOverlayShape.TRIANGLE_LINED_DOWN,
        CatalogOverlayShape.TRIANGLE_LINED_UP,
        CatalogOverlayShape.X_FILLED,
        CatalogOverlayShape.LineSegment_FILLED
    ];

    public static get WIDGET_CONFIG(): DefaultWidgetConfig {
        return {
            id: "catalog-overlay-floating-settings",
            type: "floating-settings",
            minWidth: 350,
            minHeight: 250,
            defaultWidth: 350,
            defaultHeight: 560,
            title: "catalog-overlay-settings",
            isCloseable: true,
            parentId: "catalog-overlay",
            parentType: "catalog-overlay",
            helpType: [HelpType.CATALOG_SETTINGS_GOLBAL, HelpType.CATALOG_SETTINGS_OVERLAY, HelpType.CATALOG_SETTINGS_COLOR, HelpType.CATALOG_SETTINGS_SIZE, HelpType.CATALOG_SETTINGS_ORIENTATION]
        };
    }

    @computed get widgetStore(): CatalogWidgetStore {
        const catalogStore = CatalogStore.Instance;
        const catalogWidgetStoreId = catalogStore.catalogWidgets.get(this.catalogFileId);
        return WidgetsStore.Instance.catalogWidgets.get(catalogWidgetStoreId);
    }

    @computed get catalogFileId() {
        return CatalogStore.Instance.catalogProfiles?.get(this.props.id);
    }

    @computed get profileStore(): CatalogProfileStore | CatalogOnlineQueryProfileStore {
        return CatalogStore.Instance.catalogProfileStores.get(this.catalogFileId);
    }

    @computed get axisOption() {
        const profileStore = this.profileStore;
        let axisOptions = [];
        axisOptions.push(CatalogOverlay.NONE);
        profileStore?.catalogControlHeader?.forEach((header, columnName) => {
            const dataType = profileStore.catalogHeader[header.dataIndex].dataType;
            if (CatalogOverlayComponent.axisDataType.includes(dataType) && header.display) {
                axisOptions.push(columnName);
            }
        });
        return axisOptions;
    }

    constructor(props: WidgetProps) {
        super(props);
        makeObservable(this);

        const appStore = AppStore.Instance;
        this.catalogFileNames = new Map<number, string>();
        autorun(() => {
            const catalogStore = CatalogStore.Instance;
            const catalogWidgetStoreId = catalogStore.catalogWidgets.get(this.catalogFileId);
            const activeFiles = catalogStore.activeCatalogFiles;
            if (!catalogWidgetStoreId) {
                WidgetsStore.Instance.addCatalogWidget(this.catalogFileId);
            }

            if (activeFiles?.includes(this.catalogFileId)) {
                const fileName = catalogStore.getCatalogFileNames([this.catalogFileId]).get(this.catalogFileId);
                if (fileName) {
                    appStore.widgetsStore.setWidgetTitle(this.props.floatingSettingsId, `Catalog Settings: ${fileName}`);
                }
            } else {
                appStore.widgetsStore.setWidgetTitle(this.props.floatingSettingsId, `Catalog Settings`);
            }
        });
    }

    @action handleCatalogFileChange = (fileId: number) => {
        CatalogStore.Instance.catalogProfiles.set(this.props.id, fileId);
    };

    public render() {
        const appStore = AppStore.Instance;
        const widgetStore = this.widgetStore;
        const catalogStore = CatalogStore.Instance;
        const catalogFileIds = catalogStore.activeCatalogFiles;

        let catalogFileItems = [];
        catalogFileIds.forEach(value => {
            catalogFileItems.push(value);
        });
        this.catalogFileNames = CatalogStore.Instance.getCatalogFileNames(catalogFileIds);
        const fileName = this.catalogFileNames.get(this.catalogFileId);
        let activeFileName = "";
        if (fileName !== undefined) {
            activeFileName = `${this.catalogFileId}: ${fileName}`;
        }
        const disabledOverlayPanel = catalogFileIds.length <= 0;
        const disableSizeMap = disabledOverlayPanel || widgetStore.disableSizeMap;
        const disableColorMap = disabledOverlayPanel || widgetStore.disableColorMap;
        const disableOrientationMap = disabledOverlayPanel || widgetStore.disableOrientationMap;
        const disableSizeMinorMap = disableSizeMap || widgetStore.disableSizeMinorMap;

        const noResults = <MenuItem2 disabled={true} text="No results" />;

        const sizeMajor = (
            <div className="panel-container">
                <FormGroup inline={true} label="Column" disabled={disabledOverlayPanel}>
                    <Select2
                        items={this.axisOption}
                        activeItem={null}
                        onItemSelect={columnName => widgetStore.setSizeMap(columnName)}
                        itemRenderer={this.renderAxisPopOver}
                        disabled={disabledOverlayPanel}
                        popoverProps={{popoverClassName: "catalog-select", minimal: true, position: PopoverPosition.AUTO_END}}
                        filterable={true}
                        noResults={noResults}
                        itemPredicate={this.filterColumn}
                        resetOnSelect={true}
                    >
                        <Button text={widgetStore.sizeMapColumn} disabled={disabledOverlayPanel} rightIcon="double-caret-vertical" />
                    </Select2>
                </FormGroup>
                <FormGroup label={"Scaling"} inline={true} disabled={disableSizeMap}>
                    <ScalingSelectComponent selectedItem={widgetStore.sizeScalingType} onItemSelect={type => widgetStore.setSizeScalingType(type)} disabled={disableSizeMap} />
                </FormGroup>
                <FormGroup inline={true} label={"Size mode"} disabled={disableSizeMap}>
                    <ButtonGroup>
                        <AnchorButton disabled={disableSizeMap} text={"Diameter"} active={!widgetStore.sizeArea} onClick={() => widgetStore.setSizeArea(false)} />
                        <AnchorButton disabled={disableSizeMap} text={"Area"} active={widgetStore.sizeArea} onClick={() => widgetStore.setSizeArea(true)} />
                    </ButtonGroup>
                </FormGroup>
                <div className="numeric-input-lock">
                    <ClearableNumericInputComponent
                        label="Clip min"
                        max={widgetStore.sizeColumnMax.clipd}
                        integerOnly={false}
                        value={widgetStore.sizeColumnMin.clipd}
                        onValueChanged={val => widgetStore.setSizeColumnMin(val, "clipd")}
                        onValueCleared={() => widgetStore.resetSizeColumnValue("min")}
                        displayExponential={true}
                        disabled={disableSizeMap || widgetStore.sizeMinorColumnMinLocked}
                    />
                    <AnchorButton
                        className="lock-button"
                        icon={widgetStore.sizeColumnMinLocked || widgetStore.sizeMinorColumnMinLocked ? "lock" : "unlock"}
                        intent={widgetStore.sizeColumnMinLocked ? "success" : "none"}
                        disabled={disableSizeMinorMap || widgetStore.sizeMinorColumnMinLocked}
                        minimal={true}
                        onClick={widgetStore.toggleSizeColumnMinLock}
                    />
                </div>
                <div className="numeric-input-lock">
                    <ClearableNumericInputComponent
                        label="Clip max"
                        min={widgetStore.sizeColumnMin.clipd}
                        integerOnly={false}
                        value={widgetStore.sizeColumnMax.clipd}
                        onValueChanged={val => widgetStore.setSizeColumnMax(val, "clipd")}
                        onValueCleared={() => widgetStore.resetSizeColumnValue("max")}
                        displayExponential={true}
                        disabled={disableSizeMap || widgetStore.sizeMinorColumnMaxLocked}
                    />
                    <AnchorButton
                        className="lock-button"
                        icon={widgetStore.sizeColumnMaxLocked || widgetStore.sizeMinorColumnMaxLocked ? "lock" : "unlock"}
                        intent={widgetStore.sizeColumnMaxLocked ? "success" : "none"}
                        disabled={disableSizeMinorMap || widgetStore.sizeMinorColumnMaxLocked}
                        minimal={true}
                        onClick={widgetStore.toggleSizeColumnMaxLock}
                    />
                </div>
            </div>
        );

        const sizeMinor = (
            <div className="panel-container">
                <FormGroup inline={true} label="Column" disabled={disabledOverlayPanel}>
                    <Select2
                        items={this.axisOption}
                        activeItem={null}
                        onItemSelect={columnName => widgetStore.setSizeMinorMap(columnName)}
                        itemRenderer={this.renderAxisPopOver}
                        disabled={disabledOverlayPanel}
                        popoverProps={{popoverClassName: "catalog-select", minimal: true, position: PopoverPosition.AUTO_END}}
                        filterable={true}
                        noResults={noResults}
                        itemPredicate={this.filterColumn}
                        resetOnSelect={true}
                    >
                        <Button text={widgetStore.sizeMinorMapColumn} disabled={disabledOverlayPanel} rightIcon="double-caret-vertical" />
                    </Select2>
                </FormGroup>
                <FormGroup label={"Scaling"} inline={true} disabled={disableSizeMinorMap}>
                    <ScalingSelectComponent selectedItem={widgetStore.sizeMinorScalingType} onItemSelect={type => widgetStore.setSizeMinorScalingType(type)} disabled={disableSizeMinorMap} />
                </FormGroup>
                <FormGroup inline={true} label={"Size mode"} disabled={disableSizeMinorMap}>
                    <ButtonGroup>
                        <AnchorButton disabled={disableSizeMinorMap} text={"Diameter"} active={!widgetStore.sizeMinorArea} onClick={() => widgetStore.setSizeMinorArea(false)} />
                        <AnchorButton disabled={disableSizeMinorMap} text={"Area"} active={widgetStore.sizeMinorArea} onClick={() => widgetStore.setSizeMinorArea(true)} />
                    </ButtonGroup>
                </FormGroup>
                <div className="numeric-input-lock">
                    <ClearableNumericInputComponent
                        label="Clip min"
                        max={widgetStore.sizeMinorColumnMax.clipd}
                        integerOnly={false}
                        value={widgetStore.sizeMinorColumnMin.clipd}
                        onValueChanged={val => widgetStore.setSizeMinorColumnMin(val, "clipd")}
                        onValueCleared={() => widgetStore.resetSizeMinorColumnValue("min")}
                        displayExponential={true}
                        disabled={disableSizeMinorMap || widgetStore.sizeColumnMinLocked}
                    />
                    <AnchorButton
                        className="lock-button"
                        icon={widgetStore.sizeColumnMinLocked || widgetStore.sizeMinorColumnMinLocked ? "lock" : "unlock"}
                        intent={widgetStore.sizeMinorColumnMinLocked ? "success" : "none"}
                        disabled={disableSizeMinorMap || widgetStore.sizeColumnMinLocked}
                        minimal={true}
                        onClick={widgetStore.toggleSizeMinorColumnMinLock}
                    />
                </div>
                <div className="numeric-input-lock">
                    <ClearableNumericInputComponent
                        label="Clip max"
                        min={widgetStore.sizeMinorColumnMin.clipd}
                        integerOnly={false}
                        value={widgetStore.sizeMinorColumnMax.clipd}
                        onValueChanged={val => widgetStore.setSizeMinorColumnMax(val, "clipd")}
                        onValueCleared={() => widgetStore.resetSizeMinorColumnValue("max")}
                        displayExponential={true}
                        disabled={disableSizeMinorMap || widgetStore.sizeColumnMaxLocked}
                    />
                    <AnchorButton
                        className="lock-button"
                        icon={widgetStore.sizeColumnMaxLocked || widgetStore.sizeMinorColumnMaxLocked ? "lock" : "unlock"}
                        intent={widgetStore.sizeMinorColumnMaxLocked ? "success" : "none"}
                        disabled={disableSizeMinorMap || widgetStore.sizeColumnMaxLocked}
                        minimal={true}
                        onClick={widgetStore.toggleSizeMinorColumnMaxLock}
                    />
                </div>
            </div>
        );

        const sizeMap = (
            <div className="panel-container">
                <FormGroup inline={true} label="Size" labelInfo="(px)" disabled={disabledOverlayPanel}>
                    <Tooltip2 disabled={disabledOverlayPanel || !widgetStore.disableSizeMap} content={`${CatalogWidgetStore.MinOverlaySize} ~ ${CatalogWidgetStore.MaxOverlaySize}`}>
                        <SafeNumericInput
                            placeholder="Size"
                            disabled={disabledOverlayPanel || !widgetStore.disableSizeMap}
                            min={CatalogWidgetStore.MinOverlaySize}
                            max={CatalogWidgetStore.MaxOverlaySize}
                            clampValueOnBlur={true}
                            value={widgetStore.catalogSize}
                            stepSize={0.5}
                            onValueChange={(value: number) => widgetStore.setCatalogSize(value)}
                        />
                    </Tooltip2>
                </FormGroup>
                <FormGroup inline={true} label="Thickness" disabled={disabledOverlayPanel}>
                    <Tooltip2 disabled={disabledOverlayPanel} content={`${CatalogWidgetStore.MinThickness} ~ ${CatalogWidgetStore.MaxThickness}`}>
                        <SafeNumericInput
                            placeholder="Thickness"
                            disabled={disabledOverlayPanel}
                            min={CatalogWidgetStore.MinThickness}
                            max={CatalogWidgetStore.MaxThickness}
                            clampValueOnBlur={true}
                            value={widgetStore.thickness}
                            stepSize={0.5}
                            onValueChange={(value: number) => widgetStore.setThickness(value)}
                        />
                    </Tooltip2>
                </FormGroup>
                <Tabs id="catalogSettings" vertical={false} selectedTabId={widgetStore.sizeAxisTabId} onChange={tabId => this.handleSelectedAxisTabChanged(tabId)}>
                    <Tab id={CatalogSettingsTabs.SIZE_MAJOR} title="Major" panel={sizeMajor} />
                    <Tab id={CatalogSettingsTabs.SIZE_MINOR} title="Minor" panel={sizeMinor} disabled={!widgetStore.enableSizeMinorTab} />
                </Tabs>
                <FormGroup inline={true} label="Size min" labelInfo="(px)" disabled={disableSizeMap}>
                    <SafeNumericInput
                        allowNumericCharactersOnly={true}
                        asyncControl={true}
                        placeholder="Min"
                        disabled={disableSizeMap}
                        buttonPosition={"none"}
                        value={widgetStore.sizeMajor ? widgetStore.pointSizebyType.min : widgetStore.minorPointSizebyType.min}
                        onBlur={ev => this.handleChange(ev, "size-min")}
                        onKeyDown={ev => this.handleChange(ev, "size-min")}
                    />
                </FormGroup>
                <FormGroup inline={true} label="Size max" labelInfo="(px)" disabled={disableSizeMap}>
                    <Tooltip2 content={`Maximum size ${widgetStore.maxPointSizebyType}`}>
                        <SafeNumericInput
                            allowNumericCharactersOnly={true}
                            asyncControl={true}
                            placeholder="Max"
                            disabled={disableSizeMap}
                            buttonPosition={"none"}
                            value={widgetStore.sizeMajor ? widgetStore.pointSizebyType.max : widgetStore.minorPointSizebyType.max}
                            onBlur={ev => this.handleChange(ev, "size-max")}
                            onKeyDown={ev => this.handleChange(ev, "size-max")}
                        />
                    </Tooltip2>
                </FormGroup>
            </div>
        );

        const colorMap = (
            <div className="panel-container">
                <FormGroup label={"Color"} inline={true} disabled={disabledOverlayPanel || !widgetStore.disableColorMap}>
                    <AutoColorPickerComponent
                        color={widgetStore.catalogColor}
                        presetColors={[...SWATCH_COLORS, "transparent"]}
                        setColor={(color: string) => {
                            widgetStore.setCatalogColor(color === "transparent" ? "#000000" : getColorForTheme(color));
                        }}
                        disableAlpha={true}
                        disabled={disabledOverlayPanel || !widgetStore.disableColorMap}
                    />
                </FormGroup>
                <FormGroup label={"Overlay highlight"} inline={true} disabled={disabledOverlayPanel}>
                    <AutoColorPickerComponent
                        color={widgetStore.highlightColor}
                        presetColors={[...SWATCH_COLORS, "transparent"]}
                        setColor={(color: string) => {
                            widgetStore.setHighlightColor(color === "transparent" ? "#000000" : getColorForTheme(color));
                        }}
                        disableAlpha={true}
                        disabled={disabledOverlayPanel}
                    />
                </FormGroup>
                <FormGroup inline={true} label="Column" disabled={disabledOverlayPanel}>
                    <Select2
                        items={this.axisOption}
                        activeItem={null}
                        onItemSelect={columnName => widgetStore.setColorMapColumn(columnName)}
                        itemRenderer={this.renderAxisPopOver}
                        disabled={disabledOverlayPanel}
                        popoverProps={{popoverClassName: "catalog-select", minimal: true, position: PopoverPosition.AUTO_END}}
                        filterable={true}
                        noResults={noResults}
                        itemPredicate={this.filterColumn}
                        resetOnSelect={true}
                    >
                        <Button text={widgetStore.colorMapColumn} disabled={disabledOverlayPanel} rightIcon="double-caret-vertical" />
                    </Select2>
                </FormGroup>
                <FormGroup label={"Scaling"} inline={true} disabled={disableColorMap}>
                    <ScalingSelectComponent selectedItem={widgetStore.colorScalingType} onItemSelect={type => widgetStore.setColorScalingType(type)} disabled={disableColorMap} />
                </FormGroup>
                <FormGroup inline={true} label="Colormap" disabled={disableColorMap}>
                    <ColormapComponent inverted={false} selectedItem={widgetStore.colorMap} onItemSelect={selected => widgetStore.setColorMap(selected)} disabled={disableColorMap} />
                </FormGroup>
                <FormGroup label={"Invert colormap"} inline={true} disabled={disableColorMap}>
                    <Switch checked={widgetStore.invertedColorMap} onChange={ev => widgetStore.setColorMapDirection(ev.currentTarget.checked)} disabled={disableColorMap} />
                </FormGroup>
                <ClearableNumericInputComponent
                    label="Clip min"
                    max={widgetStore.colorColumnMax.clipd}
                    integerOnly={false}
                    value={widgetStore.colorColumnMin.clipd}
                    onValueChanged={val => widgetStore.setColorColumnMin(val, "clipd")}
                    onValueCleared={() => widgetStore.resetColorColumnValue("min")}
                    displayExponential={true}
                    disabled={disableColorMap}
                />
                <ClearableNumericInputComponent
                    label="Clip max"
                    min={widgetStore.colorColumnMin.clipd}
                    integerOnly={false}
                    value={widgetStore.colorColumnMax.clipd}
                    onValueChanged={val => widgetStore.setColorColumnMax(val, "clipd")}
                    onValueCleared={() => widgetStore.resetColorColumnValue("max")}
                    displayExponential={true}
                    disabled={disableColorMap}
                />
            </div>
        );

        const orientationMap = (
            <div className="panel-container">
                <FormGroup inline={true} label="Column" disabled={disabledOverlayPanel}>
                    <Select2
                        items={this.axisOption}
                        activeItem={null}
                        onItemSelect={columnName => widgetStore.setOrientationMapColumn(columnName)}
                        itemRenderer={this.renderAxisPopOver}
                        disabled={disabledOverlayPanel}
                        popoverProps={{popoverClassName: "catalog-select", minimal: true, position: PopoverPosition.AUTO_END}}
                        filterable={true}
                        noResults={noResults}
                        itemPredicate={this.filterColumn}
                        resetOnSelect={true}
                    >
                        <Button text={widgetStore.orientationMapColumn} disabled={disabledOverlayPanel} rightIcon="double-caret-vertical" />
                    </Select2>
                </FormGroup>
                <FormGroup label={"Scaling"} inline={true} disabled={disableOrientationMap}>
                    <ScalingSelectComponent selectedItem={widgetStore.orientationScalingType} onItemSelect={type => widgetStore.setOrientationScalingType(type)} disabled={disableOrientationMap} />
                </FormGroup>
                <FormGroup inline={true} label="Orientation" labelInfo="(degree)" disabled={disableOrientationMap}>
                    <div className="parameter-container">
                        <FormGroup inline={true} label="Min">
                            <SafeNumericInput
                                allowNumericCharactersOnly={true}
                                asyncControl={true}
                                placeholder="Min"
                                disabled={disableOrientationMap}
                                buttonPosition={"none"}
                                value={widgetStore.angleMin}
                                onBlur={ev => this.handleChange(ev, "angle-min")}
                                onKeyDown={ev => this.handleChange(ev, "angle-min")}
                            />
                        </FormGroup>
                        <FormGroup inline={true} label="Max">
                            <SafeNumericInput
                                allowNumericCharactersOnly={true}
                                asyncControl={true}
                                placeholder="Max"
                                disabled={disableOrientationMap}
                                buttonPosition={"none"}
                                value={widgetStore.angleMax}
                                onBlur={ev => this.handleChange(ev, "angle-max")}
                                onKeyDown={ev => this.handleChange(ev, "angle-max")}
                            />
                        </FormGroup>
                    </div>
                </FormGroup>
                <ClearableNumericInputComponent
                    label="Clip min"
                    max={widgetStore.orientationMax.clipd}
                    integerOnly={false}
                    value={widgetStore.orientationMin.clipd}
                    onValueChanged={val => widgetStore.setOrientationMin(val, "clipd")}
                    onValueCleared={() => widgetStore.resetOrientationValue("min")}
                    displayExponential={true}
                    disabled={disableOrientationMap}
                />
                <ClearableNumericInputComponent
                    label="Clip max"
                    min={widgetStore.orientationMin.clipd}
                    integerOnly={false}
                    value={widgetStore.orientationMax.clipd}
                    onValueChanged={val => widgetStore.setOrientationMax(val, "clipd")}
                    onValueCleared={() => widgetStore.resetOrientationValue("max")}
                    displayExponential={true}
                    disabled={disableOrientationMap}
                />
            </div>
        );
        const className = classNames("catalog-settings", {"bp4-dark": appStore.darkTheme});

        return (
            <div className={className}>
                <FormGroup className={"file-menu"} inline={true} label="File" disabled={disabledOverlayPanel}>
                    <Select2
                        className="bp4-fill"
                        disabled={disabledOverlayPanel}
                        filterable={false}
                        items={catalogFileItems}
                        activeItem={this.catalogFileId}
                        onItemSelect={this.handleCatalogFileChange}
                        itemRenderer={this.renderFileIdPopOver}
                        popoverProps={{popoverClassName: "catalog-select", minimal: true, position: PopoverPosition.AUTO_END, fill: true}}
                    >
                        <Button text={activeFileName} rightIcon="double-caret-vertical" disabled={disabledOverlayPanel} />
                    </Select2>
                </FormGroup>
<<<<<<< HEAD
                <FormGroup inline={true} label="Shape" disabled={disabledOverlayPanel}>
                    <Select2
                        className="bp4-fill"
=======
                <FormGroup className={"file-menu"} inline={true} label="Shape" disabled={disabledOverlayPanel}>
                    <Select
                        className="bp3-fill"
>>>>>>> 5068f561
                        disabled={disabledOverlayPanel}
                        filterable={false}
                        items={this.catalogOverlayShape}
                        activeItem={widgetStore.catalogShape}
                        onItemSelect={item => widgetStore.setCatalogShape(item)}
                        itemRenderer={this.renderShapePopOver}
                        popoverProps={{popoverClassName: "catalog-select", minimal: true, position: PopoverPosition.AUTO_END}}
                    >
                        <Button icon={this.getCatalogShape(widgetStore.catalogShape)} rightIcon="double-caret-vertical" disabled={disabledOverlayPanel} />
                    </Select2>
                </FormGroup>
                <Tabs id="catalogSettings" vertical={false} selectedTabId={widgetStore.settingsTabId} onChange={tabId => this.handleSelectedTabChanged(tabId)}>
                    <Tab id={CatalogSettingsTabs.SIZE} title="Size" panel={sizeMap} disabled={disabledOverlayPanel} />
                    <Tab id={CatalogSettingsTabs.COLOR} title="Color" panel={colorMap} disabled={disabledOverlayPanel} />
                    <Tab id={CatalogSettingsTabs.ORIENTATION} title="Orientation" panel={orientationMap} disabled={disabledOverlayPanel} />
                </Tabs>
            </div>
        );
    }

    private renderAxisPopOver = (catalogName: string, itemProps: IItemRendererProps) => {
        return <MenuItem2 key={catalogName} text={catalogName} onClick={itemProps.handleClick} />;
    };

    private filterColumn: ItemPredicate<string> = (query: string, columnName: string) => {
        const fileSearcher = new FuzzySearch([columnName]);
        return fileSearcher.search(query).length > 0;
    };

    private handleChange = (ev, type: ValueClip) => {
        if (ev.type === "keydown" && ev.keyCode !== KEYCODE_ENTER) {
            return;
        }
        const val = parseFloat(ev.currentTarget.value);
        const widgetStore = this.widgetStore;
        const pointSize = widgetStore.sizeMajor ? widgetStore.pointSizebyType : widgetStore.minorPointSizebyType;

        switch (type) {
            case "size-min":
                if (isFinite(val) && val !== pointSize.min && val < pointSize.max && val >= CatalogWidgetStore.SizeMapMin) {
                    widgetStore.setSizeMin(val);
                } else {
                    ev.currentTarget.value = pointSize.min.toString();
                }
                break;
            case "size-max":
                if (isFinite(val) && val !== pointSize.max && val > pointSize.min && val <= widgetStore.maxPointSizebyType) {
                    widgetStore.setSizeMax(val);
                } else {
                    ev.currentTarget.value = pointSize.max.toString();
                }
                break;
            case "angle-min":
                if (isFinite(val) && val < widgetStore.angleMax) {
                    widgetStore.setAngleMin(val);
                } else {
                    ev.currentTarget.value = widgetStore.angleMin.toString();
                }
                break;
            case "angle-max":
                if (isFinite(val) && val > widgetStore.angleMin) {
                    widgetStore.setAngleMax(val);
                } else {
                    ev.currentTarget.value = widgetStore.angleMax.toString();
                }
                break;
            default:
                break;
        }
    };

    private renderFileIdPopOver = (fileId: number, itemProps: IItemRendererProps) => {
        const fileName = this.catalogFileNames.get(fileId);
        let text = `${fileId}: ${fileName}`;
        return <MenuItem2 key={fileId} text={text} onClick={itemProps.handleClick} active={itemProps.modifiers.active} />;
    };

    private renderShapePopOver = (shape: CatalogOverlayShape, itemProps: IItemRendererProps) => {
        const shapeItem = this.getCatalogShape(shape);
        return <MenuItem2 icon={shapeItem} key={shape} onClick={itemProps.handleClick} active={itemProps.modifiers.active} />;
    };

    private handleSelectedTabChanged = (newTabId: React.ReactText) => {
        this.widgetStore.setSettingsTabId(Number.parseInt(newTabId.toString()));
    };

    private handleSelectedAxisTabChanged = (newTabId: React.ReactText) => {
        this.widgetStore.setSizeAxisTab(Number.parseInt(newTabId.toString()));
    };

    private getCatalogShape = (shape: CatalogOverlayShape) => {
        const widgetStore = this.widgetStore;
        let color = widgetStore.catalogColor;
        switch (shape) {
            case CatalogOverlayShape.CIRCLE_LINED:
                return <Icon icon="circle" color={color} />;
            case CatalogOverlayShape.CIRCLE_FILLED:
                return <Icon icon="full-circle" color={color} />;
            case CatalogOverlayShape.BOX_LINED:
                return <Icon icon="square" color={color} />;
            case CatalogOverlayShape.CROSS_FILLED:
                return <Icon icon="plus" color={color} />;
            case CatalogOverlayShape.X_FILLED:
                return <Icon icon="cross" color={color} />;
            case CatalogOverlayShape.TRIANGLE_LINED_UP:
                return IconWrapper(triangleUp, color, false);
            case CatalogOverlayShape.TRIANGLE_LINED_DOWN:
                return IconWrapper(triangleDown, color, false);
            case CatalogOverlayShape.RHOMB_LINED:
                return IconWrapper(rhomb, color, false);
            case CatalogOverlayShape.HEXAGON_LINED_2:
                return IconWrapper(hexagon2, color, false);
            case CatalogOverlayShape.HEXAGON_LINED:
                return IconWrapper(hexagon, color, false);
            case CatalogOverlayShape.ELLIPSE_LINED:
                return IconWrapper(ellipse, color, false);
            case CatalogOverlayShape.LineSegment_FILLED:
                return <Icon icon="minus" style={{transform: "rotate(90deg)"}} color={color} />;
            default:
                return <Icon icon="circle" color={color} />;
        }
    };
}<|MERGE_RESOLUTION|>--- conflicted
+++ resolved
@@ -516,15 +516,9 @@
                         <Button text={activeFileName} rightIcon="double-caret-vertical" disabled={disabledOverlayPanel} />
                     </Select2>
                 </FormGroup>
-<<<<<<< HEAD
-                <FormGroup inline={true} label="Shape" disabled={disabledOverlayPanel}>
+                <FormGroup className={"file-menu"} inline={true} label="Shape" disabled={disabledOverlayPanel}>
                     <Select2
                         className="bp4-fill"
-=======
-                <FormGroup className={"file-menu"} inline={true} label="Shape" disabled={disabledOverlayPanel}>
-                    <Select
-                        className="bp3-fill"
->>>>>>> 5068f561
                         disabled={disabledOverlayPanel}
                         filterable={false}
                         items={this.catalogOverlayShape}
