import * as React from "react";
import * as Plotly from "plotly.js";
import Plot from "react-plotly.js";
import {action, autorun, computed, runInAction, observable, makeObservable} from "mobx";
import {observer} from "mobx-react";
import {FormGroup, AnchorButton, Intent, Switch, Button, MenuItem, PopoverPosition, NonIdealState} from "@blueprintjs/core";
import {Tooltip2} from "@blueprintjs/popover2";
import {Select, IItemRendererProps, ItemPredicate} from "@blueprintjs/select";
import ReactResizeDetector from "react-resize-detector";
import FuzzySearch from "fuzzy-search";
import {CARTA} from "carta-protobuf";
import {CatalogUpdateMode, WidgetProps, AppStore, WidgetsStore, CatalogStore, CatalogProfileStore, DefaultWidgetConfig} from "stores";
import {CatalogPlotWidgetStore, Border, DragMode, XBorder, CatalogPlotWidgetStoreProps, CatalogWidgetStore, CatalogPlotType} from "stores/widgets";
import {ProfilerInfoComponent, ClearableNumericInputComponent} from "components/Shared";
import {Colors} from "@blueprintjs/core";
import {toFixed, minMaxArray} from "utilities";
import {TypedArray} from "models/Processed";
import "./CatalogPlotComponent.scss";

@observer
export class CatalogPlotComponent extends React.Component<WidgetProps> {
    @observable width: number;
    @observable height: number;
    @observable profileId: string;
    @observable catalogFileId: number;
    @observable componentId: string;
    private plotType: CatalogPlotType;
    private histogramY: {yMin: number; yMax: number};
    private static emptyColumn = "None";
    private catalogFileNames: Map<number, string>;

    private static readonly UnsupportedDataTypes = [CARTA.ColumnType.String, CARTA.ColumnType.Bool, CARTA.ColumnType.UnsupportedType];

    public static get WIDGET_CONFIG(): DefaultWidgetConfig {
        return {
            id: "catalog-plot",
            type: "catalog-plot",
            minWidth: 320,
            minHeight: 400,
            defaultWidth: 600,
            defaultHeight: 350,
            title: "Catalog Plot",
            isCloseable: true,
            componentId: "catalog-plot-component"
        };
    }

    constructor(props: WidgetProps) {
        super(props);
        makeObservable(this);

        this.histogramY = {yMin: undefined, yMax: undefined};
        const catalogPlot = CatalogStore.Instance.getAssociatedIdByWidgetId(this.props.id);
        this.componentId = catalogPlot.catalogPlotComponentId;
        this.catalogFileId = catalogPlot.catalogFileId;
        this.catalogFileNames = new Map<number, string>();
        autorun(() => {
            const profileStore = this.profileStore;
            const widgetStore = this.widgetStore;
            const catalogFileIds = CatalogStore.Instance.activeCatalogFiles;
            if (!catalogFileIds?.includes(this.catalogFileId) && catalogFileIds?.length > 0) {
                runInAction(() => {
                    this.catalogFileId = catalogFileIds[0];
                });
            }
            if (widgetStore) {
                this.plotType = widgetStore.plotType;
            }
            if (profileStore) {
                let progressString = "";
                const catalogFile = profileStore.catalogInfo;
                const fileName = catalogFile.fileInfo.name || "";
                const appStore = AppStore.Instance;
                const frame = appStore.activeFrame;
                const progress = profileStore.progress;
                if (progress && isFinite(progress) && progress < 1) {
                    progressString = `[${toFixed(progress * 100)}% complete]`;
                }
                if (frame && catalogFileIds?.length) {
                    WidgetsStore.Instance.setWidgetTitle(this.props.id, `Catalog ${this.plotType} : ${fileName} ${progressString}`);
                } else {
                    WidgetsStore.Instance.setWidgetTitle(this.props.id, `Catalog ${this.plotType}`);
                }
            } else {
                WidgetsStore.Instance.setWidgetTitle(this.props.id, `Catalog ${this.plotType}`);
            }
        });
    }

    @action private onResize = (width: number, height: number) => {
        this.width = width;
        this.height = height;
    };

    @computed get widgetStore(): CatalogPlotWidgetStore {
        const catalogWidgetMap = CatalogStore.Instance.catalogPlots.get(this.componentId);
        if (!catalogWidgetMap) {
            return undefined;
        }
        let widgetStoreId = catalogWidgetMap.get(this.catalogFileId);
        if (!widgetStoreId) {
            widgetStoreId = this.addNewWidgetStore();
        }
        const widgetStore = WidgetsStore.Instance.catalogPlotWidgets.get(widgetStoreId);
        return widgetStore;
    }

    @computed get profileStore(): CatalogProfileStore {
        return CatalogStore.Instance.catalogProfileStores.get(this.catalogFileId);
    }

    @computed get catalogWidgetStore(): CatalogWidgetStore {
        const widgetStoreId = CatalogStore.Instance.catalogWidgets.get(this.catalogFileId);
        return WidgetsStore.Instance.catalogWidgets.get(widgetStoreId);
    }

    @action handleCatalogFileChange = (fileId: number) => {
        this.catalogFileId = fileId;
        const widgetStore = WidgetsStore.Instance;
        const catalogStore = CatalogStore.Instance;
        const catalogWidgetMap = catalogStore.catalogPlots.get(this.componentId);
        const plotWidgetStoreId = catalogWidgetMap.get(fileId);
        if (plotWidgetStoreId) {
            const plotWidgetStore = widgetStore.catalogPlotWidgets.get(plotWidgetStoreId);
            const profileStore = catalogStore.catalogProfileStores.get(this.catalogFileId);
            const xColumn = plotWidgetStore.xColumnName === CatalogPlotComponent.emptyColumn;
            const yColumn = plotWidgetStore.yColumnName === CatalogPlotComponent.emptyColumn;
            switch (plotWidgetStore.plotType) {
                case CatalogPlotType.D2Scatter:
                    if (!xColumn && !yColumn && plotWidgetStore.scatterborder === undefined) {
                        const scatterCoords = profileStore.get2DPlotData(plotWidgetStore.xColumnName, plotWidgetStore.yColumnName, profileStore.catalogData);
                        const scatterBorder = this.getScatterBorder(scatterCoords.wcsX, scatterCoords.wcsY);
                        plotWidgetStore.setScatterborder(scatterBorder);
                    }
                    break;
                case CatalogPlotType.Histogram:
                    if (!xColumn && plotWidgetStore.histogramBorder === undefined) {
                        const histogramCoords = profileStore.get1DPlotData(plotWidgetStore.xColumnName);
                        const histogramXBorder = this.getHistogramXBorder(histogramCoords.wcsData);
                        plotWidgetStore.setHistogramXBorder(histogramXBorder);
                    }
                    break;
                default:
                    break;
            }
        } else {
            this.addNewWidgetStore();
        }
    };

    private addNewWidgetStore = () => {
        const appStore = AppStore.Instance;
        const catalogStore = CatalogStore.Instance;
        switch (this.plotType) {
            case CatalogPlotType.D2Scatter:
                const scatterProps: CatalogPlotWidgetStoreProps = {
                    xColumnName: CatalogPlotComponent.emptyColumn,
                    yColumnName: CatalogPlotComponent.emptyColumn,
                    plotType: this.plotType
                };
                const scatterPlotId = appStore.widgetsStore.addCatalogPlotWidget(scatterProps);
                catalogStore.setCatalogPlots(this.componentId, this.catalogFileId, scatterPlotId);
                return scatterPlotId;
            case CatalogPlotType.Histogram:
                const historgramProps: CatalogPlotWidgetStoreProps = {
                    xColumnName: CatalogPlotComponent.emptyColumn,
                    plotType: this.plotType
                };
                const histogramPlotId = appStore.widgetsStore.addCatalogPlotWidget(historgramProps);
                catalogStore.setCatalogPlots(this.componentId, this.catalogFileId, histogramPlotId);
                return histogramPlotId;
            default:
                return undefined;
        }
    };

    private getScatterBorder(xArray: number[], yArray: number[]): Border {
        const xBounds = minMaxArray(xArray);
        const yBounds = minMaxArray(yArray);
        return {
            xMin: xBounds.minVal,
            xMax: xBounds.maxVal,
            yMin: yBounds.minVal,
            yMax: yBounds.maxVal
        };
    }

    private getHistogramXBorder(xArray: number[] | TypedArray): XBorder {
        const xBounds = minMaxArray(xArray);
        return {
            xMin: xBounds.minVal,
            xMax: xBounds.maxVal
        };
    }

    @computed get initScatterBorder(): Border {
        const widgetStore = this.widgetStore;
        const profileStore = this.profileStore;
        const coords = profileStore.get2DPlotData(widgetStore.xColumnName, widgetStore.yColumnName, profileStore.catalogData);
        return this.getScatterBorder(coords.wcsX, coords.wcsY);
    }

    @computed get initHistogramXBorder(): XBorder {
        const widgetStore = this.widgetStore;
        const profileStore = this.profileStore;
        const coords = profileStore.get1DPlotData(widgetStore.xColumnName);
        return this.getHistogramXBorder(coords.wcsData);
    }

    @computed get scatterData() {
        const widgetStore = this.widgetStore;
        const profileStore = this.profileStore;
        const coords = profileStore.get2DPlotData(widgetStore.xColumnName, widgetStore.yColumnName, profileStore.catalogData);
        let scatterDatasets: Plotly.Data[] = [];
        let data: Partial<Plotly.PlotData> = {};
        data.type = "scattergl";
        data.mode = "markers";
        data.marker = {
            symbol: "circle",
            color: Colors.BLUE2,
            opacity: 1
        };
        data.hoverinfo = "none";
        data.x = coords.wcsX?.slice(0);
        data.y = coords.wcsY?.slice(0);
        scatterDatasets.push(data);

        const border = this.getScatterBorder(coords.wcsX, coords.wcsY);
        return {data: scatterDatasets, border: border};
    }

    @computed get histogramData() {
        const widgetStore = this.widgetStore;
        const profileStore = this.profileStore;
        const coords = profileStore.get1DPlotData(widgetStore.xColumnName);
        let histogramDatasets: Plotly.Data[] = [];
        let data: Partial<Plotly.PlotData> = {};
        const xRange = this.getHistogramXBorder(coords.wcsData);
        // increase x range to include border data
        const fraction = 1.001;
        const start = xRange.xMin;
        const nBinx = widgetStore.nBinx ? widgetStore.nBinx : this.numBinsX;
        const end = start + (xRange.xMax - xRange.xMin) * fraction;
        const size = (end - start) / nBinx;
        data.type = "histogram";
        data.hoverinfo = "none";
        data.x = coords.wcsData?.slice(0);
        data.marker = {
            color: Colors.BLUE2
        };
        data.xbins = {
            start: start,
            size: size,
            end: end
        };
        histogramDatasets.push(data);
        return {data: histogramDatasets, border: xRange};
    }

    @computed get enablePlotButton(): boolean {
        const emptyColumn = CatalogPlotComponent.emptyColumn;
        const profileStore = this.profileStore;
        const widgetStore = this.widgetStore;
        if (widgetStore?.plotType === CatalogPlotType.Histogram) {
            return widgetStore.xColumnName !== emptyColumn && !profileStore.loadingData && !profileStore.updatingDataStream;
        } else if (widgetStore?.plotType === CatalogPlotType.D2Scatter) {
            return widgetStore.xColumnName !== emptyColumn && widgetStore.yColumnName !== emptyColumn && !profileStore.loadingData && !profileStore.updatingDataStream;
        } else {
            return false;
        }
    }

    @computed get genProfilerInfo(): string[] {
        let profileInfo: string[] = [];
        const widgetStore = this.widgetStore;
        const indicatorInfo = widgetStore.indicatorInfo;
        if (indicatorInfo) {
            if (widgetStore.plotType === CatalogPlotType.D2Scatter) {
                profileInfo.push(`${widgetStore.xColumnName}: ${indicatorInfo.x}, ${widgetStore.yColumnName}: ${indicatorInfo.y}`);
            } else if (widgetStore.plotType === CatalogPlotType.Histogram) {
                profileInfo.push(`${widgetStore.xColumnName}: ${indicatorInfo.x}, Count: ${indicatorInfo.y}`);
            }
        }
        return profileInfo;
    }

    @computed get numBinsX(): number {
        const widgetStore = this.widgetStore;
        const profileStore = this.profileStore;
        const coords = profileStore.get1DPlotData(widgetStore.xColumnName);
        const nBinx = Math.ceil(Math.sqrt(coords.wcsData?.length));
        return nBinx;
    }

    private handleColumnNameChange = (type: string, column: string) => {
        const widgetsStore = this.widgetStore;
        if (type === "x") {
            widgetsStore.setColumnX(column);
        } else if (type === "y") {
            widgetsStore.setColumnY(column);
        }
        if (widgetsStore.plotType === CatalogPlotType.D2Scatter) {
            if (widgetsStore.xColumnName === CatalogPlotComponent.emptyColumn || widgetsStore.yColumnName === CatalogPlotComponent.emptyColumn) {
                return;
            }
            widgetsStore.setScatterborder(this.initScatterBorder);
        } else if (widgetsStore.plotType === CatalogPlotType.Histogram) {
            if (column === CatalogPlotComponent.emptyColumn) {
                return;
            }
            widgetsStore.setHistogramXBorder(this.initHistogramXBorder);
        }
    };

    private handleShowSelectedDataChanged = (changeEvent: React.ChangeEvent<HTMLInputElement>) => {
        const widgetsStore = this.widgetStore;
        const catalogWidgetStore = this.catalogWidgetStore;
        const val = changeEvent.target.checked;
        if (widgetsStore && catalogWidgetStore) {
            catalogWidgetStore.setShowSelectedData(val);
        }
    };

    private handleLogScaleYChanged = (changeEvent: React.ChangeEvent<HTMLInputElement>) => {
        const val = changeEvent.target.checked;
        this.widgetStore.setLogScaleY(val);
    };

    private onHover = (event: Plotly.PlotMouseEvent) => {
        const widgetStore = this.widgetStore;
        const points = event.points;
        if (points.length && widgetStore) {
            const point = points[0];
            widgetStore.setIndicator({x: point.x as number, y: point.y as number});
        }
    };

    private onDoubleClick = () => {
        const widgetsStore = this.widgetStore;
        if (widgetsStore.plotType === CatalogPlotType.D2Scatter) {
            widgetsStore.setScatterborder(this.initScatterBorder);
        } else {
            widgetsStore.setHistogramXBorder(this.initHistogramXBorder);
        }
    };

    private onRelayout = (event: any) => {
        const widgetStore = this.widgetStore;
        if (widgetStore) {
            if (event.dragmode) {
                widgetStore.setDragmode(event.dragmode);
            }
            if (widgetStore.plotType === CatalogPlotType.D2Scatter) {
                const xMin = event["xaxis.range[0]"];
                const xMax = event["xaxis.range[1]"];
                const yMin = event["yaxis.range[0]"];
                const yMax = event["yaxis.range[1]"];
                if (isFinite(xMin) || isFinite(yMin)) {
                    const scatterBorder: Border = {
                        xMin: isFinite(xMin) ? xMin : widgetStore.scatterborder.xMin,
                        xMax: isFinite(xMax) ? xMax : widgetStore.scatterborder.xMax,
                        yMin: isFinite(yMin) ? yMin : widgetStore.scatterborder.yMin,
                        yMax: isFinite(yMax) ? yMax : widgetStore.scatterborder.yMax
                    };
                    widgetStore.setScatterborder(scatterBorder);
                }

                if (event["xaxis.autorange"] && event["yaxis.autorange"]) {
                    widgetStore.setScatterborder(this.initScatterBorder);
                }
            }
            if (widgetStore.plotType === CatalogPlotType.Histogram) {
                const xMin = event["xaxis.range[0]"];
                const xMax = event["xaxis.range[1]"];
                if (isFinite(xMin) || isFinite(xMax)) {
                    const histogramBorder: XBorder = {
                        xMin: isFinite(xMin) ? xMin : widgetStore.histogramBorder.xMin,
                        xMax: isFinite(xMax) ? xMax : widgetStore.histogramBorder.xMax
                    };
                    this.widgetStore.setHistogramXBorder(histogramBorder);
                }

                if (event["xaxis.autorange"]) {
                    widgetStore.setHistogramXBorder(this.initHistogramXBorder);
                }
            }
        }
    };

    private handlePlotClick = () => {
        const appStore = AppStore.Instance;
        const profileStore = this.profileStore;
        if (profileStore?.shouldUpdateData) {
            profileStore.setUpdateMode(CatalogUpdateMode.PlotsUpdate);
            profileStore.setUpdatingDataStream(true);
            let catalogFilter = profileStore.updateRequestDataSize;
            appStore.sendCatalogFilter(catalogFilter);
        }
    };

    // region selection
    private onLassoSelected = (event: Plotly.PlotSelectionEvent) => {
        if (event && event.points && event.points.length > 0) {
            const catalogStore = CatalogStore.Instance;
            const profileStore = this.profileStore;
            const catalogFileId = profileStore.catalogInfo.fileId;
            const catalogWidgetStore = this.catalogWidgetStore;
            catalogStore.updateCatalogProfiles(catalogFileId);

            let selectedPointIndices;
            if (this.widgetStore.plotType === CatalogPlotType.D2Scatter) {
                const points = event.points;
                selectedPointIndices = Array(points.length);
                for (let index = 0; index < points.length; index++) {
                    selectedPointIndices[index] = points[index].pointIndex;
                }
            } else if (this.widgetStore.plotType === CatalogPlotType.Histogram) {
                const points = event.points as any;
                let arraySize = 0;
                for (let i = 0; i < points.length; i++) {
                    const count = points[i].pointIndices.length;
                    arraySize = arraySize + count;
                }
                selectedPointIndices = Array(arraySize);
                for (let i = 0; i < points.length; i++) {
                    const selectedPoints = points[i].pointIndices;
                    const size = selectedPoints.length;
                    for (let j = 0; j < size; j++) {
                        selectedPointIndices[i * size + j] = selectedPoints[j];
                    }
                }
            }

            if (selectedPointIndices?.length) {
                profileStore.setSelectedPointIndices(selectedPointIndices, true);
                catalogWidgetStore.setCatalogTableAutoScroll(true);
            }
        }
    };

    private onDeselect = () => {
        const catalogStore = CatalogStore.Instance;
        const profileStore = this.profileStore;
        const catalogWidgetStore = this.catalogWidgetStore;
        catalogStore.updateCatalogProfiles(this.catalogFileId);
        profileStore.setSelectedPointIndices([], false);
        catalogWidgetStore.setCatalogTableAutoScroll(false);
        catalogWidgetStore.setShowSelectedData(false);
    };

    // Single source selected
    private onSingleSourceClick = (event: Readonly<Plotly.PlotMouseEvent>) => {
        const selectionMode: DragMode[] = ["select", "lasso"];
        const inDragmode = selectionMode.includes(this.widgetStore.dragmode);
        const profileStore = this.profileStore;
        const catalogWidgetStore = this.catalogWidgetStore;
        if (event?.points?.length > 0 && inDragmode) {
            const catalogStore = CatalogStore.Instance;
            const catalogFileId = profileStore.catalogInfo.fileId;
            catalogStore.updateCatalogProfiles(catalogFileId);
            let selectedPointIndex = [];
            const selectedPoint = event.points[0] as any;
            if (this.widgetStore.plotType === CatalogPlotType.D2Scatter) {
                selectedPointIndex.push(selectedPoint.pointIndex);
            } else if (this.widgetStore.plotType === CatalogPlotType.Histogram && selectedPoint.pointIndices.length) {
                selectedPointIndex = selectedPoint.pointIndices;
            }

            profileStore.setSelectedPointIndices(selectedPointIndex, true);
            catalogWidgetStore.setCatalogTableAutoScroll(true);
        }
    };

    private renderColumnNamePopOver = (column: string, itemProps: IItemRendererProps) => {
        return <MenuItem key={column} text={column} onClick={itemProps.handleClick} active={itemProps.modifiers.active} />;
    };

    private filterColumn: ItemPredicate<string> = (query: string, columnName: string) => {
        const fileSearcher = new FuzzySearch([columnName]);
        return fileSearcher.search(query).length > 0;
    };

    private updateHistogramYrange = (figure: any, graphDiv: any) => {
        // fixed react plotlyjs bug with fixed range and changed x range
        if (this.widgetStore.plotType === CatalogPlotType.Histogram) {
            const yaxis = figure.layout.yaxis.range;
            this.histogramY = {yMin: yaxis[0], yMax: yaxis[1]};
        }
    };

    private onNumBinChange = (val: number) => {
        this.widgetStore.setNumBinsX(val);
        this.onDeselect();
    };

    private renderFilePopOver = (fileId: number, itemProps: IItemRendererProps) => {
        const fileName = this.catalogFileNames.get(fileId);
        let text = `${fileId}: ${fileName}`;
        return <MenuItem key={fileId} text={text} onClick={itemProps.handleClick} active={itemProps.modifiers.active} />;
    };

    public render() {
        const profileStore = this.profileStore;
        const widgetStore = this.widgetStore;
        const catalogWidgetStore = this.catalogWidgetStore;
        const catalogFileIds = CatalogStore.Instance.activeCatalogFiles;
        const scale = 1 / devicePixelRatio;
        if (!widgetStore || !profileStore || !catalogWidgetStore || catalogFileIds === undefined || catalogFileIds?.length === 0) {
            return (
                <div className="catalog-plot">
                    <NonIdealState icon={"folder-open"} title={"No catalog file loaded"} description={"Load a catalog file using the menu"} />;
                </div>
            );
        }

        const columnsName = profileStore.displayedColumnHeaders;
        const xyOptions = [CatalogPlotComponent.emptyColumn];
        const disabled = !this.enablePlotButton;
        const isScatterPlot = this.plotType === CatalogPlotType.D2Scatter;
        const isHistogramPlot = this.plotType === CatalogPlotType.Histogram;
        const ratio = isScatterPlot ? devicePixelRatio : 1;
        const fontFamily = "'Helvetica Neue', 'Helvetica', 'Arial', sans-serif";
        let themeColor = Colors.LIGHT_GRAY5;
        let lableColor = Colors.GRAY1;
        let gridColor = Colors.LIGHT_GRAY1;
        let markerColor = Colors.GRAY2;
        let spikeLineClass = "catalog-plotly";
        let catalogScatterClass = "catalog-scatter";

        let catalogFileItems = [];
        catalogFileIds.forEach(value => {
            catalogFileItems.push(value);
        });
        this.catalogFileNames = CatalogStore.Instance.getCatalogFileNames(catalogFileIds);

        for (let index = 0; index < columnsName.length; index++) {
            const column = columnsName[index];
            if (!CatalogPlotComponent.UnsupportedDataTypes.includes(column.dataType)) {
                xyOptions.push(column.name);
            }
        }

        const noResults = <MenuItem disabled={true} text="No results" />;

        const renderFileSelect = (
            <FormGroup inline={true} label="File">
                <Select
                    className="bp3-fill"
                    filterable={false}
                    items={catalogFileItems}
                    activeItem={this.catalogFileId}
                    onItemSelect={this.handleCatalogFileChange}
                    itemRenderer={this.renderFilePopOver}
                    popoverProps={{popoverClassName: "catalog-select", minimal: true, position: PopoverPosition.AUTO_END}}
                >
                    <Button text={this.catalogFileId} rightIcon="double-caret-vertical" />
                </Select>
            </FormGroup>
        );

        const renderXSelect = (
            <FormGroup inline={true} label="X">
                <Select
                    className="bp3-fill"
                    items={xyOptions}
                    activeItem={widgetStore.xColumnName}
                    onItemSelect={item => this.handleColumnNameChange("x", item)}
                    itemRenderer={this.renderColumnNamePopOver}
                    popoverProps={{popoverClassName: "catalog-select", minimal: true, position: PopoverPosition.AUTO_END}}
                    filterable={true}
                    noResults={noResults}
                    itemPredicate={this.filterColumn}
                    resetOnSelect={true}
                >
                    <Button text={widgetStore.xColumnName} rightIcon="double-caret-vertical" />
                </Select>
            </FormGroup>
        );

        const renderHistogramLog = (
            <FormGroup label={"Log Scale"} inline={true} disabled={disabled}>
                <Switch checked={widgetStore.logScaleY} onChange={this.handleLogScaleYChanged} disabled={disabled} />
            </FormGroup>
        );

        const renderYSelect = (
            <FormGroup inline={true} label="Y">
                <Select
                    className="bp3-fill"
                    items={xyOptions}
                    activeItem={widgetStore.yColumnName}
                    onItemSelect={item => this.handleColumnNameChange("y", item)}
                    itemRenderer={this.renderColumnNamePopOver}
                    popoverProps={{popoverClassName: "catalog-select", minimal: true, position: PopoverPosition.AUTO_END}}
                    filterable={true}
                    noResults={noResults}
                    itemPredicate={this.filterColumn}
                    resetOnSelect={true}
                >
                    <Button text={widgetStore.yColumnName} rightIcon="double-caret-vertical" />
                </Select>
            </FormGroup>
        );

        if (widgetStore.xColumnName === CatalogPlotComponent.emptyColumn || widgetStore.yColumnName === CatalogPlotComponent.emptyColumn) {
            return (
                <div className={"catalog-plot"}>
                    <div className={"catalog-plot-option"}>
                        {renderFileSelect}
                        {renderXSelect}
                        {isScatterPlot && renderYSelect}
                    </div>
                    <NonIdealState className={"non-ideal-state"} icon={"folder-open"} title={"No column selected"} description={"Please select columns"} />;
                </div>
            );
        }

        if (AppStore.Instance.darkTheme) {
            gridColor = Colors.DARK_GRAY5;
            lableColor = Colors.LIGHT_GRAY5;
            themeColor = Colors.DARK_GRAY3;
            markerColor = Colors.GRAY4;
            spikeLineClass = "catalog-plotly-dark";
        }

        let layout: Partial<Plotly.Layout> = {
            width: this.width * ratio,
            height: (this.height - 85) * ratio,
            paper_bgcolor: themeColor,
            plot_bgcolor: themeColor,
            hovermode: "closest",
            xaxis: {
                title: widgetStore.xColumnName,
                titlefont: {
                    family: fontFamily,
                    size: 12 * ratio,
                    color: lableColor
                },
                showticklabels: true,
                tickfont: {
                    family: fontFamily,
                    size: 12 * ratio,
                    color: lableColor
                },
                tickcolor: gridColor,
                gridcolor: gridColor,
                zerolinecolor: gridColor,
                zerolinewidth: 2 * ratio,
                // box boreder
                mirror: true,
                linecolor: gridColor,
                showline: true,
                // indicator
                spikemode: "across",
                spikedash: "solid",
                spikecolor: markerColor,
                spikethickness: 1 * ratio,
                // d3 format
                tickformat: ".2e"
            },
            yaxis: {
                titlefont: {
                    family: fontFamily,
                    size: 12 * ratio,
                    color: lableColor
                },
                showticklabels: true,
                tickfont: {
                    family: fontFamily,
                    size: 12 * ratio,
                    color: lableColor
                },
                tickcolor: gridColor,
                gridcolor: gridColor,
                zerolinecolor: gridColor,
                zerolinewidth: 2 * ratio,
                mirror: true,
                linecolor: gridColor,
                showline: true,
                spikemode: "across",
                spikedash: "solid",
                spikecolor: markerColor,
                spikethickness: 1 * ratio
            },
            margin: {
                t: 5 * ratio,
                b: 40 * ratio,
                l: 80 * ratio,
                r: 5 * ratio,
                pad: 0
            },
            showlegend: false,
            dragmode: widgetStore.dragmode
        };

        let data;
        if (widgetStore.plotType === CatalogPlotType.D2Scatter) {
            data = this.scatterData.data;
            data[0].marker.size = 5 * ratio;
            let border;
            if (widgetStore.isScatterAutoScaled) {
                border = this.scatterData.border;
            } else {
                border = widgetStore.scatterborder;
            }
            layout.xaxis.range = [border.xMin, border.xMax];
            layout.yaxis.range = [border.yMin, border.yMax];
            layout.yaxis.title = widgetStore.yColumnName;
            layout.yaxis.tickformat = ".2e";
        } else {
            data = this.histogramData.data;
            let border;
            if (widgetStore.isHistogramAutoScaledX) {
                border = this.histogramData.border;
            } else {
                border = widgetStore.histogramBorder;
            }
            layout.xaxis.range = [border.xMin, border.xMax];
            layout.yaxis.range = [this.histogramY?.yMin, this.histogramY?.yMax];
            layout.yaxis.fixedrange = true;
            // autorange will trigger y axis range change
            layout.yaxis.autorange = true;
            layout.yaxis.rangemode = "tozero";
            layout.yaxis.title = "Count";
            if (widgetStore.logScaleY) {
                layout.yaxis.type = "log";
            }
        }

        const selectedPointIndices = profileStore.selectedPointIndices;
        let scatterDataMarker = data[0].marker;
        if (selectedPointIndices.length > 0) {
            data[0]["selectedpoints"] = selectedPointIndices;
            data[0]["selected"] = {marker: {color: Colors.RED2}};
            data[0]["unselected"] = {marker: {opacity: 0.5}};
        } else {
            data[0]["selectedpoints"] = [];
            scatterDataMarker.color = Colors.BLUE2;
            data[0]["unselected"] = {marker: {opacity: 1}};
        }

        const config: Partial<Plotly.Config> = {
            displaylogo: false,
            scrollZoom: true,
            showTips: false,
            doubleClick: false,
            showAxisDragHandles: false,
            modeBarButtonsToRemove: ["zoomIn2d", "zoomOut2d", "resetScale2d", "toggleSpikelines", "hoverClosestCartesian", "hoverCompareCartesian"]
        };

        const renderHistogramBins = (
            <ClearableNumericInputComponent
                className={"catalog-bins"}
                label="Bins"
                min={1}
                integerOnly={true}
                value={widgetStore.nBinx ? widgetStore.nBinx : this.numBinsX}
                onValueChanged={val => this.onNumBinChange(val)}
                onValueCleared={() => this.onNumBinChange(this.numBinsX)}
                displayExponential={false}
                disabled={disabled}
            />
        );

        return (
            <div className={"catalog-plot"}>
                <div className={"catalog-plot-option"}>
                    {renderFileSelect}
                    {renderXSelect}
                    {isHistogramPlot && renderHistogramBins}
                    {isHistogramPlot && renderHistogramLog}
                    {isScatterPlot && renderYSelect}
                </div>
                <div className={`${spikeLineClass} ${isScatterPlot && devicePixelRatio > 1 ? catalogScatterClass : ""}`}>
                    <Plot
                        data={data}
                        layout={layout}
                        config={config}
                        onHover={this.onHover}
                        onDoubleClick={this.onDoubleClick}
                        onRelayout={this.onRelayout}
                        onSelected={this.onLassoSelected}
                        onDeselect={this.onDeselect}
                        onClick={this.onSingleSourceClick}
                        onInitialized={this.updateHistogramYrange}
                        onUpdate={this.updateHistogramYrange}
                        style={{transform: isScatterPlot ? `scale(${scale})` : "scale(1)", transformOrigin: "top left"}}
                    />
                </div>
                <div className="bp3-dialog-footer">
                    <div className="scatter-info">
                        <ProfilerInfoComponent info={this.genProfilerInfo} />
                    </div>
                    <div className="bp3-dialog-footer-actions">
                        <Tooltip2 content={"Show only selected sources at image and table viewer"}>
                            <FormGroup label={"Selected only"} inline={true} disabled={disabled}>
                                <Switch checked={catalogWidgetStore.showSelectedData} onChange={this.handleShowSelectedDataChanged} disabled={disabled} />
                            </FormGroup>
<<<<<<< HEAD
                        </Tooltip>
                        <AnchorButton intent={Intent.PRIMARY} text="Plot" onClick={this.handlePlotClick} disabled={disabled} />
=======
                        </Tooltip2>            
                        <AnchorButton
                            intent={Intent.PRIMARY}
                            text="Plot"
                            onClick={this.handlePlotClick}
                            disabled={disabled}
                        />
>>>>>>> ca14e0c7
                    </div>
                </div>
                <ReactResizeDetector handleWidth handleHeight onResize={this.onResize} refreshMode={"throttle"} refreshRate={33}></ReactResizeDetector>
            </div>
        );
    }
}<|MERGE_RESOLUTION|>--- conflicted
+++ resolved
@@ -25,7 +25,7 @@
     @observable catalogFileId: number;
     @observable componentId: string;
     private plotType: CatalogPlotType;
-    private histogramY: {yMin: number; yMax: number};
+    private histogramY: {yMin: number, yMax: number};
     private static emptyColumn = "None";
     private catalogFileNames: Map<number, string>;
 
@@ -47,7 +47,7 @@
 
     constructor(props: WidgetProps) {
         super(props);
-        makeObservable(this);
+        makeObservable(this)
 
         this.histogramY = {yMin: undefined, yMax: undefined};
         const catalogPlot = CatalogStore.Instance.getAssociatedIdByWidgetId(this.props.id);
@@ -56,12 +56,12 @@
         this.catalogFileNames = new Map<number, string>();
         autorun(() => {
             const profileStore = this.profileStore;
-            const widgetStore = this.widgetStore;
+            const widgetStore =  this.widgetStore;
             const catalogFileIds = CatalogStore.Instance.activeCatalogFiles;
             if (!catalogFileIds?.includes(this.catalogFileId) && catalogFileIds?.length > 0) {
                 runInAction(() => {
                     this.catalogFileId = catalogFileIds[0];
-                });
+                })
             }
             if (widgetStore) {
                 this.plotType = widgetStore.plotType;
@@ -136,7 +136,7 @@
                 case CatalogPlotType.Histogram:
                     if (!xColumn && plotWidgetStore.histogramBorder === undefined) {
                         const histogramCoords = profileStore.get1DPlotData(plotWidgetStore.xColumnName);
-                        const histogramXBorder = this.getHistogramXBorder(histogramCoords.wcsData);
+                        const histogramXBorder =  this.getHistogramXBorder(histogramCoords.wcsData);
                         plotWidgetStore.setHistogramXBorder(histogramXBorder);
                     }
                     break;
@@ -146,7 +146,7 @@
         } else {
             this.addNewWidgetStore();
         }
-    };
+    }
 
     private addNewWidgetStore = () => {
         const appStore = AppStore.Instance;
@@ -172,7 +172,8 @@
             default:
                 return undefined;
         }
-    };
+
+    }
 
     private getScatterBorder(xArray: number[], yArray: number[]): Border {
         const xBounds = minMaxArray(xArray);
@@ -239,7 +240,7 @@
         // increase x range to include border data
         const fraction = 1.001;
         const start = xRange.xMin;
-        const nBinx = widgetStore.nBinx ? widgetStore.nBinx : this.numBinsX;
+        const nBinx = widgetStore.nBinx? widgetStore.nBinx : this.numBinsX;
         const end = start + (xRange.xMax - xRange.xMin) * fraction;
         const size = (end - start) / nBinx;
         data.type = "histogram";
@@ -262,9 +263,9 @@
         const profileStore = this.profileStore;
         const widgetStore = this.widgetStore;
         if (widgetStore?.plotType === CatalogPlotType.Histogram) {
-            return widgetStore.xColumnName !== emptyColumn && !profileStore.loadingData && !profileStore.updatingDataStream;
+            return (widgetStore.xColumnName !== emptyColumn && !profileStore.loadingData && !profileStore.updatingDataStream);
         } else if (widgetStore?.plotType === CatalogPlotType.D2Scatter) {
-            return widgetStore.xColumnName !== emptyColumn && widgetStore.yColumnName !== emptyColumn && !profileStore.loadingData && !profileStore.updatingDataStream;
+            return (widgetStore.xColumnName !== emptyColumn && widgetStore.yColumnName !== emptyColumn && !profileStore.loadingData && !profileStore.updatingDataStream);
         } else {
             return false;
         }
@@ -289,7 +290,7 @@
         const profileStore = this.profileStore;
         const coords = profileStore.get1DPlotData(widgetStore.xColumnName);
         const nBinx = Math.ceil(Math.sqrt(coords.wcsData?.length));
-        return nBinx;
+        return  nBinx;
     }
 
     private handleColumnNameChange = (type: string, column: string) => {
@@ -310,7 +311,7 @@
             }
             widgetsStore.setHistogramXBorder(this.initHistogramXBorder);
         }
-    };
+    }
 
     private handleShowSelectedDataChanged = (changeEvent: React.ChangeEvent<HTMLInputElement>) => {
         const widgetsStore = this.widgetStore;
@@ -319,12 +320,12 @@
         if (widgetsStore && catalogWidgetStore) {
             catalogWidgetStore.setShowSelectedData(val);
         }
-    };
+    }
 
     private handleLogScaleYChanged = (changeEvent: React.ChangeEvent<HTMLInputElement>) => {
         const val = changeEvent.target.checked;
         this.widgetStore.setLogScaleY(val);
-    };
+    }
 
     private onHover = (event: Plotly.PlotMouseEvent) => {
         const widgetStore = this.widgetStore;
@@ -333,7 +334,7 @@
             const point = points[0];
             widgetStore.setIndicator({x: point.x as number, y: point.y as number});
         }
-    };
+    }
 
     private onDoubleClick = () => {
         const widgetsStore = this.widgetStore;
@@ -342,7 +343,7 @@
         } else {
             widgetsStore.setHistogramXBorder(this.initHistogramXBorder);
         }
-    };
+    }
 
     private onRelayout = (event: any) => {
         const widgetStore = this.widgetStore;
@@ -375,7 +376,7 @@
                 if (isFinite(xMin) || isFinite(xMax)) {
                     const histogramBorder: XBorder = {
                         xMin: isFinite(xMin) ? xMin : widgetStore.histogramBorder.xMin,
-                        xMax: isFinite(xMax) ? xMax : widgetStore.histogramBorder.xMax
+                        xMax: isFinite(xMax) ? xMax : widgetStore.histogramBorder.xMax,
                     };
                     this.widgetStore.setHistogramXBorder(histogramBorder);
                 }
@@ -385,7 +386,7 @@
                 }
             }
         }
-    };
+    }
 
     private handlePlotClick = () => {
         const appStore = AppStore.Instance;
@@ -396,7 +397,7 @@
             let catalogFilter = profileStore.updateRequestDataSize;
             appStore.sendCatalogFilter(catalogFilter);
         }
-    };
+    }
 
     // region selection
     private onLassoSelected = (event: Plotly.PlotSelectionEvent) => {
@@ -436,7 +437,7 @@
                 catalogWidgetStore.setCatalogTableAutoScroll(true);
             }
         }
-    };
+    }
 
     private onDeselect = () => {
         const catalogStore = CatalogStore.Instance;
@@ -446,7 +447,7 @@
         profileStore.setSelectedPointIndices([], false);
         catalogWidgetStore.setCatalogTableAutoScroll(false);
         catalogWidgetStore.setShowSelectedData(false);
-    };
+    }
 
     // Single source selected
     private onSingleSourceClick = (event: Readonly<Plotly.PlotMouseEvent>) => {
@@ -469,35 +470,49 @@
             profileStore.setSelectedPointIndices(selectedPointIndex, true);
             catalogWidgetStore.setCatalogTableAutoScroll(true);
         }
-    };
+    }
 
     private renderColumnNamePopOver = (column: string, itemProps: IItemRendererProps) => {
-        return <MenuItem key={column} text={column} onClick={itemProps.handleClick} active={itemProps.modifiers.active} />;
-    };
+        return (
+            <MenuItem
+                key={column}
+                text={column}
+                onClick={itemProps.handleClick}
+                active={itemProps.modifiers.active}
+            />
+        );
+    }
 
     private filterColumn: ItemPredicate<string> = (query: string, columnName: string) => {
         const fileSearcher = new FuzzySearch([columnName]);
         return fileSearcher.search(query).length > 0;
-    };
+    }
 
     private updateHistogramYrange = (figure: any, graphDiv: any) => {
-        // fixed react plotlyjs bug with fixed range and changed x range
+        // fixed react plotlyjs bug with fixed range and changed x range 
         if (this.widgetStore.plotType === CatalogPlotType.Histogram) {
             const yaxis = figure.layout.yaxis.range;
             this.histogramY = {yMin: yaxis[0], yMax: yaxis[1]};
         }
-    };
+    }
 
     private onNumBinChange = (val: number) => {
         this.widgetStore.setNumBinsX(val);
         this.onDeselect();
-    };
+    }
 
     private renderFilePopOver = (fileId: number, itemProps: IItemRendererProps) => {
         const fileName = this.catalogFileNames.get(fileId);
         let text = `${fileId}: ${fileName}`;
-        return <MenuItem key={fileId} text={text} onClick={itemProps.handleClick} active={itemProps.modifiers.active} />;
-    };
+        return (
+            <MenuItem
+                key={fileId}
+                text={text}
+                onClick={itemProps.handleClick}
+                active={itemProps.modifiers.active}
+            />
+        );
+    }
 
     public render() {
         const profileStore = this.profileStore;
@@ -508,7 +523,7 @@
         if (!widgetStore || !profileStore || !catalogWidgetStore || catalogFileIds === undefined || catalogFileIds?.length === 0) {
             return (
                 <div className="catalog-plot">
-                    <NonIdealState icon={"folder-open"} title={"No catalog file loaded"} description={"Load a catalog file using the menu"} />;
+                    <NonIdealState icon={"folder-open"} title={"No catalog file loaded"} description={"Load a catalog file using the menu"}/>;
                 </div>
             );
         }
@@ -518,7 +533,7 @@
         const disabled = !this.enablePlotButton;
         const isScatterPlot = this.plotType === CatalogPlotType.D2Scatter;
         const isHistogramPlot = this.plotType === CatalogPlotType.Histogram;
-        const ratio = isScatterPlot ? devicePixelRatio : 1;
+        const ratio = isScatterPlot? devicePixelRatio : 1;
         const fontFamily = "'Helvetica Neue', 'Helvetica', 'Arial', sans-serif";
         let themeColor = Colors.LIGHT_GRAY5;
         let lableColor = Colors.GRAY1;
@@ -528,7 +543,7 @@
         let catalogScatterClass = "catalog-scatter";
 
         let catalogFileItems = [];
-        catalogFileIds.forEach(value => {
+        catalogFileIds.forEach((value) => {
             catalogFileItems.push(value);
         });
         this.catalogFileNames = CatalogStore.Instance.getCatalogFileNames(catalogFileIds);
@@ -540,10 +555,10 @@
             }
         }
 
-        const noResults = <MenuItem disabled={true} text="No results" />;
+        const noResults = (<MenuItem disabled={true} text="No results" />);
 
         const renderFileSelect = (
-            <FormGroup inline={true} label="File">
+            <FormGroup  inline={true} label="File">
                 <Select
                     className="bp3-fill"
                     filterable={false}
@@ -551,9 +566,9 @@
                     activeItem={this.catalogFileId}
                     onItemSelect={this.handleCatalogFileChange}
                     itemRenderer={this.renderFilePopOver}
-                    popoverProps={{popoverClassName: "catalog-select", minimal: true, position: PopoverPosition.AUTO_END}}
+                    popoverProps={{popoverClassName: "catalog-select", minimal: true , position: PopoverPosition.AUTO_END}}
                 >
-                    <Button text={this.catalogFileId} rightIcon="double-caret-vertical" />
+                    <Button text={this.catalogFileId} rightIcon="double-caret-vertical"/>
                 </Select>
             </FormGroup>
         );
@@ -566,20 +581,20 @@
                     activeItem={widgetStore.xColumnName}
                     onItemSelect={item => this.handleColumnNameChange("x", item)}
                     itemRenderer={this.renderColumnNamePopOver}
-                    popoverProps={{popoverClassName: "catalog-select", minimal: true, position: PopoverPosition.AUTO_END}}
+                    popoverProps={{popoverClassName: "catalog-select", minimal: true , position: PopoverPosition.AUTO_END}}
                     filterable={true}
                     noResults={noResults}
                     itemPredicate={this.filterColumn}
                     resetOnSelect={true}
                 >
-                    <Button text={widgetStore.xColumnName} rightIcon="double-caret-vertical" />
+                    <Button text={widgetStore.xColumnName} rightIcon="double-caret-vertical"/>
                 </Select>
             </FormGroup>
         );
 
         const renderHistogramLog = (
             <FormGroup label={"Log Scale"} inline={true} disabled={disabled}>
-                <Switch checked={widgetStore.logScaleY} onChange={this.handleLogScaleYChanged} disabled={disabled} />
+                <Switch checked={widgetStore.logScaleY} onChange={this.handleLogScaleYChanged} disabled={disabled}/>
             </FormGroup>
         );
 
@@ -591,13 +606,13 @@
                     activeItem={widgetStore.yColumnName}
                     onItemSelect={item => this.handleColumnNameChange("y", item)}
                     itemRenderer={this.renderColumnNamePopOver}
-                    popoverProps={{popoverClassName: "catalog-select", minimal: true, position: PopoverPosition.AUTO_END}}
+                    popoverProps={{popoverClassName: "catalog-select", minimal: true , position: PopoverPosition.AUTO_END}}
                     filterable={true}
                     noResults={noResults}
                     itemPredicate={this.filterColumn}
                     resetOnSelect={true}
                 >
-                    <Button text={widgetStore.yColumnName} rightIcon="double-caret-vertical" />
+                    <Button text={widgetStore.yColumnName} rightIcon="double-caret-vertical"/>
                 </Select>
             </FormGroup>
         );
@@ -610,7 +625,7 @@
                         {renderXSelect}
                         {isScatterPlot && renderYSelect}
                     </div>
-                    <NonIdealState className={"non-ideal-state"} icon={"folder-open"} title={"No column selected"} description={"Please select columns"} />;
+                    <NonIdealState className={"non-ideal-state"} icon={"folder-open"} title={"No column selected"} description={"Please select columns"}/>;
                 </div>
             );
         }
@@ -628,7 +643,7 @@
             height: (this.height - 85) * ratio,
             paper_bgcolor: themeColor,
             plot_bgcolor: themeColor,
-            hovermode: "closest",
+            hovermode: "closest" ,
             xaxis: {
                 title: widgetStore.xColumnName,
                 titlefont: {
@@ -650,13 +665,13 @@
                 mirror: true,
                 linecolor: gridColor,
                 showline: true,
-                // indicator
+                // indicator 
                 spikemode: "across",
                 spikedash: "solid",
                 spikecolor: markerColor,
                 spikethickness: 1 * ratio,
                 // d3 format
-                tickformat: ".2e"
+                tickformat: ".2e",
             },
             yaxis: {
                 titlefont: {
@@ -680,7 +695,7 @@
                 spikemode: "across",
                 spikedash: "solid",
                 spikecolor: markerColor,
-                spikethickness: 1 * ratio
+                spikethickness: 1 * ratio,
             },
             margin: {
                 t: 5 * ratio,
@@ -690,7 +705,7 @@
                 pad: 0
             },
             showlegend: false,
-            dragmode: widgetStore.dragmode
+            dragmode: widgetStore.dragmode,
         };
 
         let data;
@@ -731,12 +746,12 @@
         let scatterDataMarker = data[0].marker;
         if (selectedPointIndices.length > 0) {
             data[0]["selectedpoints"] = selectedPointIndices;
-            data[0]["selected"] = {marker: {color: Colors.RED2}};
-            data[0]["unselected"] = {marker: {opacity: 0.5}};
+            data[0]["selected"] = {"marker": {"color": Colors.RED2}};
+            data[0]["unselected"] = {"marker": {"opacity": 0.5}};
         } else {
             data[0]["selectedpoints"] = [];
             scatterDataMarker.color = Colors.BLUE2;
-            data[0]["unselected"] = {marker: {opacity: 1}};
+            data[0]["unselected"] = {"marker": {"opacity": 1}};
         }
 
         const config: Partial<Plotly.Config> = {
@@ -745,7 +760,14 @@
             showTips: false,
             doubleClick: false,
             showAxisDragHandles: false,
-            modeBarButtonsToRemove: ["zoomIn2d", "zoomOut2d", "resetScale2d", "toggleSpikelines", "hoverClosestCartesian", "hoverCompareCartesian"]
+            modeBarButtonsToRemove: [
+                "zoomIn2d",
+                "zoomOut2d",
+                "resetScale2d",
+                "toggleSpikelines",
+                "hoverClosestCartesian",
+                "hoverCompareCartesian",
+            ],
         };
 
         const renderHistogramBins = (
@@ -754,7 +776,7 @@
                 label="Bins"
                 min={1}
                 integerOnly={true}
-                value={widgetStore.nBinx ? widgetStore.nBinx : this.numBinsX}
+                value={widgetStore.nBinx? widgetStore.nBinx : this.numBinsX}
                 onValueChanged={val => this.onNumBinChange(val)}
                 onValueCleared={() => this.onNumBinChange(this.numBinsX)}
                 displayExponential={false}
@@ -762,7 +784,7 @@
             />
         );
 
-        return (
+        return(
             <div className={"catalog-plot"}>
                 <div className={"catalog-plot-option"}>
                     {renderFileSelect}
@@ -771,7 +793,7 @@
                     {isHistogramPlot && renderHistogramLog}
                     {isScatterPlot && renderYSelect}
                 </div>
-                <div className={`${spikeLineClass} ${isScatterPlot && devicePixelRatio > 1 ? catalogScatterClass : ""}`}>
+                <div className={`${spikeLineClass} ${isScatterPlot && devicePixelRatio > 1? catalogScatterClass : ""}`}>
                     <Plot
                         data={data}
                         layout={layout}
@@ -784,22 +806,18 @@
                         onClick={this.onSingleSourceClick}
                         onInitialized={this.updateHistogramYrange}
                         onUpdate={this.updateHistogramYrange}
-                        style={{transform: isScatterPlot ? `scale(${scale})` : "scale(1)", transformOrigin: "top left"}}
+                        style={{transform: isScatterPlot? `scale(${scale})` : "scale(1)", transformOrigin: "top left"}}
                     />
                 </div>
                 <div className="bp3-dialog-footer">
                     <div className="scatter-info">
-                        <ProfilerInfoComponent info={this.genProfilerInfo} />
+                        <ProfilerInfoComponent info={this.genProfilerInfo}/>
                     </div>
                     <div className="bp3-dialog-footer-actions">
                         <Tooltip2 content={"Show only selected sources at image and table viewer"}>
                             <FormGroup label={"Selected only"} inline={true} disabled={disabled}>
-                                <Switch checked={catalogWidgetStore.showSelectedData} onChange={this.handleShowSelectedDataChanged} disabled={disabled} />
+                                <Switch checked={catalogWidgetStore.showSelectedData} onChange={this.handleShowSelectedDataChanged} disabled={disabled}/>
                             </FormGroup>
-<<<<<<< HEAD
-                        </Tooltip>
-                        <AnchorButton intent={Intent.PRIMARY} text="Plot" onClick={this.handlePlotClick} disabled={disabled} />
-=======
                         </Tooltip2>            
                         <AnchorButton
                             intent={Intent.PRIMARY}
@@ -807,10 +825,10 @@
                             onClick={this.handlePlotClick}
                             disabled={disabled}
                         />
->>>>>>> ca14e0c7
                     </div>
                 </div>
-                <ReactResizeDetector handleWidth handleHeight onResize={this.onResize} refreshMode={"throttle"} refreshRate={33}></ReactResizeDetector>
+                <ReactResizeDetector handleWidth handleHeight onResize={this.onResize} refreshMode={"throttle"} refreshRate={33}>
+                </ReactResizeDetector>
             </div>
         );
     }
