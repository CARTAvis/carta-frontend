--- conflicted
+++ resolved
@@ -17,10 +17,6 @@
             width: 100%;
 
             .bp3-table-header {
-<<<<<<< HEAD
-                 line-height: 210%;
-            }
-=======
                 line-height: 220%;
             }
 
@@ -28,7 +24,6 @@
                 line-height: 250%;
             }
 
->>>>>>> 283294bc
             .cell-switch-button{
                 margin: 0;
             }
