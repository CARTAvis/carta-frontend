--- conflicted
+++ resolved
@@ -203,11 +203,7 @@
                 key={columnName} 
                 name={columnName} 
                 cellRenderer={(rowIndex, columnIndex) => (
-<<<<<<< HEAD
-                    <Cell style={{lineHeight: "250%"}} key={`cell_${columnIndex}_${rowIndex}`} interactive={true}>{coloumnData[rowIndex]}</Cell>
-=======
                     <Cell className="header-table-cell" key={`cell_${columnIndex}_${rowIndex}`} interactive={true}>{coloumnData[rowIndex]}</Cell>
->>>>>>> 283294bc
             )}
             />
         );
@@ -221,11 +217,7 @@
             disable = false;
         }
         return (
-<<<<<<< HEAD
-            <Cell style={{lineHeight: "250%"}} key={`cell_switch_${rowIndex}`}>
-=======
             <Cell className="header-table-cell" key={`cell_switch_${rowIndex}`}>
->>>>>>> 283294bc
                 <React.Fragment>
                     <Switch className="cell-switch-button" key={`cell_switch_button_${rowIndex}`} disabled={disable} checked={display} onChange={changeEvent => this.handleHeaderDisplayChange(changeEvent, columnName)}/>
                 </React.Fragment>
