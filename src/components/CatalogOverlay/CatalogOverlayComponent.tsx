import * as React from "react";
import {action, autorun, computed, makeObservable, observable} from "mobx";
import {observer} from "mobx-react";
import {AnchorButton, ButtonGroup, FormGroup, Intent, NonIdealState, Switch, MenuItem, PopoverPosition, Button} from "@blueprintjs/core";
import {Tooltip2} from "@blueprintjs/popover2";
import {Cell, Column, Regions, RenderMode, SelectionModes, Table} from "@blueprintjs/table";
import * as ScrollUtils from "@blueprintjs/table/lib/esm/common/internal/scrollUtils";
import {Select, IItemRendererProps, ItemPredicate} from "@blueprintjs/select";
import ReactResizeDetector from "react-resize-detector";
import SplitPane, {Pane} from "react-split-pane";
import FuzzySearch from "fuzzy-search";
import {CARTA} from "carta-protobuf";
import {FilterableTableComponent, FilterableTableComponentProps, ClearableNumericInputComponent} from "components/Shared";
import {AppStore, CatalogStore, CatalogProfileStore, CatalogOnlineQueryProfileStore, CatalogUpdateMode, DefaultWidgetConfig, HelpType, WidgetProps, WidgetsStore, PreferenceStore, PreferenceKeys} from "stores";
import {CatalogWidgetStore, CatalogPlotWidgetStoreProps, CatalogPlotType, CatalogSettingsTabs} from "stores/widgets";
<<<<<<< HEAD
import {toFixed} from "utilities";
import {AbstractCatalogProfileStore, CatalogOverlay, CatalogSystemType, ProcessedColumnData} from "models";
=======
import {toFixed, ProcessedColumnData} from "utilities";
import {AbstractCatalogProfileStore, CatalogOverlay, CatalogSystemType} from "models";
>>>>>>> 88353e83
import "./CatalogOverlayComponent.scss";

enum HeaderTableColumnName {
    Name = "Name",
    Unit = "Unit",
    Type = "Type",
    Display = "Display",
    Description = "Description"
}

@observer
export class CatalogOverlayComponent extends React.Component<WidgetProps> {
    @observable catalogTableRef: Table = undefined;
    @observable height: number;
    @observable width: number;

    private catalogHeaderTableRef: Table = undefined;
    private catalogFileNames: Map<number, string>;
    static readonly axisDataType = [
        CARTA.ColumnType.Double,
        CARTA.ColumnType.Float,
        CARTA.ColumnType.Int8,
        CARTA.ColumnType.Uint8,
        CARTA.ColumnType.Int16,
        CARTA.ColumnType.Uint16,
        CARTA.ColumnType.Int32,
        CARTA.ColumnType.Uint32,
        CARTA.ColumnType.Int64,
        CARTA.ColumnType.Uint64
    ];

    public static get WIDGET_CONFIG(): DefaultWidgetConfig {
        return {
            id: "catalog-overlay",
            type: "catalog-overlay",
            minWidth: 720,
            minHeight: 400,
            defaultWidth: 720,
            defaultHeight: 400,
            title: "Catalog",
            isCloseable: true,
            helpType: HelpType.CATALOG_OVERLAY,
            componentId: "catalog-overlay-component"
        };
    }

    @computed get catalogFileId() {
        return CatalogStore.Instance.catalogProfiles?.get(this.props.id);
    }

    @computed get widgetStore(): CatalogWidgetStore {
        const widgetStoreId = CatalogStore.Instance.catalogWidgets.get(this.catalogFileId);
        return WidgetsStore.Instance.catalogWidgets.get(widgetStoreId);
    }

    @computed get profileStore(): CatalogProfileStore | CatalogOnlineQueryProfileStore {
        return CatalogStore.Instance.catalogProfileStores.get(this.catalogFileId);
    }

    @action handleCatalogFileChange = (fileId: number) => {
        CatalogStore.Instance.catalogProfiles.set(this.props.id, fileId);
    };

    @action handleFileCloseClick = () => {
        const appStore = AppStore.Instance;
        const catalogWidgetStore = this.widgetStore;
        const widgetId = CatalogStore.Instance.catalogWidgets.get(this.catalogFileId);
        appStore.removeCatalog(this.catalogFileId, widgetId, this.props.id);
        catalogWidgetStore?.resetMaps();
    };

    // overwrite scrollToRegion to avoid crush when viewportRect is undefined (unpin action with goldenLayout)
    // https://github.com/palantir/blueprint/blob/841b2e12fec1970704b754f7794c683c735d0439/packages/table/src/table.tsx#L761
    scrollToRegion = (ref, region) => {
        if (ref) {
            const state = ref.state;
            const numFrozenColumns = state?.numFrozenColumnsClamped;
            const numFrozenRows = state?.numFrozenRowsClamped;
            let viewportRect = ref.state.viewportRect;
            if (!viewportRect) {
                viewportRect = ref.locator.getViewportRect();
            }
            const currScrollLeft = viewportRect?.left;
            const currScrollTop = viewportRect?.top;
            const {scrollLeft, scrollTop} = ScrollUtils.getScrollPositionForRegion(region, currScrollLeft, currScrollTop, ref.grid.getCumulativeWidthBefore, ref.grid.getCumulativeHeightBefore, numFrozenRows, numFrozenColumns);
            const correctedScrollLeft = ref.shouldDisableHorizontalScroll() ? 0 : scrollLeft;
            const correctedScrollTop = ref.shouldDisableVerticalScroll() ? 0 : scrollTop;
            ref.quadrantStackInstance.scrollToPosition(correctedScrollLeft, correctedScrollTop);
        }
    };

    @computed get catalogDataInfo(): {dataset: Map<number, ProcessedColumnData>; numVisibleRows: number} {
        const profileStore = this.profileStore;
        const catalogWidgetStore = this.widgetStore;
        let dataset: Map<number, ProcessedColumnData>;
        let numVisibleRows = 0;
        if (profileStore && catalogWidgetStore) {
            dataset = profileStore.catalogData;
            numVisibleRows = profileStore.numVisibleRows;
            if (profileStore.regionSelected && catalogWidgetStore.showSelectedData) {
                if (profileStore.isFileBasedCatalog) {
                    dataset = profileStore.selectedData;
                }
                numVisibleRows = profileStore.regionSelected;
            }
        }
        return {dataset, numVisibleRows};
    }

    @computed get enablePlotButton(): boolean {
        const profileStore = this.profileStore;
        const catalogWidgetStore = this.widgetStore;
        const enable = !profileStore.loadingData && !profileStore.updatingDataStream && catalogWidgetStore.xAxis !== CatalogOverlay.NONE;
        if (catalogWidgetStore.catalogPlotType === CatalogPlotType.Histogram) {
            return enable;
        } else {
            return catalogWidgetStore.yAxis !== CatalogOverlay.NONE && enable;
        }
    }

    constructor(props: WidgetProps) {
        super(props);
        makeObservable(this);

        if (!CatalogStore.Instance.catalogProfiles.has(this.props.id)) {
            CatalogStore.Instance.catalogProfiles.set(this.props.id, 1);
        }
        this.catalogFileNames = new Map<number, string>();

        autorun(() => {
            const appStore = AppStore.Instance;
            const frame = appStore.activeFrame;
            const catalogFileIds = CatalogStore.Instance.activeCatalogFiles;
            const profileStore = this.profileStore;

            if (profileStore) {
                let progressString = "";
                const fileName = profileStore.catalogInfo.fileInfo.name;
                const progress = profileStore.progress;
                if (progress && isFinite(progress) && progress < 1) {
                    progressString = `[${toFixed(progress * 100)}% complete]`;
                }

                if (frame && catalogFileIds?.length) {
                    WidgetsStore.Instance.setWidgetComponentTitle(this.props.id, `Catalog : ${fileName} ${progressString}`);
                } else {
                    WidgetsStore.Instance.setWidgetComponentTitle(this.props.id, `Catalog`);
                }
            } else {
                WidgetsStore.Instance.setWidgetComponentTitle(this.props.id, `Catalog`);
            }
        });
    }

    @action private onCatalogDataTableRefUpdated = ref => {
        this.catalogTableRef = ref;
    };

    onControlHeaderTableRef = ref => {
        this.catalogHeaderTableRef = ref;
    };

    @action private onResize = (width: number, height: number) => {
        const profileStore = this.profileStore;
        const catalogWidgetStore = this.widgetStore;
        this.height = height;
        this.width = width;
        // fixed bug from blueprintjs, only display 4 rows. catalog name missing (in PR #1104) fixed after package update.
        if (profileStore && this.catalogHeaderTableRef) {
            this.updateTableSize(this.catalogHeaderTableRef, this.props.docked);
        }
        if (profileStore && this.catalogTableRef && catalogWidgetStore) {
            this.updateTableSize(this.catalogTableRef, this.props.docked);
            if (profileStore.regionSelected && catalogWidgetStore.catalogTableAutoScroll && !catalogWidgetStore.showSelectedData) {
                this.scrollToRegion(this.catalogTableRef, profileStore.autoScrollRowNumber);
            }
        }
    };

    private updateTableSize(ref: any, docked: boolean) {
        const viewportRect = ref.locator.getViewportRect();
        ref.updateViewportRect(viewportRect);
        // fixed bug for blueprint table, first column overlap with row index
        // triger table update
        if (docked) {
            ref.scrollToRegion(Regions.column(0));
        }
    }

    private handleHeaderDisplayChange(changeEvent: any, columnName: string) {
        const profileStore = this.profileStore;
        const catalogWidgetStore = this.widgetStore;
        const val = changeEvent.target.checked;
        const header = profileStore.catalogControlHeader.get(columnName);
        profileStore.setHeaderDisplay(val, columnName);
        if ((val === true || (header.filter !== "" && val === false)) && profileStore.isFileBasedCatalog) {
            this.handleFilterRequest();
        }
        if (catalogWidgetStore.xAxis === columnName) {
            catalogWidgetStore.setxAxis(CatalogOverlay.NONE);
        }
        if (catalogWidgetStore.yAxis === columnName) {
            catalogWidgetStore.setyAxis(CatalogOverlay.NONE);
        }
    }

    private renderDataColumn(columnName: string, coloumnData: any) {
        return (
            <Column
                key={columnName}
                name={columnName}
                cellRenderer={(rowIndex, columnIndex) => (
                    <Cell className="header-table-cell" key={`cell_${columnIndex}_${rowIndex}`} interactive={true}>
                        {coloumnData[rowIndex]}
                    </Cell>
                )}
            />
        );
    }

    private renderSwitchButtonCell(rowIndex: number, columnName: string) {
        const profileStore = this.profileStore;
        const display = profileStore.catalogControlHeader.get(columnName).display;
        let disable = profileStore.loadingData;
        return (
            <Cell className="header-table-cell" key={`cell_switch_${rowIndex}`}>
                <React.Fragment>
                    <Switch className="cell-switch-button" key={`cell_switch_button_${rowIndex}`} disabled={disable} checked={display} onChange={changeEvent => this.handleHeaderDisplayChange(changeEvent, columnName)} />
                </React.Fragment>
            </Cell>
        );
    }

    @computed get axisOption() {
        const profileStore = this.profileStore;
        let axisOptions = [];
        axisOptions.push(CatalogOverlay.NONE);
        profileStore.catalogControlHeader.forEach((header, columnName) => {
            const dataType = profileStore.catalogHeader[header.dataIndex].dataType;
            if (CatalogOverlayComponent.axisDataType.includes(dataType) && header.display) {
                axisOptions.push(columnName);
            }
        });
        return axisOptions;
    }

    private renderColumnNamePopOver = (catalogName: string, itemProps: IItemRendererProps) => {
        return <MenuItem key={catalogName} text={catalogName} onClick={itemProps.handleClick} />;
    };

    private filterColumn: ItemPredicate<string> = (query: string, columnName: string) => {
        const fileSearcher = new FuzzySearch([columnName]);
        return fileSearcher.search(query).length > 0;
    };

    @computed get xAxisLable() {
        const catalogWidgetStore = this.widgetStore;
        const plotType = catalogWidgetStore.catalogPlotType;
        switch (plotType) {
            case CatalogPlotType.ImageOverlay:
                const profileStore = this.profileStore;
                return profileStore.activedSystem.x;
            default:
                return CatalogOverlay.X;
        }
    }

    @computed get yAxisLable() {
        const catalogWidgetStore = this.widgetStore;
        const plotType = catalogWidgetStore.catalogPlotType;
        switch (plotType) {
            case CatalogPlotType.ImageOverlay:
                const profileStore = this.profileStore;
                return profileStore.activedSystem.y;
            default:
                return CatalogOverlay.Y;
        }
    }

    private renderButtonColumns(columnName: HeaderTableColumnName, headerNames: Array<string>) {
        switch (columnName) {
            case HeaderTableColumnName.Display:
                return <Column key={columnName} name={columnName} cellRenderer={rowIndex => this.renderSwitchButtonCell(rowIndex, headerNames[rowIndex])} />;
            default:
                return <Column key={columnName} name={columnName} />;
        }
    }

    private static GetDataType(type: CARTA.ColumnType) {
        switch (type) {
            case CARTA.ColumnType.Bool:
                return "bool";
            case CARTA.ColumnType.Int8:
                return "byte";
            case CARTA.ColumnType.Int16:
                return "short";
            case CARTA.ColumnType.Int32:
                return "int";
            case CARTA.ColumnType.Int64:
                return "long";
            case CARTA.ColumnType.Uint8:
                return "unsigned byte";
            case CARTA.ColumnType.Uint16:
                return "unsigned short";
            case CARTA.ColumnType.Uint32:
                return "unsigned int";
            case CARTA.ColumnType.Uint64:
                return "unsigned long";
            case CARTA.ColumnType.Double:
                return "double";
            case CARTA.ColumnType.Float:
                return "float";
            case CARTA.ColumnType.String:
                return "string";
            default:
                return "unsupported";
        }
    }

    private createHeaderTable() {
        const tableColumns = [];
        const headerNames = [];
        const headerDescriptions = [];
        const units = [];
        const types = [];
        const headerDataset = this.profileStore.catalogHeader;
        const numResultsRows = headerDataset.length;
        for (let index = 0; index < headerDataset.length; index++) {
            const header = headerDataset[index];
            headerNames.push(header.name);
            headerDescriptions.push(header.description);
            units.push(header.units);
            types.push(CatalogOverlayComponent.GetDataType(header.dataType));
        }
        const columnName = this.renderDataColumn(HeaderTableColumnName.Name, headerNames);
        tableColumns.push(columnName);
        const columnUnit = this.renderDataColumn(HeaderTableColumnName.Unit, units);
        tableColumns.push(columnUnit);
        const columnType = this.renderDataColumn(HeaderTableColumnName.Type, types);
        tableColumns.push(columnType);
        const columnDisplaySwitch = this.renderButtonColumns(HeaderTableColumnName.Display, headerNames);
        tableColumns.push(columnDisplaySwitch);
        const columnDescription = this.renderDataColumn(HeaderTableColumnName.Description, headerDescriptions);
        tableColumns.push(columnDescription);

        return (
            <Table
                ref={ref => this.onControlHeaderTableRef(ref)}
                numRows={numResultsRows}
                enableRowReordering={false}
                renderMode={RenderMode.BATCH}
                selectionModes={SelectionModes.NONE}
                defaultRowHeight={30}
                minRowHeight={20}
                minColumnWidth={30}
                enableGhostCells={true}
                numFrozenColumns={1}
                columnWidths={this.widgetStore.headerTableColumnWidts}
                onColumnWidthChanged={this.updateHeaderTableColumnSize}
                enableRowResizing={false}
            >
                {tableColumns}
            </Table>
        );
    }

    private updateHeaderTableColumnSize = (index: number, size: number) => {
        const widgetsStore = this.widgetStore;
        if (widgetsStore.headerTableColumnWidts) {
            widgetsStore.headerTableColumnWidts[index] = size;
        }
    };

    private resetSelectedPointIndices = () => {
        const profileStore = this.profileStore;
        const catalogWidgetStore = this.widgetStore;
        profileStore.setSelectedPointIndices([], false);
        catalogWidgetStore.setShowSelectedData(false);
    };

    private handleFilterRequest = () => {
        const profileStore = this.profileStore;
        const catalogWidgetStore = this.widgetStore;
        const appStore = AppStore.Instance;
        if (profileStore && appStore) {
            this.resetSelectedPointIndices();
            appStore.catalogStore.clearImageCoordsData(this.catalogFileId);
            if (profileStore.isFileBasedCatalog) {
                profileStore.updateTableStatus(false);
                profileStore.resetFilterRequest();
                let filter = profileStore.updateRequestDataSize;
                filter.imageBounds.xColumnName = catalogWidgetStore.xAxis;
                filter.imageBounds.yColumnName = catalogWidgetStore.yAxis;
                filter.fileId = profileStore.catalogInfo.fileId;
                filter.filterConfigs = profileStore.getUserFilters();
                filter.columnIndices = profileStore.displayedColumnHeaders.map(v => v.columnIndex);
                appStore.sendCatalogFilter(filter);
            } else {
                profileStore.resetFilterRequest(profileStore.getUserFilters());
            }
        }
    };

    private updateSortRequest = (columnName: string, sortingType: CARTA.SortingType, columnIndex: number) => {
        const profileStore = this.profileStore;
        const appStore = AppStore.Instance;

        if (profileStore && appStore) {
            this.resetSelectedPointIndices();
            appStore.catalogStore.clearImageCoordsData(this.catalogFileId);
<<<<<<< HEAD
            profileStore.setSortingInfo(columnName, sortingType);
=======
>>>>>>> 88353e83
            if (profileStore.isFileBasedCatalog) {
                profileStore.resetFilterRequest();
                let filter = profileStore.updateRequestDataSize;
                filter.sortColumn = columnName;
                filter.sortingType = sortingType;
<<<<<<< HEAD
                appStore.sendCatalogFilter(filter);
=======
                profileStore.setSortingInfo(columnName, sortingType);
                appStore.sendCatalogFilter(filter);
            } else {
                profileStore.setSortingInfo(columnName, sortingType, columnIndex);
>>>>>>> 88353e83
            }
        }
    };

    private updateByInfiniteScroll = () => {
        const profileStore = this.profileStore;
        const catalogWidgetStore = this.widgetStore;
        const selectedOnly = catalogWidgetStore.showSelectedData;
        if (profileStore.loadingData === false && profileStore.updateMode === CatalogUpdateMode.TableUpdate && profileStore.shouldUpdateData && !selectedOnly) {
            profileStore.setUpdateMode(CatalogUpdateMode.TableUpdate);
            const filter = this.profileStore.updateRequestDataSize;
            filter.columnIndices = profileStore.displayedColumnHeaders.map(v => v.columnIndex);
            AppStore.Instance.sendCatalogFilter(filter);
            profileStore.setLoadingDataStatus(true);
        }
    };

    private handleResetClick = () => {
        const profileStore = this.profileStore;
        const catalogWidgetStore = this.widgetStore;
        const appStore = AppStore.Instance;
        if (profileStore && catalogWidgetStore) {
            profileStore.resetCatalogFilterRequest();
            this.resetSelectedPointIndices();
            appStore.catalogStore.clearImageCoordsData(this.catalogFileId);
            if (profileStore.isFileBasedCatalog) {
                appStore.sendCatalogFilter(profileStore.catalogFilterRequest);
            }
            catalogWidgetStore.resetMaps();
        }
    };

    private handlePlotClick = () => {
        const profileStore = this.profileStore;
        const appStore = AppStore.Instance;
        const catalogStore = CatalogStore.Instance;
        const catalogWidgetStore = this.widgetStore;
        // init plot data
        switch (catalogWidgetStore.catalogPlotType) {
            case CatalogPlotType.ImageOverlay:
                profileStore.setUpdateMode(CatalogUpdateMode.ViewUpdate);
                const frame = appStore.getFrame(catalogStore.getFrameIdByCatalogId(this.catalogFileId));
                if (frame) {
                    const imageCoords = profileStore.get2DPlotData(catalogWidgetStore.xAxis, catalogWidgetStore.yAxis, profileStore.catalogData);
                    const wcs = frame.validWcs ? frame.wcsInfo : 0;
                    const catalogFileId = this.catalogFileId;
                    catalogStore.clearImageCoordsData(catalogFileId);
                    catalogStore.convertToImageCoordinate(catalogFileId, imageCoords.wcsX, imageCoords.wcsY, wcs, imageCoords.xHeaderInfo.units, imageCoords.yHeaderInfo.units, profileStore.catalogCoordinateSystem.system, 0, 0);
                    profileStore.setSelectedPointIndices(profileStore.selectedPointIndices, false);
                }
                if (profileStore.shouldUpdateData) {
                    profileStore.setUpdatingDataStream(true);
                    let catalogFilter = profileStore.updateRequestDataSize;
                    appStore.sendCatalogFilter(catalogFilter);
                }
                break;
            case CatalogPlotType.D2Scatter:
                const scatterProps: CatalogPlotWidgetStoreProps = {
                    xColumnName: catalogWidgetStore.xAxis,
                    yColumnName: catalogWidgetStore.yAxis,
                    plotType: catalogWidgetStore.catalogPlotType
                };
                const scatterPlot = appStore.widgetsStore.createFloatingCatalogPlotWidget(scatterProps);
                catalogStore.setCatalogPlots(scatterPlot.widgetComponentId, this.catalogFileId, scatterPlot.widgetStoreId);
                break;
            case CatalogPlotType.Histogram:
                const historgramProps: CatalogPlotWidgetStoreProps = {
                    xColumnName: catalogWidgetStore.xAxis,
                    plotType: catalogWidgetStore.catalogPlotType
                };
                const histogramPlot = appStore.widgetsStore.createFloatingCatalogPlotWidget(historgramProps);
                catalogStore.setCatalogPlots(histogramPlot.widgetComponentId, this.catalogFileId, histogramPlot.widgetStoreId);
                break;
            default:
                break;
        }
    };

    private handlePlotTypeChange = (plotType: CatalogPlotType) => {
        this.widgetStore.setCatalogPlotType(plotType);
    };

    // source selected in table
    private onCatalogTableDataSelected = (selectedDataIndices: number[]) => {
        const profileStore = this.profileStore;
        const catalogWidgetStore = this.widgetStore;
        if (!catalogWidgetStore.showSelectedData) {
            if (selectedDataIndices.length === 1) {
                const selectedPointIndexs = profileStore.selectedPointIndices;
                let highlighted = false;
                if (selectedPointIndexs.length === 1) {
                    highlighted = selectedPointIndexs.includes(selectedDataIndices[0]);
                }
                if (!highlighted) {
                    profileStore.setSelectedPointIndices(selectedDataIndices, true);
                } else {
                    profileStore.setSelectedPointIndices([], false);
                }
            } else {
                profileStore.setSelectedPointIndices(selectedDataIndices, true);
            }
        }
    };

    private renderFileIdPopOver = (fileId: number, itemProps: IItemRendererProps) => {
        const fileName = this.catalogFileNames.get(fileId);
        let text = `${fileId}: ${fileName}`;
        return <MenuItem key={fileId} text={text} onClick={itemProps.handleClick} active={itemProps.modifiers.active} />;
    };

    private renderPlotTypePopOver = (plotType: CatalogPlotType, itemProps: IItemRendererProps) => {
        return <MenuItem key={plotType} text={plotType} onClick={itemProps.handleClick} active={itemProps.modifiers.active} />;
    };

    private onTableResize = (newSize: number) => {
        // update table if resizing happend
        const position = Math.floor((newSize / (this.height - 130)) * 100);
        if (position <= CatalogWidgetStore.MaxTableSeparatorPosition && position >= CatalogWidgetStore.MinTableSeparatorPosition) {
            this.widgetStore.setTableSeparatorPosition(`${position}%`);
            PreferenceStore.Instance.setPreference(PreferenceKeys.CATALOG_TABLE_SEPARATOR_POSITION, `${position}%`);
        }
        const profileStore = this.profileStore;
        if (profileStore && this.catalogHeaderTableRef) {
            this.updateTableSize(this.catalogHeaderTableRef, false);
        }
        if (profileStore && this.catalogTableRef) {
            this.updateTableSize(this.catalogTableRef, false);
        }
    };

    private renderSystemPopOver = (system: CatalogSystemType, itemProps: IItemRendererProps) => {
        const menuItem = <MenuItem key={system} text={AbstractCatalogProfileStore.CoordinateSystemName.get(system)} onClick={itemProps.handleClick} active={itemProps.modifiers.active} />;
        switch (system) {
            case CatalogSystemType.Pixel0:
                return (
                    <div key={system}>
                        <Tooltip2 position="auto-end" content={<small>PIX0: 0-based image coordinates</small>}>
                            {menuItem}
                        </Tooltip2>
                    </div>
                );
            case CatalogSystemType.Pixel1:
                return (
                    <div key={system}>
                        <Tooltip2 position="auto-end" content={<small>PIX1: 1-based image coordinates</small>}>
                            {menuItem}
                        </Tooltip2>
                    </div>
                );
            default:
                return menuItem;
        }
    };

    private shortcutoOnClick = (type: CatalogSettingsTabs) => {
        this.widgetStore.setSettingsTabId(type);
        AppStore.Instance.widgetsStore.createFloatingSettingsWidget(CatalogOverlayComponent.WIDGET_CONFIG.title, this.props.id, CatalogOverlayComponent.WIDGET_CONFIG.type);
    };

    private onCompleteRender = () => {
        if (this.profileStore.regionSelected) {
            if (this.widgetStore.showSelectedData) {
                // if the length of selected source is 4, only the 4th row displayed. Auto scroll to top fixed it (bug related to blueprintjs table).
                this.scrollToRegion(this.catalogTableRef, Regions.row(0));
            } else {
                if (this.widgetStore.catalogTableAutoScroll) {
                    this.scrollToRegion(this.catalogTableRef, this.profileStore.autoScrollRowNumber);
                    this.widgetStore.setCatalogTableAutoScroll(false);
                }
            }
        }
    };

    public render() {
        const catalogWidgetStore = this.widgetStore;
        const profileStore = this.profileStore;
        const catalogFileIds = CatalogStore.Instance.activeCatalogFiles;

        if (!profileStore || catalogFileIds === undefined || catalogFileIds?.length === 0 || !catalogWidgetStore) {
            return (
                <div className="catalog-overlay">
                    <NonIdealState icon={"folder-open"} title={"No catalog file loaded"} description={"Load a catalog file using the menu"} />;
                </div>
            );
        }

        const catalogTable = this.catalogDataInfo;
        const dataTableProps: FilterableTableComponentProps = {
            dataset: catalogTable.dataset,
            filter: profileStore.catalogControlHeader,
            columnHeaders: profileStore.displayedColumnHeaders,
            numVisibleRows: catalogTable.numVisibleRows,
            columnWidths: profileStore.tableColumnWidts,
            loadingCell: profileStore.loadingData,
            selectedDataIndex: profileStore.selectedPointIndices,
            showSelectedData: catalogWidgetStore.showSelectedData,
            updateTableRef: this.onCatalogDataTableRefUpdated,
            updateColumnFilter: profileStore.setColumnFilter,
            updateByInfiniteScroll: this.updateByInfiniteScroll,
            updateTableColumnWidth: profileStore.setTableColumnWidth,
            updateSelectedRow: this.onCatalogTableDataSelected,
            updateSortRequest: this.updateSortRequest,
            sortingInfo: profileStore.sortingInfo,
            disableSort: profileStore.loadOntoImage,
            tableHeaders: profileStore.catalogHeader,
            onCompleteRender: this.onCompleteRender,
            catalogType: profileStore.catalogType
        };

        if (!profileStore.isFileBasedCatalog) {
            const store = profileStore as CatalogOnlineQueryProfileStore;
            dataTableProps.sortedIndexMap = store.sortedIndexMap;
            const selected = profileStore.selectedPointIndices.slice().sort((a, b) => {
                return a - b;
            });
            dataTableProps.sortedIndices = profileStore.getSortedIndices(selected);
        }

        let startIndex = 0;
        if (profileStore.numVisibleRows) {
            startIndex = 1;
        }

        const catalogFileDataSize = profileStore.catalogInfo.dataSize;
        const maxRow = profileStore.maxRows;
        const tableVisibleRows = catalogTable.numVisibleRows;
        let info = `Showing ${startIndex} to ${tableVisibleRows} of total ${catalogFileDataSize} entries`;
        if (profileStore.hasFilter && isFinite(profileStore.filterDataSize)) {
            info = `Showing ${startIndex} to ${tableVisibleRows} of ${profileStore.filterDataSize} filtered entries. Total ${catalogFileDataSize} entries`;
        }
        if (maxRow < catalogFileDataSize && maxRow > 0) {
            info = `Showing ${startIndex} to ${tableVisibleRows} of top ${maxRow} entries. Total ${catalogFileDataSize} entries`;
        }
        if (maxRow < catalogFileDataSize && maxRow > 0 && profileStore.hasFilter && isFinite(profileStore.filterDataSize)) {
            if (profileStore.filterDataSize >= maxRow) {
                info = `Showing ${startIndex} to ${tableVisibleRows} of top ${maxRow} entries. Total ${profileStore.filterDataSize} filtered entries. Total ${catalogFileDataSize} entries`;
            } else {
                info = `Showing ${startIndex} to ${tableVisibleRows} of ${profileStore.filterDataSize} filtered entries. Total ${catalogFileDataSize} entries`;
            }
        }
        const tableInfo = catalogFileDataSize ? (
            <tr>
                <td className="td-label">
                    <pre>{info}</pre>
                </td>
            </tr>
        ) : null;

        let catalogFileItems = [];
        catalogFileIds.forEach(value => {
            catalogFileItems.push(value);
        });
        this.catalogFileNames = CatalogStore.Instance.getCatalogFileNames(catalogFileIds);

        let systemOptions = [];
        AbstractCatalogProfileStore.CoordinateSystemName.forEach((value, key) => {
            systemOptions.push(key);
        });

        const activeSystem = AbstractCatalogProfileStore.CoordinateSystemName.get(profileStore.catalogCoordinateSystem.system);
        const isImageOverlay = catalogWidgetStore.catalogPlotType === CatalogPlotType.ImageOverlay;
        const isHistogram = catalogWidgetStore.catalogPlotType === CatalogPlotType.Histogram;
        const disable = profileStore.loadOntoImage;

        let footerDropdownClass = "footer-action-large";
        if (this.width <= 600) {
            footerDropdownClass = "footer-action-small";
        }

        const noResults = <MenuItem disabled={true} text="No results" />;

        return (
            <div className={"catalog-overlay"}>
                <div className={"catalog-overlay-filter-settings"}>
                    <FormGroup inline={true} label="File">
                        <Select
                            className="bp3-fill"
                            filterable={false}
                            items={catalogFileItems}
                            activeItem={this.catalogFileId}
                            onItemSelect={this.handleCatalogFileChange}
                            itemRenderer={this.renderFileIdPopOver}
                            popoverProps={{popoverClassName: "catalog-select", minimal: true, position: PopoverPosition.AUTO_END}}
                        >
                            <Button text={this.catalogFileId} rightIcon="double-caret-vertical" />
                        </Select>
                    </FormGroup>
                    <FormGroup className="catalog-system" disabled={!isImageOverlay} inline={true} label="System">
                        <Select
                            filterable={false}
                            items={systemOptions}
                            activeItem={profileStore.catalogCoordinateSystem.system}
                            onItemSelect={system => profileStore.setCatalogCoordinateSystem(system)}
                            itemRenderer={this.renderSystemPopOver}
                            disabled={!isImageOverlay}
                            popoverProps={{popoverClassName: "catalog-select", minimal: true, position: PopoverPosition.AUTO_END}}
                        >
                            <Button text={activeSystem} disabled={!isImageOverlay} rightIcon="double-caret-vertical" />
                        </Select>
                    </FormGroup>

                    <ButtonGroup className="catalog-map-buttons">
                        <AnchorButton onClick={() => this.shortcutoOnClick(CatalogSettingsTabs.SIZE)}>Size</AnchorButton>
                        <AnchorButton onClick={() => this.shortcutoOnClick(CatalogSettingsTabs.COLOR)}>Color</AnchorButton>
                        <AnchorButton onClick={() => this.shortcutoOnClick(CatalogSettingsTabs.ORIENTATION)}>Orientation</AnchorButton>
                    </ButtonGroup>
                </div>
                <SplitPane
                    className="catalog-table"
                    split="horizontal"
                    primary={"second"}
                    minSize={`${CatalogWidgetStore.MinTableSeparatorPosition}%`}
                    maxSize={`${CatalogWidgetStore.MaxTableSeparatorPosition}%`}
                    size={catalogWidgetStore.tableSeparatorPosition}
                    onChange={this.onTableResize}
                >
                    <Pane className={"catalog-overlay-column-header-container"}>{this.createHeaderTable()}</Pane>
                    <Pane className={"catalog-overlay-data-container"}>
                        <FilterableTableComponent {...dataTableProps} />
                    </Pane>
                </SplitPane>
                <div className="bp3-dialog-footer">
                    <div className={"table-info"}>
                        <table className="info-display">
                            <tbody>{tableInfo}</tbody>
                        </table>
                    </div>
                    <div className="footer-action-container">
                        <div className={footerDropdownClass}>
                            <Select
                                className="catalog-type-button"
                                filterable={false}
                                items={Object.values(CatalogPlotType)}
                                activeItem={catalogWidgetStore.catalogPlotType}
                                onItemSelect={this.handlePlotTypeChange}
                                itemRenderer={this.renderPlotTypePopOver}
                                popoverProps={{popoverClassName: "catalog-select", minimal: true, position: PopoverPosition.AUTO_END}}
                            >
                                <Button className="bp3" text={catalogWidgetStore.catalogPlotType} rightIcon="double-caret-vertical" />
                            </Select>

                            <FormGroup className="catalog-axis" inline={true} label={this.xAxisLable} disabled={disable}>
                                <Select
                                    className="catalog-axis-select"
                                    items={this.axisOption}
                                    activeItem={null}
                                    onItemSelect={columnName => catalogWidgetStore.setxAxis(columnName)}
                                    itemRenderer={this.renderColumnNamePopOver}
                                    disabled={disable}
                                    popoverProps={{popoverClassName: "catalog-select", minimal: true, position: PopoverPosition.AUTO_END}}
                                    filterable={true}
                                    noResults={noResults}
                                    itemPredicate={this.filterColumn}
                                    resetOnSelect={true}
                                >
                                    <Button className="catalog-axis-button" text={catalogWidgetStore.xAxis} disabled={disable} rightIcon="double-caret-vertical" />
                                </Select>
                            </FormGroup>

                            <FormGroup className="catalog-axis" inline={true} label={this.yAxisLable} disabled={isHistogram || disable}>
                                <Select
                                    className="catalog-axis-select"
                                    items={this.axisOption}
                                    activeItem={null}
                                    onItemSelect={columnName => catalogWidgetStore.setyAxis(columnName)}
                                    itemRenderer={this.renderColumnNamePopOver}
                                    disabled={isHistogram || disable}
                                    popoverProps={{popoverClassName: "catalog-select", minimal: true, position: PopoverPosition.AUTO_END}}
                                    filterable={true}
                                    noResults={noResults}
                                    itemPredicate={this.filterColumn}
                                    resetOnSelect={true}
                                >
                                    <Button className="catalog-axis-button" text={catalogWidgetStore.yAxis} disabled={isHistogram || disable} rightIcon="double-caret-vertical" />
                                </Select>
                            </FormGroup>

                            <ClearableNumericInputComponent
                                className={"catalog-max-rows"}
                                label="Max Rows"
                                value={profileStore.maxRows}
                                onValueChanged={val => profileStore.setMaxRows(val)}
                                onValueCleared={() => profileStore.setMaxRows(profileStore.catalogInfo.dataSize)}
                                displayExponential={false}
                                disabled={disable || !profileStore.isFileBasedCatalog}
                            />
                        </div>
                    </div>
                    <div className="bp3-dialog-footer">
                        <div className="bp3-dialog-footer-actions">
                            <AnchorButton intent={Intent.PRIMARY} text="Filter" onClick={this.handleFilterRequest} disabled={disable || !profileStore.updateTableView || !profileStore.hasFilter} />
                            <AnchorButton intent={Intent.PRIMARY} text="Reset" onClick={this.handleResetClick} disabled={disable} />
                            <AnchorButton intent={Intent.PRIMARY} text="Close" onClick={this.handleFileCloseClick} disabled={disable} />
                            <AnchorButton intent={Intent.PRIMARY} text="Plot" onClick={this.handlePlotClick} disabled={!this.enablePlotButton} />
                        </div>
                    </div>
                </div>
                <ReactResizeDetector handleWidth handleHeight onResize={this.onResize} refreshMode={"throttle"} refreshRate={33}></ReactResizeDetector>
            </div>
        );
    }
}<|MERGE_RESOLUTION|>--- conflicted
+++ resolved
@@ -13,13 +13,8 @@
 import {FilterableTableComponent, FilterableTableComponentProps, ClearableNumericInputComponent} from "components/Shared";
 import {AppStore, CatalogStore, CatalogProfileStore, CatalogOnlineQueryProfileStore, CatalogUpdateMode, DefaultWidgetConfig, HelpType, WidgetProps, WidgetsStore, PreferenceStore, PreferenceKeys} from "stores";
 import {CatalogWidgetStore, CatalogPlotWidgetStoreProps, CatalogPlotType, CatalogSettingsTabs} from "stores/widgets";
-<<<<<<< HEAD
-import {toFixed} from "utilities";
-import {AbstractCatalogProfileStore, CatalogOverlay, CatalogSystemType, ProcessedColumnData} from "models";
-=======
 import {toFixed, ProcessedColumnData} from "utilities";
 import {AbstractCatalogProfileStore, CatalogOverlay, CatalogSystemType} from "models";
->>>>>>> 88353e83
 import "./CatalogOverlayComponent.scss";
 
 enum HeaderTableColumnName {
@@ -430,23 +425,13 @@
         if (profileStore && appStore) {
             this.resetSelectedPointIndices();
             appStore.catalogStore.clearImageCoordsData(this.catalogFileId);
-<<<<<<< HEAD
             profileStore.setSortingInfo(columnName, sortingType);
-=======
->>>>>>> 88353e83
             if (profileStore.isFileBasedCatalog) {
                 profileStore.resetFilterRequest();
                 let filter = profileStore.updateRequestDataSize;
                 filter.sortColumn = columnName;
                 filter.sortingType = sortingType;
-<<<<<<< HEAD
                 appStore.sendCatalogFilter(filter);
-=======
-                profileStore.setSortingInfo(columnName, sortingType);
-                appStore.sendCatalogFilter(filter);
-            } else {
-                profileStore.setSortingInfo(columnName, sortingType, columnIndex);
->>>>>>> 88353e83
             }
         }
     };
