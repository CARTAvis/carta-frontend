import * as React from "react";
import {action, autorun, computed, observable} from "mobx";
import {observer} from "mobx-react";
import {AnchorButton, FormGroup, Intent, NonIdealState, Switch, Tooltip, MenuItem, PopoverPosition, Button} from "@blueprintjs/core";
import {Cell, Column, Regions, RenderMode, SelectionModes, Table} from "@blueprintjs/table";
import * as ScrollUtils from "../../../node_modules/@blueprintjs/table/lib/esm/common/internal/scrollUtils";
import {Select, IItemRendererProps} from "@blueprintjs/select";
import ReactResizeDetector from "react-resize-detector";
import SplitPane, { Pane } from "react-split-pane";
import {CARTA} from "carta-protobuf";
import {TableComponent, TableComponentProps, TableType, ClearableNumericInputComponent} from "components/Shared";
import {CatalogOverlayPlotSettingsComponent} from "./CatalogOverlayPlotSettingsComponent/CatalogOverlayPlotSettingsComponent";
import {AppStore, CatalogStore, CatalogProfileStore, CatalogOverlay, CatalogCoordinate, CatalogUpdateMode, CatalogSystemType, HelpType, WidgetConfig, WidgetProps, WidgetsStore} from "stores";
import {CatalogWidgetStore, CatalogPlotWidgetStoreProps, CatalogPlotType} from "stores/widgets";
<<<<<<< HEAD
import {toFixed, getComparisonOperatorAndValue} from "utilities";
import {ProcessedColumnData} from "../../models";
import "./CatalogOverlayComponent.css";
=======
import {toFixed} from "utilities";
import {ProcessedColumnData} from "models";
import "./CatalogOverlayComponent.scss";
>>>>>>> 46e5fad2

enum HeaderTableColumnName {
    Name = "Name",
    Unit = "Unit",
    Display = "Display",
    RepresentAs = "Represent As",
    Description = "Description"
}

@observer
export class CatalogOverlayComponent extends React.Component<WidgetProps> {
    @observable catalogFileId: number;
    @observable catalogTableRef: Table = undefined;

    private catalogHeaderTableRef: Table = undefined;
    private catalogFileNames: Map<number, string>;
    private static readonly DataTypeRepresentationMap = new Map<CARTA.ColumnType, Array<CatalogCoordinate>>([
        [CARTA.ColumnType.Bool, [CatalogCoordinate.NONE]],
        [CARTA.ColumnType.Double, [CatalogCoordinate.X, CatalogCoordinate.Y, CatalogCoordinate.NONE]],
        [CARTA.ColumnType.Float, [CatalogCoordinate.X, CatalogCoordinate.Y, CatalogCoordinate.NONE]],
        [CARTA.ColumnType.Int8, [CatalogCoordinate.X, CatalogCoordinate.Y, CatalogCoordinate.NONE]],
        [CARTA.ColumnType.Uint8, [CatalogCoordinate.X, CatalogCoordinate.Y, CatalogCoordinate.NONE]],
        [CARTA.ColumnType.Int16, [CatalogCoordinate.X, CatalogCoordinate.Y, CatalogCoordinate.NONE]],
        [CARTA.ColumnType.Uint8, [CatalogCoordinate.X, CatalogCoordinate.Y, CatalogCoordinate.NONE]],
        [CARTA.ColumnType.Int32, [CatalogCoordinate.X, CatalogCoordinate.Y, CatalogCoordinate.NONE]],
        [CARTA.ColumnType.Uint32, [CatalogCoordinate.X, CatalogCoordinate.Y, CatalogCoordinate.NONE]],
        [CARTA.ColumnType.Int64, [CatalogCoordinate.X, CatalogCoordinate.Y, CatalogCoordinate.NONE]],
        [CARTA.ColumnType.Uint64, [CatalogCoordinate.X, CatalogCoordinate.Y, CatalogCoordinate.NONE]],
        [CARTA.ColumnType.String, [CatalogCoordinate.NONE]],
        [CARTA.ColumnType.UnsupportedType, [CatalogCoordinate.NONE]]
    ]);

    public static get WIDGET_CONFIG(): WidgetConfig {
        return {
            id: "catalog-overlay",
            type: "catalog-overlay",
            minWidth: 320,
            minHeight: 400,
            defaultWidth: 740,
            defaultHeight: 350,
            title: "Catalog",
            isCloseable: true,
            helpType: HelpType.CATALOG_OVERLAY,
            componentId: "catalog-overlay-component"
        };
    }

    @computed get widgetStore(): CatalogWidgetStore {
        const widgetStoreId = CatalogStore.Instance.catalogWidgets.get(this.catalogFileId);
        return WidgetsStore.Instance.catalogWidgets.get(widgetStoreId);
    }

    @computed get profileStore(): CatalogProfileStore {
        return CatalogStore.Instance.catalogProfileStores.get(this.catalogFileId);
    }

    @action handleCatalogFileChange = (fileId: number) => {
        CatalogStore.Instance.catalogProfiles.set(this.props.id, fileId);
    }

    @action handleFileCloseClick = () => {
        const appStore = AppStore.Instance;
        const widgetId = CatalogStore.Instance.catalogWidgets.get(this.catalogFileId);
        appStore.removeCatalog(this.catalogFileId, widgetId, this.props.id);
    }

    // overwrite scrollToRegion to avoid crush when viewportRect is undefined (unpin action with goldenLayout)
    // https://github.com/palantir/blueprint/blob/841b2e12fec1970704b754f7794c683c735d0439/packages/table/src/table.tsx#L761
    scrollToRegion = (ref, region) => {
        const state = ref.state;
        const numFrozenColumns = state?.numFrozenColumnsClamped;
        const numFrozenRows = state?.numFrozenRowsClamped;
        let viewportRect = ref.state.viewportRect;
        if (!viewportRect) {
            viewportRect = ref.locator.getViewportRect();
        }
        const currScrollLeft = viewportRect?.left;
        const currScrollTop = viewportRect?.top;
        const {scrollLeft, scrollTop} = ScrollUtils.getScrollPositionForRegion(
            region,
            currScrollLeft,
            currScrollTop,
            ref.grid.getCumulativeWidthBefore,
            ref.grid.getCumulativeHeightBefore,
            numFrozenRows,
            numFrozenColumns,
        );
        const correctedScrollLeft = ref.shouldDisableHorizontalScroll() ? 0 : scrollLeft;
        const correctedScrollTop = ref.shouldDisableVerticalScroll() ? 0 : scrollTop;
        ref.quadrantStackInstance.scrollToPosition(correctedScrollLeft, correctedScrollTop);
    };

    @computed get catalogDataInfo(): {dataset: Map<number, ProcessedColumnData>, numVisibleRows: number} {
        const profileStore = this.profileStore;
        const catalogWidgetStore = this.widgetStore;
        let dataset;
        let numVisibleRows = 0;
        if (profileStore && catalogWidgetStore) {
            dataset = profileStore.catalogData;
            numVisibleRows = profileStore.numVisibleRows;
            if (profileStore.regionSelected) {
                if (catalogWidgetStore.showSelectedData) {
                    dataset = profileStore.selectedData;
                    numVisibleRows = profileStore.regionSelected;
                    // if the length of selected source is 4, only the 4th row displayed. Auto scroll to top fixed it (bug related to blueprintjs table).
                    if (this.catalogTableRef) {
                        this.scrollToRegion(this.catalogTableRef, Regions.row(0));   
                    }  
                } else {
                    if (this.catalogTableRef && catalogWidgetStore.catalogTableAutoScroll) {
                        this.scrollToRegion(this.catalogTableRef, profileStore.autoScrollRowNumber);  
                    }
                }
            } 
        }
        return {dataset, numVisibleRows};
    }

    @computed get enablePlotButton(): boolean {
        const profileStore = this.profileStore;
        const catalogWidgetStore = this.widgetStore;
        if (catalogWidgetStore.catalogPlotType === CatalogPlotType.Histogram) {
            return (profileStore.xColumnRepresentation !== null && !profileStore.loadingData && !profileStore.updatingDataStream);
        } else {
            return (profileStore.xColumnRepresentation !== null && profileStore.yColumnRepresentation !== null && !profileStore.loadingData && !profileStore.updatingDataStream);
        }
    }

    constructor(props: WidgetProps) {
        super(props);
        if (!CatalogStore.Instance.catalogProfiles.has(this.props.id)) {
            CatalogStore.Instance.catalogProfiles.set(this.props.id, 1);
        }
        this.catalogFileNames = new Map<number, string>();

        autorun(() => {
            const appStore = AppStore.Instance;
            const frame = appStore.activeFrame;
            const catalogFileIds = CatalogStore.Instance.activeCatalogFiles;
            this.catalogFileId = CatalogStore.Instance.catalogProfiles.get(this.props.id);
            const profileStore = this.profileStore;

            if (profileStore) {
                let progressString = "";
                const fileName = profileStore.catalogInfo.fileInfo.name;
                const progress = profileStore.progress;
                if (progress && isFinite(progress) && progress < 1) {
                    progressString = `[${toFixed(progress * 100)}% complete]`;
                }

                if (frame && catalogFileIds?.length) {
                    WidgetsStore.Instance.setWidgetComponentTitle(this.props.id, `Catalog : ${fileName} ${progressString}`);
                } else {
                    WidgetsStore.Instance.setWidgetComponentTitle(this.props.id, `Catalog`);
                }
            } else {
                WidgetsStore.Instance.setWidgetComponentTitle(this.props.id, `Catalog`);
            }
        });
    }

    onCatalogDataTableRefUpdated = (ref) => {
        this.catalogTableRef = ref;
    }

    onControlHeaderTableRef = (ref) => {
        this.catalogHeaderTableRef = ref;
    }

    onResize = (width: number, height: number) => {
        const profileStore = this.profileStore;
        const catalogWidgetStore = this.widgetStore;
        // fixed bug from blueprintjs, only display 4 rows.
        if (profileStore && this.catalogHeaderTableRef) {
            this.updateTableSize(this.catalogHeaderTableRef, this.props.docked);
            // hack way to update catalog title
            if (profileStore.progress === 1 || profileStore.progress === undefined) {
                const fileName = profileStore.catalogInfo.fileInfo.name;
                WidgetsStore.Instance.setWidgetComponentTitle(this.props.id, `Catalog : ${fileName}`);    
            }
        }
        if (profileStore && this.catalogTableRef && catalogWidgetStore) {
            this.updateTableSize(this.catalogTableRef, this.props.docked);
            if (profileStore.regionSelected && catalogWidgetStore.catalogTableAutoScroll && !catalogWidgetStore.showSelectedData) {
                this.scrollToRegion(this.catalogTableRef, profileStore.autoScrollRowNumber);
            }
        }
    };

    private updateTableSize(ref: any, docked: boolean) {
        const viewportRect = ref.locator.getViewportRect();
        ref.updateViewportRect(viewportRect);
        // fixed bug for blueprint table, first column overlap with row index
        // triger table update  
        if (docked) {
            ref.scrollToRegion(Regions.column(0));   
        }
    }

    private handleHeaderDisplayChange(changeEvent: any, columnName: string) {
        const val = changeEvent.target.checked;
        const header = this.profileStore.catalogControlHeader.get(columnName);
        this.profileStore.setHeaderDisplay(val, columnName);
        if (val === true || (header.filter !== "" && val === false)) {
            this.handleFilterRequest();   
        }
        if (header.representAs !== CatalogCoordinate.NONE) {
            const option = {
                coordinate: CatalogCoordinate.NONE, 
                coordinateType: CatalogOverlay.NONE
            };
            this.profileStore.setHeaderRepresentation(option, columnName);
        }   
    }

    private handleHeaderRepresentationChange(option: {coordinate: CatalogCoordinate, coordinateType: CatalogOverlay}, columnName: string) {
        this.profileStore.setHeaderRepresentation(option, columnName);
    }

    private renderDataColumn(columnName: string, coloumnData: any) {
        return (
            <Column 
                key={columnName} 
                name={columnName} 
                cellRenderer={(rowIndex, columnIndex) => (
                    <Cell className="header-table-cell" key={`cell_${columnIndex}_${rowIndex}`} interactive={true}>{coloumnData[rowIndex]}</Cell>
            )}
            />
        );
    }

    private renderSwitchButtonCell(rowIndex: number, columnName: string) {
        const profileStore = this.profileStore;
        const display = profileStore.catalogControlHeader.get(columnName).display;
        let disable = profileStore.loadingData || profileStore.disableWithDataLoading;
        return (
            <Cell className="header-table-cell" key={`cell_switch_${rowIndex}`}>
                <React.Fragment>
                    <Switch className="cell-switch-button" key={`cell_switch_button_${rowIndex}`} disabled={disable} checked={display} onChange={changeEvent => this.handleHeaderDisplayChange(changeEvent, columnName)}/>
                </React.Fragment>
            </Cell>
        );
    }

    private renderRepresentasPopOver = (option: {coordinate: CatalogCoordinate, coordinateType: CatalogOverlay}, itemProps: IItemRendererProps) => {
        return (
            <MenuItem
                key={option.coordinate}
                text={option.coordinateType}
                onClick={itemProps.handleClick}
            />
        );
    }

    private renderDropDownMenuCell(rowIndex: number, columnName: string) {
        const profileStore = this.profileStore;
        const catalogWidgetStore = this.widgetStore;
        const controlHeader = this.profileStore.catalogControlHeader.get(columnName);
        const dataType = profileStore.catalogHeader[controlHeader.dataIndex].dataType;
        const supportedRepresentations = CatalogOverlayComponent.DataTypeRepresentationMap.get(dataType);
        let disable = !controlHeader.display || profileStore.disableWithDataLoading;
        let options = [];
        let activeSystemCoords;
        switch (catalogWidgetStore.catalogPlotType) {
            case CatalogPlotType.D2Scatter:
                activeSystemCoords = {
                    x: CatalogOverlay.X,
                    y: CatalogOverlay.Y
                };
                break;
            case CatalogPlotType.Histogram: 
                activeSystemCoords = {
                    x: CatalogOverlay.X,
                    y: CatalogOverlay.NONE
                };
                break;
            default:
                activeSystemCoords = profileStore.activedSystem;
                break;
        }

        supportedRepresentations.forEach((representation) => {
            let option = {};
            if (representation === CatalogCoordinate.X) {
                option = {
                    coordinate: CatalogCoordinate.X, 
                    coordinateType: activeSystemCoords.x
                };
                options.push(option);
            }
            if (representation === CatalogCoordinate.Y) {
                option = {
                    coordinate: CatalogCoordinate.Y, 
                    coordinateType: activeSystemCoords.y
                };
                if (catalogWidgetStore.catalogPlotType !== CatalogPlotType.Histogram) {
                    options.push(option);
                }
            } 
            if (representation === CatalogCoordinate.NONE) {
                option = {
                    coordinate: CatalogCoordinate.NONE, 
                    coordinateType: CatalogOverlay.NONE
                };
                options.push(option);
            }      
        });

        let activeItem;
        switch (columnName) {
            case profileStore.xColumnRepresentation:
                activeItem = activeSystemCoords.x;
                break;
            case profileStore.yColumnRepresentation:
                activeItem = activeSystemCoords.y;
                break;
            default:
                activeItem = CatalogOverlay.NONE;
                break;
        }

        return (
            <Cell className="cell-dropdown-menu" key={`cell_drop_down_${rowIndex}`}>
                <Select
                    filterable={false}
                    items={options}
                    activeItem={null}
                    onItemSelect={(option) => this.handleHeaderRepresentationChange(option, columnName)}
                    itemRenderer={this.renderRepresentasPopOver}
                    disabled={disable}
                    popoverProps={{popoverClassName: "catalog-select", minimal: true , position: PopoverPosition.AUTO_END}}
                >
                    <Button className="bp3-minimal catalog-represent-as-select-button" text={activeItem} disabled={disable} rightIcon="double-caret-vertical"/>
                </Select>
            </Cell>
        );
    }

    private renderButtonColumns(columnName: HeaderTableColumnName, headerNames: Array<string>) {
        switch (columnName) {
            case HeaderTableColumnName.Display:
                return <Column  key={columnName} name={columnName} cellRenderer={rowIndex => this.renderSwitchButtonCell(rowIndex, headerNames[rowIndex])}/>;
            case HeaderTableColumnName.RepresentAs:
                return <Column  key={columnName} name={columnName} cellRenderer={rowIndex => this.renderDropDownMenuCell(rowIndex, headerNames[rowIndex])}/>;
            default:
                return <Column  key={columnName} name={columnName}/>;
        }
    }

    private createHeaderTable() {
        const tableColumns = [];
        const headerNames = [];
        const headerDescriptions = [];
        const units = [];
        const headerDataset = this.profileStore.catalogHeader;
        const numResultsRows = headerDataset.length;
        for (let index = 0; index < headerDataset.length; index++) {
            const header = headerDataset[index];
            headerNames.push(header.name);
            headerDescriptions.push(header.description);
            units.push(header.units);
        }
        const columnName = this.renderDataColumn(HeaderTableColumnName.Name, headerNames);
        tableColumns.push(columnName);
        const columnUnit = this.renderDataColumn(HeaderTableColumnName.Unit, units);
        tableColumns.push(columnUnit);
        const columnDisplaySwitch = this.renderButtonColumns(HeaderTableColumnName.Display, headerNames);
        tableColumns.push(columnDisplaySwitch);
        const columnRepresentation = this.renderButtonColumns(HeaderTableColumnName.RepresentAs, headerNames);
        tableColumns.push(columnRepresentation);
        const columnDescription = this.renderDataColumn(HeaderTableColumnName.Description, headerDescriptions);
        tableColumns.push(columnDescription);

        return (
            <Table 
                ref={(ref) => this.onControlHeaderTableRef(ref)}
                numRows={numResultsRows} 
                enableRowReordering={false}
                renderMode={RenderMode.BATCH} 
                selectionModes={SelectionModes.NONE} 
                defaultRowHeight={30}
                minRowHeight={20}
                minColumnWidth={30}
                enableGhostCells={true}
                numFrozenColumns={1}
                columnWidths={this.widgetStore.headerTableColumnWidts}
                onColumnWidthChanged={this.updateHeaderTableColumnSize}
                enableRowResizing={false}
            >
                {tableColumns}
            </Table>
        );
    }

    private updateHeaderTableColumnSize = (index: number, size: number) => {
        const widgetsStore = this.widgetStore;
        if (widgetsStore.headerTableColumnWidts) {
            widgetsStore.headerTableColumnWidts[index] = size;
        }
    }

    private getUserFilters(): CARTA.FilterConfig[] {
        let userFilters: CARTA.FilterConfig[] = [];
        const filters = this.profileStore.catalogControlHeader;
        filters.forEach((value, key) => {
            if (value.filter !== undefined && value.display) {
                let filter = new CARTA.FilterConfig();
                const dataType = this.profileStore.catalogHeader[value.dataIndex].dataType;
                filter.columnName = key;
                if (dataType === CARTA.ColumnType.String) {
                    filter.subString = value.filter;
                    userFilters.push(filter);
                } else {
<<<<<<< HEAD
                    const result = getComparisonOperatorAndValue(value.filter);
                    if (result?.operator !== -1 && result?.values.length > 0) {
=======
                    const result = CatalogOverlayComponent.GetComparisonOperatorAndValue(value.filter);
                    if (result.operator !== -1 && result.values.length > 0) {
>>>>>>> 46e5fad2
                        filter.comparisonOperator = result.operator;
                        if (result.values.length > 1) {
                            filter.value =  Math.min(result.values[0], result.values[1]);
                            filter.secondaryValue =  Math.max(result.values[0], result.values[1]);
                        } else {
                            filter.value = result.values[0];
                        }
                        userFilters.push(filter);
                    } 
                }
            }
            
        });
        return userFilters;
    }

<<<<<<< HEAD
=======
    private static GetNumberFromFilter(filterString: string): number {
        return Number(filterString.replace(/[^0-9.+-.]+/g, ""));
    }

    private static GetComparisonOperatorAndValue(filterString: string): {operator: CARTA.ComparisonOperator, values: number[]} {
        const filter = filterString.replace(/\s/g, "");
        let result = {operator: -1, values: []};
        // order matters, since ... and .. both include .. (same for < and <=, > and >=)
        for (const key of Object.keys(ComparisonOperator)) {
            const operator = ComparisonOperator[key];
            const found = filter.includes(operator);
            if (found) {
                if (operator === ComparisonOperator.Equal) {
                    const equalTo = CatalogOverlayComponent.GetNumberFromFilter(filter);
                    result.operator = CARTA.ComparisonOperator.Equal;
                    result.values.push(equalTo);
                    return result;
                } else if (operator === ComparisonOperator.NotEqual) {
                    const notEqualTo = CatalogOverlayComponent.GetNumberFromFilter(filter);
                    result.operator = CARTA.ComparisonOperator.NotEqual;
                    result.values.push(notEqualTo);
                    return result;
                } else if (operator === ComparisonOperator.Lesser) {
                    const lessThan = CatalogOverlayComponent.GetNumberFromFilter(filter);
                    result.operator = CARTA.ComparisonOperator.Lesser;
                    result.values.push(lessThan);
                    return result;
                } else if (operator === ComparisonOperator.LessorOrEqual) {
                    const lessThanOrEqualTo = CatalogOverlayComponent.GetNumberFromFilter(filter);
                    result.values.push(lessThanOrEqualTo);
                    result.operator = CARTA.ComparisonOperator.LessorOrEqual;
                    return result;
                } else if (operator === ComparisonOperator.Greater) {
                    const greaterThan = CatalogOverlayComponent.GetNumberFromFilter(filter);
                    result.operator = CARTA.ComparisonOperator.Greater;
                    result.values.push(greaterThan);
                    return result;
                } else if (operator === ComparisonOperator.GreaterOrEqual) {
                    const greaterThanOrEqualTo = CatalogOverlayComponent.GetNumberFromFilter(filter);
                    result.values.push(greaterThanOrEqualTo);
                    result.operator = CARTA.ComparisonOperator.GreaterOrEqual;
                    return result;
                } else if (operator === ComparisonOperator.RangeOpen) {
                    const fromTo = filter.split(ComparisonOperator.RangeOpen, 2);
                    result.values.push(Number(fromTo[0]));
                    result.values.push(Number(fromTo[1]));
                    result.operator = CARTA.ComparisonOperator.RangeOpen;
                    return result;
                } else if (operator === ComparisonOperator.RangeClosed) {
                    const betweenAnd = filter.split(ComparisonOperator.RangeClosed, 2);
                    result.values.push(Number(betweenAnd[0]));
                    result.values.push(Number(betweenAnd[1]));
                    result.operator = CARTA.ComparisonOperator.RangeClosed;
                    return result;
                }
            }
        }
        return result;
    }

>>>>>>> 46e5fad2
    private resetSelectedPointIndices = () => {
        const profileStore = this.profileStore;
        const catalogWidgetStore = this.widgetStore;
        profileStore.setSelectedPointIndices([], false);
        catalogWidgetStore.setCatalogTableAutoScroll(false);
        catalogWidgetStore.setShowSelectedData(false);
    } 

    private handleFilterRequest = () => {
        const profileStore = this.profileStore;
        const appStore = AppStore.Instance;
        if (profileStore && appStore) {
            profileStore.updateTableStatus(false);
            profileStore.resetFilterRequestControlParams();
            this.resetSelectedPointIndices();
            appStore.catalogStore.clearImageCoordsData(this.catalogFileId);

            let filter = profileStore.updateRequestDataSize;
            filter.imageBounds.xColumnName = profileStore.xColumnRepresentation;
            filter.imageBounds.yColumnName = profileStore.yColumnRepresentation;
            
            filter.fileId = profileStore.catalogInfo.fileId;
            filter.filterConfigs = this.getUserFilters();
            filter.columnIndices = profileStore.displayedColumnHeaders.map(v => v.columnIndex);
            appStore.sendCatalogFilter(filter);
        }
    };

    private updateSortRequest = (columnName: string, sortingType: CARTA.SortingType) => {
        const profileStore = this.profileStore;
        const appStore = AppStore.Instance;
        if (profileStore && appStore) {
            profileStore.resetFilterRequestControlParams();
            this.resetSelectedPointIndices();
            appStore.catalogStore.clearImageCoordsData(this.catalogFileId);

            let filter = profileStore.updateRequestDataSize;
            filter.sortColumn = columnName;
            filter.sortingType = sortingType;
            profileStore.setSortingInfo(columnName, sortingType);
            appStore.sendCatalogFilter(filter);
        }
    }

    private updateByInfiniteScroll = () => {
        const profileStore = this.profileStore;
        const catalogWidgetStore = this.widgetStore;
        const selectedOnly = catalogWidgetStore.showSelectedData;
        if (profileStore.loadingData === false && profileStore.updateMode === CatalogUpdateMode.TableUpdate && profileStore.shouldUpdateData && !selectedOnly) {
            profileStore.setUpdateMode(CatalogUpdateMode.TableUpdate);
            const filter = this.profileStore.updateRequestDataSize;
            filter.columnIndices = profileStore.displayedColumnHeaders.map(v => v.columnIndex);
            AppStore.Instance.sendCatalogFilter(filter);
            profileStore.setLoadingDataStatus(true);
        }
    }

    private handleResetClick = () => {
        const profileStore = this.profileStore;
        const appStore = AppStore.Instance;
        if (profileStore) {
            profileStore.resetCatalogFilterRequest();
            this.resetSelectedPointIndices();
            appStore.catalogStore.clearImageCoordsData(this.catalogFileId);
            appStore.sendCatalogFilter(profileStore.catalogFilterRequest); 
        }
    }

    private handlePlotClick = () => {
        const profileStore = this.profileStore;
        const appStore = AppStore.Instance;
        const frame = appStore.activeFrame;
        const catalogStore = CatalogStore.Instance;
        const catalogWidgetStore = this.widgetStore;
        // init plot data   
        switch (catalogWidgetStore.catalogPlotType) {
            case CatalogPlotType.ImageOverlay:
                profileStore.setUpdateMode(CatalogUpdateMode.ViewUpdate);
                if (frame) {
                    const imageCoords = profileStore.get2DPlotData(profileStore.xColumnRepresentation, profileStore.yColumnRepresentation, profileStore.catalogData);
                    const wcs = frame.validWcs ? frame.wcsInfo : 0;
                    const catalogFileId = this.catalogFileId;
                    catalogStore.clearImageCoordsData(catalogFileId);
                    catalogStore.updateCatalogData(catalogFileId, imageCoords.wcsX, imageCoords.wcsY, wcs, imageCoords.xHeaderInfo.units, imageCoords.yHeaderInfo.units, profileStore.catalogCoordinateSystem.system);
                    profileStore.setSelectedPointIndices(profileStore.selectedPointIndices, false);
                    catalogWidgetStore.setCatalogTableAutoScroll(false);
                }
                if (profileStore.shouldUpdateData) {
                    profileStore.setUpdatingDataStream(true);   
                    let catalogFilter = profileStore.updateRequestDataSize;
                    appStore.sendCatalogFilter(catalogFilter);
                }
                break;
            case CatalogPlotType.D2Scatter:
                const scatterProps: CatalogPlotWidgetStoreProps = {
                    xColumnName: profileStore.xColumnRepresentation,
                    yColumnName: profileStore.yColumnRepresentation,
                    plotType: catalogWidgetStore.catalogPlotType
                };
                const scatterPlot = appStore.widgetsStore.createFloatingCatalogPlotWidget(scatterProps);
                catalogStore.setCatalogPlots(scatterPlot.widgetComponentId, this.catalogFileId, scatterPlot.widgetStoreId);
                break;
            case CatalogPlotType.Histogram:
                const historgramProps: CatalogPlotWidgetStoreProps = {
                    xColumnName: profileStore.xColumnRepresentation,
                    plotType: catalogWidgetStore.catalogPlotType
                };
                const histogramPlot = appStore.widgetsStore.createFloatingCatalogPlotWidget(historgramProps);
                catalogStore.setCatalogPlots(histogramPlot.widgetComponentId, this.catalogFileId, histogramPlot.widgetStoreId);
                break;
            default:
                break;
        }
    }

    private handlePlotTypeChange = (plotType: CatalogPlotType) => {
        this.widgetStore.setCatalogPlotType(plotType);
    }

    // source selected in table
    private onCatalogTableDataSelected = (selectedDataIndices: number[]) => {
        const profileStore = this.profileStore;
        const catalogWidgetStore = this.widgetStore;
        if (!catalogWidgetStore.showSelectedData) {
            if (selectedDataIndices.length === 1) {
                const selectedPointIndexs = profileStore.selectedPointIndices;
                let highlighted = false;
                if (selectedPointIndexs.length === 1) {
                    highlighted = selectedPointIndexs.includes(selectedDataIndices[0]);
                }
                if (!highlighted) {
                    profileStore.setSelectedPointIndices(selectedDataIndices, true);
                    catalogWidgetStore.setCatalogTableAutoScroll(false);
                } else {
                    profileStore.setSelectedPointIndices([], false);
                    catalogWidgetStore.setCatalogTableAutoScroll(false);
                }
            } else {
                profileStore.setSelectedPointIndices(selectedDataIndices, true);
                catalogWidgetStore.setCatalogTableAutoScroll(false);
            }
        }
    }

    private renderFileIdPopOver = (fileId: number, itemProps: IItemRendererProps) => {
        const fileName = this.catalogFileNames.get(fileId);
        let text = `${fileId}: ${fileName}`;
        return (
            <MenuItem
                key={fileId}
                text={text}
                onClick={itemProps.handleClick}
                active={itemProps.modifiers.active}
            />
        );
    }

    private renderPlotTypePopOver = (plotType: CatalogPlotType, itemProps: IItemRendererProps) => {
        return (
            <MenuItem
                key={plotType}
                text={plotType}
                onClick={itemProps.handleClick}
                active={itemProps.modifiers.active}
            />
        );
    }

    private onTableResize = () => {
        // update table if resizing happend
        const profileStore = this.profileStore;
        if (profileStore && this.catalogHeaderTableRef) {
            this.updateTableSize(this.catalogHeaderTableRef, false); 
        }
        if (profileStore && this.catalogTableRef) {
            this.updateTableSize(this.catalogTableRef, false);
        }
    }
    
    private onMaxRowsChange = (val: number) => {
        const profileStore = this.profileStore;
        const dataSize = profileStore?.catalogInfo?.dataSize;
        if (profileStore && val > 0 && val < dataSize) {
            profileStore.setMaxRows(val);
        } else if (profileStore && val === 0) {
            profileStore.setMaxRows(1);
        } else {
            profileStore.setMaxRows(profileStore.catalogInfo.dataSize);
        }
    }

    private renderSystemPopOver = (system: CatalogSystemType, itemProps: IItemRendererProps) => {
        const menuItem = (
            <MenuItem
                key={system}
                text={this.profileStore.CoordinateSystemName.get(system)}
                onClick={itemProps.handleClick}
                active={itemProps.modifiers.active}
            />
        );
        switch (system) {
            case CatalogSystemType.Pixel0:
                return (
                    <div key={system}>
                        <Tooltip position="auto-end" content={<small>PIX0: 0-based image coordinates</small>}>
                            {menuItem}
                        </Tooltip>
                    </div>
                );
            case CatalogSystemType.Pixel1:
                return (
                    <div key={system}>
                        <Tooltip position="auto-end" content={<small>PIX1:  1-based image coordinates</small>}>
                            {menuItem}
                        </Tooltip>
                    </div>
                );
            default:
                return menuItem;
        }
    }

    public render() {
        const catalogWidgetStore = this.widgetStore;
        const profileStore = this.profileStore;
        const catalogFileIds = CatalogStore.Instance.activeCatalogFiles;

        if (!profileStore || catalogFileIds === undefined || catalogFileIds?.length === 0) {
            return (
                <div className="catalog-overlay">
                    <NonIdealState icon={"folder-open"} title={"No catalog file loaded"} description={"Load a catalog file using the menu"}/>;
                </div>
            );
        }

        const catalogTable = this.catalogDataInfo;
        const dataTableProps: TableComponentProps = {
            type: TableType.ColumnFilter,
            dataset: catalogTable.dataset,
            filter: profileStore.catalogControlHeader,
            columnHeaders: profileStore.displayedColumnHeaders,
            numVisibleRows: catalogTable.numVisibleRows,
            columnWidths: profileStore.tableColumnWidts,
            loadingCell: profileStore.loadingData,
            selectedDataIndex: profileStore.selectedPointIndices,
            showSelectedData: catalogWidgetStore.showSelectedData,
            updateTableRef: this.onCatalogDataTableRefUpdated,
            updateColumnFilter: profileStore.setColumnFilter,
            updateByInfiniteScroll: this.updateByInfiniteScroll,
            updateTableColumnWidth: profileStore.setTableColumnWidth,
            updateSelectedRow: this.onCatalogTableDataSelected,
            updateSortRequest: this.updateSortRequest,
            sortingInfo: profileStore.sortingInfo,
            disable: profileStore.disableWithDataLoading,
            darkTheme: AppStore.Instance.darkTheme
        };

        let startIndex = 0;
        if (profileStore.numVisibleRows) {
            startIndex = 1;
        }

        const catalogFileDataSize = profileStore.catalogInfo.dataSize;
        const maxRow = profileStore.maxRows;
        const tableVisibleRows = catalogTable.numVisibleRows;
        let info = `Showing ${startIndex} to ${tableVisibleRows} of total ${catalogFileDataSize} entries`;
        if (profileStore.hasFilter && isFinite(profileStore.filterDataSize)) {
            info = `Showing ${startIndex} to ${tableVisibleRows} of ${profileStore.filterDataSize} filtered entries. Total ${catalogFileDataSize} entries`;
        } 
        if (maxRow < catalogFileDataSize && maxRow > 0) {
            info = `Showing ${startIndex} to ${tableVisibleRows} of top ${maxRow} entries. Total ${catalogFileDataSize} entries`;
        }
        if (maxRow < catalogFileDataSize && maxRow > 0 && profileStore.hasFilter && isFinite(profileStore.filterDataSize)) {
            if (profileStore.filterDataSize >= maxRow) {
                info = `Showing ${startIndex} to ${tableVisibleRows} of top ${maxRow} entries. Total ${profileStore.filterDataSize} filtered entries. Total ${catalogFileDataSize} entries`;
            } else {
                info = `Showing ${startIndex} to ${tableVisibleRows} of ${profileStore.filterDataSize} filtered entries. Total ${catalogFileDataSize} entries`;
            }
        }
        let tableInfo = (catalogFileDataSize) ? (
            <tr>
                <td className="td-label">
                    <pre>{info}</pre>
                </td>
            </tr>
        ) : null;

        let catalogFileItems = [];
        catalogFileIds.forEach((value) => {
            catalogFileItems.push(value);
        });
        this.catalogFileNames = CatalogStore.Instance.getCatalogFileNames(catalogFileIds);
        
        let systemOptions = [];
        profileStore.CoordinateSystemName.forEach((value, key) => {
            systemOptions.push(key);
        });

        const activeSystem = profileStore.CoordinateSystemName.get(profileStore.catalogCoordinateSystem.system);
        const systemActive = catalogWidgetStore.catalogPlotType === CatalogPlotType.ImageOverlay;

        return (
            <div className={"catalog-overlay"}>
                <div className={"catalog-overlay-filter-settings"}>
                    <FormGroup  inline={true} label="File">
                        <Select 
                            className="bp3-fill"
                            filterable={false}
                            items={catalogFileItems} 
                            activeItem={this.catalogFileId}
                            onItemSelect={this.handleCatalogFileChange}
                            itemRenderer={this.renderFileIdPopOver}
                            popoverProps={{popoverClassName: "catalog-select", minimal: true , position: PopoverPosition.AUTO_END}}
                        >
                            <Button text={this.catalogFileId} rightIcon="double-caret-vertical"/>
                        </Select>
                    </FormGroup>
                    <Select
                        className="catalog-type-button" 
                        filterable={false}
                        items={Object.values(CatalogPlotType)} 
                        activeItem={catalogWidgetStore.catalogPlotType}
                        onItemSelect={this.handlePlotTypeChange}
                        itemRenderer={this.renderPlotTypePopOver}
                        popoverProps={{popoverClassName: "catalog-select", minimal: true , position: PopoverPosition.AUTO_END}}
                    >
                        <Button className="bp3-minimal" text={catalogWidgetStore.catalogPlotType} rightIcon="double-caret-vertical"/>
                    </Select>
                    {systemActive &&
                    <FormGroup disabled={!systemActive} inline={true} label="System">
                        <Select 
                            className="catalog-system"
                            filterable={false}
                            items={systemOptions} 
                            activeItem={profileStore.catalogCoordinateSystem.system}
                            onItemSelect={system => profileStore.setCatalogCoordinateSystem(system)}
                            itemRenderer={this.renderSystemPopOver}
                            disabled={!systemActive}
                            popoverProps={{popoverClassName: "catalog-select", minimal: true , position: PopoverPosition.AUTO_END}}
                        >
                            <Button text={activeSystem} disabled={!systemActive} rightIcon="double-caret-vertical"/>
                        </Select>
                    </FormGroup>
                    }
                    {systemActive && 
                        <CatalogOverlayPlotSettingsComponent 
                            catalogSize={catalogWidgetStore.catalogSize}
                            catalogColor={catalogWidgetStore.catalogColor}
                            catalogFileId={catalogWidgetStore.catalogFileId}
                            catalogShape={catalogWidgetStore.catalogShape}
                            setCatalogShape={shape => catalogWidgetStore.setCatalogShape(shape)}
                            setCatalogSize={size => catalogWidgetStore.setCatalogSize(size)}
                            setCatalogColor={color => catalogWidgetStore.setCatalogColor(color)}
                        />
                    }
                </div>
                <SplitPane 
                    className="catalog-table" 
                    split="horizontal" 
                    primary={"second"} 
                    defaultSize={"60%"} 
                    minSize={"5%"}
                    onChange={this.onTableResize}
                >
                    <Pane className={"catalog-overlay-column-header-container"}>
                        {this.createHeaderTable()}
                    </Pane>
                    <Pane className={"catalog-overlay-data-container"}>
                        <TableComponent {...dataTableProps}/>
                    </Pane>
                </SplitPane>
                <div className="bp3-dialog-footer">
                    <div className={"table-info"}>
                        <table className="info-display">
                            <tbody>
                                {tableInfo}
                            </tbody>
                        </table>
                    </div>
                    <div className="bp3-dialog-footer-actions">
                        <ClearableNumericInputComponent
                            className={"catalog-max-rows"}
                            label="Max Rows"
                            value={profileStore.maxRows}
                            onValueChanged={val => this.onMaxRowsChange(val)}
                            onValueCleared={() => profileStore.setMaxRows(profileStore.catalogInfo.dataSize)}
                            displayExponential={false}
                            updateValueOnKeyDown={true}
                            disabled={profileStore.loadOntoImage}
                        />
                        <Tooltip content={"Apply filter"}>
                        <AnchorButton
                            intent={Intent.PRIMARY}
                            text="Update"
                            onClick={this.handleFilterRequest}
                            disabled={profileStore.loadOntoImage || !profileStore.updateTableView}
                        />
                        </Tooltip>
                        <Tooltip content={"Reset table view and remove catalog overlay"}>
                        <AnchorButton
                            intent={Intent.PRIMARY}
                            text="Reset"
                            onClick={this.handleResetClick}
                            disabled={profileStore.loadOntoImage}
                        />
                        </Tooltip>
                        <Tooltip content={"Close file"}>
                        <AnchorButton
                            intent={Intent.PRIMARY}
                            text="Close"
                            onClick={this.handleFileCloseClick}
                            disabled={profileStore.loadOntoImage}
                        />
                        </Tooltip>
                        <Tooltip content={"Plot data"}>
                        <AnchorButton
                            intent={Intent.PRIMARY}
                            text="Plot"
                            onClick={this.handlePlotClick}
                            disabled={!this.enablePlotButton}
                        />
                        </Tooltip>
                    </div>
                </div>
                <ReactResizeDetector handleWidth handleHeight onResize={this.onResize} refreshMode={"throttle"} refreshRate={33}/>
            </div>
        );
    }

}<|MERGE_RESOLUTION|>--- conflicted
+++ resolved
@@ -12,15 +12,9 @@
 import {CatalogOverlayPlotSettingsComponent} from "./CatalogOverlayPlotSettingsComponent/CatalogOverlayPlotSettingsComponent";
 import {AppStore, CatalogStore, CatalogProfileStore, CatalogOverlay, CatalogCoordinate, CatalogUpdateMode, CatalogSystemType, HelpType, WidgetConfig, WidgetProps, WidgetsStore} from "stores";
 import {CatalogWidgetStore, CatalogPlotWidgetStoreProps, CatalogPlotType} from "stores/widgets";
-<<<<<<< HEAD
-import {toFixed, getComparisonOperatorAndValue} from "utilities";
-import {ProcessedColumnData} from "../../models";
-import "./CatalogOverlayComponent.css";
-=======
-import {toFixed} from "utilities";
+import {toFixed, ComparisonOperator} from "utilities";
 import {ProcessedColumnData} from "models";
 import "./CatalogOverlayComponent.scss";
->>>>>>> 46e5fad2
 
 enum HeaderTableColumnName {
     Name = "Name",
@@ -434,13 +428,8 @@
                     filter.subString = value.filter;
                     userFilters.push(filter);
                 } else {
-<<<<<<< HEAD
-                    const result = getComparisonOperatorAndValue(value.filter);
-                    if (result?.operator !== -1 && result?.values.length > 0) {
-=======
                     const result = CatalogOverlayComponent.GetComparisonOperatorAndValue(value.filter);
                     if (result.operator !== -1 && result.values.length > 0) {
->>>>>>> 46e5fad2
                         filter.comparisonOperator = result.operator;
                         if (result.values.length > 1) {
                             filter.value =  Math.min(result.values[0], result.values[1]);
@@ -457,8 +446,6 @@
         return userFilters;
     }
 
-<<<<<<< HEAD
-=======
     private static GetNumberFromFilter(filterString: string): number {
         return Number(filterString.replace(/[^0-9.+-.]+/g, ""));
     }
@@ -519,7 +506,6 @@
         return result;
     }
 
->>>>>>> 46e5fad2
     private resetSelectedPointIndices = () => {
         const profileStore = this.profileStore;
         const catalogWidgetStore = this.widgetStore;
