import * as React from "react";
import {action, autorun, computed, makeObservable, observable} from "mobx";
import {observer} from "mobx-react";
import {AnchorButton, FormGroup, Intent, NonIdealState, Switch, Tooltip, MenuItem, PopoverPosition, Button} from "@blueprintjs/core";
import {Cell, Column, Regions, RenderMode, SelectionModes, Table} from "@blueprintjs/table";
import * as ScrollUtils from "../../../node_modules/@blueprintjs/table/lib/esm/common/internal/scrollUtils";
import {Select, IItemRendererProps, ItemPredicate} from "@blueprintjs/select";
import ReactResizeDetector from "react-resize-detector";
import SplitPane, { Pane } from "react-split-pane";
import FuzzySearch from "fuzzy-search";
import {CARTA} from "carta-protobuf";
import {TableComponent, TableComponentProps, TableType, ClearableNumericInputComponent} from "components/Shared";
import {AppStore, CatalogStore, CatalogProfileStore, CatalogOverlay, CatalogUpdateMode, CatalogSystemType, DefaultWidgetConfig, HelpType, WidgetProps, WidgetsStore, PreferenceStore, PreferenceKeys} from "stores";
import {CatalogWidgetStore, CatalogPlotWidgetStoreProps, CatalogPlotType} from "stores/widgets";
import {toFixed} from "utilities";
import {ProcessedColumnData} from "models";
import "./CatalogOverlayComponent.scss";

enum HeaderTableColumnName {
    Name = "Name",
    Unit = "Unit",
    Type = "Type",
    Display = "Display",
    Description = "Description"
}

// order matters, since ... and .. both having .. (same for < and <=, > and >=)
enum ComparisonOperator {
   Equal = "==",
   NotEqual = "!=",
   LessorOrEqual = "<=",
   Lesser = "<",
   GreaterOrEqual = ">=",
   Greater = ">",
   RangeClosed = "...",
   RangeOpen = ".."
}

@observer
export class CatalogOverlayComponent extends React.Component<WidgetProps> {
    @computed get catalogFileId() {
        return CatalogStore.Instance.catalogProfiles?.get(this.props.id);
    }

    @observable catalogTableRef: Table = undefined;
    @observable height: number;
    @observable width: number;

    private catalogHeaderTableRef: Table = undefined;
    private catalogFileNames: Map<number, string>;
    private static readonly axisDataType = [
        CARTA.ColumnType.Double, 
        CARTA.ColumnType.Float, 
        CARTA.ColumnType.Int8,
        CARTA.ColumnType.Uint8,
        CARTA.ColumnType.Int16,
        CARTA.ColumnType.Uint16,
        CARTA.ColumnType.Int32,
        CARTA.ColumnType.Uint32,
        CARTA.ColumnType.Int64,
        CARTA.ColumnType.Uint64
    ];

    public static get WIDGET_CONFIG(): DefaultWidgetConfig {
        return {
            id: "catalog-overlay",
            type: "catalog-overlay",
            minWidth: 620,
            minHeight: 400,
            defaultWidth: 620,
            defaultHeight: 400,
            title: "Catalog",
            isCloseable: true,
            helpType: HelpType.CATALOG_OVERLAY,
            componentId: "catalog-overlay-component"
        };
    }

    @computed get widgetStore(): CatalogWidgetStore {
        const widgetStoreId = CatalogStore.Instance.catalogWidgets.get(this.catalogFileId);
        return WidgetsStore.Instance.catalogWidgets.get(widgetStoreId);
    }

    @computed get profileStore(): CatalogProfileStore {
        return CatalogStore.Instance.catalogProfileStores.get(this.catalogFileId);
    }

    @action handleCatalogFileChange = (fileId: number) => {
        CatalogStore.Instance.catalogProfiles.set(this.props.id, fileId);
    }

    @action handleFileCloseClick = () => {
        const appStore = AppStore.Instance;
        const widgetId = CatalogStore.Instance.catalogWidgets.get(this.catalogFileId);
        appStore.removeCatalog(this.catalogFileId, widgetId, this.props.id);
    }

    // overwrite scrollToRegion to avoid crush when viewportRect is undefined (unpin action with goldenLayout)
    // https://github.com/palantir/blueprint/blob/841b2e12fec1970704b754f7794c683c735d0439/packages/table/src/table.tsx#L761
    scrollToRegion = (ref, region) => {
        const state = ref.state;
        const numFrozenColumns = state?.numFrozenColumnsClamped;
        const numFrozenRows = state?.numFrozenRowsClamped;
        let viewportRect = ref.state.viewportRect;
        if (!viewportRect) {
            viewportRect = ref.locator.getViewportRect();
        }
        const currScrollLeft = viewportRect?.left;
        const currScrollTop = viewportRect?.top;
        const {scrollLeft, scrollTop} = ScrollUtils.getScrollPositionForRegion(
            region,
            currScrollLeft,
            currScrollTop,
            ref.grid.getCumulativeWidthBefore,
            ref.grid.getCumulativeHeightBefore,
            numFrozenRows,
            numFrozenColumns,
        );
        const correctedScrollLeft = ref.shouldDisableHorizontalScroll() ? 0 : scrollLeft;
        const correctedScrollTop = ref.shouldDisableVerticalScroll() ? 0 : scrollTop;
        ref.quadrantStackInstance.scrollToPosition(correctedScrollLeft, correctedScrollTop);
    };

    @computed get catalogDataInfo(): {dataset: Map<number, ProcessedColumnData>, numVisibleRows: number} {
        const profileStore = this.profileStore;
        const catalogWidgetStore = this.widgetStore;
        let dataset;
        let numVisibleRows = 0;
        if (profileStore && catalogWidgetStore) {
            dataset = profileStore.catalogData;
            numVisibleRows = profileStore.numVisibleRows;
            if (profileStore.regionSelected) {
                if (catalogWidgetStore.showSelectedData) {
                    dataset = profileStore.selectedData;
                    numVisibleRows = profileStore.regionSelected;
                    // if the length of selected source is 4, only the 4th row displayed. Auto scroll to top fixed it (bug related to blueprintjs table).
                    if (this.catalogTableRef) {
                        this.scrollToRegion(this.catalogTableRef, Regions.row(0));   
                    }  
                } else {
                    if (this.catalogTableRef && catalogWidgetStore.catalogTableAutoScroll) {
                        this.scrollToRegion(this.catalogTableRef, profileStore.autoScrollRowNumber);  
                    }
                }
            } 
        }
        return {dataset, numVisibleRows};
    }

    @computed get enablePlotButton(): boolean {
        const profileStore = this.profileStore;
        const catalogWidgetStore = this.widgetStore;
        if (catalogWidgetStore.catalogPlotType === CatalogPlotType.Histogram) {
            return (catalogWidgetStore.xAxis !== CatalogOverlay.NONE && !profileStore.loadingData && !profileStore.updatingDataStream);
        } else {
            return (catalogWidgetStore.xAxis !== CatalogOverlay.NONE && catalogWidgetStore.yAxis !== CatalogOverlay.NONE && !profileStore.loadingData && !profileStore.updatingDataStream);
        }
    }

    constructor(props: WidgetProps) {
        super(props);
        makeObservable(this);

        if (!CatalogStore.Instance.catalogProfiles.has(this.props.id)) {
            CatalogStore.Instance.catalogProfiles.set(this.props.id, 1);
        }
        this.catalogFileNames = new Map<number, string>();

        autorun(() => {
            const appStore = AppStore.Instance;
            const frame = appStore.activeFrame;
            const catalogFileIds = CatalogStore.Instance.activeCatalogFiles;
            const profileStore = this.profileStore;

            if (profileStore) {
                let progressString = "";
                const fileName = profileStore.catalogInfo.fileInfo.name;
                const progress = profileStore.progress;
                if (progress && isFinite(progress) && progress < 1) {
                    progressString = `[${toFixed(progress * 100)}% complete]`;
                }

                if (frame && catalogFileIds?.length) {
                    WidgetsStore.Instance.setWidgetComponentTitle(this.props.id, `Catalog : ${fileName} ${progressString}`);
                } else {
                    WidgetsStore.Instance.setWidgetComponentTitle(this.props.id, `Catalog`);
                }
            } else {
                WidgetsStore.Instance.setWidgetComponentTitle(this.props.id, `Catalog`);
            }
        });
    }

    @action private onCatalogDataTableRefUpdated = (ref) => {
        this.catalogTableRef = ref;
    }

    onControlHeaderTableRef = (ref) => {
        this.catalogHeaderTableRef = ref;
    }

    @action private onResize = (width: number, height: number) => {
        const profileStore = this.profileStore;
        const catalogWidgetStore = this.widgetStore;
        this.height = height;
        this.width = width;
        // fixed bug from blueprintjs, only display 4 rows.
        if (profileStore && this.catalogHeaderTableRef) {
            this.updateTableSize(this.catalogHeaderTableRef, this.props.docked);
            // hack way to update catalog title
            if (profileStore.progress === 1 || profileStore.progress === undefined) {
                const fileName = profileStore.catalogInfo.fileInfo.name;
                WidgetsStore.Instance.setWidgetComponentTitle(this.props.id, `Catalog : ${fileName}`);    
            }
        }
        if (profileStore && this.catalogTableRef && catalogWidgetStore) {
            this.updateTableSize(this.catalogTableRef, this.props.docked);
            if (profileStore.regionSelected && catalogWidgetStore.catalogTableAutoScroll && !catalogWidgetStore.showSelectedData) {
                this.scrollToRegion(this.catalogTableRef, profileStore.autoScrollRowNumber);
            }
        }
    };

    private updateTableSize(ref: any, docked: boolean) {
        const viewportRect = ref.locator.getViewportRect();
        ref.updateViewportRect(viewportRect);
        // fixed bug for blueprint table, first column overlap with row index
        // triger table update  
        if (docked) {
            ref.scrollToRegion(Regions.column(0));   
        }
    }

    private handleHeaderDisplayChange(changeEvent: any, columnName: string) {
        const profileStore = this.profileStore;
        const catalogWidgetStore = this.widgetStore;
        const val = changeEvent.target.checked;
        const header = profileStore.catalogControlHeader.get(columnName);
        profileStore.setHeaderDisplay(val, columnName);
        if (val === true || (header.filter !== "" && val === false)) {
            this.handleFilterRequest();   
        }
        if (catalogWidgetStore.xAxis === columnName) {
            catalogWidgetStore.setxAxis(CatalogOverlay.NONE);
        } 
        if (catalogWidgetStore.yAxis === columnName) {
            catalogWidgetStore.setyAxis(CatalogOverlay.NONE);
        }  
    }

    private renderDataColumn(columnName: string, coloumnData: any) {
        return (
            <Column 
                key={columnName} 
                name={columnName} 
                cellRenderer={(rowIndex, columnIndex) => (
                    <Cell className="header-table-cell" key={`cell_${columnIndex}_${rowIndex}`} interactive={true}>{coloumnData[rowIndex]}</Cell>
            )}
            />
        );
    }

    private renderSwitchButtonCell(rowIndex: number, columnName: string) {
        const profileStore = this.profileStore;
        const display = profileStore.catalogControlHeader.get(columnName).display;
        let disable = profileStore.loadingData;
        return (
            <Cell className="header-table-cell" key={`cell_switch_${rowIndex}`}>
                <React.Fragment>
                    <Switch className="cell-switch-button" key={`cell_switch_button_${rowIndex}`} disabled={disable} checked={display} onChange={changeEvent => this.handleHeaderDisplayChange(changeEvent, columnName)}/>
                </React.Fragment>
            </Cell>
        );
    }
     
    @computed get axisOption() {
        const profileStore = this.profileStore;
        let axisOptions = [];

        profileStore.catalogControlHeader.forEach((header, columnName) => {
            const dataType = profileStore.catalogHeader[header.dataIndex].dataType;
            if (CatalogOverlayComponent.axisDataType.includes(dataType) && header.display) {
                axisOptions.push(columnName);
            }
        });
        return axisOptions;
    }

    private renderAxisPopOver = (catalogName: string, itemProps: IItemRendererProps) => {
        return (
            <MenuItem
                key={catalogName}
                text={catalogName}
                onClick={itemProps.handleClick}
            />
        );
    }

    private filterColumn: ItemPredicate<string> = (query: string, columnName: string) => {
        const fileSearcher = new FuzzySearch([columnName]);
        return fileSearcher.search(query).length > 0;
    };

    @computed get xAxisLable() {
        const catalogWidgetStore = this.widgetStore;
        const plotType = catalogWidgetStore.catalogPlotType;
        switch (plotType) {
            case CatalogPlotType.ImageOverlay:
                const profileStore = this.profileStore;
                return profileStore.activedSystem.x;
            default:
                return CatalogOverlay.X;
        }
    }

    @computed get yAxisLable() {
        const catalogWidgetStore = this.widgetStore;
        const plotType = catalogWidgetStore.catalogPlotType;
        switch (plotType) {
            case CatalogPlotType.ImageOverlay:
                const profileStore = this.profileStore;
                return profileStore.activedSystem.y;
            default:
                return CatalogOverlay.Y;
        }
    }

    private renderButtonColumns(columnName: HeaderTableColumnName, headerNames: Array<string>) {
        switch (columnName) {
            case HeaderTableColumnName.Display:
                return <Column  key={columnName} name={columnName} cellRenderer={rowIndex => this.renderSwitchButtonCell(rowIndex, headerNames[rowIndex])}/>;
            default:
                return <Column  key={columnName} name={columnName}/>;
        }
    }

    private getDataType(type: CARTA.ColumnType) {
        switch (type) {
            case CARTA.ColumnType.Bool:
                return "bool";
            case CARTA.ColumnType.Int8:
            case CARTA.ColumnType.Int16:
            case CARTA.ColumnType.Int32:
            case CARTA.ColumnType.Int64:
                return "int";
            case CARTA.ColumnType.Uint8:
            case CARTA.ColumnType.Uint16:
            case CARTA.ColumnType.Uint32:
            case CARTA.ColumnType.Uint64:
                return "unsigned int";
            case CARTA.ColumnType.Double:
                return "double";
            case CARTA.ColumnType.Float:
                return "float";
            case CARTA.ColumnType.String:
                return "string";        
            default:
                return "unsupported";
        }
    }

    private createHeaderTable() {
        const tableColumns = [];
        const headerNames = [];
        const headerDescriptions = [];
        const units = [];
        const types = [];
        const headerDataset = this.profileStore.catalogHeader;
        const numResultsRows = headerDataset.length;
        for (let index = 0; index < headerDataset.length; index++) {
            const header = headerDataset[index];
            headerNames.push(header.name);
            headerDescriptions.push(header.description);
            units.push(header.units);
            types.push(this.getDataType(header.dataType));
        }
        const columnName = this.renderDataColumn(HeaderTableColumnName.Name, headerNames);
        tableColumns.push(columnName);
        const columnUnit = this.renderDataColumn(HeaderTableColumnName.Unit, units);
        tableColumns.push(columnUnit);
        const columnType = this.renderDataColumn(HeaderTableColumnName.Type, types);
        tableColumns.push(columnType);
        const columnDisplaySwitch = this.renderButtonColumns(HeaderTableColumnName.Display, headerNames);
        tableColumns.push(columnDisplaySwitch);
        const columnDescription = this.renderDataColumn(HeaderTableColumnName.Description, headerDescriptions);
        tableColumns.push(columnDescription);

        return (
            <Table 
                ref={(ref) => this.onControlHeaderTableRef(ref)}
                numRows={numResultsRows} 
                enableRowReordering={false}
                renderMode={RenderMode.BATCH} 
                selectionModes={SelectionModes.NONE} 
                defaultRowHeight={30}
                minRowHeight={20}
                minColumnWidth={30}
                enableGhostCells={true}
                numFrozenColumns={1}
                columnWidths={this.widgetStore.headerTableColumnWidts}
                onColumnWidthChanged={this.updateHeaderTableColumnSize}
                enableRowResizing={false}
            >
                {tableColumns}
            </Table>
        );
    }

    private updateHeaderTableColumnSize = (index: number, size: number) => {
        const widgetsStore = this.widgetStore;
        if (widgetsStore.headerTableColumnWidts) {
            widgetsStore.headerTableColumnWidts[index] = size;
        }
    }

    private getUserFilters(): CARTA.FilterConfig[] {
        let userFilters: CARTA.FilterConfig[] = [];
        const filters = this.profileStore.catalogControlHeader;
        filters.forEach((value, key) => {
            if (value.filter !== undefined && value.display) {
                let filter = new CARTA.FilterConfig();
                const dataType = this.profileStore.catalogHeader[value.dataIndex].dataType;
                filter.columnName = key;
                if (dataType === CARTA.ColumnType.String) {
                    filter.subString = value.filter;
                    userFilters.push(filter);
                } else {
                    const result = CatalogOverlayComponent.GetComparisonOperatorAndValue(value.filter);
                    if (result.operator !== -1 && result.values.length > 0) {
                        filter.comparisonOperator = result.operator;
                        if (result.values.length > 1) {
                            filter.value =  Math.min(result.values[0], result.values[1]);
                            filter.secondaryValue =  Math.max(result.values[0], result.values[1]);
                        } else {
                            filter.value = result.values[0];
                        }
                        userFilters.push(filter);
                    } 
                }
            }
            
        });
        return userFilters;
    }

    private static GetNumberFromFilter(filterString: string): number {
        return Number(filterString.replace(/[^0-9.+-.]+/g, ""));
    }

    private static GetComparisonOperatorAndValue(filterString: string): {operator: CARTA.ComparisonOperator, values: number[]} {
        const filter = filterString.replace(/\s/g, "");
        let result = {operator: -1, values: []};
        // order matters, since ... and .. both include .. (same for < and <=, > and >=)
        for (const key of Object.keys(ComparisonOperator)) {
            const operator = ComparisonOperator[key];
            const found = filter.includes(operator);
            if (found) {
                if (operator === ComparisonOperator.Equal) {
                    const equalTo = CatalogOverlayComponent.GetNumberFromFilter(filter);
                    result.operator = CARTA.ComparisonOperator.Equal;
                    result.values.push(equalTo);
                    return result;
                } else if (operator === ComparisonOperator.NotEqual) {
                    const notEqualTo = CatalogOverlayComponent.GetNumberFromFilter(filter);
                    result.operator = CARTA.ComparisonOperator.NotEqual;
                    result.values.push(notEqualTo);
                    return result;
                } else if (operator === ComparisonOperator.Lesser) {
                    const lessThan = CatalogOverlayComponent.GetNumberFromFilter(filter);
                    result.operator = CARTA.ComparisonOperator.Lesser;
                    result.values.push(lessThan);
                    return result;
                } else if (operator === ComparisonOperator.LessorOrEqual) {
                    const lessThanOrEqualTo = CatalogOverlayComponent.GetNumberFromFilter(filter);
                    result.values.push(lessThanOrEqualTo);
                    result.operator = CARTA.ComparisonOperator.LessorOrEqual;
                    return result;
                } else if (operator === ComparisonOperator.Greater) {
                    const greaterThan = CatalogOverlayComponent.GetNumberFromFilter(filter);
                    result.operator = CARTA.ComparisonOperator.Greater;
                    result.values.push(greaterThan);
                    return result;
                } else if (operator === ComparisonOperator.GreaterOrEqual) {
                    const greaterThanOrEqualTo = CatalogOverlayComponent.GetNumberFromFilter(filter);
                    result.values.push(greaterThanOrEqualTo);
                    result.operator = CARTA.ComparisonOperator.GreaterOrEqual;
                    return result;
                } else if (operator === ComparisonOperator.RangeOpen) {
                    const fromTo = filter.split(ComparisonOperator.RangeOpen, 2);
                    result.values.push(Number(fromTo[0]));
                    result.values.push(Number(fromTo[1]));
                    result.operator = CARTA.ComparisonOperator.RangeOpen;
                    return result;
                } else if (operator === ComparisonOperator.RangeClosed) {
                    const betweenAnd = filter.split(ComparisonOperator.RangeClosed, 2);
                    result.values.push(Number(betweenAnd[0]));
                    result.values.push(Number(betweenAnd[1]));
                    result.operator = CARTA.ComparisonOperator.RangeClosed;
                    return result;
                }
            }
        }
        return result;
    }

    private resetSelectedPointIndices = () => {
        const profileStore = this.profileStore;
        const catalogWidgetStore = this.widgetStore;
        profileStore.setSelectedPointIndices([], false);
        catalogWidgetStore.setCatalogTableAutoScroll(false);
        catalogWidgetStore.setShowSelectedData(false);
    } 

    private handleFilterRequest = () => {
        const profileStore = this.profileStore;
        const catalogWidgetStore = this.widgetStore;
        const appStore = AppStore.Instance;
        if (profileStore && appStore) {
            profileStore.updateTableStatus(false);
            profileStore.resetFilterRequestControlParams();
            this.resetSelectedPointIndices();
            appStore.catalogStore.clearImageCoordsData(this.catalogFileId);

            let filter = profileStore.updateRequestDataSize;
            filter.imageBounds.xColumnName = catalogWidgetStore.xAxis;
            filter.imageBounds.yColumnName = catalogWidgetStore.yAxis;
            
            filter.fileId = profileStore.catalogInfo.fileId;
            filter.filterConfigs = this.getUserFilters();
            filter.columnIndices = profileStore.displayedColumnHeaders.map(v => v.columnIndex);
            appStore.sendCatalogFilter(filter);
        }
    };

    private updateSortRequest = (columnName: string, sortingType: CARTA.SortingType) => {
        const profileStore = this.profileStore;
        const appStore = AppStore.Instance;
        if (profileStore && appStore) {
            profileStore.resetFilterRequestControlParams();
            this.resetSelectedPointIndices();
            appStore.catalogStore.clearImageCoordsData(this.catalogFileId);

            let filter = profileStore.updateRequestDataSize;
            filter.sortColumn = columnName;
            filter.sortingType = sortingType;
            profileStore.setSortingInfo(columnName, sortingType);
            appStore.sendCatalogFilter(filter);
        }
    }

    private updateByInfiniteScroll = () => {
        const profileStore = this.profileStore;
        const catalogWidgetStore = this.widgetStore;
        const selectedOnly = catalogWidgetStore.showSelectedData;
        if (profileStore.loadingData === false && profileStore.updateMode === CatalogUpdateMode.TableUpdate && profileStore.shouldUpdateData && !selectedOnly) {
            profileStore.setUpdateMode(CatalogUpdateMode.TableUpdate);
            const filter = this.profileStore.updateRequestDataSize;
            filter.columnIndices = profileStore.displayedColumnHeaders.map(v => v.columnIndex);
            AppStore.Instance.sendCatalogFilter(filter);
            profileStore.setLoadingDataStatus(true);
        }
    }

    private handleResetClick = () => {
        const profileStore = this.profileStore;
        const appStore = AppStore.Instance;
        if (profileStore) {
            profileStore.resetCatalogFilterRequest();
            this.resetSelectedPointIndices();
            appStore.catalogStore.clearImageCoordsData(this.catalogFileId);
            appStore.sendCatalogFilter(profileStore.catalogFilterRequest); 
        }
    }

    private handlePlotClick = () => {
        const profileStore = this.profileStore;
        const appStore = AppStore.Instance;
        const frame = appStore.activeFrame;
        const catalogStore = CatalogStore.Instance;
        const catalogWidgetStore = this.widgetStore;
        // init plot data   
        switch (catalogWidgetStore.catalogPlotType) {
            case CatalogPlotType.ImageOverlay:
                profileStore.setUpdateMode(CatalogUpdateMode.ViewUpdate);
                if (frame) {
                    const imageCoords = profileStore.get2DPlotData(catalogWidgetStore.xAxis, catalogWidgetStore.yAxis, profileStore.catalogData);
                    const wcs = frame.validWcs ? frame.wcsInfo : 0;
                    const catalogFileId = this.catalogFileId;
                    catalogStore.clearImageCoordsData(catalogFileId);
                    catalogStore.updateCatalogData(catalogFileId, imageCoords.wcsX, imageCoords.wcsY, wcs, imageCoords.xHeaderInfo.units, imageCoords.yHeaderInfo.units, profileStore.catalogCoordinateSystem.system);
                    profileStore.setSelectedPointIndices(profileStore.selectedPointIndices, false);
                    catalogWidgetStore.setCatalogTableAutoScroll(false);
                }
                if (profileStore.shouldUpdateData) {
                    profileStore.setUpdatingDataStream(true);   
                    let catalogFilter = profileStore.updateRequestDataSize;
                    appStore.sendCatalogFilter(catalogFilter);
                }
                break;
            case CatalogPlotType.D2Scatter:
                const scatterProps: CatalogPlotWidgetStoreProps = {
                    xColumnName: catalogWidgetStore.xAxis,
                    yColumnName: catalogWidgetStore.yAxis,
                    plotType: catalogWidgetStore.catalogPlotType
                };
                const scatterPlot = appStore.widgetsStore.createFloatingCatalogPlotWidget(scatterProps);
                catalogStore.setCatalogPlots(scatterPlot.widgetComponentId, this.catalogFileId, scatterPlot.widgetStoreId);
                break;
            case CatalogPlotType.Histogram:
                const historgramProps: CatalogPlotWidgetStoreProps = {
                    xColumnName: catalogWidgetStore.xAxis,
                    plotType: catalogWidgetStore.catalogPlotType
                };
                const histogramPlot = appStore.widgetsStore.createFloatingCatalogPlotWidget(historgramProps);
                catalogStore.setCatalogPlots(histogramPlot.widgetComponentId, this.catalogFileId, histogramPlot.widgetStoreId);
                break;
            default:
                break;
        }
    }

    private handlePlotTypeChange = (plotType: CatalogPlotType) => {
        this.widgetStore.setCatalogPlotType(plotType);
    }

    // source selected in table
    private onCatalogTableDataSelected = (selectedDataIndices: number[]) => {
        const profileStore = this.profileStore;
        const catalogWidgetStore = this.widgetStore;
        if (!catalogWidgetStore.showSelectedData) {
            if (selectedDataIndices.length === 1) {
                const selectedPointIndexs = profileStore.selectedPointIndices;
                let highlighted = false;
                if (selectedPointIndexs.length === 1) {
                    highlighted = selectedPointIndexs.includes(selectedDataIndices[0]);
                }
                if (!highlighted) {
                    profileStore.setSelectedPointIndices(selectedDataIndices, true);
                    catalogWidgetStore.setCatalogTableAutoScroll(false);
                } else {
                    profileStore.setSelectedPointIndices([], false);
                    catalogWidgetStore.setCatalogTableAutoScroll(false);
                }
            } else {
                profileStore.setSelectedPointIndices(selectedDataIndices, true);
                catalogWidgetStore.setCatalogTableAutoScroll(false);
            }
        }
    }

    private renderFileIdPopOver = (fileId: number, itemProps: IItemRendererProps) => {
        const fileName = this.catalogFileNames.get(fileId);
        let text = `${fileId}: ${fileName}`;
        return (
            <MenuItem
                key={fileId}
                text={text}
                onClick={itemProps.handleClick}
                active={itemProps.modifiers.active}
            />
        );
    }

    private renderPlotTypePopOver = (plotType: CatalogPlotType, itemProps: IItemRendererProps) => {
        return (
            <MenuItem
                key={plotType}
                text={plotType}
                onClick={itemProps.handleClick}
                active={itemProps.modifiers.active}
            />
        );
    }

    private onTableResize = (newSize: number) => {
        // update table if resizing happend
        const position = Math.floor((newSize / (this.height - 130)) * 100);
        if (position <= CatalogWidgetStore.MaxTableSeparatorPosition && position >= CatalogWidgetStore.MinTableSeparatorPosition) {
            this.widgetStore.setTableSeparatorPosition(`${position}%`);  
            PreferenceStore.Instance.setPreference(PreferenceKeys.CATALOG_TABLE_SEPARATOR_POSITION, `${position}%`); 
        }
        const profileStore = this.profileStore;
        if (profileStore && this.catalogHeaderTableRef) {
            this.updateTableSize(this.catalogHeaderTableRef, false); 
        }
        if (profileStore && this.catalogTableRef) {
            this.updateTableSize(this.catalogTableRef, false);
        }
    }

    private renderSystemPopOver = (system: CatalogSystemType, itemProps: IItemRendererProps) => {
        const menuItem = (
            <MenuItem
                key={system}
                text={this.profileStore.CoordinateSystemName.get(system)}
                onClick={itemProps.handleClick}
                active={itemProps.modifiers.active}
            />
        );
        switch (system) {
            case CatalogSystemType.Pixel0:
                return (
                    <div key={system}>
                        <Tooltip position="auto-end" content={<small>PIX0: 0-based image coordinates</small>}>
                            {menuItem}
                        </Tooltip>
                    </div>
                );
            case CatalogSystemType.Pixel1:
                return (
                    <div key={system}>
                        <Tooltip position="auto-end" content={<small>PIX1:  1-based image coordinates</small>}>
                            {menuItem}
                        </Tooltip>
                    </div>
                );
            default:
                return menuItem;
        }
    }

    public render() {
        const catalogWidgetStore = this.widgetStore;
        const profileStore = this.profileStore;
        const catalogFileIds = CatalogStore.Instance.activeCatalogFiles;

        if (!profileStore || catalogFileIds === undefined || catalogFileIds?.length === 0 || !catalogWidgetStore) {
            return (
                <div className="catalog-overlay">
                    <NonIdealState icon={"folder-open"} title={"No catalog file loaded"} description={"Load a catalog file using the menu"}/>;
                </div>
            );
        }

        const catalogTable = this.catalogDataInfo;
        const dataTableProps: TableComponentProps = {
            type: TableType.ColumnFilter,
            dataset: catalogTable.dataset,
            filter: profileStore.catalogControlHeader,
            columnHeaders: profileStore.displayedColumnHeaders,
            numVisibleRows: catalogTable.numVisibleRows,
            columnWidths: profileStore.tableColumnWidts,
            loadingCell: profileStore.loadingData,
            selectedDataIndex: profileStore.selectedPointIndices,
            showSelectedData: catalogWidgetStore.showSelectedData,
            updateTableRef: this.onCatalogDataTableRefUpdated,
            updateColumnFilter: profileStore.setColumnFilter,
            updateByInfiniteScroll: this.updateByInfiniteScroll,
            updateTableColumnWidth: profileStore.setTableColumnWidth,
            updateSelectedRow: this.onCatalogTableDataSelected,
            updateSortRequest: this.updateSortRequest,
            sortingInfo: profileStore.sortingInfo,
            disable: profileStore.loadOntoImage,
            darkTheme: AppStore.Instance.darkTheme,
            tableHeaders: profileStore.catalogHeader
        };

        let startIndex = 0;
        if (profileStore.numVisibleRows) {
            startIndex = 1;
        }

        const catalogFileDataSize = profileStore.catalogInfo.dataSize;
        const maxRow = profileStore.maxRows;
        const tableVisibleRows = catalogTable.numVisibleRows;
        let info = `Showing ${startIndex} to ${tableVisibleRows} of total ${catalogFileDataSize} entries`;
        if (profileStore.hasFilter && isFinite(profileStore.filterDataSize)) {
            info = `Showing ${startIndex} to ${tableVisibleRows} of ${profileStore.filterDataSize} filtered entries. Total ${catalogFileDataSize} entries`;
        } 
        if (maxRow < catalogFileDataSize && maxRow > 0) {
            info = `Showing ${startIndex} to ${tableVisibleRows} of top ${maxRow} entries. Total ${catalogFileDataSize} entries`;
        }
        if (maxRow < catalogFileDataSize && maxRow > 0 && profileStore.hasFilter && isFinite(profileStore.filterDataSize)) {
            if (profileStore.filterDataSize >= maxRow) {
                info = `Showing ${startIndex} to ${tableVisibleRows} of top ${maxRow} entries. Total ${profileStore.filterDataSize} filtered entries. Total ${catalogFileDataSize} entries`;
            } else {
                info = `Showing ${startIndex} to ${tableVisibleRows} of ${profileStore.filterDataSize} filtered entries. Total ${catalogFileDataSize} entries`;
            }
        }
        const tableInfo = (catalogFileDataSize) ? (
            <tr>
                <td className="td-label">
                    <pre>{info}</pre>
                </td>
            </tr>
        ) : null;

        let catalogFileItems = [];
        catalogFileIds.forEach((value) => {
            catalogFileItems.push(value);
        });
        this.catalogFileNames = CatalogStore.Instance.getCatalogFileNames(catalogFileIds);
        
        let systemOptions = [];
        profileStore.CoordinateSystemName.forEach((value, key) => {
            systemOptions.push(key);
        });

        const activeSystem = profileStore.CoordinateSystemName.get(profileStore.catalogCoordinateSystem.system);
        const isImageOverlay = catalogWidgetStore.catalogPlotType === CatalogPlotType.ImageOverlay;
        const isHistogram = catalogWidgetStore.catalogPlotType === CatalogPlotType.Histogram;
        const disable = profileStore.loadOntoImage;

        let footerDropdownClass = "footer-action-large";
        if (this.width <= 600 ) {
            footerDropdownClass = "footer-action-small";
        }

        const noResults = (<MenuItem disabled={true} text="No results" />);

        return (
            <div className={"catalog-overlay"}>
                <div className={"catalog-overlay-filter-settings"}>
                    <FormGroup  inline={true} label="File">
                        <Select 
                            className="bp3-fill"
                            filterable={false}
                            items={catalogFileItems} 
                            activeItem={this.catalogFileId}
                            onItemSelect={this.handleCatalogFileChange}
                            itemRenderer={this.renderFileIdPopOver}
                            popoverProps={{popoverClassName: "catalog-select", minimal: true , position: PopoverPosition.AUTO_END}}
                        >
                            <Button text={this.catalogFileId} rightIcon="double-caret-vertical"/>
                        </Select>
                    </FormGroup>
                    <FormGroup className="catalog-system" disabled={!isImageOverlay} inline={true} label="System">
                        <Select 
                            filterable={false}
                            items={systemOptions} 
                            activeItem={profileStore.catalogCoordinateSystem.system}
                            onItemSelect={system => profileStore.setCatalogCoordinateSystem(system)}
                            itemRenderer={this.renderSystemPopOver}
                            disabled={!isImageOverlay}
                            popoverProps={{popoverClassName: "catalog-select", minimal: true , position: PopoverPosition.AUTO_END}}
                        >
                            <Button text={activeSystem} disabled={!isImageOverlay} rightIcon="double-caret-vertical"/>
                        </Select>
                    </FormGroup>
                </div>
                <SplitPane 
                    className="catalog-table" 
                    split="horizontal" 
                    primary={"second"} 
                    minSize={`${CatalogWidgetStore.MinTableSeparatorPosition}%`}
                    maxSize={`${CatalogWidgetStore.MaxTableSeparatorPosition}%`}
                    size={catalogWidgetStore.tableSeparatorPosition}
                    onChange={this.onTableResize}
                >
                    <Pane className={"catalog-overlay-column-header-container"}>
                        {this.createHeaderTable()}
                    </Pane>
                    <Pane className={"catalog-overlay-data-container"}>
                        <TableComponent {...dataTableProps}/>
                    </Pane>
                </SplitPane>
                <div className="bp3-dialog-footer">
                    <div className={"table-info"}>
                        <table className="info-display">
                            <tbody>
                                {tableInfo}
                            </tbody>
                        </table>
                    </div>
<<<<<<< HEAD
                    <div className="footer-action-container">
                        <div className={footerDropdownClass}>
                            <Select
                                className="catalog-type-button" 
                                filterable={false}
                                items={Object.values(CatalogPlotType)} 
                                activeItem={catalogWidgetStore.catalogPlotType}
                                onItemSelect={this.handlePlotTypeChange}
                                itemRenderer={this.renderPlotTypePopOver}
                                popoverProps={{popoverClassName: "catalog-select", minimal: true , position: PopoverPosition.AUTO_END}}
                            >
                                <Button className="bp3" text={catalogWidgetStore.catalogPlotType} rightIcon="double-caret-vertical"/>
                            </Select>

                            <FormGroup className="catalog-xaxis" inline={true} label={this.xAxisLable} disabled={disable}>
                                <Select
                                    className="catalog-xaxis-select"
                                    items={this.axisOption}
                                    activeItem={null}
                                    onItemSelect={(columnName) => catalogWidgetStore.setxAxis(columnName)}
                                    itemRenderer={this.renderAxisPopOver}
                                    disabled={disable}
                                    popoverProps={{popoverClassName: "catalog-select", minimal: true , position: PopoverPosition.AUTO_END}}
                                    filterable={true}
                                    noResults={noResults}
                                    itemPredicate={this.filterColumn}
                                    resetOnSelect={true}
                                >
                                    <Button className="catalog-xaxis-button" text={catalogWidgetStore.xAxis} disabled={disable} rightIcon="double-caret-vertical"/>
                                </Select>
                            </FormGroup>

                            <FormGroup className="catalog-yaxis" inline={true} label={this.yAxisLable} disabled={isHistogram || disable}>
                                <Select
                                    className="catalog-yaxis-select"
                                    items={this.axisOption}
                                    activeItem={null}
                                    onItemSelect={(columnName) => catalogWidgetStore.setyAxis(columnName)}
                                    itemRenderer={this.renderAxisPopOver}
                                    disabled={isHistogram || disable}
                                    popoverProps={{popoverClassName: "catalog-select", minimal: true , position: PopoverPosition.AUTO_END}}
                                    filterable={true}
                                    noResults={noResults}
                                    itemPredicate={this.filterColumn}
                                    resetOnSelect={true}
                                >
                                    <Button className="catalog-yaxis-button" text={catalogWidgetStore.yAxis} disabled={isHistogram || disable} rightIcon="double-caret-vertical"/>
                                </Select>
                            </FormGroup>

                            <ClearableNumericInputComponent
                                className={"catalog-max-rows"}
                                label="Max Rows"
                                value={profileStore.maxRows}
                                onValueChanged={val => this.onMaxRowsChange(val)}
                                onValueCleared={() => profileStore.setMaxRows(profileStore.catalogInfo.dataSize)}
                                displayExponential={false}
                                updateValueOnKeyDown={true}
                                disabled={disable}
                            />
                        </div>
                    </div>
                    <div className="footer-button-container">
                        <div className="footer-button">
                            <Tooltip content={"Apply filter"}>
                            <AnchorButton
                                intent={Intent.PRIMARY}
                                text="Update"
                                onClick={this.handleFilterRequest}
                                disabled={disable || !profileStore.updateTableView}
                            />
                            </Tooltip>
                            <Tooltip content={"Reset view"}>
                            <AnchorButton
                                intent={Intent.PRIMARY}
                                text="Reset"
                                onClick={this.handleResetClick}
                                disabled={disable}
                            />
                            </Tooltip>
                            <Tooltip content={"Close file"}>
                            <AnchorButton
                                intent={Intent.PRIMARY}
                                text="Close"
                                onClick={this.handleFileCloseClick}
                                disabled={disable}
                            />
                            </Tooltip>
                            <Tooltip content={"Plot data"}>
                            <AnchorButton
                                intent={Intent.PRIMARY}
                                text="Plot"
                                onClick={this.handlePlotClick}
                                disabled={!this.enablePlotButton}
                            />
                            </Tooltip>
                        </div>
=======
                    <div className="bp3-dialog-footer-actions">
                        <ClearableNumericInputComponent
                            className={"catalog-max-rows"}
                            label="Max Rows"
                            max={profileStore.catalogInfo.dataSize}
                            min={1}
                            integerOnly={true}
                            value={profileStore.maxRows}
                            onValueChanged={val => profileStore.setMaxRows(val)}
                            onValueCleared={() => profileStore.setMaxRows(profileStore.catalogInfo.dataSize)}
                            displayExponential={false}
                            updateValueOnKeyDown={true}
                            disabled={profileStore.loadOntoImage}
                        />
                        <Tooltip content={"Apply filter"}>
                        <AnchorButton
                            intent={Intent.PRIMARY}
                            text="Update"
                            onClick={this.handleFilterRequest}
                            disabled={profileStore.loadOntoImage || !profileStore.updateTableView}
                        />
                        </Tooltip>
                        <Tooltip content={"Reset table view and remove catalog overlay"}>
                        <AnchorButton
                            intent={Intent.PRIMARY}
                            text="Reset"
                            onClick={this.handleResetClick}
                            disabled={profileStore.loadOntoImage}
                        />
                        </Tooltip>
                        <Tooltip content={"Close file"}>
                        <AnchorButton
                            intent={Intent.PRIMARY}
                            text="Close"
                            onClick={this.handleFileCloseClick}
                            disabled={profileStore.loadOntoImage}
                        />
                        </Tooltip>
                        <Tooltip content={"Plot data"}>
                        <AnchorButton
                            intent={Intent.PRIMARY}
                            text="Plot"
                            onClick={this.handlePlotClick}
                            disabled={!this.enablePlotButton}
                        />
                        </Tooltip>
>>>>>>> 5085ecdf
                    </div>
                </div>
                <ReactResizeDetector handleWidth handleHeight onResize={this.onResize} refreshMode={"throttle"} refreshRate={33}/>
            </div>
        );
    }

}<|MERGE_RESOLUTION|>--- conflicted
+++ resolved
@@ -862,7 +862,6 @@
                             </tbody>
                         </table>
                     </div>
-<<<<<<< HEAD
                     <div className="footer-action-container">
                         <div className={footerDropdownClass}>
                             <Select
@@ -917,7 +916,7 @@
                                 className={"catalog-max-rows"}
                                 label="Max Rows"
                                 value={profileStore.maxRows}
-                                onValueChanged={val => this.onMaxRowsChange(val)}
+                                onValueChanged={val => profileStore.setMaxRows(val)}
                                 onValueCleared={() => profileStore.setMaxRows(profileStore.catalogInfo.dataSize)}
                                 displayExponential={false}
                                 updateValueOnKeyDown={true}
@@ -960,54 +959,6 @@
                             />
                             </Tooltip>
                         </div>
-=======
-                    <div className="bp3-dialog-footer-actions">
-                        <ClearableNumericInputComponent
-                            className={"catalog-max-rows"}
-                            label="Max Rows"
-                            max={profileStore.catalogInfo.dataSize}
-                            min={1}
-                            integerOnly={true}
-                            value={profileStore.maxRows}
-                            onValueChanged={val => profileStore.setMaxRows(val)}
-                            onValueCleared={() => profileStore.setMaxRows(profileStore.catalogInfo.dataSize)}
-                            displayExponential={false}
-                            updateValueOnKeyDown={true}
-                            disabled={profileStore.loadOntoImage}
-                        />
-                        <Tooltip content={"Apply filter"}>
-                        <AnchorButton
-                            intent={Intent.PRIMARY}
-                            text="Update"
-                            onClick={this.handleFilterRequest}
-                            disabled={profileStore.loadOntoImage || !profileStore.updateTableView}
-                        />
-                        </Tooltip>
-                        <Tooltip content={"Reset table view and remove catalog overlay"}>
-                        <AnchorButton
-                            intent={Intent.PRIMARY}
-                            text="Reset"
-                            onClick={this.handleResetClick}
-                            disabled={profileStore.loadOntoImage}
-                        />
-                        </Tooltip>
-                        <Tooltip content={"Close file"}>
-                        <AnchorButton
-                            intent={Intent.PRIMARY}
-                            text="Close"
-                            onClick={this.handleFileCloseClick}
-                            disabled={profileStore.loadOntoImage}
-                        />
-                        </Tooltip>
-                        <Tooltip content={"Plot data"}>
-                        <AnchorButton
-                            intent={Intent.PRIMARY}
-                            text="Plot"
-                            onClick={this.handlePlotClick}
-                            disabled={!this.enablePlotButton}
-                        />
-                        </Tooltip>
->>>>>>> 5085ecdf
                     </div>
                 </div>
                 <ReactResizeDetector handleWidth handleHeight onResize={this.onResize} refreshMode={"throttle"} refreshRate={33}/>
