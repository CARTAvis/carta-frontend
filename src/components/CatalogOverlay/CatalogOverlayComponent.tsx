--- conflicted
+++ resolved
@@ -7,7 +7,7 @@
 import * as ScrollUtils from "../../../node_modules/@blueprintjs/table/lib/esm/common/internal/scrollUtils";
 import {Select, IItemRendererProps, ItemPredicate} from "@blueprintjs/select";
 import ReactResizeDetector from "react-resize-detector";
-import SplitPane, {Pane} from "react-split-pane";
+import SplitPane, { Pane } from "react-split-pane";
 import FuzzySearch from "fuzzy-search";
 import {CARTA} from "carta-protobuf";
 import {FilterableTableComponent, FilterableTableComponentProps, ClearableNumericInputComponent} from "components/Shared";
@@ -76,7 +76,7 @@
 
     @action handleCatalogFileChange = (fileId: number) => {
         CatalogStore.Instance.catalogProfiles.set(this.props.id, fileId);
-    };
+    }
 
     @action handleFileCloseClick = () => {
         const appStore = AppStore.Instance;
@@ -84,7 +84,7 @@
         const widgetId = CatalogStore.Instance.catalogWidgets.get(this.catalogFileId);
         appStore.removeCatalog(this.catalogFileId, widgetId, this.props.id);
         catalogWidgetStore?.resetMaps();
-    };
+    }
 
     // overwrite scrollToRegion to avoid crush when viewportRect is undefined (unpin action with goldenLayout)
     // https://github.com/palantir/blueprint/blob/841b2e12fec1970704b754f7794c683c735d0439/packages/table/src/table.tsx#L761
@@ -98,13 +98,21 @@
         }
         const currScrollLeft = viewportRect?.left;
         const currScrollTop = viewportRect?.top;
-        const {scrollLeft, scrollTop} = ScrollUtils.getScrollPositionForRegion(region, currScrollLeft, currScrollTop, ref.grid.getCumulativeWidthBefore, ref.grid.getCumulativeHeightBefore, numFrozenRows, numFrozenColumns);
+        const {scrollLeft, scrollTop} = ScrollUtils.getScrollPositionForRegion(
+            region,
+            currScrollLeft,
+            currScrollTop,
+            ref.grid.getCumulativeWidthBefore,
+            ref.grid.getCumulativeHeightBefore,
+            numFrozenRows,
+            numFrozenColumns,
+        );
         const correctedScrollLeft = ref.shouldDisableHorizontalScroll() ? 0 : scrollLeft;
         const correctedScrollTop = ref.shouldDisableVerticalScroll() ? 0 : scrollTop;
         ref.quadrantStackInstance.scrollToPosition(correctedScrollLeft, correctedScrollTop);
     };
 
-    @computed get catalogDataInfo(): {dataset: Map<number, ProcessedColumnData>; numVisibleRows: number} {
+    @computed get catalogDataInfo(): {dataset: Map<number, ProcessedColumnData>, numVisibleRows: number} {
         const profileStore = this.profileStore;
         const catalogWidgetStore = this.widgetStore;
         let dataset;
@@ -137,7 +145,7 @@
         if (catalogWidgetStore.catalogPlotType === CatalogPlotType.Histogram) {
             return enable;
         } else {
-            return catalogWidgetStore.yAxis !== CatalogOverlay.NONE && enable;
+            return (catalogWidgetStore.yAxis !== CatalogOverlay.NONE && enable);
         }
     }
 
@@ -175,13 +183,13 @@
         });
     }
 
-    @action private onCatalogDataTableRefUpdated = ref => {
+    @action private onCatalogDataTableRefUpdated = (ref) => {
         this.catalogTableRef = ref;
-    };
-
-    onControlHeaderTableRef = ref => {
+    }
+
+    onControlHeaderTableRef = (ref) => {
         this.catalogHeaderTableRef = ref;
-    };
+    }
 
     @action private onResize = (width: number, height: number) => {
         const profileStore = this.profileStore;
@@ -204,7 +212,7 @@
         const viewportRect = ref.locator.getViewportRect();
         ref.updateViewportRect(viewportRect);
         // fixed bug for blueprint table, first column overlap with row index
-        // triger table update
+        // triger table update  
         if (docked) {
             ref.scrollToRegion(Regions.column(0));
         }
@@ -233,10 +241,8 @@
                 key={columnName}
                 name={columnName}
                 cellRenderer={(rowIndex, columnIndex) => (
-                    <Cell className="header-table-cell" key={`cell_${columnIndex}_${rowIndex}`} interactive={true}>
-                        {coloumnData[rowIndex]}
-                    </Cell>
-                )}
+                    <Cell className="header-table-cell" key={`cell_${columnIndex}_${rowIndex}`} interactive={true}>{coloumnData[rowIndex]}</Cell>
+            )}
             />
         );
     }
@@ -248,7 +254,7 @@
         return (
             <Cell className="header-table-cell" key={`cell_switch_${rowIndex}`}>
                 <React.Fragment>
-                    <Switch className="cell-switch-button" key={`cell_switch_button_${rowIndex}`} disabled={disable} checked={display} onChange={changeEvent => this.handleHeaderDisplayChange(changeEvent, columnName)} />
+                    <Switch className="cell-switch-button" key={`cell_switch_button_${rowIndex}`} disabled={disable} checked={display} onChange={changeEvent => this.handleHeaderDisplayChange(changeEvent, columnName)}/>
                 </React.Fragment>
             </Cell>
         );
@@ -268,8 +274,14 @@
     }
 
     private renderColumnNamePopOver = (catalogName: string, itemProps: IItemRendererProps) => {
-        return <MenuItem key={catalogName} text={catalogName} onClick={itemProps.handleClick} />;
-    };
+        return (
+            <MenuItem
+                key={catalogName}
+                text={catalogName}
+                onClick={itemProps.handleClick}
+            />
+        );
+    }
 
     private filterColumn: ItemPredicate<string> = (query: string, columnName: string) => {
         const fileSearcher = new FuzzySearch([columnName]);
@@ -303,9 +315,9 @@
     private renderButtonColumns(columnName: HeaderTableColumnName, headerNames: Array<string>) {
         switch (columnName) {
             case HeaderTableColumnName.Display:
-                return <Column key={columnName} name={columnName} cellRenderer={rowIndex => this.renderSwitchButtonCell(rowIndex, headerNames[rowIndex])} />;
+                return <Column  key={columnName} name={columnName} cellRenderer={rowIndex => this.renderSwitchButtonCell(rowIndex, headerNames[rowIndex])}/>;
             default:
-                return <Column key={columnName} name={columnName} />;
+                return <Column  key={columnName} name={columnName}/>;
         }
     }
 
@@ -362,7 +374,7 @@
 
         return (
             <Table
-                ref={ref => this.onControlHeaderTableRef(ref)}
+                ref={(ref) => this.onControlHeaderTableRef(ref)}
                 numRows={numResultsRows}
                 enableRowReordering={false}
                 renderMode={RenderMode.BATCH}
@@ -386,7 +398,7 @@
         if (widgetsStore.headerTableColumnWidts) {
             widgetsStore.headerTableColumnWidts[index] = size;
         }
-    };
+    }
 
     private getUserFilters(): CARTA.FilterConfig[] {
         let userFilters: CARTA.FilterConfig[] = [];
@@ -404,8 +416,8 @@
                     if (result.operator !== -1 && result.values.length > 0) {
                         filter.comparisonOperator = result.operator;
                         if (result.values.length > 1) {
-                            filter.value = Math.min(result.values[0], result.values[1]);
-                            filter.secondaryValue = Math.max(result.values[0], result.values[1]);
+                            filter.value =  Math.min(result.values[0], result.values[1]);
+                            filter.secondaryValue =  Math.max(result.values[0], result.values[1]);
                         } else {
                             filter.value = result.values[0];
                         }
@@ -413,6 +425,7 @@
                     }
                 }
             }
+
         });
         return userFilters;
     }
@@ -421,7 +434,7 @@
         return Number(filterString.replace(/[^0-9.+-.]+/g, ""));
     }
 
-    private static GetComparisonOperatorAndValue(filterString: string): {operator: CARTA.ComparisonOperator; values: number[]} {
+    private static GetComparisonOperatorAndValue(filterString: string): {operator: CARTA.ComparisonOperator, values: number[]} {
         const filter = filterString.replace(/\s/g, "");
         let result = {operator: -1, values: []};
         // order matters, since ... and .. both include .. (same for < and <=, > and >=)
@@ -483,7 +496,7 @@
         profileStore.setSelectedPointIndices([], false);
         catalogWidgetStore.setCatalogTableAutoScroll(false);
         catalogWidgetStore.setShowSelectedData(false);
-    };
+    }
 
     private handleFilterRequest = () => {
         const profileStore = this.profileStore;
@@ -520,7 +533,7 @@
             profileStore.setSortingInfo(columnName, sortingType);
             appStore.sendCatalogFilter(filter);
         }
-    };
+    }
 
     private updateByInfiniteScroll = () => {
         const profileStore = this.profileStore;
@@ -533,7 +546,7 @@
             AppStore.Instance.sendCatalogFilter(filter);
             profileStore.setLoadingDataStatus(true);
         }
-    };
+    }
 
     private handleResetClick = () => {
         const profileStore = this.profileStore;
@@ -546,14 +559,14 @@
             appStore.sendCatalogFilter(profileStore.catalogFilterRequest);
             catalogWidgetStore.resetMaps();
         }
-    };
+    }
 
     private handlePlotClick = () => {
         const profileStore = this.profileStore;
         const appStore = AppStore.Instance;
         const catalogStore = CatalogStore.Instance;
         const catalogWidgetStore = this.widgetStore;
-        // init plot data
+        // init plot data   
         switch (catalogWidgetStore.catalogPlotType) {
             case CatalogPlotType.ImageOverlay:
                 profileStore.setUpdateMode(CatalogUpdateMode.ViewUpdate);
@@ -563,7 +576,15 @@
                     const wcs = frame.validWcs ? frame.wcsInfo : 0;
                     const catalogFileId = this.catalogFileId;
                     catalogStore.clearImageCoordsData(catalogFileId);
-                    catalogStore.updateCatalogData(catalogFileId, imageCoords.wcsX, imageCoords.wcsY, wcs, imageCoords.xHeaderInfo.units, imageCoords.yHeaderInfo.units, profileStore.catalogCoordinateSystem.system);
+                    catalogStore.updateCatalogData(
+                        catalogFileId, 
+                        imageCoords.wcsX, 
+                        imageCoords.wcsY, 
+                        wcs, 
+                        imageCoords.xHeaderInfo.units, 
+                        imageCoords.yHeaderInfo.units, 
+                        profileStore.catalogCoordinateSystem.system
+                    );
                     profileStore.setSelectedPointIndices(profileStore.selectedPointIndices, false);
                     catalogWidgetStore.setCatalogTableAutoScroll(false);
 
@@ -598,11 +619,11 @@
             default:
                 break;
         }
-    };
+    }
 
     private handlePlotTypeChange = (plotType: CatalogPlotType) => {
         this.widgetStore.setCatalogPlotType(plotType);
-    };
+    }
 
     // source selected in table
     private onCatalogTableDataSelected = (selectedDataIndices: number[]) => {
@@ -627,17 +648,31 @@
                 catalogWidgetStore.setCatalogTableAutoScroll(false);
             }
         }
-    };
+    }
 
     private renderFileIdPopOver = (fileId: number, itemProps: IItemRendererProps) => {
         const fileName = this.catalogFileNames.get(fileId);
         let text = `${fileId}: ${fileName}`;
-        return <MenuItem key={fileId} text={text} onClick={itemProps.handleClick} active={itemProps.modifiers.active} />;
-    };
+        return (
+            <MenuItem
+                key={fileId}
+                text={text}
+                onClick={itemProps.handleClick}
+                active={itemProps.modifiers.active}
+            />
+        );
+    }
 
     private renderPlotTypePopOver = (plotType: CatalogPlotType, itemProps: IItemRendererProps) => {
-        return <MenuItem key={plotType} text={plotType} onClick={itemProps.handleClick} active={itemProps.modifiers.active} />;
-    };
+        return (
+            <MenuItem
+                key={plotType}
+                text={plotType}
+                onClick={itemProps.handleClick}
+                active={itemProps.modifiers.active}
+            />
+        );
+    }
 
     private onTableResize = (newSize: number) => {
         // update table if resizing happend
@@ -653,10 +688,17 @@
         if (profileStore && this.catalogTableRef) {
             this.updateTableSize(this.catalogTableRef, false);
         }
-    };
+    }
 
     private renderSystemPopOver = (system: CatalogSystemType, itemProps: IItemRendererProps) => {
-        const menuItem = <MenuItem key={system} text={this.profileStore.CoordinateSystemName.get(system)} onClick={itemProps.handleClick} active={itemProps.modifiers.active} />;
+        const menuItem = (
+            <MenuItem
+                key={system}
+                text={this.profileStore.CoordinateSystemName.get(system)}
+                onClick={itemProps.handleClick}
+                active={itemProps.modifiers.active}
+            />
+        );
         switch (system) {
             case CatalogSystemType.Pixel0:
                 return (
@@ -669,11 +711,7 @@
             case CatalogSystemType.Pixel1:
                 return (
                     <div key={system}>
-<<<<<<< HEAD
-                        <Tooltip position="auto-end" content={<small>PIX1: 1-based image coordinates</small>}>
-=======
                         <Tooltip2 position="auto-end" content={<small>PIX1:  1-based image coordinates</small>}>
->>>>>>> ca14e0c7
                             {menuItem}
                         </Tooltip2>
                     </div>
@@ -681,7 +719,7 @@
             default:
                 return menuItem;
         }
-    };
+    }
 
     private shortcutoOnClick = (type: CatalogSettingsTabs) => {
         this.widgetStore.setSettingsTabId(type);
@@ -696,7 +734,7 @@
         if (!profileStore || catalogFileIds === undefined || catalogFileIds?.length === 0 || !catalogWidgetStore) {
             return (
                 <div className="catalog-overlay">
-                    <NonIdealState icon={"folder-open"} title={"No catalog file loaded"} description={"Load a catalog file using the menu"} />;
+                    <NonIdealState icon={"folder-open"} title={"No catalog file loaded"} description={"Load a catalog file using the menu"}/>;
                 </div>
             );
         }
@@ -745,7 +783,7 @@
                 info = `Showing ${startIndex} to ${tableVisibleRows} of ${profileStore.filterDataSize} filtered entries. Total ${catalogFileDataSize} entries`;
             }
         }
-        const tableInfo = catalogFileDataSize ? (
+        const tableInfo = (catalogFileDataSize) ? (
             <tr>
                 <td className="td-label">
                     <pre>{info}</pre>
@@ -754,7 +792,7 @@
         ) : null;
 
         let catalogFileItems = [];
-        catalogFileIds.forEach(value => {
+        catalogFileIds.forEach((value) => {
             catalogFileItems.push(value);
         });
         this.catalogFileNames = CatalogStore.Instance.getCatalogFileNames(catalogFileIds);
@@ -770,16 +808,16 @@
         const disable = profileStore.loadOntoImage;
 
         let footerDropdownClass = "footer-action-large";
-        if (this.width <= 600) {
+        if (this.width <= 600 ) {
             footerDropdownClass = "footer-action-small";
         }
 
-        const noResults = <MenuItem disabled={true} text="No results" />;
+        const noResults = (<MenuItem disabled={true} text="No results" />);
 
         return (
             <div className={"catalog-overlay"}>
                 <div className={"catalog-overlay-filter-settings"}>
-                    <FormGroup inline={true} label="File">
+                    <FormGroup  inline={true} label="File">
                         <Select
                             className="bp3-fill"
                             filterable={false}
@@ -787,9 +825,9 @@
                             activeItem={this.catalogFileId}
                             onItemSelect={this.handleCatalogFileChange}
                             itemRenderer={this.renderFileIdPopOver}
-                            popoverProps={{popoverClassName: "catalog-select", minimal: true, position: PopoverPosition.AUTO_END}}
+                            popoverProps={{popoverClassName: "catalog-select", minimal: true , position: PopoverPosition.AUTO_END}}
                         >
-                            <Button text={this.catalogFileId} rightIcon="double-caret-vertical" />
+                            <Button text={this.catalogFileId} rightIcon="double-caret-vertical"/>
                         </Select>
                     </FormGroup>
                     <FormGroup className="catalog-system" disabled={!isImageOverlay} inline={true} label="System">
@@ -800,9 +838,9 @@
                             onItemSelect={system => profileStore.setCatalogCoordinateSystem(system)}
                             itemRenderer={this.renderSystemPopOver}
                             disabled={!isImageOverlay}
-                            popoverProps={{popoverClassName: "catalog-select", minimal: true, position: PopoverPosition.AUTO_END}}
+                            popoverProps={{popoverClassName: "catalog-select", minimal: true , position: PopoverPosition.AUTO_END}}
                         >
-                            <Button text={activeSystem} disabled={!isImageOverlay} rightIcon="double-caret-vertical" />
+                            <Button text={activeSystem} disabled={!isImageOverlay} rightIcon="double-caret-vertical"/>
                         </Select>
                     </FormGroup>
 
@@ -821,15 +859,19 @@
                     size={catalogWidgetStore.tableSeparatorPosition}
                     onChange={this.onTableResize}
                 >
-                    <Pane className={"catalog-overlay-column-header-container"}>{this.createHeaderTable()}</Pane>
+                    <Pane className={"catalog-overlay-column-header-container"}>
+                        {this.createHeaderTable()}
+                    </Pane>
                     <Pane className={"catalog-overlay-data-container"}>
-                        <FilterableTableComponent {...dataTableProps} />
+                        <FilterableTableComponent {...dataTableProps}/>
                     </Pane>
                 </SplitPane>
                 <div className="bp3-dialog-footer">
                     <div className={"table-info"}>
                         <table className="info-display">
-                            <tbody>{tableInfo}</tbody>
+                            <tbody>
+                                {tableInfo}
+                            </tbody>
                         </table>
                     </div>
                     <div className="footer-action-container">
@@ -841,9 +883,9 @@
                                 activeItem={catalogWidgetStore.catalogPlotType}
                                 onItemSelect={this.handlePlotTypeChange}
                                 itemRenderer={this.renderPlotTypePopOver}
-                                popoverProps={{popoverClassName: "catalog-select", minimal: true, position: PopoverPosition.AUTO_END}}
+                                popoverProps={{popoverClassName: "catalog-select", minimal: true , position: PopoverPosition.AUTO_END}}
                             >
-                                <Button className="bp3" text={catalogWidgetStore.catalogPlotType} rightIcon="double-caret-vertical" />
+                                <Button className="bp3" text={catalogWidgetStore.catalogPlotType} rightIcon="double-caret-vertical"/>
                             </Select>
 
                             <FormGroup className="catalog-xaxis" inline={true} label={this.xAxisLable} disabled={disable}>
@@ -851,16 +893,16 @@
                                     className="catalog-xaxis-select"
                                     items={this.axisOption}
                                     activeItem={null}
-                                    onItemSelect={columnName => catalogWidgetStore.setxAxis(columnName)}
+                                    onItemSelect={(columnName) => catalogWidgetStore.setxAxis(columnName)}
                                     itemRenderer={this.renderColumnNamePopOver}
                                     disabled={disable}
-                                    popoverProps={{popoverClassName: "catalog-select", minimal: true, position: PopoverPosition.AUTO_END}}
+                                    popoverProps={{popoverClassName: "catalog-select", minimal: true , position: PopoverPosition.AUTO_END}}
                                     filterable={true}
                                     noResults={noResults}
                                     itemPredicate={this.filterColumn}
                                     resetOnSelect={true}
                                 >
-                                    <Button className="catalog-xaxis-button" text={catalogWidgetStore.xAxis} disabled={disable} rightIcon="double-caret-vertical" />
+                                    <Button className="catalog-xaxis-button" text={catalogWidgetStore.xAxis} disabled={disable} rightIcon="double-caret-vertical"/>
                                 </Select>
                             </FormGroup>
 
@@ -869,16 +911,16 @@
                                     className="catalog-yaxis-select"
                                     items={this.axisOption}
                                     activeItem={null}
-                                    onItemSelect={columnName => catalogWidgetStore.setyAxis(columnName)}
+                                    onItemSelect={(columnName) => catalogWidgetStore.setyAxis(columnName)}
                                     itemRenderer={this.renderColumnNamePopOver}
                                     disabled={isHistogram || disable}
-                                    popoverProps={{popoverClassName: "catalog-select", minimal: true, position: PopoverPosition.AUTO_END}}
+                                    popoverProps={{popoverClassName: "catalog-select", minimal: true , position: PopoverPosition.AUTO_END}}
                                     filterable={true}
                                     noResults={noResults}
                                     itemPredicate={this.filterColumn}
                                     resetOnSelect={true}
                                 >
-                                    <Button className="catalog-yaxis-button" text={catalogWidgetStore.yAxis} disabled={isHistogram || disable} rightIcon="double-caret-vertical" />
+                                    <Button className="catalog-yaxis-button" text={catalogWidgetStore.yAxis} disabled={isHistogram || disable} rightIcon="double-caret-vertical"/>
                                 </Select>
                             </FormGroup>
 
@@ -895,15 +937,37 @@
                     </div>
                     <div className="bp3-dialog-footer">
                         <div className="bp3-dialog-footer-actions">
-                            <AnchorButton intent={Intent.PRIMARY} text="Update" onClick={this.handleFilterRequest} disabled={disable || !profileStore.updateTableView} />
-                            <AnchorButton intent={Intent.PRIMARY} text="Reset" onClick={this.handleResetClick} disabled={disable} />
-                            <AnchorButton intent={Intent.PRIMARY} text="Close" onClick={this.handleFileCloseClick} disabled={disable} />
-                            <AnchorButton intent={Intent.PRIMARY} text="Plot" onClick={this.handlePlotClick} disabled={!this.enablePlotButton} />
+                            <AnchorButton
+                                intent={Intent.PRIMARY}
+                                text="Update"
+                                onClick={this.handleFilterRequest}
+                                disabled={disable || !profileStore.updateTableView}
+                            />
+                            <AnchorButton
+                                intent={Intent.PRIMARY}
+                                text="Reset"
+                                onClick={this.handleResetClick}
+                                disabled={disable}
+                            />
+                            <AnchorButton
+                                intent={Intent.PRIMARY}
+                                text="Close"
+                                onClick={this.handleFileCloseClick}
+                                disabled={disable}
+                            />
+                            <AnchorButton
+                                intent={Intent.PRIMARY}
+                                text="Plot"
+                                onClick={this.handlePlotClick}
+                                disabled={!this.enablePlotButton}
+                            />
                         </div>
                     </div>
                 </div>
-                <ReactResizeDetector handleWidth handleHeight onResize={this.onResize} refreshMode={"throttle"} refreshRate={33}></ReactResizeDetector>
+                <ReactResizeDetector handleWidth handleHeight onResize={this.onResize} refreshMode={"throttle"} refreshRate={33}>
+                </ReactResizeDetector>
             </div>
         );
     }
+
 }