--- conflicted
+++ resolved
@@ -114,14 +114,7 @@
 
     @action handleFileCloseClick = () => {
         const appStore = AppStore.Instance;
-<<<<<<< HEAD
-        appStore.reomveCatalog(this.widgetId, this.props.id);
-=======
         appStore.removeCatalog(this.widgetId, this.props.id);
-        if (appStore.catalogs.size > 0) {
-            this.catalogFileId = appStore.catalogs.values().next().value;
-        }
->>>>>>> 89d5260d
     }
 
     @computed get tableInfo(): {dataset: Map<number, ProcessedColumnData>, numVisibleRows: number} {
@@ -131,9 +124,9 @@
         if (widgetStore) {
             dataset = widgetStore.catalogData;
             numVisibleRows = widgetStore.numVisibleRows;
-            if (widgetStore.selectedDataLength && widgetStore.showSelectedData) {
+            if (widgetStore.regionSelected && widgetStore.showSelectedData) {
                 dataset = widgetStore.selectedData;
-                numVisibleRows = widgetStore.selectedDataLength;
+                numVisibleRows = widgetStore.regionSelected;
             }
         }
         return {dataset, numVisibleRows};
@@ -444,12 +437,8 @@
             widgetStore.setNumVisibleRows(0);
             widgetStore.setSubsetEndIndex(0);
             widgetStore.setLoadingDataStatus(true);
-<<<<<<< HEAD
             widgetStore.updateUserFilterChanged(false);
-            this.initSelectedPointIndexs();
-=======
             this.initSelectedPointIndices();
->>>>>>> 89d5260d
             let catalogFilter = widgetStore.updateRequestDataSize;
             appStore.catalogStore.clearData(this.widgetId);
 
@@ -532,39 +521,23 @@
         this.widgetStore.setCatalogPlotType(plotType);
     }
 
-    // single source selected in table
+    // source selected in table
     private onCatalogTableDataSelected = (selectedDataIndex: number[]) => {
         const widgetsStore = this.widgetStore;
-<<<<<<< HEAD
         if (selectedDataIndex.length === 1) {
-            const selectedPointIndexs = widgetsStore.selectedPointIndexs;
+            const selectedPointIndexs = widgetsStore.selectedPointIndices;
             let highlighted = false;
             if (selectedPointIndexs.length === 1) {
                 highlighted = selectedPointIndexs.includes(selectedDataIndex[0]);
             }
             if (!highlighted) {
-                widgetsStore.setselectedPointIndexs(selectedDataIndex);
-=======
-        const selectedPointIndices = widgetsStore.selectedPointIndices;
-        const selectedData = [];
-        let highlighted = false;
-        if (selectedPointIndices.length === 1) {
-            highlighted = selectedPointIndices.includes(selectedDataIndex);
-        }
-        if (!highlighted) {
-            if (widgetsStore.showSelectedData && selectedPointIndices.length) {
-                selectedData.push(selectedPointIndices[selectedDataIndex]);
->>>>>>> 89d5260d
+                widgetsStore.setSelectedPointIndices(selectedDataIndex);
             } else {
-                widgetsStore.setselectedPointIndexs([]);
+                widgetsStore.setSelectedPointIndices([]);
             }
         } else {
-            widgetsStore.setselectedPointIndexs(selectedDataIndex);
-        }
-<<<<<<< HEAD
-=======
-        widgetsStore.setSelectedPointIndices(selectedData);
->>>>>>> 89d5260d
+            widgetsStore.setSelectedPointIndices(selectedDataIndex);
+        }
     }
 
     private renderFileIdPopOver = (fileId: number, itemProps: IItemRendererProps) => {
