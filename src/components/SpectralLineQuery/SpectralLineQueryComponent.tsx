import * as React from "react";
import ReactResizeDetector from "react-resize-detector";
import SplitPane, {Pane} from "react-split-pane";
import {AnchorButton, Button, Classes, ControlGroup, FormGroup, HTMLSelect, Intent, Menu, Overlay, Position, Spinner, Switch} from "@blueprintjs/core";
import {MenuItem2, Popover2, Tooltip2} from "@blueprintjs/popover2";
import {Cell, Column, Regions, RenderMode, SelectionModes, Table2} from "@blueprintjs/table";
import classNames from "classnames";
import {action, computed, makeObservable, observable} from "mobx";
import {observer} from "mobx-react";

import {FilterableTableComponent, FilterableTableComponentProps, SafeNumericInput} from "components/Shared";
import {AppStore, DefaultWidgetConfig, HelpType, WidgetProps, WidgetsStore} from "stores";
import {RedshiftType, SpectralLineHeaders, SpectralLineQueryRangeType, SpectralLineQueryUnit, SpectralLineQueryWidgetStore, SplataloguePingStatus} from "stores/Widgets";

import {SpectralLineQuerySplashScreenComponent} from "./SpectralLineQuerySplashScreenComponent";

import "./SpectralLineQueryComponent.scss";

enum HeaderTableColumnName {
    Name = "Name",
    Description = "Description",
    Display = "Display"
}

const KEYCODE_ENTER = 13;
const MINIMUM_WIDTH = 450;
const PLOT_LINES_LIMIT = 1000;

@observer
export class SpectralLineQueryComponent extends React.Component<WidgetProps> {
    @observable width: number;
    @observable height: number;
    @observable widgetId: string;
    @observable headerTableColumnWidths: Array<number>;
    private headerTableRef: Table2;
    private resultTableRef: Table2;
    private scrollToTopHandle;

    public static get WIDGET_CONFIG(): DefaultWidgetConfig {
        return {
            id: "spectral-line-query",
            type: "spectral-line-query",
            minWidth: 500,
            minHeight: 400,
            defaultWidth: 750,
            defaultHeight: 600,
            title: "Spectral Line Query",
            isCloseable: true,
            helpType: HelpType.SPECTRAL_LINE_QUERY
        };
    }

    constructor(props: WidgetProps) {
        super(props);
        makeObservable(this);

        this.headerTableColumnWidths = [150, 70, 300];
    }

    @computed get widgetStore(): SpectralLineQueryWidgetStore {
        const widgetsStore = WidgetsStore.Instance;
        if (widgetsStore.spectralLineQueryWidgets) {
            const widgetStore = widgetsStore.spectralLineQueryWidgets.get(this.props.id);
            if (widgetStore) {
                return widgetStore;
            }
        }
        console.log("can't find store for widget");
        return null;
    }

    @action onResize = (width: number, height: number) => {
        this.width = width;
        this.height = height;

        // fixed bug from blueprintjs, only display 4 rows.
        if (this.headerTableRef) {
            this.updateTableSize(this.headerTableRef, this.props.docked);
        }
        if (this.resultTableRef) {
            this.updateTableSize(this.resultTableRef, this.props.docked);
        }
    };

    private updateTableSize(ref: any, docked: boolean) {
        const viewportRect = ref.locator.getViewportRect();
        ref.updateViewportRect(viewportRect);
        // fixed bug for blueprint table, first column overlap with row index
        // triger table update
        if (docked) {
            ref.scrollToRegion(Regions.column(0));
        }
    }

    private onTableResize = () => {
        // update table if resizing happend
        if (this.headerTableRef) {
            this.updateTableSize(this.headerTableRef, false);
        }
        if (this.resultTableRef) {
            this.updateTableSize(this.resultTableRef, false);
        }
    };

    private handleRedshiftChange = ev => {
        if (ev.type === "keydown" && ev.keyCode !== KEYCODE_ENTER) {
            return;
        }
        const valueString = ev.currentTarget.value;
        const value = parseFloat(valueString);
        const existingValue = this.widgetStore.redshiftInput;
        if (isFinite(value) && value !== existingValue) {
            if ((this.widgetStore.redshiftType === RedshiftType.Z && value >= 0) || this.widgetStore.redshiftType === RedshiftType.V) {
                this.widgetStore.setRedshiftInput(value);
                return;
            }
        }
        ev.currentTarget.value = existingValue;
    };

    @action setHeaderTableColumnWidts(vals: Array<number>) {
        this.headerTableColumnWidths = vals;
    }

    private renderDataColumn(columnName: string, coloumnData: any) {
        return (
            <Column
                key={columnName}
                name={columnName}
                cellRenderer={(rowIndex, columnIndex) => (
                    <Cell className="header-table-cell" key={`cell_${columnIndex}_${rowIndex}`} interactive={true}>
                        {coloumnData[rowIndex]}
                    </Cell>
                )}
            />
        );
    }

    private renderSwitchButtonCell(rowIndex: number, columnName: SpectralLineHeaders) {
        const widgetStore = this.widgetStore;
        const display = widgetStore.controlHeader?.get(columnName)?.display;
        return (
            <Cell className="header-table-cell" key={`cell_switch_${rowIndex}`}>
                <React.Fragment>
                    <Switch className="cell-switch-button" key={`cell_switch_button_${rowIndex}`} checked={display ?? false} onChange={ev => widgetStore.setHeaderDisplay(ev.currentTarget.checked, columnName)} />
                </React.Fragment>
            </Cell>
        );
    }

    private renderButtonColumns(columnName: HeaderTableColumnName, headerNames: SpectralLineHeaders[]) {
        return <Column key={columnName} name={columnName} cellRenderer={rowIndex => this.renderSwitchButtonCell(rowIndex, headerNames[rowIndex])} />;
    }

    private createHeaderTable() {
        const headerNames = [];
        const headerDescriptions = [];
        this.widgetStore.columnHeaders?.forEach(header => {
            headerNames.push(header.name);
            headerDescriptions.push(header.description);
        });
        const tableColumns = [];
        const columnName = this.renderDataColumn(HeaderTableColumnName.Name, headerNames);
        tableColumns.push(columnName);
        const columnDisplaySwitch = this.renderButtonColumns(HeaderTableColumnName.Display, headerNames);
        tableColumns.push(columnDisplaySwitch);
        const columnDescription = this.renderDataColumn(HeaderTableColumnName.Description, headerDescriptions);
        tableColumns.push(columnDescription);

        return (
            <Table2
                ref={ref => (this.headerTableRef = ref)}
                numRows={this.widgetStore.columnHeaders?.length}
                enableRowReordering={false}
                renderMode={RenderMode.BATCH}
                selectionModes={SelectionModes.NONE}
                defaultRowHeight={30}
                minRowHeight={20}
                minColumnWidth={30}
                enableGhostCells={true}
                numFrozenColumns={1}
                columnWidths={this.headerTableColumnWidths}
                onColumnWidthChanged={this.updateHeaderTableColumnSize}
                enableRowResizing={false}
                cellRendererDependencies={[this.widgetStore.displayedColumnHeaders]} // trigger re-render on controlHeader change
            >
                {tableColumns}
            </Table2>
        );
    }

    private updateHeaderTableColumnSize = (index: number, size: number) => {
        if (this.headerTableColumnWidths) {
            this.headerTableColumnWidths[index] = size;
        }
    };

    private handleEnterWidgetOption = (isEntering: boolean, widgetID: string) => {
        if (widgetID) {
            const hoveredOverWidgetStore = AppStore.Instance.widgetsStore.getSpectralWidgetStoreByID(widgetID);
            if (hoveredOverWidgetStore) {
                hoveredOverWidgetStore.setHighlighted(isEntering);
            }
        }
    };

    private handleFilter = () => {
        this.widgetStore.filter();
        clearTimeout(this.scrollToTopHandle);
        this.scrollToTopHandle = setTimeout(() => this.resultTableRef?.scrollToRegion(Regions.row(0)), 20);
    };

    private handleResetFilter = () => {
        this.widgetStore.resetFilter();
        clearTimeout(this.scrollToTopHandle);
        this.scrollToTopHandle = setTimeout(() => this.resultTableRef?.scrollToRegion(Regions.row(0)), 20);
    };

    private handlePlot = () => {
        const widgetStore = this.widgetStore;
        const appStore = AppStore.Instance;
        const frame = appStore.activeFrame;
        const lines = widgetStore.getSelectedLines();
        if (widgetStore.selectedSpectralProfilerID && frame && lines?.length > 0) {
            appStore.widgetsStore.getSpectralWidgetStoreByID(widgetStore.selectedSpectralProfilerID)?.addSpectralLines(lines);
        }
    };

    private handleClear = () => {
        const widgetStore = this.widgetStore;
        const appStore = AppStore.Instance;
        if (widgetStore.selectedSpectralProfilerID) {
            const selectedWidgetStore = appStore.widgetsStore.getSpectralWidgetStoreByID(widgetStore.selectedSpectralProfilerID);
            if (selectedWidgetStore) {
                selectedWidgetStore.clearSpectralLines();
            }
        }
    };

    render() {
        const appStore = AppStore.Instance;
        const widgetStore = this.widgetStore;
        // trigger re-render of SpectralLineQueryComponent while reset filter string
        // eslint-disable-next-line @typescript-eslint/no-unused-vars
        const filters = widgetStore.filters;

        const inputByRange = (
            <React.Fragment>
                <FormGroup label="From" inline={true}>
                    <SafeNumericInput value={widgetStore.queryRange[0]} buttonPosition="none" onValueChange={val => widgetStore.setQueryRange([val, widgetStore.queryRange[1]])} />
                </FormGroup>
                <FormGroup label="To" inline={true}>
                    <SafeNumericInput value={widgetStore.queryRange[1]} buttonPosition="none" onValueChange={val => widgetStore.setQueryRange([widgetStore.queryRange[0], val])} />
                </FormGroup>
            </React.Fragment>
        );

        const inputByCenter = (
            <React.Fragment>
                <FormGroup inline={true}>
                    <SafeNumericInput value={widgetStore.queryRangeByCenter[0]} buttonPosition="none" onValueChange={val => widgetStore.setQueryRangeByCenter([val, widgetStore.queryRangeByCenter[1]])} />
                </FormGroup>
                <FormGroup label="±" inline={true}>
                    <SafeNumericInput value={widgetStore.queryRangeByCenter[1]} buttonPosition="none" onValueChange={val => widgetStore.setQueryRangeByCenter([widgetStore.queryRangeByCenter[0], val])} />
                </FormGroup>
            </React.Fragment>
        );

        const queryPanel = (
            <div className="query-panel">
                <div className="query-panel-input">
                    <FormGroup inline={true}>
                        <HTMLSelect
                            options={[SpectralLineQueryRangeType.Range, SpectralLineQueryRangeType.Center]}
                            value={widgetStore.queryRangeType}
                            onChange={ev => widgetStore.setQueryRangeType(ev.currentTarget.value as SpectralLineQueryRangeType)}
                        />
                    </FormGroup>
                    {widgetStore.queryRangeType === SpectralLineQueryRangeType.Range ? inputByRange : inputByCenter}
                    <FormGroup inline={true}>
                        <HTMLSelect options={Object.values(SpectralLineQueryUnit)} value={widgetStore.queryUnit} onChange={ev => widgetStore.setQueryUnit(ev.currentTarget.value as SpectralLineQueryUnit)} />
                    </FormGroup>
                    <ControlGroup className="intensity-limit">
                        <FormGroup label={"Intensity limit"} inline={true}>
                            <Switch checked={widgetStore.intensityLimitEnabled} onChange={() => widgetStore.toggleIntensityLimit()} />
                        </FormGroup>
                        {widgetStore.intensityLimitEnabled && (
                            <Tooltip2 content="CDMS/JPL intensity (log)" position={Position.BOTTOM}>
                                <SafeNumericInput value={widgetStore.intensityLimitValue} buttonPosition="none" onValueChange={val => widgetStore.setIntensityLimitValue(val)} />
                            </Tooltip2>
                        )}
                    </ControlGroup>
                </div>
                <div>
                    <Button intent={Intent.PRIMARY} onClick={widgetStore.query} disabled={widgetStore.splataloguePingStatus !== SplataloguePingStatus.Success}>
                        Query
                    </Button>
                </div>
            </div>
        );

        const redshiftPanel = (
            <div className="redshift-panel">
                <FormGroup inline={true}>
                    <HTMLSelect options={[RedshiftType.V, RedshiftType.Z]} value={widgetStore.redshiftType} onChange={ev => widgetStore.setRedshiftType(ev.currentTarget.value as RedshiftType)} />
                </FormGroup>
                <FormGroup inline={true}>
                    <SafeNumericInput value={widgetStore.redshiftInput} buttonPosition="none" onBlur={this.handleRedshiftChange} onKeyDown={this.handleRedshiftChange} />
                </FormGroup>
            </div>
        );

        const isSelectedWidgetExisted = widgetStore.selectedSpectralProfilerID && AppStore.Instance.widgetsStore.getSpectralWidgetStoreByID(widgetStore.selectedSpectralProfilerID);
        const widgetMenu = (
            <Popover2
                content={
                    <Menu>
                        {AppStore.Instance.widgetsStore.spectralProfilerList.map(widgetID => (
                            <MenuItem2
                                key={widgetID}
                                text={widgetID}
                                onMouseEnter={() => this.handleEnterWidgetOption(true, widgetID)}
                                onMouseLeave={() => this.handleEnterWidgetOption(false, widgetID)}
                                onClick={() => {
                                    this.handleEnterWidgetOption(false, widgetID);
                                    widgetStore.setSelectedSpectralProfiler(widgetID);
                                }}
                            />
                        ))}
                    </Menu>
                }
                position={Position.BOTTOM}
                minimal={true}
            >
                <Button disabled={AppStore.Instance.widgetsStore.spectralProfilerList.length <= 0} rightIcon="caret-down">
                    {isSelectedWidgetExisted ? widgetStore.selectedSpectralProfilerID : "----"}
                </Button>
            </Popover2>
        );

        const queryResultTableProps: FilterableTableComponentProps = {
            filter: widgetStore.controlHeader,
            dataset: widgetStore.filterResult,
            columnHeaders: widgetStore.displayedColumnHeaders,
            // Workaround for disappearing scroll(+3), should be a bug of BlueprintJS in <table>.
            // The filter header hight is 60px and occupies the hight of 3 rows(20px/row)
            numVisibleRows: widgetStore.numVisibleRows > 0 ? widgetStore.numVisibleRows + 3 : widgetStore.numVisibleRows,
            flipRowSelection: widgetStore.selectSingleLine,
            updateTableRef: ref => {
                this.resultTableRef = ref;
            },
            disableSort: true,
            updateColumnFilter: widgetStore.setColumnFilter,
            columnWidths: widgetStore.resultTableColumnWidths,
            updateTableColumnWidth: widgetStore.setResultTableColumnWidth,
            tableHeaders: widgetStore.columnHeaders
        };

        const className = classNames("spectral-line-query-widget", {"bp4-dark": appStore.darkTheme});
        const isSelectedLinesUnderLimit = widgetStore.numSelectedLines <= PLOT_LINES_LIMIT;

        const hint = (
            <span>
                <br />
                <i>
                    <small>
                        {!isSelectedLinesUnderLimit ? `Please select no greater than ${PLOT_LINES_LIMIT} lines.` : ""}
                        {!isSelectedLinesUnderLimit && !isSelectedWidgetExisted ? <br /> : ""}
                        {!isSelectedWidgetExisted ? "Please select one spectral profiler." : ""}
                    </small>
                </i>
            </span>
        );
        const plotTip = <span>Plot lines to selected profiler{hint}</span>;

        return (
            <div className={className}>
                {widgetStore.splataloguePingStatus !== SplataloguePingStatus.Success && <SpectralLineQuerySplashScreenComponent splataloguePingStatus={widgetStore.splataloguePingStatus} onReload={widgetStore.pingSplatalogue} />}
                {widgetStore.splataloguePingStatus === SplataloguePingStatus.Success && (
                    <React.Fragment>
                        <div className="bp4-dialog-body">
                            {queryPanel}
                            <SplitPane className="body-split-pane" split="horizontal" primary={"second"} defaultSize={"60%"} minSize={"5%"} onChange={this.onTableResize}>
                                <Pane className={"header-table-container"}>{this.width > 0 && this.createHeaderTable()}</Pane>
                                <Pane className={"result-table-container"}>
                                    {redshiftPanel}
                                    <div className="result-table">{this.width > 0 && <FilterableTableComponent {...queryResultTableProps} />}</div>
                                </Pane>
                            </SplitPane>
                        </div>
                        <div className="bp4-dialog-footer">
                            <div className="result-table-info">
                                <pre>{widgetStore.resultTableInfo}</pre>
                            </div>
<<<<<<< HEAD
                            <div className="bp4-dialog-footer-actions">
                                <FormGroup inline={true} label={this.width < MINIMUM_WIDTH ? "" : "Spectral Profiler"}>
=======
                            <div className="bp3-dialog-footer-actions">
                                <FormGroup inline={true} label={this.width < MINIMUM_WIDTH ? "" : "Spectral profiler"}>
>>>>>>> f1c4a40d
                                    {widgetMenu}
                                </FormGroup>
                                <Tooltip2 content="Apply filter" position={Position.BOTTOM}>
                                    <AnchorButton text="Filter" intent={Intent.PRIMARY} disabled={widgetStore.numDataRows <= 0} onClick={this.handleFilter} />
                                </Tooltip2>
                                <Tooltip2 content="Reset filter" position={Position.BOTTOM}>
                                    <AnchorButton text="Reset" intent={Intent.PRIMARY} onClick={this.handleResetFilter} />
                                </Tooltip2>
                                <Tooltip2 content={plotTip} position={Position.BOTTOM}>
                                    <AnchorButton
                                        text="Plot"
                                        intent={Intent.PRIMARY}
                                        disabled={!appStore.activeFrame || widgetStore.filterResult.size <= 0 || !isSelectedWidgetExisted || !isSelectedLinesUnderLimit}
                                        onClick={this.handlePlot}
                                    />
                                </Tooltip2>
                                <Tooltip2 content="Clear plotted lines" position={Position.BOTTOM}>
                                    <AnchorButton text="Clear" intent={Intent.PRIMARY} disabled={!appStore.activeFrame || !isSelectedWidgetExisted || widgetStore.filterResult.size <= 0} onClick={this.handleClear} />
                                </Tooltip2>
                            </div>
                        </div>
                    </React.Fragment>
                )}
                <Overlay className={Classes.OVERLAY_SCROLL_CONTAINER} autoFocus={true} canEscapeKeyClose={false} canOutsideClickClose={false} isOpen={widgetStore.isQuerying} usePortal={false}>
                    <div className="query-loading-overlay">
                        <Spinner intent={Intent.PRIMARY} size={30} value={null} />
                    </div>
                </Overlay>
                <ReactResizeDetector handleWidth handleHeight onResize={this.onResize} refreshMode={"throttle"} refreshRate={33}></ReactResizeDetector>
            </div>
        );
    }
}<|MERGE_RESOLUTION|>--- conflicted
+++ resolved
@@ -392,13 +392,8 @@
                             <div className="result-table-info">
                                 <pre>{widgetStore.resultTableInfo}</pre>
                             </div>
-<<<<<<< HEAD
                             <div className="bp4-dialog-footer-actions">
-                                <FormGroup inline={true} label={this.width < MINIMUM_WIDTH ? "" : "Spectral Profiler"}>
-=======
-                            <div className="bp3-dialog-footer-actions">
                                 <FormGroup inline={true} label={this.width < MINIMUM_WIDTH ? "" : "Spectral profiler"}>
->>>>>>> f1c4a40d
                                     {widgetMenu}
                                 </FormGroup>
                                 <Tooltip2 content="Apply filter" position={Position.BOTTOM}>
