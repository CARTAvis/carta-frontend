--- conflicted
+++ resolved
@@ -4,7 +4,7 @@
 import {AnchorButton, Button, Classes, ControlGroup, FormGroup, HTMLSelect, Intent, Menu, MenuItem, Overlay, Position, Spinner, Switch} from "@blueprintjs/core";
 import {Popover2, Tooltip2} from "@blueprintjs/popover2";
 import {Cell, Column, Regions, RenderMode, SelectionModes, Table} from "@blueprintjs/table";
-import SplitPane, {Pane} from "react-split-pane";
+import SplitPane, { Pane } from "react-split-pane";
 import ReactResizeDetector from "react-resize-detector";
 import {SafeNumericInput, FilterableTableComponent, FilterableTableComponentProps} from "components/Shared";
 import {AppStore, HelpType, DefaultWidgetConfig, WidgetProps, WidgetsStore} from "stores";
@@ -95,9 +95,9 @@
         if (this.resultTableRef) {
             this.updateTableSize(this.resultTableRef, false);
         }
-    };
-
-    private handleRedshiftChange = ev => {
+    }
+
+    private handleRedshiftChange = (ev) => {
         if (ev.type === "keydown" && ev.keyCode !== KEYCODE_ENTER) {
             return;
         }
@@ -105,7 +105,8 @@
         const value = parseFloat(valueString);
         const existingValue = this.widgetStore.redshiftInput;
         if (isFinite(value) && value !== existingValue) {
-            if ((this.widgetStore.redshiftType === RedshiftType.Z && value >= 0) || this.widgetStore.redshiftType === RedshiftType.V) {
+            if ((this.widgetStore.redshiftType === RedshiftType.Z && value >= 0) ||
+                this.widgetStore.redshiftType === RedshiftType.V) {
                 this.widgetStore.setRedshiftInput(value);
                 return;
             }
@@ -123,10 +124,8 @@
                 key={columnName}
                 name={columnName}
                 cellRenderer={(rowIndex, columnIndex) => (
-                    <Cell className="header-table-cell" key={`cell_${columnIndex}_${rowIndex}`} interactive={true}>
-                        {coloumnData[rowIndex]}
-                    </Cell>
-                )}
+                    <Cell className="header-table-cell" key={`cell_${columnIndex}_${rowIndex}`} interactive={true}>{coloumnData[rowIndex]}</Cell>
+            )}
             />
         );
     }
@@ -137,14 +136,14 @@
         return (
             <Cell className="header-table-cell" key={`cell_switch_${rowIndex}`}>
                 <React.Fragment>
-                    <Switch className="cell-switch-button" key={`cell_switch_button_${rowIndex}`} checked={display ?? false} onChange={ev => widgetStore.setHeaderDisplay(ev.currentTarget.checked, columnName)} />
+                    <Switch className="cell-switch-button" key={`cell_switch_button_${rowIndex}`} checked={display ?? false} onChange={(ev) => widgetStore.setHeaderDisplay(ev.currentTarget.checked, columnName)}/>
                 </React.Fragment>
             </Cell>
         );
     }
 
     private renderButtonColumns(columnName: HeaderTableColumnName, headerNames: SpectralLineHeaders[]) {
-        return <Column key={columnName} name={columnName} cellRenderer={rowIndex => this.renderSwitchButtonCell(rowIndex, headerNames[rowIndex])} />;
+        return <Column key={columnName} name={columnName} cellRenderer={rowIndex => this.renderSwitchButtonCell(rowIndex, headerNames[rowIndex])}/>;
     }
 
     private createHeaderTable() {
@@ -164,7 +163,7 @@
 
         return (
             <Table
-                ref={ref => (this.headerTableRef = ref)}
+                ref={(ref) => this.headerTableRef = ref}
                 numRows={this.widgetStore.columnHeaders?.length}
                 enableRowReordering={false}
                 renderMode={RenderMode.BATCH}
@@ -187,7 +186,7 @@
         if (this.headerTableColumnWidths) {
             this.headerTableColumnWidths[index] = size;
         }
-    };
+    }
 
     private handleEnterWidgetOption = (isEntering: boolean, widgetID: string) => {
         if (widgetID) {
@@ -205,7 +204,7 @@
     };
 
     private handleResetFilter = () => {
-        this.widgetStore.resetFilter();
+        this.widgetStore.resetFilter()
         clearTimeout(this.scrollToTopHandle);
         this.scrollToTopHandle = setTimeout(() => this.resultTableRef?.scrollToRegion(Regions.row(0)), 20);
     };
@@ -241,10 +240,18 @@
         const inputByRange = (
             <React.Fragment>
                 <FormGroup label="From" inline={true}>
-                    <SafeNumericInput value={widgetStore.queryRange[0]} buttonPosition="none" onValueChange={val => widgetStore.setQueryRange([val, widgetStore.queryRange[1]])} />
+                    <SafeNumericInput
+                        value={widgetStore.queryRange[0]}
+                        buttonPosition="none"
+                        onValueChange={val => widgetStore.setQueryRange([val, widgetStore.queryRange[1]])}
+                    />
                 </FormGroup>
                 <FormGroup label="To" inline={true}>
-                    <SafeNumericInput value={widgetStore.queryRange[1]} buttonPosition="none" onValueChange={val => widgetStore.setQueryRange([widgetStore.queryRange[0], val])} />
+                    <SafeNumericInput
+                        value={widgetStore.queryRange[1]}
+                        buttonPosition="none"
+                        onValueChange={val => widgetStore.setQueryRange([widgetStore.queryRange[0], val])}
+                    />
                 </FormGroup>
             </React.Fragment>
         );
@@ -252,10 +259,18 @@
         const inputByCenter = (
             <React.Fragment>
                 <FormGroup inline={true}>
-                    <SafeNumericInput value={widgetStore.queryRangeByCenter[0]} buttonPosition="none" onValueChange={val => widgetStore.setQueryRangeByCenter([val, widgetStore.queryRangeByCenter[1]])} />
+                    <SafeNumericInput
+                        value={widgetStore.queryRangeByCenter[0]}
+                        buttonPosition="none"
+                        onValueChange={val => widgetStore.setQueryRangeByCenter([val, widgetStore.queryRangeByCenter[1]])}
+                    />
                 </FormGroup>
                 <FormGroup label="±" inline={true}>
-                    <SafeNumericInput value={widgetStore.queryRangeByCenter[1]} buttonPosition="none" onValueChange={val => widgetStore.setQueryRangeByCenter([widgetStore.queryRangeByCenter[0], val])} />
+                    <SafeNumericInput
+                        value={widgetStore.queryRangeByCenter[1]}
+                        buttonPosition="none"
+                        onValueChange={val => widgetStore.setQueryRangeByCenter([widgetStore.queryRangeByCenter[0], val])}
+                    />
                 </FormGroup>
             </React.Fragment>
         );
@@ -267,24 +282,21 @@
                         <HTMLSelect
                             options={[SpectralLineQueryRangeType.Range, SpectralLineQueryRangeType.Center]}
                             value={widgetStore.queryRangeType}
-                            onChange={ev => widgetStore.setQueryRangeType(ev.currentTarget.value as SpectralLineQueryRangeType)}
+                            onChange={(ev) => widgetStore.setQueryRangeType(ev.currentTarget.value as SpectralLineQueryRangeType)}
                         />
                     </FormGroup>
                     {widgetStore.queryRangeType === SpectralLineQueryRangeType.Range ? inputByRange : inputByCenter}
                     <FormGroup inline={true}>
-                        <HTMLSelect options={Object.values(SpectralLineQueryUnit)} value={widgetStore.queryUnit} onChange={ev => widgetStore.setQueryUnit(ev.currentTarget.value as SpectralLineQueryUnit)} />
+                        <HTMLSelect
+                            options={Object.values(SpectralLineQueryUnit)}
+                            value={widgetStore.queryUnit}
+                            onChange={(ev) => widgetStore.setQueryUnit(ev.currentTarget.value as SpectralLineQueryUnit)}
+                        />
                     </FormGroup>
                     <ControlGroup className="intensity-limit">
                         <FormGroup label={"Intensity Limit"} inline={true}>
-                            <Switch checked={widgetStore.intensityLimitEnabled} onChange={() => widgetStore.toggleIntensityLimit()} />
+                            <Switch checked={widgetStore.intensityLimitEnabled} onChange={() => widgetStore.toggleIntensityLimit()}/>
                         </FormGroup>
-<<<<<<< HEAD
-                        {widgetStore.intensityLimitEnabled && (
-                            <Tooltip content="CDMS/JPL intensity (log)" position={Position.BOTTOM}>
-                                <SafeNumericInput value={widgetStore.intensityLimitValue} buttonPosition="none" onValueChange={val => widgetStore.setIntensityLimitValue(val)} />
-                            </Tooltip>
-                        )}
-=======
                         {widgetStore.intensityLimitEnabled &&
                         <Tooltip2 content="CDMS/JPL intensity (log)" position={Position.BOTTOM}>
                             <SafeNumericInput
@@ -294,13 +306,10 @@
                             />
                         </Tooltip2>
                         }
->>>>>>> ca14e0c7
                     </ControlGroup>
                 </div>
                 <div>
-                    <Button intent={Intent.PRIMARY} onClick={widgetStore.query}>
-                        Query
-                    </Button>
+                    <Button intent={Intent.PRIMARY} onClick={widgetStore.query}>Query</Button>
                 </div>
             </div>
         );
@@ -308,10 +317,15 @@
         const redshiftPanel = (
             <div className="redshift-panel">
                 <FormGroup inline={true}>
-                    <HTMLSelect options={[RedshiftType.V, RedshiftType.Z]} value={widgetStore.redshiftType} onChange={ev => widgetStore.setRedshiftType(ev.currentTarget.value as RedshiftType)} />
+                    <HTMLSelect options={[RedshiftType.V, RedshiftType.Z]} value={widgetStore.redshiftType} onChange={(ev) => widgetStore.setRedshiftType(ev.currentTarget.value as RedshiftType)}/>
                 </FormGroup>
                 <FormGroup inline={true}>
-                    <SafeNumericInput value={widgetStore.redshiftInput} buttonPosition="none" onBlur={this.handleRedshiftChange} onKeyDown={this.handleRedshiftChange} />
+                    <SafeNumericInput
+                        value={widgetStore.redshiftInput}
+                        buttonPosition="none"
+                        onBlur={this.handleRedshiftChange}
+                        onKeyDown={this.handleRedshiftChange}
+                    />
                 </FormGroup>
             </div>
         );
@@ -321,7 +335,7 @@
             <Popover2
                 content={
                     <Menu>
-                        {AppStore.Instance.widgetsStore.spectralProfilerList.map(widgetID => (
+                        {AppStore.Instance.widgetsStore.spectralProfilerList.map(widgetID =>
                             <MenuItem
                                 key={widgetID}
                                 text={widgetID}
@@ -332,7 +346,7 @@
                                     widgetStore.setSelectedSpectralProfiler(widgetID);
                                 }}
                             />
-                        ))}
+                        )}
                     </Menu>
                 }
                 position={Position.BOTTOM}
@@ -352,9 +366,7 @@
             // The filter header hight is 60px and occupies the hight of 3 rows(20px/row)
             numVisibleRows: widgetStore.numVisibleRows > 0 ? widgetStore.numVisibleRows + 3 : widgetStore.numVisibleRows,
             flipRowSelection: widgetStore.selectSingleLine,
-            updateTableRef: ref => {
-                this.resultTableRef = ref;
-            },
+            updateTableRef: (ref) => { this.resultTableRef = ref; },
             disableSort: true,
             updateColumnFilter: widgetStore.setColumnFilter,
             columnWidths: widgetStore.resultTableColumnWidths,
@@ -369,16 +381,11 @@
 
         const isSelectedLinesUnderLimit = widgetStore.numSelectedLines <= PLOT_LINES_LIMIT;
         const hint = (
-            <span>
-                <br />
-                <i>
-                    <small>
-                        {!isSelectedLinesUnderLimit ? `Please select no greater than ${PLOT_LINES_LIMIT} lines.` : ""}
-                        {!isSelectedLinesUnderLimit && !isSelectedWidgetExisted ? <br /> : ""}
-                        {!isSelectedWidgetExisted ? "Please select one spectral profiler." : ""}
-                    </small>
-                </i>
-            </span>
+            <span><br/><i><small>
+                {!isSelectedLinesUnderLimit ? `Please select no greater than ${PLOT_LINES_LIMIT} lines.` : ""}
+                {!isSelectedLinesUnderLimit && !isSelectedWidgetExisted ? <br/> : ""}
+                {!isSelectedWidgetExisted ? "Please select one spectral profiler." : ""}
+            </small></i></span>
         );
         const plotTip = <span>Plot lines to selected profiler{hint}</span>;
 
@@ -386,11 +393,22 @@
             <div className={className}>
                 <div className="bp3-dialog-body">
                     {queryPanel}
-                    <SplitPane className="body-split-pane" split="horizontal" primary={"second"} defaultSize={"60%"} minSize={"5%"} onChange={this.onTableResize}>
-                        <Pane className={"header-table-container"}>{this.width > 0 && this.createHeaderTable()}</Pane>
+                    <SplitPane
+                        className="body-split-pane"
+                        split="horizontal"
+                        primary={"second"}
+                        defaultSize={"60%"}
+                        minSize={"5%"}
+                        onChange={this.onTableResize}
+                    >
+                        <Pane className={"header-table-container"}>
+                            {this.width > 0 && this.createHeaderTable()}
+                        </Pane>
                         <Pane className={"result-table-container"}>
                             {redshiftPanel}
-                            <div className="result-table">{this.width > 0 && <FilterableTableComponent {...queryResultTableProps} />}</div>
+                            <div className="result-table">
+                                {this.width > 0 && <FilterableTableComponent {...queryResultTableProps}/>}
+                            </div>
                         </Pane>
                     </SplitPane>
                 </div>
@@ -402,20 +420,6 @@
                         <FormGroup inline={true} label={this.width < MINIMUM_WIDTH ? "" : "Spectral Profiler"}>
                             {widgetMenu}
                         </FormGroup>
-<<<<<<< HEAD
-                        <Tooltip content="Apply filter" position={Position.BOTTOM}>
-                            <AnchorButton text="Filter" intent={Intent.PRIMARY} disabled={widgetStore.numDataRows <= 0} onClick={this.handleFilter} />
-                        </Tooltip>
-                        <Tooltip content="Reset filter" position={Position.BOTTOM}>
-                            <AnchorButton text="Reset" intent={Intent.PRIMARY} onClick={this.handleResetFilter} />
-                        </Tooltip>
-                        <Tooltip content={plotTip} position={Position.BOTTOM}>
-                            <AnchorButton text="Plot" intent={Intent.PRIMARY} disabled={!appStore.activeFrame || widgetStore.filterResult.size <= 0 || !isSelectedWidgetExisted || !isSelectedLinesUnderLimit} onClick={this.handlePlot} />
-                        </Tooltip>
-                        <Tooltip content="Clear plotted lines" position={Position.BOTTOM}>
-                            <AnchorButton text="Clear" intent={Intent.PRIMARY} disabled={!appStore.activeFrame || !isSelectedWidgetExisted || widgetStore.filterResult.size <= 0} onClick={this.handleClear} />
-                        </Tooltip>
-=======
                         <Tooltip2 content="Apply filter" position={Position.BOTTOM}>
                             <AnchorButton
                                 text="Filter"
@@ -438,15 +442,15 @@
                         <Tooltip2 content="Clear plotted lines" position={Position.BOTTOM}>
                             <AnchorButton text="Clear" intent={Intent.PRIMARY} disabled={!appStore.activeFrame || !isSelectedWidgetExisted || widgetStore.filterResult.size <= 0} onClick={this.handleClear}/>
                         </Tooltip2>
->>>>>>> ca14e0c7
                     </div>
                 </div>
                 <Overlay className={Classes.OVERLAY_SCROLL_CONTAINER} autoFocus={true} canEscapeKeyClose={false} canOutsideClickClose={false} isOpen={widgetStore.isQuerying} usePortal={false}>
                     <div className="query-loading-overlay">
-                        <Spinner intent={Intent.PRIMARY} size={30} value={null} />
+                        <Spinner intent={Intent.PRIMARY} size={30} value={null}/>
                     </div>
                 </Overlay>
-                <ReactResizeDetector handleWidth handleHeight onResize={this.onResize} refreshMode={"throttle"} refreshRate={33}></ReactResizeDetector>
+                <ReactResizeDetector handleWidth handleHeight onResize={this.onResize} refreshMode={"throttle"} refreshRate={33}>
+                </ReactResizeDetector>
             </div>
         );
     }
