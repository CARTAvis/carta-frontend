import * as React from "react";
import {action, computed, observable} from "mobx";
import {observer} from "mobx-react";
import {AnchorButton, Button, Classes, FormGroup, HTMLSelect, Intent, Menu, MenuItem, Overlay, Popover, Position, Spinner, Switch, Tooltip} from "@blueprintjs/core";
import {Cell, Column, Regions, RenderMode, SelectionModes, Table} from "@blueprintjs/table";
import SplitPane, { Pane } from "react-split-pane";
import ReactResizeDetector from "react-resize-detector";
import {SafeNumericInput, TableComponent, TableComponentProps, TableType} from "components/Shared";
import {AppStore, HelpType, WidgetConfig, WidgetProps, WidgetsStore} from "stores";
import {RedshiftType, SpectralLineHeaders, SpectralLineQueryWidgetStore, SpectralLineQueryRangeType, SpectralLineQueryUnit} from "stores/widgets";
import "./SpectralLineQueryComponent.css";

enum HeaderTableColumnName {
    Name = "Name",
    Description = "Description",
    Display = "Display"
}

const KEYCODE_ENTER = 13;
const MINIMUM_WIDTH = 450;
const PLOT_LINES_LIMIT = 1000;

@observer
export class SpectralLineQueryComponent extends React.Component<WidgetProps> {
    @observable width: number;
    @observable height: number;
    @observable widgetId: string;
    @observable headerTableColumnWidths: Array<number>;
    private headerTableRef: Table;
    private resultTableRef: Table;

    public static get WIDGET_CONFIG(): WidgetConfig {
        return {
            id: "spectral-line-query",
            type: "spectral-line-query",
            minWidth: 500,
            minHeight: 400,
            defaultWidth: 600,
            defaultHeight: 600,
            title: "Spectral Line Query",
            isCloseable: true,
            helpType: HelpType.SPECTRAL_LINE_QUERY
        };
    }

    constructor(props: WidgetProps) {
        super(props);
        this.headerTableColumnWidths = [150, 70, 300];
    }

    @computed get widgetStore(): SpectralLineQueryWidgetStore {
        const widgetsStore = WidgetsStore.Instance;
        if (widgetsStore.spectralLineQueryWidgets) {
            const widgetStore = widgetsStore.spectralLineQueryWidgets.get(this.props.id);
            if (widgetStore) {
                return widgetStore;
            }
        }
        console.log("can't find store for widget");
        return new SpectralLineQueryWidgetStore();
    }

    @action onResize = (width: number, height: number) => {
        this.width = width;
        this.height = height;

        // fixed bug from blueprintjs, only display 4 rows.
        if (this.headerTableRef) {
            this.updateTableSize(this.headerTableRef, this.props.docked);
        }
        if (this.resultTableRef) {
            this.updateTableSize(this.resultTableRef, this.props.docked);
        }
    };

    private updateTableSize(ref: any, docked: boolean) {
        const viewportRect = ref.locator.getViewportRect();
        ref.updateViewportRect(viewportRect);
        // fixed bug for blueprint table, first column overlap with row index
        // triger table update
        if (docked) {
            ref.scrollToRegion(Regions.column(0));
        }
    }

    private onTableResize = () => {
        // update table if resizing happend
        if (this.headerTableRef) {
            this.updateTableSize(this.headerTableRef, false);
        }
        if (this.resultTableRef) {
            this.updateTableSize(this.resultTableRef, false);
        }
    }

    private handleRedshiftChange = (ev) => {
        if (ev.type === "keydown" && ev.keyCode !== KEYCODE_ENTER) {
            return;
        }
        const valueString = ev.currentTarget.value;
        const value = parseFloat(valueString);
        const existingValue = this.widgetStore.redshiftInput;
        if (isFinite(value) && value !== existingValue) {
            if ((this.widgetStore.redshiftType === RedshiftType.Z && value >= 0) ||
                this.widgetStore.redshiftType === RedshiftType.V) {
                this.widgetStore.setRedshiftInput(value);
                return;
            }
        }
        ev.currentTarget.value = existingValue;
    };

    @action setHeaderTableColumnWidts(vals: Array<number>) {
        this.headerTableColumnWidths = vals;
    }

    private renderDataColumn(columnName: string, coloumnData: any) {
        return (
            <Column
                key={columnName}
                name={columnName}
                cellRenderer={(rowIndex, columnIndex) => (
                    <Cell className="header-table-cell" key={`cell_${columnIndex}_${rowIndex}`} interactive={true}>{coloumnData[rowIndex]}</Cell>
            )}
            />
        );
    }

    private renderSwitchButtonCell(rowIndex: number, columnName: SpectralLineHeaders) {
        const widgetStore = this.widgetStore;
        const display = widgetStore.headerDisplay.get(columnName);
        return (
            <Cell className="header-table-cell" key={`cell_switch_${rowIndex}`}>
                <React.Fragment>
                    <Switch className="cell-switch-button" key={`cell_switch_button_${rowIndex}`} checked={display} onChange={() => widgetStore.setHeaderDisplay(columnName)}/>
                </React.Fragment>
            </Cell>
        );
    }

    private renderButtonColumns(columnName: HeaderTableColumnName, headerNames: SpectralLineHeaders[]) {
        return <Column key={columnName} name={columnName} cellRenderer={rowIndex => this.renderSwitchButtonCell(rowIndex, headerNames[rowIndex])}/>;
    }

    private createHeaderTable() {
        const headerNames = [];
        const headerDescriptions = [];
        this.widgetStore.formalizedHeaders.forEach(header => {
            headerNames.push(header.name);
            headerDescriptions.push(header.desc);
        });
        const tableColumns = [];
        const columnName = this.renderDataColumn(HeaderTableColumnName.Name, headerNames);
        tableColumns.push(columnName);
        const columnDisplaySwitch = this.renderButtonColumns(HeaderTableColumnName.Display, headerNames);
        tableColumns.push(columnDisplaySwitch);
        const columnDescription = this.renderDataColumn(HeaderTableColumnName.Description, headerDescriptions);
        tableColumns.push(columnDescription);

        return (
            <Table
                ref={(ref) => this.headerTableRef = ref}
                numRows={this.widgetStore.formalizedHeaders.length}
                enableRowReordering={false}
                renderMode={RenderMode.BATCH}
                selectionModes={SelectionModes.NONE}
                defaultRowHeight={30}
                minRowHeight={20}
                minColumnWidth={30}
                enableGhostCells={true}
                numFrozenColumns={1}
                columnWidths={this.headerTableColumnWidths}
                onColumnWidthChanged={this.updateHeaderTableColumnSize}
                enableRowResizing={false}
            >
                {tableColumns}
            </Table>
        );
    }

    private updateHeaderTableColumnSize = (index: number, size: number) => {
        if (this.headerTableColumnWidths) {
            this.headerTableColumnWidths[index] = size;
        }
    }

    private handleEnterWidgetOption = (isEntering: boolean, widgetID: string) => {
        if (widgetID) {
            const hoveredOverWidgetStore = AppStore.Instance.widgetsStore.getSpectralWidgetStoreByID(widgetID);
            if (hoveredOverWidgetStore) {
                hoveredOverWidgetStore.setHighlighted(isEntering);
            }
        }
    };

    private handlePlot = () => {
        const widgetStore = this.widgetStore;
        const appStore = AppStore.Instance;
        const frame = appStore.activeFrame;
        if (widgetStore.selectedSpectralProfilerID && frame) {
            const selectedWidgetStore = appStore.widgetsStore.getSpectralWidgetStoreByID(widgetStore.selectedSpectralProfilerID);
            if (selectedWidgetStore) {
                selectedWidgetStore.addSpectralLines(widgetStore.selectedLines);
            }
        }
    };

    private handleClear = () => {
        const widgetStore = this.widgetStore;
        const appStore = AppStore.Instance;
        if (widgetStore.selectedSpectralProfilerID) {
            const selectedWidgetStore = appStore.widgetsStore.getSpectralWidgetStoreByID(widgetStore.selectedSpectralProfilerID);
            if (selectedWidgetStore) {
                selectedWidgetStore.clearSpectralLines();
            }
        }
    };

    render() {
        const appStore = AppStore.Instance;
        const widgetStore = this.widgetStore;

        const inputByRange = (
            <React.Fragment>
                <FormGroup label="From" inline={true}>
                    <SafeNumericInput
                        value={widgetStore.queryRange[0]}
                        buttonPosition="none"
                        onValueChange={val => widgetStore.setQueryRange([val, widgetStore.queryRange[1]])}
                    />
                </FormGroup>
                <FormGroup label="To" inline={true}>
                    <SafeNumericInput
                        value={widgetStore.queryRange[1]}
                        buttonPosition="none"
                        onValueChange={val => widgetStore.setQueryRange([widgetStore.queryRange[0], val])}
                    />
                </FormGroup>
            </React.Fragment>
        );

        const inputByCenter = (
            <React.Fragment>
                <FormGroup inline={true}>
                    <SafeNumericInput
                        value={widgetStore.queryRangeByCenter[0]}
                        buttonPosition="none"
                        onValueChange={val => widgetStore.setQueryRangeByCenter([val, widgetStore.queryRangeByCenter[1]])}
                    />
                </FormGroup>
                <FormGroup label="±" inline={true}>
                    <SafeNumericInput
                        value={widgetStore.queryRangeByCenter[1]}
                        buttonPosition="none"
                        onValueChange={val => widgetStore.setQueryRangeByCenter([widgetStore.queryRangeByCenter[0], val])}
                    />
                </FormGroup>
            </React.Fragment>
        );

        const queryPanel = (
            <div className="query-panel">
                <div className="query-panel-input">
                    <FormGroup inline={true}>
                        <HTMLSelect
                            options={[SpectralLineQueryRangeType.Range, SpectralLineQueryRangeType.Center]}
                            value={widgetStore.queryRangeType}
                            onChange={(ev) => widgetStore.setQueryRangeType(ev.currentTarget.value as SpectralLineQueryRangeType)}
                        />
                    </FormGroup>
                    {widgetStore.queryRangeType === SpectralLineQueryRangeType.Range ? inputByRange : inputByCenter}
                    <FormGroup inline={true}>
                        <HTMLSelect
                            options={Object.values(SpectralLineQueryUnit)}
                            value={widgetStore.queryUnit}
                            onChange={(ev) => widgetStore.setQueryUnit(ev.currentTarget.value as SpectralLineQueryUnit)}
                        />
                    </FormGroup>
                </div>
                <div>
                    <Button intent={Intent.PRIMARY} onClick={widgetStore.query}>Query</Button>
                </div>
            </div>
        );

        const redshiftPanel = (
            <div className="redshift-panel">
                <FormGroup inline={true}>
                    <HTMLSelect options={[RedshiftType.V, RedshiftType.Z]} value={widgetStore.redshiftType} onChange={(ev) => widgetStore.setRedshiftType(ev.currentTarget.value as RedshiftType)}/>
                </FormGroup>
                <FormGroup inline={true}>
                    <SafeNumericInput
                        value={widgetStore.redshiftInput}
                        buttonPosition="none"
                        onBlur={this.handleRedshiftChange}
                        onKeyDown={this.handleRedshiftChange}
                    />
                </FormGroup>
            </div>
        );

        const isSelectedWidgetExisted = widgetStore.selectedSpectralProfilerID && AppStore.Instance.widgetsStore.getSpectralWidgetStoreByID(widgetStore.selectedSpectralProfilerID);
        const widgetMenu = (
            <Popover
                content={
                    <Menu>
                        {AppStore.Instance.widgetsStore.spectralProfilerList.map(widgetID =>
                            <MenuItem
                                key={widgetID}
                                text={widgetID}
                                onMouseEnter={() => this.handleEnterWidgetOption(true, widgetID)}
                                onMouseLeave={() => this.handleEnterWidgetOption(false, widgetID)}
                                onClick={() => {
                                    this.handleEnterWidgetOption(false, widgetID);
                                    widgetStore.setSelectedSpectralProfiler(widgetID);
                                }}
                            />
                        )}
                    </Menu>
                }
                position={Position.BOTTOM}
                minimal={true}
            >
                <Button disabled={AppStore.Instance.widgetsStore.spectralProfilerList.length <= 0} rightIcon="caret-down">
                    {isSelectedWidgetExisted ? widgetStore.selectedSpectralProfilerID : "----"}
                </Button>
            </Popover>
        );

        const queryResultTableProps: TableComponentProps = {
            type: TableType.Normal,
            dataset: widgetStore.queryResult,
            columnHeaders: widgetStore.displayedColumnHeaders,
            numVisibleRows: widgetStore.numDataRows,
            manualSelectionProps: {
                isSelectingAll: widgetStore.isSelectingAllLines,
                isSelectingIndeterminated: widgetStore.isSelectingIndeterminatedLines,
                selectAllLines: widgetStore.selectAllLines,
                selectSingleLine: widgetStore.selectSingleLine
            },
            manualSelectionData: widgetStore.manualSelectionData,
            sortingInfo: widgetStore.sortingInfo,
            updateTableRef: (ref) => { this.resultTableRef = ref; }
        };

        let className = "spectral-line-query-widget";
        if (appStore.darkTheme) {
            className += " dark-theme";
        }

        const hint = <span><br/><i><small>Please select less than {PLOT_LINES_LIMIT} spectral lines.</small></i></span>;
        const plotTip = <span>Plot lines to selected profiler{hint}</span>;

        return (
            <div className={className}>
                <div className="bp3-dialog-body">
                    {queryPanel}
                    <SplitPane
                        className="body-split-pane"
                        split="horizontal"
                        primary={"second"}
                        defaultSize={"60%"}
                        minSize={"5%"}
                        onChange={this.onTableResize}
                    >
                        <Pane className={"header-table-container"}>
                            {this.width > 0 && this.createHeaderTable()}
                        </Pane>
                        <Pane className={"result-table-container"}>
                            {redshiftPanel}
                            <div className="result-table">
                                {this.width > 0 && <TableComponent {...queryResultTableProps}/>}
                            </div>
<<<<<<< HEAD
                            <div className="result-table-info">
                                <pre>Showing {widgetStore.numDataRows} entries.{widgetStore.selectedLines?.length > 0 ? ` Selected ${widgetStore.selectedLines.length} lines.` : ""}</pre>
                            </div>
=======
>>>>>>> 9f3bfbd0
                        </Pane>
                    </SplitPane>
                </div>
                <div className="bp3-dialog-footer">
                    <div className="result-table-info"><pre>Showing {widgetStore.numDataRows} entries.</pre></div>
                    <div className="bp3-dialog-footer-actions">
                        <FormGroup inline={true} label={this.width < MINIMUM_WIDTH ? "" : "Spectral Profiler"}>
                            {widgetMenu}
                        </FormGroup>
                        <Tooltip content={plotTip} position={Position.BOTTOM}>
                            <AnchorButton
                                text="Plot"
                                intent={Intent.PRIMARY}
                                disabled={!appStore.activeFrame || !isSelectedWidgetExisted || widgetStore.queryResult.size <= 0 || widgetStore.selectedLines?.length >= PLOT_LINES_LIMIT}
                                onClick={this.handlePlot}
                            />
                        </Tooltip>
                        <Tooltip content="Clear plotted lines" position={Position.BOTTOM}>
                            <AnchorButton text="Clear" intent={Intent.PRIMARY} disabled={!appStore.activeFrame || !isSelectedWidgetExisted || widgetStore.queryResult.size <= 0} onClick={this.handleClear}/>
                        </Tooltip>
                    </div>
                </div>
                <Overlay className={Classes.OVERLAY_SCROLL_CONTAINER} autoFocus={true} canEscapeKeyClose={false} canOutsideClickClose={false} isOpen={widgetStore.isQuerying} usePortal={false}>
                    <div className="query-loading-overlay">
                        <Spinner intent={Intent.PRIMARY} size={30} value={null}/>
                    </div>
                </Overlay>
                <ReactResizeDetector handleWidth handleHeight onResize={this.onResize} refreshMode={"throttle"} refreshRate={33}/>
            </div>
        );
    }
}<|MERGE_RESOLUTION|>--- conflicted
+++ resolved
@@ -348,7 +348,7 @@
             className += " dark-theme";
         }
 
-        const hint = <span><br/><i><small>Please select less than {PLOT_LINES_LIMIT} spectral lines.</small></i></span>;
+        const hint = <span><br/><i><small>Please select fewer than {PLOT_LINES_LIMIT} spectral lines.</small></i></span>;
         const plotTip = <span>Plot lines to selected profiler{hint}</span>;
 
         return (
@@ -371,17 +371,11 @@
                             <div className="result-table">
                                 {this.width > 0 && <TableComponent {...queryResultTableProps}/>}
                             </div>
-<<<<<<< HEAD
-                            <div className="result-table-info">
-                                <pre>Showing {widgetStore.numDataRows} entries.{widgetStore.selectedLines?.length > 0 ? ` Selected ${widgetStore.selectedLines.length} lines.` : ""}</pre>
-                            </div>
-=======
->>>>>>> 9f3bfbd0
                         </Pane>
                     </SplitPane>
                 </div>
                 <div className="bp3-dialog-footer">
-                    <div className="result-table-info"><pre>Showing {widgetStore.numDataRows} entries.</pre></div>
+                    <div className="result-table-info"><pre>Showing {widgetStore.numDataRows} entries.{widgetStore.selectedLines?.length > 0 ? ` Selected ${widgetStore.selectedLines.length} lines.` : ""}</pre></div>
                     <div className="bp3-dialog-footer-actions">
                         <FormGroup inline={true} label={this.width < MINIMUM_WIDTH ? "" : "Spectral Profiler"}>
                             {widgetMenu}
