import * as React from "react";
import ReactResizeDetector from "react-resize-detector";
import SplitPane, {Pane} from "react-split-pane";
<<<<<<< HEAD
import {AnchorButton, Button, Classes, ControlGroup, FormGroup, HTMLSelect, Intent, Menu, MenuItem, Overlay, Popover, Position, Spinner, Switch, Tooltip} from "@blueprintjs/core";
import {Cell, Column, Regions, RenderMode, SelectionModes, Table2} from "@blueprintjs/table";
=======
import {AnchorButton, Button, Classes, ControlGroup, FormGroup, HTMLSelect, Intent, Menu, MenuItem, Overlay, Position, Spinner, Switch} from "@blueprintjs/core";
import {Popover2, Tooltip2} from "@blueprintjs/popover2";
import {Cell, Column, Regions, RenderMode, SelectionModes, Table} from "@blueprintjs/table";
import {CARTA} from "carta-protobuf";
>>>>>>> a9c54fd4
import classNames from "classnames";
import {action, computed, makeObservable, observable} from "mobx";
import {observer} from "mobx-react";

import {FilterableTableComponent, FilterableTableComponentProps, SafeNumericInput} from "components/Shared";
import {AppStore, DefaultWidgetConfig, HelpType, WidgetProps, WidgetsStore} from "stores";
import {RedshiftType, SpectralLineHeaders, SpectralLineQueryRangeType, SpectralLineQueryUnit, SpectralLineQueryWidgetStore} from "stores/Widgets";

import "./SpectralLineQueryComponent.scss";

enum HeaderTableColumnName {
    Name = "Name",
    Description = "Description",
    Display = "Display"
}

const KEYCODE_ENTER = 13;
const MINIMUM_WIDTH = 450;
const PLOT_LINES_LIMIT = 1000;

@observer
export class SpectralLineQueryComponent extends React.Component<WidgetProps> {
    @observable width: number;
    @observable height: number;
    @observable widgetId: string;
    @observable headerTableColumnWidths: Array<number>;
    private headerTableRef: Table2;
    private resultTableRef: Table2;
    private scrollToTopHandle;

    public static get WIDGET_CONFIG(): DefaultWidgetConfig {
        return {
            id: "spectral-line-query",
            type: "spectral-line-query",
            minWidth: 500,
            minHeight: 400,
            defaultWidth: 750,
            defaultHeight: 600,
            title: "Spectral Line Query",
            isCloseable: true,
            helpType: HelpType.SPECTRAL_LINE_QUERY
        };
    }

    constructor(props: WidgetProps) {
        super(props);
        makeObservable(this);

        this.headerTableColumnWidths = [150, 70, 300];
    }

    @computed get widgetStore(): SpectralLineQueryWidgetStore {
        const widgetsStore = WidgetsStore.Instance;
        if (widgetsStore.spectralLineQueryWidgets) {
            const widgetStore = widgetsStore.spectralLineQueryWidgets.get(this.props.id);
            if (widgetStore) {
                return widgetStore;
            }
        }
        console.log("can't find store for widget");
        return null;
    }

    @action onResize = (width: number, height: number) => {
        this.width = width;
        this.height = height;

        // fixed bug from blueprintjs, only display 4 rows.
        if (this.headerTableRef) {
            this.updateTableSize(this.headerTableRef, this.props.docked);
        }
        if (this.resultTableRef) {
            this.updateTableSize(this.resultTableRef, this.props.docked);
        }
    };

    private updateTableSize(ref: any, docked: boolean) {
        const viewportRect = ref.locator.getViewportRect();
        ref.updateViewportRect(viewportRect);
        // fixed bug for blueprint table, first column overlap with row index
        // triger table update
        if (docked) {
            ref.scrollToRegion(Regions.column(0));
        }
    }

    private onTableResize = () => {
        // update table if resizing happend
        if (this.headerTableRef) {
            this.updateTableSize(this.headerTableRef, false);
        }
        if (this.resultTableRef) {
            this.updateTableSize(this.resultTableRef, false);
        }
    };

    private handleRedshiftChange = ev => {
        if (ev.type === "keydown" && ev.keyCode !== KEYCODE_ENTER) {
            return;
        }
        const valueString = ev.currentTarget.value;
        const value = parseFloat(valueString);
        const existingValue = this.widgetStore.redshiftInput;
        if (isFinite(value) && value !== existingValue) {
            if ((this.widgetStore.redshiftType === RedshiftType.Z && value >= 0) || this.widgetStore.redshiftType === RedshiftType.V) {
                this.widgetStore.setRedshiftInput(value);
                this.widgetStore.filter();
                return;
            }
        }
        ev.currentTarget.value = existingValue;
    };

    @action setHeaderTableColumnWidts(vals: Array<number>) {
        this.headerTableColumnWidths = vals;
    }

    private renderDataColumn(columnName: string, coloumnData: any) {
        return (
            <Column
                key={columnName}
                name={columnName}
                cellRenderer={(rowIndex, columnIndex) => (
                    <Cell className="header-table-cell" key={`cell_${columnIndex}_${rowIndex}`} interactive={true}>
                        {coloumnData[rowIndex]}
                    </Cell>
                )}
            />
        );
    }

    private renderSwitchButtonCell(rowIndex: number, columnName: SpectralLineHeaders) {
        const widgetStore = this.widgetStore;
        const display = widgetStore.controlHeader?.get(columnName)?.display;
        return (
            <Cell className="header-table-cell" key={`cell_switch_${rowIndex}`}>
                <React.Fragment>
                    <Switch className="cell-switch-button" key={`cell_switch_button_${rowIndex}`} checked={display ?? false} onChange={ev => widgetStore.setHeaderDisplay(ev.currentTarget.checked, columnName)} />
                </React.Fragment>
            </Cell>
        );
    }

    private renderButtonColumns(columnName: HeaderTableColumnName, headerNames: SpectralLineHeaders[]) {
        return <Column key={columnName} name={columnName} cellRenderer={rowIndex => this.renderSwitchButtonCell(rowIndex, headerNames[rowIndex])} />;
    }

    private createHeaderTable() {
        const headerNames = [];
        const headerDescriptions = [];
        this.widgetStore.columnHeaders?.forEach(header => {
            headerNames.push(header.name);
            headerDescriptions.push(header.description);
        });
        const tableColumns = [];
        const columnName = this.renderDataColumn(HeaderTableColumnName.Name, headerNames);
        tableColumns.push(columnName);
        const columnDisplaySwitch = this.renderButtonColumns(HeaderTableColumnName.Display, headerNames);
        tableColumns.push(columnDisplaySwitch);
        const columnDescription = this.renderDataColumn(HeaderTableColumnName.Description, headerDescriptions);
        tableColumns.push(columnDescription);

        return (
            <Table2
                ref={ref => (this.headerTableRef = ref)}
                numRows={this.widgetStore.columnHeaders?.length}
                enableRowReordering={false}
                renderMode={RenderMode.BATCH}
                selectionModes={SelectionModes.NONE}
                defaultRowHeight={30}
                minRowHeight={20}
                minColumnWidth={30}
                enableGhostCells={true}
                numFrozenColumns={1}
                columnWidths={this.headerTableColumnWidths}
                onColumnWidthChanged={this.updateHeaderTableColumnSize}
                enableRowResizing={false}
                cellRendererDependencies={[this.widgetStore.displayedColumnHeaders]} // trigger re-render on controlHeader change
            >
                {tableColumns}
            </Table2>
        );
    }

    private updateHeaderTableColumnSize = (index: number, size: number) => {
        if (this.headerTableColumnWidths) {
            this.headerTableColumnWidths[index] = size;
        }
    };

    private handleEnterWidgetOption = (isEntering: boolean, widgetID: string) => {
        if (widgetID) {
            const hoveredOverWidgetStore = AppStore.Instance.widgetsStore.getSpectralWidgetStoreByID(widgetID);
            if (hoveredOverWidgetStore) {
                hoveredOverWidgetStore.setHighlighted(isEntering);
            }
        }
    };

    private handleFilter = () => {
        if (this.widgetStore.numDataRows <= 0) {
            return;
        }
        this.widgetStore.filter();
        clearTimeout(this.scrollToTopHandle);
        this.scrollToTopHandle = setTimeout(() => this.resultTableRef?.scrollToRegion(Regions.row(0)), 20);
    };

    private handleResetFilter = () => {
        this.widgetStore.resetFilter();
        clearTimeout(this.scrollToTopHandle);
        this.scrollToTopHandle = setTimeout(() => this.resultTableRef?.scrollToRegion(Regions.row(0)), 20);
    };

    private handlePlot = () => {
        const widgetStore = this.widgetStore;
        const appStore = AppStore.Instance;
        const frame = appStore.activeFrame;
        const lines = widgetStore.getSelectedLines();
        if (widgetStore.selectedSpectralProfilerID && frame && lines?.length > 0) {
            appStore.widgetsStore.getSpectralWidgetStoreByID(widgetStore.selectedSpectralProfilerID)?.addSpectralLines(lines);
        }
    };

    private handleClear = () => {
        const widgetStore = this.widgetStore;
        const appStore = AppStore.Instance;
        if (widgetStore.selectedSpectralProfilerID) {
            const selectedWidgetStore = appStore.widgetsStore.getSpectralWidgetStoreByID(widgetStore.selectedSpectralProfilerID);
            if (selectedWidgetStore) {
                selectedWidgetStore.clearSpectralLines();
            }
        }
    };

    private updateSortRequest = (columnName: string, sortingType: CARTA.SortingType, columnIndex: number) => {
        const widgetStore = this.widgetStore;
        widgetStore.setSortingInfo(columnName, sortingType);
    };

    render() {
        const appStore = AppStore.Instance;
        const widgetStore = this.widgetStore;
        // trigger re-render of SpectralLineQueryComponent while reset filter string
        // eslint-disable-next-line @typescript-eslint/no-unused-vars
        const filters = widgetStore.filters;

        const inputByRange = (
            <React.Fragment>
                <FormGroup label="From" inline={true}>
                    <SafeNumericInput value={widgetStore.queryRange[0]} buttonPosition="none" onValueChange={val => widgetStore.setQueryRange([val, widgetStore.queryRange[1]])} />
                </FormGroup>
                <FormGroup label="To" inline={true}>
                    <SafeNumericInput value={widgetStore.queryRange[1]} buttonPosition="none" onValueChange={val => widgetStore.setQueryRange([widgetStore.queryRange[0], val])} />
                </FormGroup>
            </React.Fragment>
        );

        const inputByCenter = (
            <React.Fragment>
                <FormGroup inline={true}>
                    <SafeNumericInput value={widgetStore.queryRangeByCenter[0]} buttonPosition="none" onValueChange={val => widgetStore.setQueryRangeByCenter([val, widgetStore.queryRangeByCenter[1]])} />
                </FormGroup>
                <FormGroup label="±" inline={true}>
                    <SafeNumericInput value={widgetStore.queryRangeByCenter[1]} buttonPosition="none" onValueChange={val => widgetStore.setQueryRangeByCenter([widgetStore.queryRangeByCenter[0], val])} />
                </FormGroup>
            </React.Fragment>
        );

        const queryPanel = (
            <div className="query-panel">
                <div className="query-panel-input">
                    <FormGroup inline={true}>
                        <HTMLSelect
                            options={[SpectralLineQueryRangeType.Range, SpectralLineQueryRangeType.Center]}
                            value={widgetStore.queryRangeType}
                            onChange={ev => widgetStore.setQueryRangeType(ev.currentTarget.value as SpectralLineQueryRangeType)}
                        />
                    </FormGroup>
                    {widgetStore.queryRangeType === SpectralLineQueryRangeType.Range ? inputByRange : inputByCenter}
                    <FormGroup inline={true}>
                        <HTMLSelect options={Object.values(SpectralLineQueryUnit)} value={widgetStore.queryUnit} onChange={ev => widgetStore.setQueryUnit(ev.currentTarget.value as SpectralLineQueryUnit)} />
                    </FormGroup>
                    <ControlGroup className="intensity-limit">
                        <FormGroup label={"Intensity limit"} inline={true}>
                            <Switch checked={widgetStore.intensityLimitEnabled} onChange={() => widgetStore.toggleIntensityLimit()} />
                        </FormGroup>
                        {widgetStore.intensityLimitEnabled && (
                            <Tooltip content="CDMS/JPL intensity (log)" position={Position.BOTTOM}>
                                <SafeNumericInput value={widgetStore.intensityLimitValue} buttonPosition="none" onValueChange={val => widgetStore.setIntensityLimitValue(val)} />
                            </Tooltip>
                        )}
                    </ControlGroup>
                </div>
                <div>
                    <Button intent={Intent.PRIMARY} onClick={widgetStore.query}>
                        Query
                    </Button>
                </div>
            </div>
        );

        const redshiftPanel = (
            <div className="redshift-panel">
                <FormGroup inline={true}>
                    <HTMLSelect options={[RedshiftType.V, RedshiftType.Z]} value={widgetStore.redshiftType} onChange={ev => widgetStore.setRedshiftType(ev.currentTarget.value as RedshiftType)} />
                </FormGroup>
                <FormGroup inline={true}>
                    <SafeNumericInput value={widgetStore.redshiftInput} buttonPosition="none" onBlur={this.handleRedshiftChange} onKeyDown={this.handleRedshiftChange} />
                </FormGroup>
            </div>
        );

        const isSelectedWidgetExisted = widgetStore.selectedSpectralProfilerID && AppStore.Instance.widgetsStore.getSpectralWidgetStoreByID(widgetStore.selectedSpectralProfilerID);
        const widgetMenu = (
            <Popover
                content={
                    <Menu>
                        {AppStore.Instance.widgetsStore.spectralProfilerList.map(widgetID => (
                            <MenuItem
                                key={widgetID}
                                text={widgetID}
                                onMouseEnter={() => this.handleEnterWidgetOption(true, widgetID)}
                                onMouseLeave={() => this.handleEnterWidgetOption(false, widgetID)}
                                onClick={() => {
                                    this.handleEnterWidgetOption(false, widgetID);
                                    widgetStore.setSelectedSpectralProfiler(widgetID);
                                }}
                            />
                        ))}
                    </Menu>
                }
                position={Position.BOTTOM}
                minimal={true}
            >
                <Button disabled={AppStore.Instance.widgetsStore.spectralProfilerList.length <= 0} rightIcon="caret-down">
                    {isSelectedWidgetExisted ? widgetStore.selectedSpectralProfilerID : "----"}
                </Button>
            </Popover>
        );

        const queryResultTableProps: FilterableTableComponentProps = {
            filter: widgetStore.controlHeader,
            dataset: widgetStore.filterResult,
            columnHeaders: widgetStore.displayedColumnHeaders,
            // Workaround for disappearing scroll(+3), should be a bug of BlueprintJS in <table>.
            // The filter header hight is 60px and occupies the hight of 3 rows(20px/row)
            numVisibleRows: widgetStore.numVisibleRows > 0 ? widgetStore.numVisibleRows + 3 : widgetStore.numVisibleRows,
            flipRowSelection: widgetStore.selectSingleLine,
            updateTableRef: ref => {
                this.resultTableRef = ref;
            },
            updateSortRequest: this.updateSortRequest,
            sortingInfo: widgetStore.sortingInfo,
            disableSort: false,
            updateColumnFilter: widgetStore.setColumnFilter,
            columnWidths: widgetStore.resultTableColumnWidths,
            updateTableColumnWidth: widgetStore.setResultTableColumnWidth,
            tableHeaders: widgetStore.columnHeaders,
            applyFilterWithEnter: this.handleFilter
        };

<<<<<<< HEAD
        const className = classNames("spectral-line-query-widget", {[Classes.DARK]: appStore.darkTheme});
=======
        if (widgetStore.sortedIndexMap.length > 0) {
            queryResultTableProps.sortedIndexMap = widgetStore.sortedIndexMap;
        }

        const className = classNames("spectral-line-query-widget", {"bp3-dark": appStore.darkTheme});
>>>>>>> a9c54fd4
        const isSelectedLinesUnderLimit = widgetStore.numSelectedLines <= PLOT_LINES_LIMIT;

        const hint = (
            <span>
                <br />
                <i>
                    <small>
                        {!isSelectedLinesUnderLimit ? `Please select no greater than ${PLOT_LINES_LIMIT} lines.` : ""}
                        {!isSelectedLinesUnderLimit && !isSelectedWidgetExisted ? <br /> : ""}
                        {!isSelectedWidgetExisted ? "Please select one spectral profiler." : ""}
                    </small>
                </i>
            </span>
        );
        const plotTip = <span>Plot lines to selected profiler{hint}</span>;

        return (
            <div className={className}>
                <div className={Classes.DIALOG_BODY}>
                    {queryPanel}
                    <SplitPane className="body-split-pane" split="horizontal" primary={"second"} defaultSize={"60%"} minSize={"5%"} onChange={this.onTableResize}>
                        <Pane className={"header-table-container"}>{this.width > 0 && this.createHeaderTable()}</Pane>
                        <Pane className={"result-table-container"}>
                            {redshiftPanel}
                            <div className="result-table">{this.width > 0 && <FilterableTableComponent {...queryResultTableProps} />}</div>
                        </Pane>
                    </SplitPane>
                </div>
                <div className={Classes.DIALOG_FOOTER}>
                    <div className="result-table-info">
                        <pre>{widgetStore.resultTableInfo}</pre>
                    </div>
                    <div className={Classes.DIALOG_FOOTER_ACTIONS}>
                        <FormGroup inline={true} label={this.width < MINIMUM_WIDTH ? "" : "Spectral profiler"}>
                            {widgetMenu}
                        </FormGroup>
                        <AnchorButton text="Apply filter" intent={Intent.SUCCESS} disabled={widgetStore.numDataRows <= 0 || !widgetStore.hasFilter} onClick={this.handleFilter} />
                        <AnchorButton text="Reset filter" intent={Intent.WARNING} onClick={this.handleResetFilter} />
                        <Tooltip content={plotTip} position={Position.BOTTOM}>
                            <AnchorButton text="Plot" intent={Intent.PRIMARY} disabled={!appStore.activeFrame || widgetStore.filterResult.size <= 0 || !isSelectedWidgetExisted || !isSelectedLinesUnderLimit} onClick={this.handlePlot} />
                        </Tooltip>
                        <AnchorButton text="Clear plot" disabled={!appStore.activeFrame || !isSelectedWidgetExisted || widgetStore.filterResult.size <= 0} onClick={this.handleClear} />
                    </div>
                </div>
                <Overlay className={Classes.OVERLAY_SCROLL_CONTAINER} autoFocus={true} canEscapeKeyClose={false} canOutsideClickClose={false} isOpen={widgetStore.isQuerying} usePortal={false}>
                    <div className="query-loading-overlay">
                        <Spinner intent={Intent.PRIMARY} size={30} value={null} />
                    </div>
                </Overlay>
                <ReactResizeDetector handleWidth handleHeight onResize={this.onResize} refreshMode={"throttle"} refreshRate={33}></ReactResizeDetector>
            </div>
        );
    }
}<|MERGE_RESOLUTION|>--- conflicted
+++ resolved
@@ -1,15 +1,9 @@
 import * as React from "react";
 import ReactResizeDetector from "react-resize-detector";
 import SplitPane, {Pane} from "react-split-pane";
-<<<<<<< HEAD
 import {AnchorButton, Button, Classes, ControlGroup, FormGroup, HTMLSelect, Intent, Menu, MenuItem, Overlay, Popover, Position, Spinner, Switch, Tooltip} from "@blueprintjs/core";
 import {Cell, Column, Regions, RenderMode, SelectionModes, Table2} from "@blueprintjs/table";
-=======
-import {AnchorButton, Button, Classes, ControlGroup, FormGroup, HTMLSelect, Intent, Menu, MenuItem, Overlay, Position, Spinner, Switch} from "@blueprintjs/core";
-import {Popover2, Tooltip2} from "@blueprintjs/popover2";
-import {Cell, Column, Regions, RenderMode, SelectionModes, Table} from "@blueprintjs/table";
 import {CARTA} from "carta-protobuf";
->>>>>>> a9c54fd4
 import classNames from "classnames";
 import {action, computed, makeObservable, observable} from "mobx";
 import {observer} from "mobx-react";
@@ -372,15 +366,11 @@
             applyFilterWithEnter: this.handleFilter
         };
 
-<<<<<<< HEAD
-        const className = classNames("spectral-line-query-widget", {[Classes.DARK]: appStore.darkTheme});
-=======
         if (widgetStore.sortedIndexMap.length > 0) {
             queryResultTableProps.sortedIndexMap = widgetStore.sortedIndexMap;
         }
 
-        const className = classNames("spectral-line-query-widget", {"bp3-dark": appStore.darkTheme});
->>>>>>> a9c54fd4
+        const className = classNames("spectral-line-query-widget", {[Classes.DARK]: appStore.darkTheme});
         const isSelectedLinesUnderLimit = widgetStore.numSelectedLines <= PLOT_LINES_LIMIT;
 
         const hint = (
