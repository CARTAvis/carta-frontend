--- conflicted
+++ resolved
@@ -72,15 +72,6 @@
         }
     };
 
-<<<<<<< HEAD
-    private onTableResize = () => {
-        // update table if resizing happend
-        if (this.headerTableRef) {
-            this.updateTableSize(this.headerTableRef, false);
-        }
-        if (this.resultTableRef) {
-            this.updateTableSize(this.resultTableRef, false);
-=======
     private updateTableSize(ref: any, docked: boolean) {
         const viewportRect = ref.locator.getViewportRect();
         ref.updateViewportRect(viewportRect);
@@ -88,7 +79,16 @@
         // triger table update
         if (docked) {
             ref.scrollToRegion(Regions.column(0));
->>>>>>> 339ed83e
+        }
+    }
+
+    private onTableResize = () => {
+        // update table if resizing happend
+        if (this.headerTableRef) {
+            this.updateTableSize(this.headerTableRef, false);
+        }
+        if (this.resultTableRef) {
+            this.updateTableSize(this.resultTableRef, false);
         }
     }
 
@@ -367,17 +367,11 @@
                             <div className="result-table">
                                 {this.width > 0 && <TableComponent {...queryResultTableProps}/>}
                             </div>
-<<<<<<< HEAD
-=======
-                            <div className="result-table-info">
-                                <pre>Showing {widgetStore.numDataRows} entries.</pre>
-                            </div>
->>>>>>> 339ed83e
                         </Pane>
                     </SplitPane>
                 </div>
                 <div className="bp3-dialog-footer">
-                    <div className="result-table-info">{tableInfo}</div>
+                    <div className="result-table-info"><pre>Showing {widgetStore.numDataRows} entries.</pre></div>
                     <div className="bp3-dialog-footer-actions">
                         <FormGroup inline={true} label={this.width < MINIMUM_WIDTH ? "" : "Spectral Profiler"}>
                             {widgetMenu}
