{
    "$schema": "http://json-schema.org/draft-07/schema#",
    "title": "Preferences",
    "description": "Schema for CARTA Preferences (Version 2)",
    "$id": "carta_preferences_2",
    "required": ["version"],
    "properties": {
        "version": {
            "description": "The version of the preferences contained",
            "type": "integer",
            "minimum": 1,
            "maximum": 2
        },
        "username": {
            "type": "string",
            "minLength": 1
        },
        "theme": {
            "type": "string",
            "enum": ["auto", "light", "dark"]
        },
        "autoLaunch": {
            "type": "boolean"
        },
        "fileSortingString": {
            "type": "string",
            "pattern": "^([+\\-])(date|filename|type|size)$"
        },
        "fileFilteringType": {
            "type": "string",
            "enum": ["fuzzy", "unix", "regex"]
        },
        "layout": {
            "type": "string"
        },
        "cursorPosition": {
            "type": "string",
            "enum": ["fixed", "tracking"]
        },
        "zoomMode": {
            "type": "string",
            "enum": ["fit", "full"]
        },
        "zoomPoint": {
            "type": "string",
            "enum": ["cursor", "center"]
        },
        "dragPanning": {
            "type": "boolean"
        },
        "spectralMatchingType": {
            "type": "string",
            "enum": ["VRAD", "VOPT", "FREQ", "WAVE", "AWAV", "CHANNEL"]
        },
        "wcsMatchingType": {
            "type": "integer",
            "minimum": 0,
            "maximum": 3
        },
        "transparentImageBackground": {
            "type": "boolean"
        },
        "scaling": {
            "type": "integer",
            "minimum": 0,
            "maximum": 7
        },
        "colormap": {
            "type": "string"
        },
        "percentile": {
            "type": "number",
            "exclusiveMaximum": 100,
            "exclusiveMinimum": 0
        },
        "scalingAlpha": {
            "type": "number",
            "minimum": 1
        },
        "scalingGamma": {
            "type": "number",
            "exclusiveMinimum": 0
        },
        "nanColorHex": {
            "type": "string",
            "description": "TODO: validate color string"
        },
        "nanAlpha": {
            "type": "number",
            "minimum": 0,
            "maximum": 1
        },
        "useSmoothedBiasContrast": {
            "type": "boolean"
        },
        "contourGeneratorType": {
            "type": "string",
            "enum": ["start-step-multiplier", "min-max-scaling", "percentages-ref.value", "mean-sigma-list"]
        },
        "contourSmoothingMode": {
            "type": "integer",
            "minimum": 0,
            "maximum": 2
        },
        "contourSmoothingFactor": {
            "type": "integer",
            "minimum": 0
        },
        "contourNumLevels": {
            "type": "integer",
            "minimum": 1
        },
        "contourThickness": {
            "type": "number",
            "minimum": 0
        },
        "contourColormapEnabled": {
            "type": "boolean"
        },
        "contourColor": {
            "type": "string",
            "description": "TODO: validate color string"
        },
        "contourColormap": {
            "type": "string"
        },
        "astColor": {
            "type": "string",
            "description": "TODO: validate color string"
        },
        "astGridVisible": {
            "type": "boolean"
        },
        "astLabelsVisible": {
            "type": "boolean"
        },
        "wcsType": {
            "type": "string",
            "enum": ["automatic", "degrees", "sexagesimal"]
        },
        "colorbarVisible": {
            "type": "boolean"
        },
        "colorbarInteractive": {
            "type": "boolean"
        },
        "colorbarPosition": {
            "type": "string",
            "enum": ["right", "top", "bottom"]
        },
        "colorbarWidth": {
            "type": "integer",
            "minimum": 1,
            "maximum": 100
        },
        "colorbarTicksDensity": {
            "type": "number",
            "minimum": 0.2,
            "maximum": 20
        },
        "colorbarLabelVisible": {
            "type": "boolean"
        },
        "beamVisible": {
            "type": "boolean"
        },
        "beamColor": {
            "type": "string"
        },
        "beamType": {
            "type": "string",
            "enum": ["open", "solid"]
        },
        "beamWidth": {
            "type": "number",
            "minimum": 0
        },
        "regionColor": {
            "type": "string",
            "description": "TODO: validate color string"
        },
        "regionLineWidth": {
            "type": "number",
            "minimum": 0
        },
        "regionDashLength": {
            "type": "integer",
            "minimum": 0
        },
        "regionType": {
            "type": "integer",
            "minimum": 0,
            "maximum": 6
        },
        "regionCreationMode": {
            "type": "string",
            "enum": ["center", "corner"]
        },
        "regionSize": {
            "type": "number",
            "minimum": 1
        },
        "imageCompressionQuality": {
            "type": "integer",
            "minimum": 4,
            "maximum": 32
        },
        "animationCompressionQuality": {
            "type": "integer",
            "minimum": 4,
            "maximum": 32
        },
        "GPUTileCache": {
            "type": "integer",
            "multipleOf": 256,
            "minimum": 1024
        },
        "systemTileCache": {
            "type": "integer",
            "multipleOf": 128,
            "minimum": 1024
        },
        "contourDecimation": {
            "type": "integer",
            "minimum": 1,
            "maximum": 32
        },
        "contourCompressionLevel": {
            "type": "integer",
            "minimum": 0,
            "maximum": 19
        },
        "contourChunkSize": {
            "type": "integer",
            "multipleOf": 25000,
            "minimum": 25000,
            "maximum": 1000000
        },
        "contourControlMapWidth": {
            "type": "integer",
            "multipleOf": 128,
            "minimum": 128,
            "maximum": 1024
        },
        "streamContoursWhileZooming": {
            "type": "boolean"
        },
        "lowBandwidthMode": {
            "type": "boolean"
        },
        "stopAnimationPlayback": {
            "type": "integer",
            "minimum": 5,
            "maximum": 30
        },
        "pixelGridVisible": {
            "type": "boolean"
        },
        "pixelGridColor": {
            "type": "string"
        },
        "codeSnippetsEnabled": {
            "type": "boolean"
        },
        "limitOverlayRedraw": {
            "type": "boolean",
            "default": true
        },
        "cursorInfoVisible": {
            "type": "string",
            "enum": ["always", "activeImage", "hideTiled", "never"],
            "default": "activeImage"
        },
        "keepLastUsedFolder": {
            "type": "boolean",
            "default": false
        },
        "lastUsedFolder": {
            "type": "string",
            "default": ""
        },
        "imageMultiPanelEnabled": {
            "type": "boolean",
            "default": false
        },
        "imagePanelMode": {
            "type": "string",
            "enum": ["dynamic", "fixed"],
            "default": "dynamic"
        },
        "imagePanelColumns": {
            "type": "number",
            "minimum": 1,
            "default": 2
        },
        "imagePanelRows": {
            "type": "number",
            "minimum": 1,
            "default": 2
        },
        "statsPanelEnabled": {
            "type": "boolean",
            "default": false
        },
        "statsPanelMode": {
            "type": "integer",
            "minimum": 0,
            "default": 0
        },
<<<<<<< HEAD
        "telemetryUuid": {
            "type": "string"
        },
        "telemetryMode": {
            "type": "string",
            "enum": ["none", "minimal", "usage"],
            "default": "usage"
        },
        "telemetryConsentShown": {
            "type": "boolean",
            "default": false
        },
        "telemetryLogging": {
            "type": "boolean",
            "default": false
=======
        "fileFilterMode": {
            "type": "string",
            "enum": ["content", "extension", "all"],
            "default": "content"
>>>>>>> 888fd1f4
        }
    }
}<|MERGE_RESOLUTION|>--- conflicted
+++ resolved
@@ -307,7 +307,6 @@
             "minimum": 0,
             "default": 0
         },
-<<<<<<< HEAD
         "telemetryUuid": {
             "type": "string"
         },
@@ -323,12 +322,11 @@
         "telemetryLogging": {
             "type": "boolean",
             "default": false
-=======
+        },
         "fileFilterMode": {
             "type": "string",
             "enum": ["content", "extension", "all"],
             "default": "content"
->>>>>>> 888fd1f4
         }
     }
 }