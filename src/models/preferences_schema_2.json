--- conflicted
+++ resolved
@@ -271,7 +271,6 @@
             "enum": ["always", "activeImage", "hideTiled", "never"],
             "default": "activeImage"
         },
-<<<<<<< HEAD
         "keepLastUsedFolder": {
             "type": "boolean",
             "default": false
@@ -279,7 +278,7 @@
         "lastUsedFolder": {
             "type": "string",
             "default": ""
-=======
+        },
         "imagePanelMode": {
             "type": "string",
             "enum": ["single", "dynamic", "fixed"],
@@ -294,7 +293,6 @@
             "type": "number",
             "minimum": 1,
             "default": 2
->>>>>>> e9c46117
         }
     }
 }