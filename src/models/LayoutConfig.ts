--- conflicted
+++ resolved
@@ -71,7 +71,6 @@
         title: "Log",
         id: "log"
     }],
-<<<<<<< HEAD
     ["catalog-overlay", {
         type: "react-component",
         component: "catalog-overlay",
@@ -83,13 +82,12 @@
         component: "catalog-scatter",
         title: "Catalog Scatter",
         id: "catalog-scatter"
-=======
+    }],
     ["spectral-line-query", {
         type: "react-component",
         component: "spectral-line-query",
         title: "Spectral Line Query",
         id: "spectral-line-query"
->>>>>>> d1c6ab53
     }]
 ]);
 
@@ -167,11 +165,7 @@
             },
             "id": {
                 "type": "string",
-<<<<<<< HEAD
-                "pattern": "animator|histogram|image-view|layer-list|log|region\-list|render\-config|spatial\-profiler|spectral\-profiler|stats|stokes|catalog\-overlay|catalog\-scatter"
-=======
-                "pattern": "animator|histogram|image-view|layer-list|log|region\-list|render\-config|spatial\-profiler|spectral\-profiler|stats|stokes|spectral\-line\-query"
->>>>>>> d1c6ab53
+                "pattern": "animator|histogram|image-view|layer-list|log|region\-list|render\-config|spatial\-profiler|spectral\-profiler|stats|stokes|catalog\-overlay|catalog\-scatter|spectral\-line\-query"
             },
             "widgetSettings": {
                 "type": "object"
@@ -229,11 +223,7 @@
         "properties": {
             "type": {
                 "type": "string",
-<<<<<<< HEAD
-                "pattern": "animator|histogram|layer-list|log|region\-list|render\-config|spatial\-profiler|spectral\-profiler|stats|stokes|catalog\-overlay|catalog\-scatter"
-=======
-                "pattern": "animator|histogram|layer-list|log|region\-list|render\-config|spatial\-profiler|spectral\-profiler|stats|stokes|spectral\-line\-query"
->>>>>>> d1c6ab53
+                "pattern": "animator|histogram|layer-list|log|region\-list|render\-config|spatial\-profiler|spectral\-profiler|stats|stokes|catalog\-overlay|catalog\-scatter|spectral\-line\-query"
             },
             "widgetSettings": {
                 "type": "object"
