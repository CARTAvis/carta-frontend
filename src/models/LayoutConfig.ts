--- conflicted
+++ resolved
@@ -93,166 +93,6 @@
     }]
 ]);
 
-<<<<<<< HEAD
-const INITIAL_LAYOUT_SCHEMA_VERSION = 1;
-const CURRENT_LAYOUT_SCHEMA_VERSION = 2;
-
-const LAYOUT_SCHEMA = {
-    "required": ["layoutVersion", "docked", "floating"],
-    "properties": {
-        "layoutVersion": {
-            "type": "integer",
-            "minimum": INITIAL_LAYOUT_SCHEMA_VERSION,
-            "maximum": CURRENT_LAYOUT_SCHEMA_VERSION
-        },
-        "docked":  {
-            "type": "object",
-            "properties": {
-                "type": {
-                    "type": "string"
-                },
-                "content": {
-                    "type": "array",
-                    "items": {
-                        "type": "object"
-                    }
-                }
-            }
-        },
-        "floating": {
-            "type": "array",
-            "items": {
-                "type": "object"
-            }
-        }
-    }
-};
-
-// CARTA 1.4: add catalog-overlay, spectral-line-query widgets
-const DOCKED_SCHEMA = {
-    "1": {
-        "required": ["type"],
-        "properties": {
-            "type": {
-                "type": "string",
-                "pattern": "row|column|stack|component"
-            },
-            "id": {
-                "type": "string",
-                "pattern": "animator|histogram|image-view|log|region\-list|render\-config|spatial\-profiler|spectral\-profiler|stats|stokes"
-            },
-            "coord": {
-                "type": "string",
-                "pattern": "x|y"
-            },
-            "content": {
-                "type": "array",
-                "items": {
-                    "type": "object"
-                }
-            },
-            "width": {
-                "type": "number"
-            },
-            "height": {
-                "type": "number"
-            }
-        }
-    },
-    "2": {
-        "required": ["type"],
-        "properties": {
-            "type": {
-                "type": "string",
-                "pattern": "row|column|stack|component"
-            },
-            "id": {
-                "type": "string",
-                "pattern": "animator|histogram|image-view|layer-list|log|region\-list|render\-config|spatial\-profiler|spectral\-profiler|stats|stokes|catalog\-overlay|catalog\-scatter|spectral\-line\-query"
-            },
-            "widgetSettings": {
-                "type": "object"
-            },
-            "content": {
-                "type": "array",
-                "items": {
-                    "type": "object"
-                }
-            },
-            "width": {
-                "type": "number"
-            },
-            "height": {
-                "type": "number"
-            }
-        }
-    }
-};
-
-const FLOATING_WIDGET_SCHEMA = {
-    "1": {
-        "type": "object",
-        "required": ["type", "defaultWidth", "defaultHeight", "defaultX", "defaultY"],
-        "properties": {
-            "type": {
-                "type": "string",
-                "pattern": "animator|histogram|log|region\-list|render\-config|spatial\-profiler|spectral\-profiler|stats|stokes"
-            },
-            "coord": {
-                "type": "string",
-                "pattern": "x|y"
-            },
-            "defaultWidth": {
-                "type": "integer",
-                "minimum": 1
-            },
-            "defaultHeight": {
-                "type": "integer",
-                "minimum": 1
-            },
-            "defaultX": {
-                "type": "integer",
-                "minimum": 1
-            },
-            "defaultY": {
-                "type": "integer",
-                "minimum": 1
-            }
-        }
-    },
-    "2": {
-        "type": "object",
-        "required": ["type", "defaultWidth", "defaultHeight", "defaultX", "defaultY"],
-        "properties": {
-            "type": {
-                "type": "string",
-                "pattern": "animator|histogram|layer-list|log|region\-list|render\-config|spatial\-profiler|spectral\-profiler|stats|stokes|catalog\-overlay|catalog\-scatter|spectral\-line\-query"
-            },
-            "widgetSettings": {
-                "type": "object"
-            },
-            "defaultWidth": {
-                "type": "integer",
-                "minimum": 1
-            },
-            "defaultHeight": {
-                "type": "integer",
-                "minimum": 1
-            },
-            "defaultX": {
-                "type": "integer",
-                "minimum": 1
-            },
-            "defaultY": {
-                "type": "integer",
-                "minimum": 1
-            }
-        }
-    }
-};
-
-=======
->>>>>>> b9d2b1be
 export class LayoutConfig {
     public static LayoutValidator = new Ajv({useDefaults: "empty"}).compile(layoutSchema);
     public static CurrentSchemaVersion = 2;
@@ -377,11 +217,7 @@
                         LayoutConfig.GenSimpleConfigToSave(appStore, simpleChild.content, child.content);
                     }
                 } else if (child.type === "component" && child.id) {
-<<<<<<< HEAD
-                    const widgetType = (child.id).replace(/(\-component)?\-\d+$/, "");
-=======
-                    const widgetType = (child.id).replace(/-\d+$/, "");
->>>>>>> b9d2b1be
+                    const widgetType = (child.id).replace(/(-component)?-\d+$/, "");
                     let simpleChild = {
                         type: child.type,
                         id: widgetType
