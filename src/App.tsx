--- conflicted
+++ resolved
@@ -171,25 +171,17 @@
 
         let customizedLayout;
         switch (this.props.appStore.preferenceStore.layout) {
-<<<<<<< HEAD
-=======
             case Layout.CUBEVIEW:
                 customizedLayout = this.genCubeViewLayout(configs, widgetsStore);
                 break;
->>>>>>> c95f4539
             case Layout.CUBEANALYSIS:
                 customizedLayout = this.genCubeAnalysisLayout(configs, widgetsStore);
                 break;
             case Layout.CONTINUUMANALYSIS:
                 customizedLayout = this.genContinuumAnalysisLayout(configs, widgetsStore);
                 break;
-<<<<<<< HEAD
-            case Layout.CUBEVIEW: default:
-                customizedLayout = this.genCubeViewLayout(configs, widgetsStore);
-=======
             case Layout.DEFAULT: default:
                 customizedLayout = this.genDefaultLayout(configs, widgetsStore);
->>>>>>> c95f4539
                 break;
         }
 
@@ -227,25 +219,13 @@
         widgetsStore.setDockedLayout(layout);
     }
 
-<<<<<<< HEAD
-    private genContinuumAnalysisLayout(configs: any, widgetsStore: WidgetsStore) {
-        widgetsStore.addSpatialProfileWidget(configs.spatialProfilerX.id, "x", -1, 0);
-        widgetsStore.addSpatialProfileWidget(configs.spatialProfilerY.id, "y", -1, 0);
-        widgetsStore.addStatsWidget(configs.stats.id);
-=======
     private genDefaultLayout(configs: any, widgetsStore: WidgetsStore) {
         widgetsStore.addSpatialProfileWidget(configs.spatialProfilerX.id, "x", -1, 0);
         widgetsStore.addSpatialProfileWidget(configs.spatialProfilerY.id, "y", -1, 0);
->>>>>>> c95f4539
 
         return {
             leftBottomContent: {
                 type: "stack",
-<<<<<<< HEAD
-                content: [configs.renderConfig, configs.regionList, configs.animator]
-            },
-            rightColumnContent: [configs.spatialProfilerX, configs.spatialProfilerY, configs.stats]
-=======
                 content: [configs.renderConfig]
             },
             rightColumnContent: [configs.spatialProfilerX, configs.spatialProfilerY, {
@@ -266,7 +246,6 @@
                 content: [configs.animator, configs.renderConfig, configs.regionList]
             },
             rightColumnContent: [configs.spatialProfilerX, configs.spatialProfilerY, configs.spectralProfilerZ]
->>>>>>> c95f4539
         };
     }
 
@@ -283,30 +262,17 @@
         };
     }
 
-<<<<<<< HEAD
-    private genCubeViewLayout(configs: any, widgetsStore: WidgetsStore) {
-        widgetsStore.addSpatialProfileWidget(configs.spatialProfilerX.id, "x", -1, 0);
-        widgetsStore.addSpatialProfileWidget(configs.spatialProfilerY.id, "y", -1, 0);
-        widgetsStore.addSpectralProfileWidget(configs.spectralProfilerZ.id, "z");
-=======
     private genContinuumAnalysisLayout(configs: any, widgetsStore: WidgetsStore) {
         widgetsStore.addSpatialProfileWidget(configs.spatialProfilerX.id, "x", -1, 0);
         widgetsStore.addSpatialProfileWidget(configs.spatialProfilerY.id, "y", -1, 0);
         widgetsStore.addStatsWidget(configs.stats.id);
->>>>>>> c95f4539
 
         return {
             leftBottomContent: {
                 type: "stack",
-<<<<<<< HEAD
-                content: [configs.animator, configs.renderConfig, configs.regionList]
-            },
-            rightColumnContent: [configs.spatialProfilerX, configs.spatialProfilerY, configs.spectralProfilerZ]
-=======
                 content: [configs.renderConfig, configs.regionList, configs.animator]
             },
             rightColumnContent: [configs.spatialProfilerX, configs.spatialProfilerY, configs.stats]
->>>>>>> c95f4539
         };
     }
 
