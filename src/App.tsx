import * as React from "react";
import * as AST from "ast_wrapper";
import * as CARTACompute from "carta_computation";
import {observer} from "mobx-react";
import {autorun} from "mobx";
import ReactResizeDetector from "react-resize-detector";
import {Alert, Classes, Colors, Dialog, Hotkey, Hotkeys, HotkeysTarget, Intent} from "@blueprintjs/core";
import {UIControllerComponent, exportImage, FloatingWidgetManagerComponent} from "./components";
import {AppToaster} from "./components/Shared";
import {TaskProgressDialogComponent} from "./components/Dialogs";
import {AppStore, BrowserMode, dayPalette, nightPalette, RegionMode} from "./stores";
import {ConnectionStatus} from "./services";
import {PresetLayout} from "models";
import GitCommit from "./static/gitInfo";
import "./App.css";
import "./layout-base.css";
import "./layout-theme.css";
import {ContourDialogComponent} from "./components/Dialogs/ContourDialog/ContourDialogComponent";

@HotkeysTarget @observer
export class App extends React.Component<{ appStore: AppStore }> {
    private previousConnectionStatus: ConnectionStatus;

    constructor(props: { appStore: AppStore }) {
        super(props);

        const appStore = this.props.appStore;

        AST.onReady.then(() => {
            AST.setPalette(appStore.darkTheme ? nightPalette : dayPalette);
            appStore.astReady = true;
            appStore.logStore.addInfo("AST library loaded", ["ast"]);
        });

        CARTACompute.onReady.then(() => {
            appStore.cartaComputeReady = true;
            appStore.logStore.addInfo("Compute module loaded", ["compute"]);
        });

        // Log the frontend git commit hash
        appStore.logStore.addDebug(`Current frontend version: ${GitCommit.logMessage}`, ["version"]);

        this.previousConnectionStatus = ConnectionStatus.CLOSED;
        // Display toasts when connection status changes
        autorun(() => {
            const newConnectionStatus = appStore.backendService.connectionStatus;
            const userString = appStore.username ? ` as ${appStore.username}` : "";
            switch (newConnectionStatus) {
                case ConnectionStatus.ACTIVE:
                    if (appStore.backendService.connectionDropped) {
                        AppToaster.show({icon: "warning-sign", message: `Reconnected to server${userString}. Some errors may occur`, intent: "warning", timeout: 3000});
                    } else {
                        AppToaster.show({icon: "swap-vertical", message: `Connected to CARTA server${userString}`, intent: "success", timeout: 3000});
                    }
                    break;
                case ConnectionStatus.CLOSED:
                    if (this.previousConnectionStatus === ConnectionStatus.ACTIVE) {
                        AppToaster.show({icon: "error", message: "Disconnected from server", intent: "danger", timeout: 3000});
                    }
                    break;
                default:
                    break;
            }
            this.previousConnectionStatus = newConnectionStatus;
        });
    }

    componentDidMount() {
        // initiate application layout
        if (!this.props.appStore.layoutStore.applyLayout(this.props.appStore.preferenceStore.layout)) {
            this.props.appStore.layoutStore.applyLayout(PresetLayout.DEFAULT);
        }
    }

    // GoldenLayout resize handler
    onContainerResize = (width, height) => {
        if (this.props.appStore.layoutStore.dockedLayout) {
            this.props.appStore.layoutStore.dockedLayout.updateSize(width, height);
        }
    };

    public render() {
        const appStore = this.props.appStore;
        let className = "App";
        let glClassName = "gl-container";
        if (appStore.darkTheme) {
            className += " bp3-dark";
            glClassName += " dark-theme";
        }

        document.body.style.backgroundColor = appStore.darkTheme ? Colors.DARK_GRAY4 : Colors.WHITE;

        return (
            <div className={className}>
<<<<<<< HEAD
                <SplashScreenComponent appStore={appStore}/>
                <RootMenuComponent appStore={appStore}/>
                <OverlaySettingsDialogComponent appStore={appStore}/>
                <AuthDialogComponent appStore={appStore}/>
                <FileBrowserDialogComponent appStore={appStore}/>
                <AboutDialogComponent appStore={appStore}/>
                <RegionDialogComponent appStore={appStore}/>
                <PreferenceDialogComponent appStore={appStore}/>
                <SaveLayoutDialogComponent appStore={appStore}/>
                <FileInfoDialogComponent appStore={appStore}/>
                <ContourDialogComponent appStore={appStore}/>
=======
                <UIControllerComponent appStore={appStore}/>
>>>>>>> ae6aa7a0
                <Alert isOpen={appStore.alertStore.alertVisible} onClose={appStore.alertStore.dismissAlert} canEscapeKeyCancel={true}>
                    <p>{appStore.alertStore.alertText}</p>
                </Alert>
                <Alert
                    isOpen={appStore.alertStore.interactiveAlertVisible}
                    confirmButtonText="Yes"
                    cancelButtonText="Cancel"
                    intent={Intent.DANGER}
                    onClose={appStore.alertStore.handleInteractiveAlertClosed}
                    canEscapeKeyCancel={true}
                >
                    <p>{appStore.alertStore.interactiveAlertText}</p>
                </Alert>
                <TaskProgressDialogComponent progress={undefined} timeRemaining={0} isOpen={appStore.resumingSession} cancellable={false} text={"Resuming session..."}/>
                <div className={glClassName} ref={ref => appStore.setAppContainer(ref)}>
                    <ReactResizeDetector handleWidth handleHeight onResize={this.onContainerResize} refreshMode={"throttle"} refreshRate={200}/>
                </div>
                <FloatingWidgetManagerComponent appStore={appStore}/>
                <Dialog isOpen={appStore.dialogStore.hotkeyDialogVisible} className={"bp3-hotkey-dialog"} canEscapeKeyClose={true} canOutsideClickClose={true} onClose={appStore.dialogStore.hideHotkeyDialog}>
                    <div className={Classes.DIALOG_BODY}>
                        {this.renderHotkeys()}
                    </div>
                </Dialog>
            </div>
        );
    }

    nextChannel = () => {
        const appStore = this.props.appStore;
        if (appStore.activeFrame) {
            appStore.activeFrame.incrementChannels(1, 0);
        }
    };

    prevChannel = () => {
        const appStore = this.props.appStore;
        if (appStore.activeFrame) {
            appStore.activeFrame.incrementChannels(-1, 0);
        }
    };

    nextStokes = () => {
        const appStore = this.props.appStore;
        if (appStore.activeFrame) {
            appStore.activeFrame.incrementChannels(0, 1);
        }
    };

    prevStokes = () => {
        const appStore = this.props.appStore;
        if (appStore.activeFrame) {
            appStore.activeFrame.incrementChannels(0, -1);
        }
    };

    toggleDarkTheme = () => {
        const appStore = this.props.appStore;
        if (appStore.darkTheme) {
            appStore.setLightTheme();
        } else {
            appStore.setDarkTheme();
        }
    };

    toggleCreateMode = () => {
        const appStore = this.props.appStore;
        if (appStore.activeFrame) {
            appStore.activeFrame.regionSet.toggleMode();
        }
    };

    exitCreateMode = () => {
        const appStore = this.props.appStore;
        if (appStore.activeFrame && appStore.activeFrame.regionSet.mode !== RegionMode.MOVING) {
            appStore.activeFrame.regionSet.setMode(RegionMode.MOVING);
        }
    };

    toggleRegionLock = () => {
        const appStore = this.props.appStore;
        if (appStore.activeFrame) {
            const regionSet = appStore.activeFrame.regionSet;
            if (regionSet.selectedRegion) {
                regionSet.selectedRegion.toggleLock();
            }
        }
    };

    unlockAllRegions = () => {
        const appStore = this.props.appStore;
        if (appStore.activeFrame) {
            const regionSet = appStore.activeFrame.regionSet;
            for (const region of regionSet.regions) {
                region.setLocked(false);
            }
        }
    };

    public renderHotkeys() {
        const appStore = this.props.appStore;
        const modString = appStore.modifierString;

        const navigationGroupTitle = "1) Navigation";
        const regionGroupTitle = "2) Regions";
        const animatorGroupTitle = "3) Frame controls";
        const fileGroupTitle = "4) File controls";
        const otherGroupTitle = "5) Other";

        const navigationHotKeys = [
            <Hotkey key={0} group={navigationGroupTitle} global={true} combo="click" label="Pan image"/>,
            <Hotkey key={1} group={navigationGroupTitle} global={true} combo="middle-click" label="Pan image (inside region)"/>,
            <Hotkey key={2} group={navigationGroupTitle} global={true} combo="mod+click" label="Pan image (inside region)"/>,
            <Hotkey key={3} group={navigationGroupTitle} global={true} combo="mouse-wheel" label="Zoom image"/>,
        ];

        const regionHotKeys = [
            <Hotkey key={0} group={regionGroupTitle} global={true} combo="c" label="Toggle region creation mode" onKeyDown={this.toggleCreateMode}/>,
            <Hotkey key={1} group={regionGroupTitle} global={true} combo="l" label="Toggle current region lock" onKeyDown={this.toggleRegionLock}/>,
            <Hotkey key={2} group={regionGroupTitle} global={true} combo="shift + l" label="Unlock all regions" onKeyDown={this.unlockAllRegions}/>,
            <Hotkey key={3} group={regionGroupTitle} global={true} combo="del" label="Delete selected region" onKeyDown={appStore.deleteSelectedRegion}/>,
            <Hotkey key={4} group={regionGroupTitle} global={true} combo="backspace" label="Delete selected region" onKeyDown={appStore.deleteSelectedRegion}/>,
            <Hotkey key={5} group={regionGroupTitle} global={true} combo="esc" label="Deselect region" onKeyDown={appStore.deselectRegion}/>,
            <Hotkey key={6} group={regionGroupTitle} global={true} combo="mod" label="Switch region creation mode"/>,
            <Hotkey key={7} group={regionGroupTitle} global={true} combo={"shift"} label="Symmetric region creation"/>,
            <Hotkey key={8} group={regionGroupTitle} global={true} combo="double-click" label="Region properties"/>
        ];

        const animatorHotkeys = [
            <Hotkey key={0} group={animatorGroupTitle} global={true} combo={`${modString}]`} label="Next frame" onKeyDown={appStore.nextFrame}/>,
            <Hotkey key={1} group={animatorGroupTitle} global={true} combo={`${modString}[`} label="Previous frame" onKeyDown={appStore.prevFrame}/>,
            <Hotkey key={2} group={animatorGroupTitle} global={true} combo={`${modString}up`} label="Next channel" onKeyDown={this.nextChannel}/>,
            <Hotkey key={3} group={animatorGroupTitle} global={true} combo={`${modString}down`} label="Previous channel" onKeyDown={this.prevChannel}/>,
            <Hotkey key={4} group={animatorGroupTitle} global={true} combo={`${modString}shift + up`} label="Next Stokes cube" onKeyDown={this.nextStokes}/>,
            <Hotkey key={5} group={animatorGroupTitle} global={true} combo={`${modString}shift + down`} label="Previous Stokes cube" onKeyDown={this.prevStokes}/>
        ];

        const fileHotkeys = [
            <Hotkey key={0} group={fileGroupTitle} global={true} combo={`${modString}O`} label="Open image" onKeyDown={() => appStore.fileBrowserStore.showFileBrowser(BrowserMode.File)}/>,
            <Hotkey key={1} group={fileGroupTitle} global={true} combo={`${modString}L`} label="Append image" onKeyDown={() => appStore.fileBrowserStore.showFileBrowser(BrowserMode.File, true)}/>,
            <Hotkey key={2} group={fileGroupTitle} global={true} combo={`${modString}E`} label="Export image" onKeyDown={() => exportImage(appStore.overlayStore.padding, appStore.darkTheme, appStore.activeFrame.frameInfo.fileInfo.name)}/>
        ];

        const otherHotKeys = [
            <Hotkey key={0} group={otherGroupTitle} global={true} combo="shift + D" label="Toggle light/dark theme" onKeyDown={this.toggleDarkTheme}/>,
            <Hotkey key={1} group={otherGroupTitle} global={true} combo="F" label="Freeze/unfreeze cursor position" onKeyDown={appStore.toggleCursorFrozen}/>
        ];

        return (
            <Hotkeys>
                {regionHotKeys}
                {navigationHotKeys}
                {animatorHotkeys}
                {fileHotkeys}
                {otherHotKeys}
            </Hotkeys>
        );
    }
}<|MERGE_RESOLUTION|>--- conflicted
+++ resolved
@@ -15,7 +15,6 @@
 import "./App.css";
 import "./layout-base.css";
 import "./layout-theme.css";
-import {ContourDialogComponent} from "./components/Dialogs/ContourDialog/ContourDialogComponent";
 
 @HotkeysTarget @observer
 export class App extends React.Component<{ appStore: AppStore }> {
@@ -92,21 +91,9 @@
 
         return (
             <div className={className}>
-<<<<<<< HEAD
-                <SplashScreenComponent appStore={appStore}/>
-                <RootMenuComponent appStore={appStore}/>
-                <OverlaySettingsDialogComponent appStore={appStore}/>
-                <AuthDialogComponent appStore={appStore}/>
-                <FileBrowserDialogComponent appStore={appStore}/>
-                <AboutDialogComponent appStore={appStore}/>
-                <RegionDialogComponent appStore={appStore}/>
-                <PreferenceDialogComponent appStore={appStore}/>
-                <SaveLayoutDialogComponent appStore={appStore}/>
-                <FileInfoDialogComponent appStore={appStore}/>
+                <UIControllerComponent appStore={appStore}/>
+                {/*TODO: move to dialog store after merge*/}
                 <ContourDialogComponent appStore={appStore}/>
-=======
-                <UIControllerComponent appStore={appStore}/>
->>>>>>> ae6aa7a0
                 <Alert isOpen={appStore.alertStore.alertVisible} onClose={appStore.alertStore.dismissAlert} canEscapeKeyCancel={true}>
                     <p>{appStore.alertStore.alertText}</p>
                 </Alert>
