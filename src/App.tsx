--- conflicted
+++ resolved
@@ -231,13 +231,9 @@
         const fileHotkeys = [
             <Hotkey key={0} group={fileGroupTitle} global={true} combo={`${modString}O`} label="Open image" onKeyDown={() => appStore.fileBrowserStore.showFileBrowser(BrowserMode.File)}/>,
             <Hotkey key={1} group={fileGroupTitle} global={true} combo={`${modString}L`} label="Append image" onKeyDown={() => appStore.fileBrowserStore.showFileBrowser(BrowserMode.File, true)}/>,
-<<<<<<< HEAD
+            <Hotkey key={1} group={fileGroupTitle} global={true} combo={`${modString}W`} label="Close image" onKeyDown={() => appStore.closeCurrentFile(true)}/>,
             <Hotkey key={2} group={fileGroupTitle} global={true} combo={`${modString}E`} label="Export image" onKeyDown={() => exportImage(appStore.overlayStore.padding, appStore.darkTheme, appStore.activeFrame.frameInfo.fileInfo.name)}/>,
             <Hotkey key={3} group={fileGroupTitle} global={true} combo={`${modString}C`} label="Append catalog" onKeyDown={() => appStore.fileBrowserStore.showFileBrowser(BrowserMode.Catalog, false)}/>
-=======
-            <Hotkey key={1} group={fileGroupTitle} global={true} combo={`${modString}W`} label="Close image" onKeyDown={() => appStore.closeCurrentFile(true)}/>,
-            <Hotkey key={2} group={fileGroupTitle} global={true} combo={`${modString}E`} label="Export image" onKeyDown={() => exportImage(appStore.overlayStore.padding, appStore.darkTheme, appStore.activeFrame.frameInfo.fileInfo.name)}/>
->>>>>>> 0f73cddb
         ];
 
         const otherHotKeys = [
