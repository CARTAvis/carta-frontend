import {action, computed, observable} from "mobx";
import {Colors} from "@blueprintjs/core";
import {CARTA} from "carta-protobuf";
import {Point2D, WCSPoint2D} from "models";
import {BackendService} from "services";
import {add2D, getApproximateEllipsePoints, getApproximatePolygonPoints, isAstBadPoint, midpoint2D, minMax2D, rotate2D, scale2D, simplePolygonPointTest, simplePolygonTest, subtract2D, toFixed, transformPoint} from "utilities";
import {FrameStore, AppStore, SystemType, WCS_PRECISION} from "stores";
import RegionType = CARTA.RegionType;
import {getFormattedWCSPoint, formattedArcsec} from "utilities";

export const CURSOR_REGION_ID = 0;
export const FOCUS_REGION_RATIO = 0.4;

export enum RegionCoordinate {
    Image = "Image",
    World = "World"
}

export class RegionStore {
    readonly fileId: number;
    @observable regionId: number;
    @observable name: string;
    @observable color: string;
    @observable lineWidth: number;
    @observable dashLength: number;
    @observable regionType: CARTA.RegionType;
    @observable coordinate: RegionCoordinate;
    // Shallow observable, since control point updates are atomic
    @observable.shallow controlPoints: Point2D[];
    @observable rotation: number;
    @observable editing: boolean;
    @observable creating: boolean;
    @observable locked: boolean;
    @observable isSimplePolygon: boolean;
    @observable activeFrame: FrameStore;

    static readonly MIN_LINE_WIDTH = 0.5;
    static readonly MAX_LINE_WIDTH = 10;
    static readonly MAX_DASH_LENGTH = 50;
    static readonly TARGET_VERTEX_COUNT = 200;

    private readonly backendService: BackendService;
    private readonly regionApproximationMap: Map<number, Point2D[]>;
    public modifiedTimestamp: number;

    public static RegionTypeString(regionType: CARTA.RegionType): string {
        switch (regionType) {
            case CARTA.RegionType.POINT:
                return "Point";
            case CARTA.RegionType.RECTANGLE:
                return "Rectangle";
            case CARTA.RegionType.ELLIPSE:
                return "Ellipse";
            case CARTA.RegionType.POLYGON:
                return "Polygon";
            default:
                return "Not Implemented";
        }
    }

    static readonly AVAILABLE_REGION_TYPES = new Map<CARTA.RegionType, string>([
        [CARTA.RegionType.POINT, "Point"],
        [CARTA.RegionType.RECTANGLE, "Rectangle"],
        [CARTA.RegionType.ELLIPSE, "Ellipse"],
        [CARTA.RegionType.POLYGON, "Polygon"]
    ]);

    public static IsRegionTypeValid(regionType: CARTA.RegionType): boolean {
        return RegionStore.AVAILABLE_REGION_TYPES.has(regionType);
    }

    public static IsRegionLineWidthValid(regionLineWidth: number): boolean {
        return regionLineWidth >= RegionStore.MIN_LINE_WIDTH && regionLineWidth <= RegionStore.MAX_LINE_WIDTH;
    }

    public static IsRegionDashLengthValid(regionDashLength: number): boolean {
        return regionDashLength >= 0 && regionDashLength <= RegionStore.MAX_DASH_LENGTH;
    }

    @computed get isTemporary(): boolean {
        return this.regionId < 0;
    }

    @computed get center(): Point2D {
        if (!this.isValid) {
            return {x: 0, y: 0};
        }
        switch (this.regionType) {
            case CARTA.RegionType.POINT:
            case CARTA.RegionType.RECTANGLE:
            case CARTA.RegionType.ELLIPSE:
                return this.controlPoints[0];
            case CARTA.RegionType.POLYGON:
                const bounds = minMax2D(this.controlPoints);
                return midpoint2D(bounds.minPoint, bounds.maxPoint);
            default:
                return {x: 0, y: 0};
        }
    }

    @computed get boundingBox(): Point2D {
        if (!this.isValid) {
            return {x: 0, y: 0};
        }
        switch (this.regionType) {
            case CARTA.RegionType.RECTANGLE:
                return this.controlPoints[1];
            case CARTA.RegionType.ELLIPSE:
                return scale2D(this.controlPoints[1], 2);
            case CARTA.RegionType.POLYGON:
                const boundingBox = minMax2D(this.controlPoints);
                return subtract2D(boundingBox.maxPoint, boundingBox.minPoint);
            default:
                return {x: 0, y: 0};
        }
    }

    @computed get boundingBoxArea(): number {
        const box = this.boundingBox;
        return box.x * box.y;
    }

    @computed get isClosedRegion(): boolean {
        switch (this.regionType) {
            case CARTA.RegionType.RECTANGLE:
            case CARTA.RegionType.ELLIPSE:
            case CARTA.RegionType.POLYGON:
            case CARTA.RegionType.ANNULUS:
                return true;
            default:
                return false;
        }
    }

    @computed get isValid(): boolean {
        // All regions require at least one control point
        if (!this.controlPoints || !this.controlPoints.length) {
            return false;
        }

        // Basic validation, ensuring that the region has the correct number of control points
        switch (this.regionType) {
            case CARTA.RegionType.POINT:
                return this.controlPoints.length === 1;
            case CARTA.RegionType.RECTANGLE:
            case CARTA.RegionType.ELLIPSE:
                return this.controlPoints.length === 2 && this.controlPoints[1].x > 0 && this.controlPoints[1].y > 0;
            case CARTA.RegionType.POLYGON:
                return this.controlPoints.length >= 1;
            default:
                return false;
        }
    }

    @computed get nameString(): string {
        if (this.regionId === CURSOR_REGION_ID) {
            return "Cursor";
        } else if (this.name && this.name !== "") {
            return this.name;
        } else {
            return `Region ${this.regionId}`;
        }
    }

    @computed get regionProperties(): string {
        const point = this.controlPoints[0];
        const center = isFinite(point.x) && isFinite(point.y) ? `${toFixed(point.x, 1)}pix, ${toFixed(point.y, 1)}pix` : "Invalid";

        switch (this.regionType) {
            case CARTA.RegionType.POINT:
                return `Point (pixel) [${center}]`;
            case CARTA.RegionType.RECTANGLE:
                return `rotbox[[${center}], ` +
                    `[${toFixed(this.controlPoints[1].x, 1)}pix, ${toFixed(this.controlPoints[1].y, 1)}pix], ` +
                    `${toFixed(this.rotation, 1)}deg]`;
            case CARTA.RegionType.ELLIPSE:
                return `ellipse[[${center}], ` +
                    `[${toFixed(this.controlPoints[1].x, 1)}pix, ${toFixed(this.controlPoints[1].y, 1)}pix], ` +
                    `${toFixed(this.rotation, 1)}deg]`;
            case CARTA.RegionType.POLYGON:
                // TODO: Region properties
                const bounds = minMax2D(this.controlPoints);
                return `polygon[[${center}], ` +
                    `[${toFixed(bounds.maxPoint.x, 1)}pix, ${toFixed(bounds.maxPoint.y, 1)}pix], ` +
                    `${toFixed(this.rotation, 1)}deg]`;
            default:
                return "Not Implemented";
        }
    }

    @computed get size(): Point2D {
        switch (this.regionType) {
            case CARTA.RegionType.RECTANGLE:
            case CARTA.RegionType.ELLIPSE:
                return this.controlPoints[1];
            case CARTA.RegionType.POLYGON:
                return this.boundingBox;
            default:
                return null;
        }
    }

<<<<<<< HEAD
=======
    @computed get wcsSize(): Point2D {
        const frame = this.activeFrame;
        if (this.size && frame.validWcs) {
            return frame.getWcsSizeInArcsec(this.size);
        }
        return null;
    }

>>>>>>> e89d7f8e
    public getRegionApproximation(astTransform: number): Point2D[] {
        let approximatePoints = this.regionApproximationMap.get(astTransform);
        if (!approximatePoints) {
            if (this.regionType === RegionType.POINT) {
                approximatePoints = [transformPoint(astTransform, this.center, false)];
            }
            if (this.regionType === RegionType.ELLIPSE) {
                approximatePoints = getApproximateEllipsePoints(astTransform, this.center, this.controlPoints[1].y, this.controlPoints[1].x, this.rotation, RegionStore.TARGET_VERTEX_COUNT);
            } else if (this.regionType === RegionType.RECTANGLE) {
                let halfWidth = this.controlPoints[1].x / 2;
                let halfHeight = this.controlPoints[1].y / 2;
                const rotation = this.rotation * Math.PI / 180.0;
                const points: Point2D[] = [
                    add2D(this.center, rotate2D({x: -halfWidth, y: -halfHeight}, rotation)),
                    add2D(this.center, rotate2D({x: +halfWidth, y: -halfHeight}, rotation)),
                    add2D(this.center, rotate2D({x: +halfWidth, y: +halfHeight}, rotation)),
                    add2D(this.center, rotate2D({x: -halfWidth, y: +halfHeight}, rotation)),
                ];
                approximatePoints = getApproximatePolygonPoints(astTransform, points, RegionStore.TARGET_VERTEX_COUNT);
            } else {
                approximatePoints = getApproximatePolygonPoints(astTransform, this.controlPoints, RegionStore.TARGET_VERTEX_COUNT, !this.creating);
            }
            this.regionApproximationMap.set(astTransform, approximatePoints);
        }
        return approximatePoints;
    }

    constructor(backendService: BackendService, fileId: number, activeFrame: FrameStore, controlPoints: Point2D[], regionType: CARTA.RegionType, regionId: number = -1,
                color: string = Colors.TURQUOISE5, lineWidth: number = 2, dashLength: number = 0, rotation: number = 0, name: string = "") {
        this.fileId = fileId;
        this.activeFrame = activeFrame;
        this.controlPoints = controlPoints;
        this.regionType = regionType;
        this.regionId = regionId;
        this.name = name;
        this.color = color;
        this.lineWidth = lineWidth;
        this.dashLength = dashLength;
        this.rotation = rotation;
        this.backendService = backendService;
        if (activeFrame.validWcs) {
            this.coordinate = RegionCoordinate.World;
        } else {
            this.coordinate = RegionCoordinate.Image;
        }
        this.regionApproximationMap = new Map<number, Point2D[]>();
        this.simplePolygonTest();
        this.modifiedTimestamp = performance.now();
    }

    @action setRegionId = (id: number) => {
        this.regionId = id;
    };

    @action setControlPoint = (index: number, p: Point2D, skipUpdate = false) => {
        // Check for control point NaN values
        if (index >= 0 && index < this.controlPoints.length && !isAstBadPoint(p) && isFinite(p?.x) && isFinite(p?.y)) {
            this.regionApproximationMap.clear();
            this.modifiedTimestamp = performance.now();
            this.controlPoints[index] = p;
            if (!this.editing && !skipUpdate) {
                this.updateRegion();
            }
            if (this.regionType === CARTA.RegionType.POLYGON) {
                this.simplePolygonTest(index);
            }
        }
    };

    @action setControlPoints = (points: Point2D[], skipUpdate = false, shapeChanged = true) => {
        // Check for control point NaN values
        if (!points.length) {
            return;
        }

        for (const p of points) {
            if (isAstBadPoint(p) || !isFinite(p?.x) || !isFinite(p?.y)) {
                return;
            }
        }

        this.regionApproximationMap.clear();
        this.modifiedTimestamp = performance.now();
        this.controlPoints = points;
        if (shapeChanged && this.regionType === CARTA.RegionType.POLYGON) {
            this.simplePolygonTest();
        }
        if (!this.editing && !skipUpdate) {
            this.updateRegion();
        }
    };

    private simplePolygonTest(point: number = -1) {
        const points = this.controlPoints.slice();
        // Only allow optimised test if the polygon is currently marked as simple, to avoid cases where multiple line segments intersect
        if (point >= 0 && this.isSimplePolygon) {
            this.isSimplePolygon = simplePolygonPointTest(points, point) && simplePolygonPointTest(points, point - 1);
        } else {
            this.isSimplePolygon = simplePolygonTest(points);

        }
    }

    @action setRotation = (angle: number, skipUpdate = false) => {
        this.rotation = (angle + 360) % 360;
        this.regionApproximationMap.clear();
        this.modifiedTimestamp = performance.now();
        if (!this.editing && !skipUpdate) {
            this.updateRegion();
        }
    };

    @action setName = (name: string) => {
        this.name = name;
    };

    // Appearance properties don't need to be sync'd with the backend
    @action setColor = (color: string) => {
        this.color = color;
    };

    @action setLineWidth = (lineWidth: number) => {
        this.lineWidth = lineWidth;
    };

    @action setDashLength = (dashLength: number) => {
        this.dashLength = dashLength;
    };

    @action beginCreating = () => {
        this.creating = true;
        this.editing = true;
    };

    @action endCreating = () => {
        this.creating = false;
        this.editing = false;
        if (this.regionType !== CARTA.RegionType.POINT) {
            this.backendService.setRegion(this.fileId, -1, this).subscribe(ack => {
                if (ack.success) {
                    console.log(`Updating regionID from ${this.regionId} to ${ack.regionId}`);
                    this.setRegionId(ack.regionId);
                }
            });
        }
    };

    @action beginEditing = () => {
        this.editing = true;
    };

    @action endEditing = () => {
        this.editing = false;
        this.updateRegion();
    };

    @action toggleLock = () => {
        if (this.regionId !== CURSOR_REGION_ID) {
            this.locked = !this.locked;
        }
    };

    @action setLocked = (locked: boolean) => {
        if (this.regionId !== CURSOR_REGION_ID) {
            this.locked = locked;
        }
    };

    @action focusCenter = () => {
        if (this.activeFrame) {
            this.activeFrame.setCenter(this.center.x, this.center.y);

            if (this.activeFrame.renderWidth < this.activeFrame.zoomLevel * this.boundingBox.x || this.activeFrame.renderHeight < this.activeFrame.zoomLevel * this.boundingBox.y) {
                const zoomLevel = FOCUS_REGION_RATIO * Math.min(this.activeFrame.renderWidth / this.boundingBox.x, this.activeFrame.renderHeight / this.boundingBox.y);
                this.activeFrame.setZoom(zoomLevel);
            }
        }
    };

    @action setCoordinate = (coordinate: RegionCoordinate) => {
        if (coordinate) {
            this.coordinate = coordinate;
        }
    };

    // Update the region with the backend
    private updateRegion = () => {
        if (this.isValid) {
            if (this.regionId === CURSOR_REGION_ID && this.regionType === CARTA.RegionType.POINT) {
                this.backendService.setCursor(this.fileId, this.controlPoints[0].x, this.controlPoints[0].y);
            } else {
                this.backendService.setRegion(this.fileId, this.regionId, this).subscribe(ack => {
                    if (ack.success) {
                        console.log(`Region updated`);
                    } else {
                        console.log(ack.message);
                    }
                });
            }
        }
    };
}<|MERGE_RESOLUTION|>--- conflicted
+++ resolved
@@ -200,8 +200,6 @@
         }
     }
 
-<<<<<<< HEAD
-=======
     @computed get wcsSize(): Point2D {
         const frame = this.activeFrame;
         if (this.size && frame.validWcs) {
@@ -210,7 +208,6 @@
         return null;
     }
 
->>>>>>> e89d7f8e
     public getRegionApproximation(astTransform: number): Point2D[] {
         let approximatePoints = this.regionApproximationMap.get(astTransform);
         if (!approximatePoints) {
