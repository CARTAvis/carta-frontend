--- conflicted
+++ resolved
@@ -228,11 +228,8 @@
         this.dashLength = dashLength;
         this.rotation = rotation;
         this.backendService = backendService;
-<<<<<<< HEAD
+        this.coordinate = RegionCoordinate.Image;
         this.regionApproximationMap = new Map<number, Point2D[]>();
-=======
-        this.coordinate = RegionCoordinate.Image;
->>>>>>> cbabc9b4
         this.simplePolygonTest();
     }
 
