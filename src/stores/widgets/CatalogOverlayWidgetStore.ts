--- conflicted
+++ resolved
@@ -145,6 +145,7 @@
 
         this.catalogPlotType = CatalogPlotType.ImageOverlay;
         const coordinateSystem = catalogInfo.fileInfo.coosys[0];
+
         if (coordinateSystem) {
             const system = this.getCatalogSystem(coordinateSystem.system);
             this.catalogCoordinateSystem = {
@@ -579,13 +580,8 @@
         return catalogColumnsData;
     }
 
-<<<<<<< HEAD
-    @computed get selectedDataLength(): number {
-        return this.selectedPointIndexs.length;
-=======
     @computed get regionSelected(): number {
         return this.selectedPointIndices.length;
->>>>>>> 89d5260d
     }
 
     @computed get autoScrollRowNumber(): IRegion {
