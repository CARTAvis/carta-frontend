--- conflicted
+++ resolved
@@ -20,15 +20,9 @@
     @observable regionIdMap: Map<number, number>;
     @observable type: RegionsType;
 
-<<<<<<< HEAD
-    constructor(appStore: AppStore, type: RegionsType) {
-        this.appStore = appStore;
+    constructor(type: RegionsType) {
+        this.appStore = AppStore.Instance;
         this.fileId = ACTIVE_FILE_ID;
-=======
-    constructor(type: RegionsType) {
-        // TODO: Do we need a ref here?
-        this.appStore = AppStore.Instance;
->>>>>>> 299e1bb8
         this.type = type;
         this.regionIdMap = new Map<number, number>();
     }
