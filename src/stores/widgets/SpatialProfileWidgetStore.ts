import tinycolor from "tinycolor2";
<<<<<<< HEAD
import {action, computed, observable, override, makeObservable} from "mobx";
import {ProfileSmoothingStore} from "stores";
import {RegionWidgetStore, RegionsType} from "./RegionWidgetStore";
=======
import {action, computed, observable, makeObservable} from "mobx";
import * as _ from "lodash";
>>>>>>> a91bcaff
import {CARTA} from "carta-protobuf";
import {AppStore, FrameStore, ProfileSmoothingStore} from "stores";
import {PlotType, LineSettings} from "components/Shared";
import {SpatialProfilerSettingsTabs} from "components";
import {clamp, isAutoColor} from "utilities";

export class SpatialProfileWidgetStore extends RegionWidgetStore {
    @observable coordinate: string;
    @observable minX: number;
    @observable maxX: number;
    @observable minY: number;
    @observable maxY: number;
    @observable cursorX: number;
    @observable markerTextVisible: boolean;
    @observable isMouseMoveIntoLinePlots: boolean;

    // settings
    @observable wcsAxisVisible: boolean;
    @observable plotType: PlotType;
    @observable meanRmsVisible: boolean;
    @observable primaryLineColor: string;
    @observable lineWidth: number;
    @observable linePlotPointSize: number;
    @observable linePlotInitXYBoundaries: {minXVal: number; maxXVal: number; minYVal: number; maxYVal: number};
    readonly smoothingStore: ProfileSmoothingStore;
    @observable settingsTabId: SpatialProfilerSettingsTabs;

    private static ValidCoordinates = ["x", "y", "Ix", "Iy", "Qx", "Qy", "Ux", "Uy", "Vx", "Vy"];

    @override setRegionId = (fileId: number, regionId: number) => {
        this.regionIdMap.set(fileId, regionId);
        this.clearXYBounds();
    };

    @action setCoordinate = (coordinate: string) => {
        // Check coordinate validity
        if (SpatialProfileWidgetStore.ValidCoordinates.includes(coordinate)) {
            // Reset zoom when changing between coordinates
            this.clearXYBounds();
            this.coordinate = coordinate;
        }
    };

    @action setXBounds = (minVal: number, maxVal: number) => {
        this.minX = minVal;
        this.maxX = maxVal;
    };

    @action clearXBounds = () => {
        this.minX = undefined;
        this.maxX = undefined;
    };

    @action setYBounds = (minVal: number, maxVal: number) => {
        this.minY = minVal;
        this.maxY = maxVal;
    };

    @action clearYBounds = () => {
        this.minX = undefined;
        this.maxX = undefined;
    };

    @action setXYBounds = (minX: number, maxX: number, minY: number, maxY: number) => {
        this.minX = minX;
        this.maxX = maxX;
        this.minY = minY;
        this.maxY = maxY;
    };

    @action clearXYBounds = () => {
        this.minX = undefined;
        this.maxX = undefined;
        this.minY = undefined;
        this.maxY = undefined;
    };

    @action setMarkerTextVisible = (val: boolean) => {
        this.markerTextVisible = val;
    };

    @action setMeanRmsVisible = (val: boolean) => {
        this.meanRmsVisible = val;
    };

    @action setWcsAxisVisible = (val: boolean) => {
        this.wcsAxisVisible = val;
    };

    @action setPlotType = (val: PlotType) => {
        this.plotType = val;
    };

    @action setCursor = (cursorVal: number) => {
        this.cursorX = cursorVal;
    };

    @action setMouseMoveIntoLinePlots = (val: boolean) => {
        this.isMouseMoveIntoLinePlots = val;
    };

    @action setSettingsTabId = (val: SpatialProfilerSettingsTabs) => {
        this.settingsTabId = val;
    };

    constructor(coordinate: string = "x") {
        super(RegionsType.CLOSED_AND_POINT);
        makeObservable(this);
        // Describes which data is being visualised
        this.coordinate = coordinate;

        // Describes how the data is visualised
        this.plotType = PlotType.STEPS;
        this.meanRmsVisible = false;
        this.markerTextVisible = false;
        this.wcsAxisVisible = true;
        this.primaryLineColor = "auto-blue";
        this.linePlotPointSize = 1.5;
        this.lineWidth = 1;
        this.linePlotInitXYBoundaries = {minXVal: 0, maxXVal: 0, minYVal: 0, maxYVal: 0};
        this.smoothingStore = new ProfileSmoothingStore();
        this.settingsTabId = SpatialProfilerSettingsTabs.STYLING;
    }

    @computed get isAutoScaledX() {
        return this.minX === undefined || this.maxX === undefined;
    }

    @computed get isAutoScaledY() {
        return this.minY === undefined || this.maxY === undefined;
    }

<<<<<<< HEAD
    public static CalculateRequirementsMap(widgetsMap: Map<string, SpatialProfileWidgetStore>) {
=======
    private static GetCursorSpatialConfig(frame: FrameStore, coordinate: string): CARTA.SetSpatialRequirements.ISpatialConfig {
        if (frame.cursorMoving && !AppStore.Instance.cursorFrozen) {
            if (coordinate.includes("x")) {
                return {
                    coordinate,
                    mip: clamp(frame.requiredFrameView.mip, 1, frame.maxMip),
                    start: Math.floor(clamp(frame.requiredFrameView.xMin, 0, frame.frameInfo.fileInfoExtended.width)),
                    end: Math.ceil(clamp(frame.requiredFrameView.xMax, 0, frame.frameInfo.fileInfoExtended.width))
                };
            } else {
                return {
                    coordinate,
                    mip: clamp(frame.requiredFrameView.mip, 1, frame.maxMip),
                    start: Math.floor(clamp(frame.requiredFrameView.yMin, 0, frame.frameInfo.fileInfoExtended.height)),
                    end: Math.ceil(clamp(frame.requiredFrameView.yMax, 0, frame.frameInfo.fileInfoExtended.height))
                };
            }
        } else {
            return {
                coordinate,
                mip: 1
            };
        }
    }

    public static CalculateRequirementsMap(frame: FrameStore, widgetsMap: Map<string, SpatialProfileWidgetStore>) {
>>>>>>> a91bcaff
        const updatedRequirements = new Map<number, Map<number, CARTA.SetSpatialRequirements>>();
        widgetsMap.forEach(widgetStore => {
            const frame = widgetStore.effectiveFrame;
            const fileId = frame.frameInfo.fileId;
            const regionId = widgetStore.effectiveRegionId;
            const coordinate = widgetStore.coordinate;

            if (!frame.regionSet) {
                return;
            }

            const spatialConfig = SpatialProfileWidgetStore.GetCursorSpatialConfig(frame, coordinate);
            const region = frame.regionSet.regions.find(r => r.regionId === regionId);
            if (region) {
                let frameRequirements = updatedRequirements.get(fileId);
                if (!frameRequirements) {
                    frameRequirements = new Map<number, CARTA.SetSpatialRequirements>();
                    updatedRequirements.set(fileId, frameRequirements);
                }

                let regionRequirements = frameRequirements.get(regionId);
                if (!regionRequirements) {
                    regionRequirements = new CARTA.SetSpatialRequirements({regionId, fileId});
                    frameRequirements.set(regionId, regionRequirements);
                }

                if (!regionRequirements.spatialProfiles) {
                    regionRequirements.spatialProfiles = [];
                }

                const existingConfig = regionRequirements.spatialProfiles.find(c => c.coordinate === coordinate);
                if (existingConfig) {
                    // TODO: Merge existing configs, rather than only allowing a single one
                } else {
                    regionRequirements.spatialProfiles.push(spatialConfig);
                }
            }
        });
        return updatedRequirements;
    }

    // This function diffs the updated requirements map with the existing requirements map, and reacts to changes
    // Three diff cases are checked:
    // 1. The old map has an entry, but the new one does not => send an "empty" SetSpectralRequirements message
    // 2. The old and new maps both have entries, but they are different => send the new SetSpectralRequirements message
    // 3. The new map has an entry, but the old one does not => send the new SetSpectralRequirements message
    // The easiest way to check all three is to first add any missing entries to the new map (as empty requirements), and then check the updated maps entries
    public static DiffSpatialRequirements(originalRequirements: Map<number, Map<number, CARTA.SetSpatialRequirements>>, updatedRequirements: Map<number, Map<number, CARTA.SetSpatialRequirements>>) {
        const diffList: CARTA.SetSpatialRequirements[] = [];

        // Fill updated requirements with missing entries
        originalRequirements.forEach((frameRequirements, fileId) => {
            let updatedFrameRequirements = updatedRequirements.get(fileId);
            if (!updatedFrameRequirements) {
                updatedFrameRequirements = new Map<number, CARTA.SetSpatialRequirements>();
                updatedRequirements.set(fileId, updatedFrameRequirements);
            }
            frameRequirements.forEach((regionRequirements, regionId) => {
                let updatedRegionRequirements = updatedFrameRequirements.get(regionId);
                if (!updatedRegionRequirements) {
                    updatedRegionRequirements = new CARTA.SetSpatialRequirements({fileId, regionId, spatialProfiles: []});
                    updatedFrameRequirements.set(regionId, updatedRegionRequirements);
                }
            });
        });

        // Go through updated requirements entries and find differences
        updatedRequirements.forEach((updatedFrameRequirements, fileId) => {
            let frameRequirements = originalRequirements.get(fileId);
            if (!frameRequirements) {
                // If there are no existing requirements for this fileId, all entries for this file are new
                updatedFrameRequirements.forEach(regionRequirements => diffList.push(regionRequirements));
            } else {
                updatedFrameRequirements.forEach((updatedRegionRequirements, regionId) => {
                    let regionRequirements = frameRequirements.get(regionId);
                    if (!regionRequirements) {
                        // If there are no existing requirements for this regionId, this is a new entry
                        diffList.push(updatedRegionRequirements);
                    } else {
                        // Deep equality comparison with sorted arrays
                        const configCount = regionRequirements.spatialProfiles ? regionRequirements.spatialProfiles.length : 0;
                        const updatedConfigCount = updatedRegionRequirements.spatialProfiles ? updatedRegionRequirements.spatialProfiles.length : 0;

                        if (configCount !== updatedConfigCount) {
                            diffList.push(updatedRegionRequirements);
                            return;
                        }

                        if (configCount === 0) {
                            return;
                        }
                        const sortedUpdatedConfigs = updatedRegionRequirements.spatialProfiles.sort();
                        const sortedConfigs = regionRequirements.spatialProfiles.sort();

                        for (let i = 0; i < updatedConfigCount; i++) {
                            const updatedConfig = sortedUpdatedConfigs[i];
                            const config = sortedConfigs[i];
                            if (!_.isEqual(config, updatedConfig)) {
                                diffList.push(updatedRegionRequirements);
                                return;
                            }
                        }
                    }
                });
            }
        });
        // Sort list so that requirements clearing occurs first
        return diffList.sort((a, b) => (a.spatialProfiles.length > b.spatialProfiles.length ? 1 : -1));
    }

    // settings
    @action setPrimaryLineColor = (color: string) => {
        this.primaryLineColor = color;
    };

    @action setLineWidth = (val: number) => {
        if (val >= LineSettings.MIN_WIDTH && val <= LineSettings.MAX_WIDTH) {
            this.lineWidth = val;
        }
    };

    @action setLinePlotPointSize = (val: number) => {
        if (val >= LineSettings.MIN_POINT_SIZE && val <= LineSettings.MAX_POINT_SIZE) {
            this.linePlotPointSize = val;
        }
    };

    @action initXYBoundaries(minXVal: number, maxXVal: number, minYVal: number, maxYVal: number) {
        this.linePlotInitXYBoundaries = {minXVal: minXVal, maxXVal: maxXVal, minYVal: minYVal, maxYVal: maxYVal};
    }

    public init = (widgetSettings): void => {
        if (!widgetSettings) {
            return;
        }
        if (typeof widgetSettings.coordinate === "string" && SpatialProfileWidgetStore.ValidCoordinates.includes(widgetSettings.coordinate)) {
            this.coordinate = widgetSettings.coordinate;
        }
        const lineColor = tinycolor(widgetSettings.primaryLineColor);
        if (lineColor.isValid() || isAutoColor(widgetSettings.primaryLineColor)) {
            this.primaryLineColor = widgetSettings.primaryLineColor;
        }
        if (typeof widgetSettings.lineWidth === "number" && widgetSettings.lineWidth >= LineSettings.MIN_WIDTH && widgetSettings.lineWidth <= LineSettings.MAX_WIDTH) {
            this.lineWidth = widgetSettings.lineWidth;
        }
        if (typeof widgetSettings.linePlotPointSize === "number" && widgetSettings.linePlotPointSize >= LineSettings.MIN_POINT_SIZE && widgetSettings.linePlotPointSize <= LineSettings.MAX_POINT_SIZE) {
            this.linePlotPointSize = widgetSettings.linePlotPointSize;
        }
        if (typeof widgetSettings.wcsAxisVisible === "boolean") {
            this.wcsAxisVisible = widgetSettings.wcsAxisVisible;
        }
        if (typeof widgetSettings.meanRmsVisible === "boolean") {
            this.meanRmsVisible = widgetSettings.meanRmsVisible;
        }
        if (typeof widgetSettings.plotType === "string" && (widgetSettings.plotType === PlotType.STEPS || widgetSettings.plotType === PlotType.LINES || widgetSettings.plotType === PlotType.POINTS)) {
            this.plotType = widgetSettings.plotType;
        }
        if (typeof widgetSettings.minXVal === "number") {
            this.linePlotInitXYBoundaries.minXVal = widgetSettings.minXVal;
        }
        if (typeof widgetSettings.maxXVal === "number") {
            this.linePlotInitXYBoundaries.maxXVal = widgetSettings.maxXVal;
        }
        if (typeof widgetSettings.minYVal === "number") {
            this.linePlotInitXYBoundaries.minYVal = widgetSettings.minYVal;
        }
        if (typeof widgetSettings.maxYVal === "number") {
            this.linePlotInitXYBoundaries.maxYVal = widgetSettings.maxYVal;
        }
    };

    public toConfig = () => {
        return {
            coordinate: this.coordinate,
            primaryLineColor: this.primaryLineColor,
            lineWidth: this.lineWidth,
            linePlotPointSize: this.linePlotPointSize,
            wcsAxisVisible: this.wcsAxisVisible,
            meanRmsVisible: this.meanRmsVisible,
            plotType: this.plotType,
            minXVal: this.linePlotInitXYBoundaries.minXVal,
            maxXVal: this.linePlotInitXYBoundaries.maxXVal,
            minYVal: this.linePlotInitXYBoundaries.minYVal,
            maxYVal: this.linePlotInitXYBoundaries.maxYVal
        };
    };
}<|MERGE_RESOLUTION|>--- conflicted
+++ resolved
@@ -1,12 +1,7 @@
 import tinycolor from "tinycolor2";
-<<<<<<< HEAD
 import {action, computed, observable, override, makeObservable} from "mobx";
-import {ProfileSmoothingStore} from "stores";
+import * as _ from "lodash";
 import {RegionWidgetStore, RegionsType} from "./RegionWidgetStore";
-=======
-import {action, computed, observable, makeObservable} from "mobx";
-import * as _ from "lodash";
->>>>>>> a91bcaff
 import {CARTA} from "carta-protobuf";
 import {AppStore, FrameStore, ProfileSmoothingStore} from "stores";
 import {PlotType, LineSettings} from "components/Shared";
@@ -139,9 +134,6 @@
         return this.minY === undefined || this.maxY === undefined;
     }
 
-<<<<<<< HEAD
-    public static CalculateRequirementsMap(widgetsMap: Map<string, SpatialProfileWidgetStore>) {
-=======
     private static GetCursorSpatialConfig(frame: FrameStore, coordinate: string): CARTA.SetSpatialRequirements.ISpatialConfig {
         if (frame.cursorMoving && !AppStore.Instance.cursorFrozen) {
             if (coordinate.includes("x")) {
@@ -167,8 +159,7 @@
         }
     }
 
-    public static CalculateRequirementsMap(frame: FrameStore, widgetsMap: Map<string, SpatialProfileWidgetStore>) {
->>>>>>> a91bcaff
+    public static CalculateRequirementsMap(widgetsMap: Map<string, SpatialProfileWidgetStore>) {
         const updatedRequirements = new Map<number, Map<number, CARTA.SetSpatialRequirements>>();
         widgetsMap.forEach(widgetStore => {
             const frame = widgetStore.effectiveFrame;
