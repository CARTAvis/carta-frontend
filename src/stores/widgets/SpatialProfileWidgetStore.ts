--- conflicted
+++ resolved
@@ -4,11 +4,7 @@
 import {FrameStore} from "../FrameStore";
 import {CARTA} from "carta-protobuf";
 import {PlotType, LineSettings} from "components/Shared";
-<<<<<<< HEAD
-import {isColorValid} from "utilities";
 import { ProfileSmoothingStore } from "stores/ProfileSmoothingStore";
-=======
->>>>>>> 896f4890
 
 export class SpatialProfileWidgetStore {
     @observable fileId: number;
