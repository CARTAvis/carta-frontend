--- conflicted
+++ resolved
@@ -287,7 +287,6 @@
                 `Frequency range ${freqMHzFrom <= freqMHzTo ? freqMHzFrom : freqMHzTo} MHz to ${freqMHzFrom <= freqMHzTo ? freqMHzTo : freqMHzFrom} MHz is too wide.` +
                     `Please specify a frequency range within ${FREQUENCY_RANGE_LIMIT / 1e3} GHz.`
             );
-<<<<<<< HEAD
             return;
         }
 
@@ -296,7 +295,7 @@
         try {
             const ack = await backendService.requestSpectralLine(new CARTA.DoubleBounds({min: freqMHzFrom, max: freqMHzTo}), this.intensityLimitEnabled ? this.intensityLimitValue : NaN);
             if (ack.dataSize >= 0) {
-                runInAction(()=>{
+                runInAction(() => {
                     this.numDataRows = ack.dataSize;
                     this.columnHeaders = this.preprocessHeaders(ack.headers);
                     this.controlHeader = this.initControlHeader(this.columnHeaders);
@@ -311,33 +310,6 @@
         } catch (err) {
             this.resetQueryContents();
             alertStore.showAlert(err);
-=======
-        } else {
-            this.isQuerying = true;
-            const backendService = BackendService.Instance;
-            backendService.requestSpectralLine(new CARTA.DoubleBounds({min: freqMHzFrom, max: freqMHzTo}), this.intensityLimitEnabled ? this.intensityLimitValue : NaN).subscribe(
-                ack => {
-                    if (ack.success && ack.dataSize >= 0) {
-                        this.numDataRows = ack.dataSize;
-                        this.columnHeaders = this.preprocessHeaders(ack.headers);
-                        this.controlHeader = this.initControlHeader(this.columnHeaders);
-                        this.queryResult = this.initColumnData(ack.spectralLineData, ack.dataSize, this.columnHeaders);
-                        this.updateFilterResult(this.fullRowIndexes);
-                        this.isDataFiltered = false;
-                        this.filterNum = 0;
-                    } else {
-                        this.resetQueryContents();
-                        AppStore.Instance.alertStore.showAlert(ack.message);
-                    }
-                    this.isQuerying = false;
-                },
-                error => {
-                    this.isQuerying = false;
-                    console.error(error);
-                    AppStore.Instance.alertStore.showAlert(error);
-                }
-            );
->>>>>>> 17b13f04
         }
         this.isQuerying = false;
     };
