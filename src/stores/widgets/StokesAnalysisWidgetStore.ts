import {action, computed, observable} from "mobx";
import {ChartArea} from "chart.js";
import {CARTA} from "carta-protobuf";
import {RegionWidgetStore} from "./RegionWidgetStore";
import {FrameStore} from "stores/FrameStore";

export enum StokesCoordinate {
    CurrentZ = "z",
    TotalIntensity = "Iz",
    LinearPolarizationQ = "Qz",
    LinearPolarizationU = "Uz",
    CircularPolarization = "Vz",
    PolarizedIntensity = "PIz",
    PolarizationAngle = "PAz",
    PolarizationQU = "QvsU",
}

export class StokesAnalysisWidgetStore extends RegionWidgetStore {
    @observable sharedMinX: number;
    @observable sharedMaxX: number;
    @observable quMinY: number;
    @observable quMaxY: number;
    @observable polIntensityMinY: number;
    @observable polIntensityMaxY: number;
    @observable polAngleMinY: number;
    @observable polAngleMaxY: number;
    @observable quScatterMinX: number;
    @observable quScatterMaxX: number;
    @observable quScatterMinY: number;
    @observable quScatterMaxY: number;
    @observable linePlotcursorX: number;
    @observable channel: number;
    @observable useWcsValues: boolean;
    @observable scatterPlotCursorX: number;
    @observable scatterPlotCursorY: number;
    @observable isMouseMoveIntoScatterPlots: boolean;
    @observable isMouseMoveIntoLinePlots: boolean;
<<<<<<< HEAD
    @observable scatterChartArea: ChartArea;
=======

>>>>>>> 79ac60f9
    @observable statsType: CARTA.StatsType;
    @observable fractionalPolVisible: boolean;
    scatterOutRangePointsIndex: Array<number>;

    private static requestDataType = [StokesCoordinate.LinearPolarizationQ, StokesCoordinate.LinearPolarizationU];

    private static ValidStatsTypes = [
        CARTA.StatsType.Mean,
    ];

    // return regionRequirements spectralProfiles coordinate array
    private static requiredCoordinate(widgetStore: StokesAnalysisWidgetStore): Array<StokesCoordinate> {
        let requiredCoordinate = StokesAnalysisWidgetStore.requestDataType;
        let Iz = requiredCoordinate.indexOf(StokesCoordinate.TotalIntensity);
        if (widgetStore.fractionalPolVisible) {
            if (Iz < 0 ) {
                requiredCoordinate.push(StokesCoordinate.TotalIntensity);
            }
        }
        return requiredCoordinate;
    }

    public static addToRequirementsMap(frame: FrameStore, updatedRequirements: Map<number, Map<number, CARTA.SetSpectralRequirements>>, widgetsMap: Map<string, StokesAnalysisWidgetStore>)
        : Map<number, Map<number, CARTA.SetSpectralRequirements>> {
        widgetsMap.forEach(widgetStore => {
            const fileId = frame.frameInfo.fileId;
            const regionId = widgetStore.regionIdMap.get(fileId) || 0;
            const coordinates = StokesAnalysisWidgetStore.requiredCoordinate(widgetStore);
            let statsType = widgetStore.statsType;

            if (!frame.regionSet) {
                return;
            }
            const region = frame.regionSet.regions.find(r => r.regionId === regionId);
            if (region) {
                // Point regions have no meaningful stats type, default to Sum
                if (region.regionType === CARTA.RegionType.POINT) {
                    statsType = CARTA.StatsType.Sum;
                }

                let frameRequirements = updatedRequirements.get(fileId);
                if (!frameRequirements) {
                    frameRequirements = new Map<number, CARTA.SetSpectralRequirements>();
                    updatedRequirements.set(fileId, frameRequirements);
                }

                let regionRequirements = frameRequirements.get(regionId);
                if (!regionRequirements) {
                    regionRequirements = new CARTA.SetSpectralRequirements({regionId, fileId});
                    frameRequirements.set(regionId, regionRequirements);
                }

                if (!regionRequirements.spectralProfiles) {
                    regionRequirements.spectralProfiles = [];
                }

                coordinates.forEach(coordinate => {
                    let spectralConfig = regionRequirements.spectralProfiles.find(profiles => profiles.coordinate === coordinate);
                    if (!spectralConfig) {
                        // create new spectral config
                        regionRequirements.spectralProfiles.push({coordinate, statsTypes: [statsType]});
                    } else if (spectralConfig.statsTypes.indexOf(statsType) === -1) {
                        // add to the stats type array
                        spectralConfig.statsTypes.push(statsType);
                    }
                });
            }
        });
        return updatedRequirements;
    }

<<<<<<< HEAD
    @action setScatterChartAres = (chartArea: ChartArea) => {
        this.scatterChartArea = chartArea;
    }

=======
>>>>>>> 79ac60f9
    @action setMouseMoveIntoScatterPlots = (val: boolean) => {
        this.isMouseMoveIntoScatterPlots = val;
    };

    @action setMouseMoveIntoLinePlots = (val: boolean) => {
        this.isMouseMoveIntoLinePlots = val;
    };

    @action setStatsType = (statsType: CARTA.StatsType) => {
        if (StokesAnalysisWidgetStore.ValidStatsTypes.indexOf(statsType) !== -1) {
            this.statsType = statsType;
        }
    };

    @action setSharedXBounds = (minVal: number, maxVal: number) => {
        this.sharedMinX = minVal;
        this.sharedMaxX = maxVal;
    };

    @action clearSharedXBounds = () => {
        this.sharedMinX = undefined;
        this.sharedMaxX = undefined;
    };

    @action setPolIntensityYBounds = (minVal: number, maxVal: number) => {
        this.polIntensityMinY = minVal;
        this.polIntensityMaxY = maxVal;
    };

    @action clearPolIntensityYBounds = () => {
        this.polIntensityMinY = undefined;
        this.polIntensityMaxY = undefined;
    };

    @action setChannel = (channel: number) => {
        this.channel = channel;
    };

    @action setlinePlotCursorX = (cursorVal: number) => {
        this.linePlotcursorX = cursorVal;
    };

    @action setScatterPlotCursor = (cursorVal: { x: number, y: number }) => {
        this.scatterPlotCursorX = cursorVal.x;
        this.scatterPlotCursorY = cursorVal.y;
    };

    @action setFractionalPolVisible = (val: boolean) => {
        this.fractionalPolVisible = val;
    };

    @action setRegionId = (fileId: number, regionId: number) => {
        this.regionIdMap.set(fileId, regionId);
        this.clearLinePlotsXYBounds();
        this.clearScatterPlotXYBounds();
    };

    @action setUseWcsValues = (val: boolean) => {
        if (val !== this.useWcsValues) {
            this.clearSharedXBounds();
        }
        this.useWcsValues = val;
    };

    constructor() {
        super();
        this.statsType = CARTA.StatsType.Mean;

        // Describes how the data is visualised
        this.fractionalPolVisible = false;
        this.useWcsValues = true;
        this.scatterOutRangePointsIndex = [];
    }

    @action setQUScatterPlotXBounds = (minVal: number, maxVal: number) => {
        this.quScatterMinX = minVal;
        this.quScatterMaxX = maxVal;
    };

    @action setPolAngleYBounds = (minVal: number, maxVal: number) => {
        this.polAngleMinY = minVal;
        this.polAngleMaxY = maxVal;
    };

    @action setQULinePlotYBounds = (minVal: number, maxVal: number) => {
        this.quMinY = minVal;
        this.quMaxY = maxVal;
    };

    @action setQUScatterPlotYBounds = (minVal: number, maxVal: number) => {
        this.quScatterMinY = minVal;
        this.quScatterMaxY = maxVal;
    };

    @action clearLinePlotsXYBounds = () => {
        this.sharedMinX = undefined;
        this.sharedMaxX = undefined;
        this.quMinY = undefined;
        this.quMaxY = undefined;
        this.polIntensityMinY = undefined;
        this.polIntensityMaxY = undefined;
        this.polAngleMinY = undefined;
        this.polAngleMaxY = undefined;
    };

    @action clearScatterPlotXYBounds = () => {
        this.quScatterMinX = undefined;
        this.quScatterMaxX = undefined;
        this.quScatterMinY = undefined;
        this.quScatterMaxY = undefined;
        this.scatterOutRangePointsIndex = [];
    };

    @action setQULinePlotsXYBounds = (minX: number, maxX: number, minY: number, maxY: number) => {
        this.sharedMinX = minX;
        this.sharedMaxX = maxX;
        this.quMinY = minY;
        this.quMaxY = maxY;
    };

    @action setPolIntensityXYBounds = (minX: number, maxX: number, minY: number, maxY: number) => {
        this.sharedMinX = minX;
        this.sharedMaxX = maxX;
        this.polIntensityMinY = minY;
        this.polIntensityMaxY = maxY;
    };

    @action setPolAngleXYBounds = (minX: number, maxX: number, minY: number, maxY: number) => {
        this.sharedMinX = minX;
        this.sharedMaxX = maxX;
        this.polAngleMinY = minY;
        this.polAngleMaxY = maxY;
    };

    @action setQUScatterPlotXYBounds = (minX: number, maxX: number, minY: number, maxY: number) => {
        this.quScatterMinX = minX;
        this.quScatterMaxX = maxX;
        this.quScatterMinY = minY;
        this.quScatterMaxY = maxY;
    };

    @computed get isLinePlotsAutoScaledX() {
        return (this.sharedMinX === undefined || this.sharedMaxX === undefined);
    }

    @computed get isQUScatterPlotAutoScaledX() {
        return (this.quScatterMinX === undefined || this.quScatterMaxX === undefined);
    }

    @computed get isQUScatterPlotAutoScaledY() {
        return (this.quScatterMinY === undefined || this.quScatterMaxY === undefined);
    }

    @computed get isQULinePlotAutoScaledY() {
        return (this.quMinY === undefined || this.quMaxY === undefined);
    }

    @computed get isPolIntensityAutoScaledY() {
        return (this.polIntensityMinY === undefined || this.polIntensityMaxY === undefined);
    }

    @computed get isPolAngleAutoScaledY() {
        return (this.polAngleMinY === undefined || this.polAngleMaxY === undefined);
    }
}<|MERGE_RESOLUTION|>--- conflicted
+++ resolved
@@ -35,11 +35,8 @@
     @observable scatterPlotCursorY: number;
     @observable isMouseMoveIntoScatterPlots: boolean;
     @observable isMouseMoveIntoLinePlots: boolean;
-<<<<<<< HEAD
     @observable scatterChartArea: ChartArea;
-=======
-
->>>>>>> 79ac60f9
+
     @observable statsType: CARTA.StatsType;
     @observable fractionalPolVisible: boolean;
     scatterOutRangePointsIndex: Array<number>;
@@ -111,13 +108,10 @@
         return updatedRequirements;
     }
 
-<<<<<<< HEAD
     @action setScatterChartAres = (chartArea: ChartArea) => {
         this.scatterChartArea = chartArea;
     }
 
-=======
->>>>>>> 79ac60f9
     @action setMouseMoveIntoScatterPlots = (val: boolean) => {
         this.isMouseMoveIntoScatterPlots = val;
     };
