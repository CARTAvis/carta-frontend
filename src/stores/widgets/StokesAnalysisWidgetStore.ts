import * as AST from "ast_wrapper";
import {action, autorun, computed, observable} from "mobx";
import {ChartArea} from "chart.js";
import {Colors} from "@blueprintjs/core";
import {CARTA} from "carta-protobuf";
import {PlotType, LineSettings, ScatterSettings} from "components/Shared";
import {RegionWidgetStore, RegionsType} from "./RegionWidgetStore";
import {AppStore, FrameStore} from "stores";
import {getColorsForValues, isColorValid} from "utilities";
import {DEFAULT_UNIT, GenCoordinateLabel, IsSpectralSystemValid, IsSpectralTypeValid, IsSpectralUnitValid, SpectralSystem, SpectralType, SpectralUnit, SPECTRAL_COORDS_SUPPORTED} from "models";

export enum StokesCoordinate {
    CurrentZ = "z",
    TotalIntensity = "Iz",
    LinearPolarizationQ = "Qz",
    LinearPolarizationU = "Uz",
    CircularPolarization = "Vz",
    PolarizedIntensity = "PIz",
    PolarizationAngle = "PAz",
    PolarizationQU = "QvsU",
}

const DEFAULTS = {
        fractionalPolVisible: false,
        scatterOutRangePointsZIndex: [],
        primaryLineColor: { colorHex: Colors.BLUE2, fixed: false },
        secondaryLineColor: { colorHex: Colors.ORANGE2, fixed: false },
        lineWidth: 1,
        linePlotPointSize: 1.5,
        scatterPlotPointSize: 3,
        equalAxes: true,
        colorMap: "jet",
        pointTransparency: 1,
        invertedColorMap: true
};

export class StokesAnalysisWidgetStore extends RegionWidgetStore {
    @observable sharedMinX: number;
    @observable sharedMaxX: number;
    @observable quMinY: number;
    @observable quMaxY: number;
    @observable polIntensityMinY: number;
    @observable polIntensityMaxY: number;
    @observable polAngleMinY: number;
    @observable polAngleMaxY: number;
    @observable quScatterMinX: number;
    @observable quScatterMaxX: number;
    @observable quScatterMinY: number;
    @observable quScatterMaxY: number;
    @observable linePlotcursorX: number;
    @observable channel: number;
    @observable spectralType: SpectralType;
    @observable spectralUnit: SpectralUnit;
    @observable spectralSystem: SpectralSystem;
    @observable channelValues:  Array<number>;
    @observable scatterPlotCursorX: number;
    @observable scatterPlotCursorY: number;
    @observable isMouseMoveIntoScatterPlots: boolean;
    @observable isMouseMoveIntoLinePlots: boolean;
    @observable scatterChartArea: ChartArea;
    @observable statsType: CARTA.StatsType;
    @observable fractionalPolVisible: boolean;
    scatterOutRangePointsZIndex: Array<number>;

    // settings 
    @observable plotType: PlotType;
    @observable primaryLineColor: { colorHex: string, fixed: boolean };
    @observable secondaryLineColor: { colorHex: string, fixed: boolean };
    @observable lineWidth: number;
    @observable linePlotPointSize: number;
    @observable scatterPlotPointSize: number;
    @observable equalAxes: boolean;
    @observable colorMap: string;
    @observable colorPixel: { color: Uint8ClampedArray, size: number };
    @observable pointTransparency: number;
    @observable invertedColorMap: boolean;
    
    private static requestDataType = [StokesCoordinate.LinearPolarizationQ, StokesCoordinate.LinearPolarizationU];
    private static ValidStatsTypes = [
        CARTA.StatsType.Mean,
    ];

    // return regionRequirements spectralProfiles coordinate array
    private static requiredCoordinate(widgetStore: StokesAnalysisWidgetStore): Array<StokesCoordinate> {
        let requiredCoordinate = StokesAnalysisWidgetStore.requestDataType;
        let Iz = requiredCoordinate.indexOf(StokesCoordinate.TotalIntensity);
        if (widgetStore.fractionalPolVisible) {
            if (Iz < 0 ) {
                requiredCoordinate.push(StokesCoordinate.TotalIntensity);
            }
        }
        return requiredCoordinate;
    }

    public static addToRequirementsMap(frame: FrameStore, updatedRequirements: Map<number, Map<number, CARTA.SetSpectralRequirements>>, widgetsMap: Map<string, StokesAnalysisWidgetStore>)
        : Map<number, Map<number, CARTA.SetSpectralRequirements>> {
        widgetsMap.forEach(widgetStore => {
            const fileId = frame.frameInfo.fileId;
            const regionId = widgetStore.effectiveRegionId;
            const coordinates = StokesAnalysisWidgetStore.requiredCoordinate(widgetStore);
            let statsType = widgetStore.statsType;

            if (!frame.regionSet) {
                return;
            }
            const region = frame.regionSet.regions.find(r => r.regionId === regionId);
            if (region) {
                // Point regions have no meaningful stats type, default to Sum
                if (region.regionType === CARTA.RegionType.POINT) {
                    statsType = CARTA.StatsType.Sum;
                }

                let frameRequirements = updatedRequirements.get(fileId);
                if (!frameRequirements) {
                    frameRequirements = new Map<number, CARTA.SetSpectralRequirements>();
                    updatedRequirements.set(fileId, frameRequirements);
                }

                let regionRequirements = frameRequirements.get(regionId);
                if (!regionRequirements) {
                    regionRequirements = new CARTA.SetSpectralRequirements({regionId, fileId});
                    frameRequirements.set(regionId, regionRequirements);
                }

                if (!regionRequirements.spectralProfiles) {
                    regionRequirements.spectralProfiles = [];
                }

                coordinates.forEach(coordinate => {
                    let spectralConfig = regionRequirements.spectralProfiles.find(profiles => profiles.coordinate === coordinate);
                    if (!spectralConfig) {
                        // create new spectral config
                        regionRequirements.spectralProfiles.push({coordinate, statsTypes: [statsType]});
                    } else if (spectralConfig.statsTypes.indexOf(statsType) === -1) {
                        // add to the stats type array
                        spectralConfig.statsTypes.push(statsType);
                    }
                });
            }
        });
        return updatedRequirements;
    }

    @action setScatterChartAres = (chartArea: ChartArea) => {
        this.scatterChartArea = chartArea;
    }

    @action setMouseMoveIntoScatterPlots = (val: boolean) => {
        this.isMouseMoveIntoScatterPlots = val;
    };

    @action setMouseMoveIntoLinePlots = (val: boolean) => {
        this.isMouseMoveIntoLinePlots = val;
    };

    @action setStatsType = (statsType: CARTA.StatsType) => {
        if (StokesAnalysisWidgetStore.ValidStatsTypes.indexOf(statsType) !== -1) {
            this.statsType = statsType;
        }
    };

    @action setSpectralCoordinate = (coordStr: string) => {
        if (SPECTRAL_COORDS_SUPPORTED.has(coordStr)) {
            const coord: {type: SpectralType, unit: SpectralUnit} = SPECTRAL_COORDS_SUPPORTED.get(coordStr);
            this.spectralType = coord.type;
            this.spectralUnit = coord.unit;
            this.clearSharedXBounds();
        }
    };

    @action setSpectralSystem = (specsys: SpectralSystem) => {
        this.spectralSystem = specsys;
        this.clearSharedXBounds();
    };

    @action setSharedXBounds = (minVal: number, maxVal: number) => {
        this.sharedMinX = minVal;
        this.sharedMaxX = maxVal;
    };

    @action clearSharedXBounds = () => {
        this.sharedMinX = undefined;
        this.sharedMaxX = undefined;
    };

    @action setPolIntensityYBounds = (minVal: number, maxVal: number) => {
        this.polIntensityMinY = minVal;
        this.polIntensityMaxY = maxVal;
    };

    @action clearPolIntensityYBounds = () => {
        this.polIntensityMinY = undefined;
        this.polIntensityMaxY = undefined;
    };

    @action setChannel = (channel: number) => {
        this.channel = channel;
    };

    @action setlinePlotCursorX = (cursorVal: number) => {
        this.linePlotcursorX = cursorVal;
    };

    @action setScatterPlotCursor = (cursorVal: { x: number, y: number }) => {
        this.scatterPlotCursorX = cursorVal.x;
        this.scatterPlotCursorY = cursorVal.y;
    };

    @action setFractionalPolVisible = (val: boolean) => {
        this.fractionalPolVisible = val;
        this.clearScatterPlotXYBounds();
    };

    @action setRegionId = (fileId: number, regionId: number) => {
        this.regionIdMap.set(fileId, regionId);
        this.clearLinePlotsXYBounds();
        this.clearScatterPlotXYBounds();
    };

    constructor(appStore: AppStore) {
        super(appStore, RegionsType.CLOSED_AND_POINT);
        this.colorMap = DEFAULTS.colorMap;
        this.colorPixel = getColorsForValues(DEFAULTS.colorMap);
        this.statsType = CARTA.StatsType.Mean;
        this.plotType = PlotType.STEPS;
        this.fractionalPolVisible = DEFAULTS.fractionalPolVisible;
        this.scatterOutRangePointsZIndex = DEFAULTS.scatterOutRangePointsZIndex;
        this.primaryLineColor = DEFAULTS.primaryLineColor;
        this.secondaryLineColor = DEFAULTS.secondaryLineColor;
        this.lineWidth = DEFAULTS.lineWidth;
        this.linePlotPointSize = DEFAULTS.linePlotPointSize;
        this.scatterPlotPointSize = DEFAULTS.scatterPlotPointSize;
        this.equalAxes = DEFAULTS.equalAxes;
        this.pointTransparency = DEFAULTS.pointTransparency;
<<<<<<< HEAD
        this.invertedColorMap  = DEFAULTS.invertedColorMap;
=======
        this.initSpectralSettings();

        // if type/unit/specsys changes, trigger transformation
        autorun(() => {
            const frame = this.appStore.activeFrame;
            if (frame && frame.channelInfo && this.isSpectralSettingsSupported) {
                if (this.isCoordChannel) {
                    this.channelValues = frame.channelInfo.indexes;
                } else {
                    this.channelValues = this.isSpectralPropsEqual ? frame.channelInfo.values : this.convertSpectral(frame.spectralFrame, this.spectralType, this.spectralUnit, this.spectralSystem, frame.channelInfo.values);
                }
            }
        });
    }

    private convertSpectral = (spectralFrame: number, type: SpectralType, unit: SpectralUnit, system: SpectralSystem, x: Array<number>): Array<number> => {
        if (!spectralFrame || !type || !unit || !system || !x) {
            return null;
        }
        let tx: Array<number> = new Array<number>(x.length);
        for (let i = 0; i < x.length; i++) {
            tx[i] = AST.transformSpectralPoint(this.appStore.activeFrame.spectralFrame, this.spectralType, this.spectralUnit, this.spectralSystem, x[i]);
        }
        return tx;
    };

    public initSpectralSettings = () => {
        const frame = this.appStore.activeFrame;
        if (frame && frame.spectralInfo && this.isSpectralSettingsSupported) {
            this.spectralType = frame.spectralInfo.channelType.code as SpectralType;
            this.spectralUnit = DEFAULT_UNIT.get(this.spectralType);
            this.spectralSystem = frame.spectralInfo.specsys as SpectralSystem;
        } else {
            this.spectralType = null;
            this.spectralUnit = null;
            this.spectralSystem = null;
        }

        this.channelValues = null;
        if (frame && frame.channelInfo) {
            if (this.isCoordChannel) {
                this.channelValues = frame.channelInfo.indexes;
            } else {
                this.channelValues = this.isSpectralPropsEqual ? frame.channelInfo.values : this.convertSpectral(frame.spectralFrame, this.spectralType, this.spectralUnit, this.spectralSystem, frame.channelInfo.values);
            }
        }
    };

    // check the type, unit, specsys are the same between widget and active frame
    @computed get isSpectralPropsEqual(): boolean {
        const appStore = this.appStore;
        const frame = appStore.activeFrame;
        let result = false;
        if (frame && frame.spectralInfo) {
            const isTypeEqual = frame.spectralInfo.channelType.code === (this.spectralType as string);
            const isUnitEqual = frame.spectralInfo.channelType.unit === (this.spectralUnit as string);
            const isSpecsysEqual = frame.spectralInfo.specsys === (this.spectralSystem as string);
            result = isTypeEqual && isUnitEqual && isSpecsysEqual;
        }
        return result;
>>>>>>> b4a16a04
    }

    @action setQUScatterPlotXBounds = (minVal: number, maxVal: number) => {
        this.quScatterMinX = minVal;
        this.quScatterMaxX = maxVal;
    };

    @action setPolAngleYBounds = (minVal: number, maxVal: number) => {
        this.polAngleMinY = minVal;
        this.polAngleMaxY = maxVal;
    };

    @action setQULinePlotYBounds = (minVal: number, maxVal: number) => {
        this.quMinY = minVal;
        this.quMaxY = maxVal;
    };

    @action setQUScatterPlotYBounds = (minVal: number, maxVal: number) => {
        this.quScatterMinY = minVal;
        this.quScatterMaxY = maxVal;
    };

    @action clearLinePlotsXYBounds = () => {
        this.sharedMinX = undefined;
        this.sharedMaxX = undefined;
        this.quMinY = undefined;
        this.quMaxY = undefined;
        this.polIntensityMinY = undefined;
        this.polIntensityMaxY = undefined;
        this.polAngleMinY = undefined;
        this.polAngleMaxY = undefined;
    };

    @action clearScatterPlotXYBounds = () => {
        this.quScatterMinX = undefined;
        this.quScatterMaxX = undefined;
        this.quScatterMinY = undefined;
        this.quScatterMaxY = undefined;
        this.scatterOutRangePointsZIndex = [];
    };

    @action setQULinePlotsXYBounds = (minX: number, maxX: number, minY: number, maxY: number) => {
        this.sharedMinX = minX;
        this.sharedMaxX = maxX;
        this.quMinY = minY;
        this.quMaxY = maxY;
    };

    @action setPolIntensityXYBounds = (minX: number, maxX: number, minY: number, maxY: number) => {
        this.sharedMinX = minX;
        this.sharedMaxX = maxX;
        this.polIntensityMinY = minY;
        this.polIntensityMaxY = maxY;
    };

    @action setPolAngleXYBounds = (minX: number, maxX: number, minY: number, maxY: number) => {
        this.sharedMinX = minX;
        this.sharedMaxX = maxX;
        this.polAngleMinY = minY;
        this.polAngleMaxY = maxY;
    };

    @action setQUScatterPlotXYBounds = (minX: number, maxX: number, minY: number, maxY: number) => {
        this.quScatterMinX = minX;
        this.quScatterMaxX = maxX;
        this.quScatterMinY = minY;
        this.quScatterMaxY = maxY;
    };

    // settings
    @action setInvertedColorMap = (invertedColorMap: boolean) => {
        this.invertedColorMap = invertedColorMap;
    };

    @action setPlotType = (val: PlotType) => {
        this.plotType = val;
    };

    @action setPrimaryLineColor = (colorHex: string, fixed: boolean) => {
        this.primaryLineColor = { colorHex: colorHex, fixed: fixed };
    }

    @action setSecondaryLineColor = (colorHex: string, fixed: boolean) => {
        this.secondaryLineColor = { colorHex: colorHex, fixed: fixed };
    }

    @action setLineWidth = (val: number) => {
        if (val >= LineSettings.MIN_WIDTH && val <= LineSettings.MAX_WIDTH) {
            this.lineWidth = val;   
        }
    }

    @action setLinePlotPointSize = (val: number) => {
        if (val >= LineSettings.MIN_POINT_SIZE && val <= LineSettings.MAX_POINT_SIZE) {
            this.linePlotPointSize = val;   
        }
    }

    @action setScatterPlotPointSize = (val: number) => {
        if (val >= ScatterSettings.MIN_POINT_SIZE && val <= ScatterSettings.MAX_POINT_SIZE ) {
            this.scatterPlotPointSize = val;   
        }
    }

    @action setEqualAxesValue = (val: boolean) => {
        this.equalAxes = val;
    }

    @action setColormap = (colormap: string) => {
        this.colorMap = colormap;
        this.colorPixel = getColorsForValues(colormap);
    };

    @action setPointTransparency = (val: number) => {
        if (val >= ScatterSettings.MIN_TRANSPARENCY && val <= ScatterSettings.MAX_TRANSPARENCY) {
            this.pointTransparency = val;   
        }
    }

    @computed get spectralCoordinate() {
        return this.spectralType && this.spectralUnit ? GenCoordinateLabel(this.spectralType, this.spectralUnit) : "Channel";
    }

    @computed get isCoordChannel() {
        return this.spectralCoordinate === "Channel";
    }

    @computed get isSpectralCoordinateSupported(): boolean {
        const frame = this.appStore.activeFrame;
        if (frame && frame.spectralInfo) {
            const type = frame.spectralInfo.channelType.code as string;
            const unit = frame.spectralInfo.channelType.unit as string;
            return type && unit && IsSpectralTypeValid(type) && IsSpectralUnitValid(unit);
        }
        return false;
    }

    @computed get isSpectralSystemSupported(): boolean {
        const frame = this.appStore.activeFrame;
        if (frame && frame.spectralInfo) {
            const specsys = frame.spectralInfo.specsys as string;
            return specsys && IsSpectralSystemValid(specsys);
        }
        return false;
    }

    @computed get isSpectralSettingsSupported(): boolean {
        return this.isSpectralCoordinateSupported && this.isSpectralSystemSupported;
    }

    @computed get isLinePlotsAutoScaledX() {
        return (this.sharedMinX === undefined || this.sharedMaxX === undefined);
    }

    @computed get isQUScatterPlotAutoScaledX() {
        return (this.quScatterMinX === undefined || this.quScatterMaxX === undefined);
    }

    @computed get isQUScatterPlotAutoScaledY() {
        return (this.quScatterMinY === undefined || this.quScatterMaxY === undefined);
    }

    @computed get isQULinePlotAutoScaledY() {
        return (this.quMinY === undefined || this.quMaxY === undefined);
    }

    @computed get isPolIntensityAutoScaledY() {
        return (this.polIntensityMinY === undefined || this.polIntensityMaxY === undefined);
    }

    @computed get isPolAngleAutoScaledY() {
        return (this.polAngleMinY === undefined || this.polAngleMaxY === undefined);
    }

    public init = (widgetSettings): void => {
        if (!widgetSettings) {
            return;
        }
        if (typeof widgetSettings.primaryLineColor === "string" && isColorValid(widgetSettings.primaryLineColor)) {
            this.primaryLineColor.colorHex = widgetSettings.primaryLineColor;
        }
        if (typeof widgetSettings.secondaryLineColor === "string" && isColorValid(widgetSettings.secondaryLineColor)) {
            this.secondaryLineColor.colorHex = widgetSettings.secondaryLineColor;
        }
        if (typeof widgetSettings.lineWidth === "number" && widgetSettings.lineWidth >= LineSettings.MIN_WIDTH && widgetSettings.lineWidth <= LineSettings.MAX_WIDTH) {
            this.lineWidth = widgetSettings.lineWidth;
        }
        if (typeof widgetSettings.linePlotPointSize === "number" && widgetSettings.linePlotPointSize >= LineSettings.MIN_POINT_SIZE && widgetSettings.linePlotPointSize <= LineSettings.MAX_POINT_SIZE) {
            this.linePlotPointSize = widgetSettings.linePlotPointSize;
        }
        if (typeof widgetSettings.plotType === "string" && (widgetSettings.plotType === PlotType.STEPS || widgetSettings.plotType === PlotType.LINES || widgetSettings.plotType === PlotType.POINTS)) {
            this.plotType = widgetSettings.plotType;
        }
        if (typeof widgetSettings.colorMap === "string") {
            this.colorMap = widgetSettings.colorMap;
        }
        if (typeof widgetSettings.scatterPlotPointSize === "number" && widgetSettings.scatterPlotPointSize >= ScatterSettings.MIN_POINT_SIZE && widgetSettings.scatterPlotPointSize <= ScatterSettings.MAX_POINT_SIZE ) {
            this.scatterPlotPointSize = widgetSettings.scatterPlotPointSize;
        }
        if (typeof widgetSettings.pointTransparency === "number" && widgetSettings.pointTransparency >= ScatterSettings.MIN_TRANSPARENCY && widgetSettings.pointTransparency <= ScatterSettings.MAX_TRANSPARENCY) {
            this.pointTransparency = widgetSettings.pointTransparency;
        }
        if (typeof widgetSettings.equalAxes === "boolean") {
            this.equalAxes = widgetSettings.equalAxes;
        }
    };

    public toConfig = () => {
        return {
            primaryLineColor: this.primaryLineColor.colorHex,
            secondaryLineColor: this.secondaryLineColor.colorHex,
            lineWidth: this.lineWidth,
            linePlotPointSize: this.linePlotPointSize,
            plotType: this.plotType,
            colorMap: this.colorMap,
            scatterPlotPointSize: this.scatterPlotPointSize,
            pointTransparency: this.pointTransparency,
            equalAxes: this.equalAxes
        };
    };
}<|MERGE_RESOLUTION|>--- conflicted
+++ resolved
@@ -232,9 +232,7 @@
         this.scatterPlotPointSize = DEFAULTS.scatterPlotPointSize;
         this.equalAxes = DEFAULTS.equalAxes;
         this.pointTransparency = DEFAULTS.pointTransparency;
-<<<<<<< HEAD
         this.invertedColorMap  = DEFAULTS.invertedColorMap;
-=======
         this.initSpectralSettings();
 
         // if type/unit/specsys changes, trigger transformation
@@ -295,7 +293,6 @@
             result = isTypeEqual && isUnitEqual && isSpecsysEqual;
         }
         return result;
->>>>>>> b4a16a04
     }
 
     @action setQUScatterPlotXBounds = (minVal: number, maxVal: number) => {
