import {action, autorun, computed, observable} from "mobx";
import {Colors, NumberRange} from "@blueprintjs/core";
import {CARTA} from "carta-protobuf";
import {PlotType, LineSettings} from "components/Shared";
import {RegionWidgetStore, RegionsType} from "./RegionWidgetStore";
import {SpectralLine} from "./SpectralLineQueryWidgetStore";
import {AppStore, FrameStore} from "stores";
import {ProfileSmoothingStore} from "stores/ProfileSmoothingStore";
import {SpectralSystem, SpectralType, SpectralUnit} from "models";
import * as tinycolor from "tinycolor2";

<<<<<<< HEAD
export enum MomentSelectingMode {
    NONE = 1,
    CHANNEL,
    MASK
=======
export enum SpectralProfilerSettingsTabs {
    CONVERSION,
    STYLING,
    SMOOTHING,
    MOMENTS
>>>>>>> eb59c17d
}

export class SpectralProfileWidgetStore extends RegionWidgetStore {
    @observable coordinate: string;
    @observable statsType: CARTA.StatsType;
    @observable minX: number;
    @observable maxX: number;
    @observable minY: number;
    @observable maxY: number;
    @observable cursorX: number;
    @observable channel: number;
    @observable markerTextVisible: boolean;
    @observable isMouseMoveIntoLinePlots: boolean;
    @observable isStreamingData: boolean;
    @observable isHighlighted: boolean;
    @observable private spectralLinesMHz: SpectralLine[];

    // style settings
    @observable plotType: PlotType;
    @observable meanRmsVisible: boolean;
    @observable primaryLineColor: { colorHex: string, fixed: boolean };
    @observable lineWidth: number;
    @observable linePlotPointSize: number;
    @observable linePlotInitXYBoundaries: { minXVal: number, maxXVal: number, minYVal: number, maxYVal: number };
    readonly smoothingStore: ProfileSmoothingStore;
    @observable settingsTabId: SpectralProfilerSettingsTabs;

    // moment settings
    @observable selectingMode: MomentSelectingMode;
    @observable channelValueRange: NumberRange;
    @observable momentMask: CARTA.MomentMask;
    @observable maskRange: NumberRange;
    @observable selectedMoments: CARTA.Moment[];

    public static StatsTypeString(statsType: CARTA.StatsType) {
        switch (statsType) {
            case CARTA.StatsType.Sum:
                return "Sum";
            case CARTA.StatsType.FluxDensity:
                return "FluxDensity";
            case CARTA.StatsType.Mean:
                return "Mean";
            case CARTA.StatsType.Sigma:
                return "StdDev";
            case CARTA.StatsType.Min:
                return "Min";
            case CARTA.StatsType.Max:
                return "Max";
            case CARTA.StatsType.RMS:
                return "RMS";
            case CARTA.StatsType.SumSq:
                return "SumSq";
            default:
                return "Not Implemented";
        }
    }

    private static ValidCoordinates = ["z", "Iz", "Qz", "Uz", "Vz"];

    private static ValidStatsTypes = [
        CARTA.StatsType.Sum, CARTA.StatsType.FluxDensity, CARTA.StatsType.Mean, CARTA.StatsType.Sigma,
        CARTA.StatsType.Min, CARTA.StatsType.Max, CARTA.StatsType.RMS, CARTA.StatsType.SumSq
    ];

    @action setRegionId = (fileId: number, regionId: number) => {
        this.regionIdMap.set(fileId, regionId);
        this.clearXYBounds();
    };

    @action setStatsType = (statsType: CARTA.StatsType) => {
        if (SpectralProfileWidgetStore.ValidStatsTypes.indexOf(statsType) !== -1) {
            this.statsType = statsType;
        }
    };

    @action setCoordinate = (coordinate: string) => {
        // Check coordinate validity
        if (SpectralProfileWidgetStore.ValidCoordinates.indexOf(coordinate) !== -1) {
            // Reset zoom when changing between coordinates
            this.clearXYBounds();
            this.coordinate = coordinate;
        }
    };

    @action setSpectralCoordinate = (coordStr: string) => {
        const frame = this.appStore.activeFrame;
        if (frame && frame.spectralCoordsSupported && frame.spectralCoordsSupported.has(coordStr)) {
            const coord: {type: SpectralType, unit: SpectralUnit} = frame.spectralCoordsSupported.get(coordStr);
            frame.spectralType = coord.type;
            frame.spectralUnit = coord.unit;
            this.clearXBounds();
        }
    };

    @action setSpectralSystem = (specsys: SpectralSystem) => {
        const frame = this.appStore.activeFrame;
        if (frame && frame.spectralSystemsSupported && frame.spectralSystemsSupported.includes(specsys)) {
            frame.spectralSystem = specsys;
            this.clearXBounds();
        }
    };

    @action setMomentRangeSelectingMode = (mode: MomentSelectingMode) => {
        if (mode) {
            this.selectingMode = mode;
        }
    };

    @action clearMomentRangeSelectingMode = () => {
        this.selectingMode = MomentSelectingMode.NONE;
    };

    @action setSelectedChannelRange = (min: number, max: number) => {
        if (isFinite(min) && isFinite(max)) {
            this.channelValueRange[0] = min;
            this.channelValueRange[1] = max;
        }
        this.selectingMode = MomentSelectingMode.NONE;
    };

    @action setSelectedMaskRange = (min: number, max: number) => {
        if (isFinite(min) && isFinite(max)) {
            this.maskRange[0] = min;
            this.maskRange[1] = max;
        }
        this.selectingMode = MomentSelectingMode.NONE;
    };

    @action private updateRanges = () => {
        const frame = AppStore.Instance.activeFrame;
        if (frame && frame.channelValueBounds) {
            this.channelValueRange[0] = frame.channelValueBounds.min;
            this.channelValueRange[1] = frame.channelValueBounds.max;
            this.maskRange[0] = 0;
            this.maskRange[1] = 1;
        }
    };

    @action setMomentMask = (momentMask: CARTA.MomentMask) => {
            this.momentMask = momentMask;
    };

    @action selectMoment = (selected: CARTA.Moment) => {
        if (!this.selectedMoments.includes(selected)) {
            this.selectedMoments.push(selected);
        }
    };

    @action deselectMoment = (deselected: CARTA.Moment) => {
        if (this.selectedMoments.includes(deselected)) {
            this.selectedMoments = this.selectedMoments.filter((momentType) => momentType !== deselected);
        }
    };

    @action removeMomentByIndex = (removeIndex: number) => {
        if (removeIndex >= 0 && removeIndex < this.selectedMoments.length) {
            this.selectedMoments = this.selectedMoments.filter((momentType, index) => index !== removeIndex);
        }
    };

    @action clearSelectedMoments = () => {
        this.selectedMoments = [];
    };

    @action isMomentSelected = (momentType: CARTA.Moment): boolean => {
        return this.selectedMoments.includes(momentType);
    };

    @action requestMoment = () => {
        const appStore = AppStore.Instance;
        const frame = appStore.activeFrame;
        const channelIndex1 = frame.findChannelIndexByValue(this.channelValueRange[0]);
        const channelIndex2 = frame.findChannelIndexByValue(this.channelValueRange[1]);
        if (frame && isFinite(channelIndex1) && isFinite(channelIndex2)) {
            const channelIndexRange: CARTA.IIntBounds = {
                min: channelIndex1 <= channelIndex2 ? channelIndex1 : channelIndex2,
                max: channelIndex1 <= channelIndex2 ? channelIndex2 : channelIndex1
            };
            const requestMessage: CARTA.IMomentRequest = {
                fileId: frame.frameInfo.fileId,
                moments: this.selectedMoments,
                axis: CARTA.MomentAxis.SPECTRAL,
                regionId: this.effectiveRegionId,
                spectralRange: channelIndexRange,
                mask: this.momentMask,
                pixelRange: new CARTA.FloatBounds({min: this.maskRange[0], max: this.maskRange[1]})
            };
            appStore.requestMoment(requestMessage);
            frame.resetMomentRequestState();
            frame.setIsRequestingMoments(true);
        }
    };

    @action requestingMomentCancelled = () => {
        const appStore = AppStore.Instance;
        const frame = appStore.activeFrame;
        if (frame) {
            frame.resetMomentRequestState();
            appStore.cancelRequestingMoment(frame.frameInfo.fileId);
        }
    };

    @action setHighlighted = (isHighlighted: boolean) => {
        this.isHighlighted = isHighlighted;
     };
 
     @action addSpectralLines = (spectralLines: SpectralLine[]) => {
         if (spectralLines) {
             this.spectralLinesMHz = spectralLines;
         }
     };
 
     @action clearSpectralLines = () => {
         this.spectralLinesMHz = [];
     };

    @action setXBounds = (minVal: number, maxVal: number) => {
        this.minX = minVal;
        this.maxX = maxVal;
    };

    @action clearXBounds = () => {
        this.minX = undefined;
        this.maxX = undefined;
    };

    @action setYBounds = (minVal: number, maxVal: number) => {
        this.minY = minVal;
        this.maxY = maxVal;
    };

    @action clearYBounds = () => {
        this.minX = undefined;
        this.maxX = undefined;
    };

    @action setXYBounds = (minX: number, maxX: number, minY: number, maxY: number) => {
        this.minX = minX;
        this.maxX = maxX;
        this.minY = minY;
        this.maxY = maxY;
    };

    @action clearXYBounds = () => {
        this.minX = undefined;
        this.maxX = undefined;
        this.minY = undefined;
        this.maxY = undefined;
    };

    @action setMarkerTextVisible = (val: boolean) => {
        this.markerTextVisible = val;
    };

    @action setMeanRmsVisible = (val: boolean) => {
        this.meanRmsVisible = val;
    };

    @action setPlotType = (val: PlotType) => {
        this.plotType = val;
    };

    @action setChannel = (channel: number) => {
        this.channel = channel;
    };

    @action setCursor = (cursorVal: number) => {
        this.cursorX = cursorVal;
    };

    @action setMouseMoveIntoLinePlots = (val: boolean) => {
        this.isMouseMoveIntoLinePlots = val;
    };

<<<<<<< HEAD
    @action updateStreamingDataStatus = (val: boolean) => {
        this.isStreamingData = val;
    };
=======
    @action setSettingsTabId = (tabId: SpectralProfilerSettingsTabs) => {
        this.settingsTabId = tabId;
    }
>>>>>>> eb59c17d

    constructor(coordinate: string = "z") {
        super(RegionsType.CLOSED_AND_POINT);
        this.coordinate = coordinate;
        this.statsType = CARTA.StatsType.Mean;
        this.isStreamingData = false;
        this.isHighlighted = false;
        this.spectralLinesMHz = [];

        // Describes how the data is visualised
        this.plotType = PlotType.STEPS;
        this.meanRmsVisible = false;
        this.markerTextVisible = false;
        this.primaryLineColor = { colorHex: Colors.BLUE2, fixed: false };
        this.linePlotPointSize = 1.5;
        this.lineWidth = 1;
        this.linePlotInitXYBoundaries = { minXVal: 0, maxXVal: 0, minYVal: 0, maxYVal: 0 };

        this.smoothingStore = new ProfileSmoothingStore();
<<<<<<< HEAD
        this.selectingMode = MomentSelectingMode.NONE;
        this.channelValueRange = [0, 0];
        this.momentMask = CARTA.MomentMask.None;
        this.maskRange = [0, 1];
        this.selectedMoments = [CARTA.Moment.INTEGRATED_OF_THE_SPECTRUM];

        autorun(() => {
            if (AppStore.Instance.activeFrame) {
                this.updateRanges();
            }
        });
=======
        this.settingsTabId = SpectralProfilerSettingsTabs.CONVERSION;
>>>>>>> eb59c17d
    }

    @computed get isAutoScaledX() {
        return (this.minX === undefined || this.maxX === undefined);
    }

    @computed get isAutoScaledY() {
        return (this.minY === undefined || this.maxY === undefined);
    }

    @computed get isSelectingMomentChannelRange() {
        return this.selectingMode === MomentSelectingMode.CHANNEL;
    }

    @computed get isSelectingMomentMaskRange() {
        return this.selectingMode === MomentSelectingMode.MASK;
    }

    @computed get selectedRange(): {isHorizontal: boolean, center: number, width: number} {
        if (this.isSelectingMomentChannelRange) {
            return {
                isHorizontal: false,
                center: (this.channelValueRange[0] + this.channelValueRange[1]) / 2,
                width: Math.abs(this.channelValueRange[0] - this.channelValueRange[1])
            };
        } else if (this.isSelectingMomentMaskRange) {
            return {
                isHorizontal: true,
                center: (this.maskRange[0] + this.maskRange[1]) / 2,
                width: Math.abs(this.maskRange[0] - this.maskRange[1])
            };
        }
        return null;
    }

    @computed get transformedSpectralLines(): SpectralLine[] {
        // transform to corresponding value according to current widget's spectral settings
        let transformedSpectralLines: SpectralLine[] = [];
        const frame = this.appStore.activeFrame;
        if (frame && this.spectralLinesMHz) {
            this.spectralLinesMHz.forEach(spectralLine => {
                const transformedValue = frame.convertFreqMHzToSettingWCS(spectralLine.value);
                if (isFinite(transformedValue)) {
                    transformedSpectralLines.push({species: spectralLine.species, value: transformedValue, qn: spectralLine.qn});
                }
            });
        }
        return transformedSpectralLines;
    }

    public static CalculateRequirementsMap(frame: FrameStore, widgetsMap: Map<string, SpectralProfileWidgetStore>) {
        const updatedRequirements = new Map<number, Map<number, CARTA.SetSpectralRequirements>>();
        widgetsMap.forEach(widgetStore => {
            const fileId = frame.frameInfo.fileId;
            const regionId = widgetStore.effectiveRegionId;
            const coordinate = widgetStore.coordinate;
            let statsType = widgetStore.statsType;

            if (!frame.regionSet) {
                return;
            }
            const region = frame.regionSet.regions.find(r => r.regionId === regionId);
            if (region) {
                // Point regions have no meaningful stats type, default to Sum
                if (region.regionType === CARTA.RegionType.POINT) {
                    statsType = CARTA.StatsType.Sum;
                }

                let frameRequirements = updatedRequirements.get(fileId);
                if (!frameRequirements) {
                    frameRequirements = new Map<number, CARTA.SetSpectralRequirements>();
                    updatedRequirements.set(fileId, frameRequirements);
                }

                let regionRequirements = frameRequirements.get(regionId);
                if (!regionRequirements) {
                    regionRequirements = new CARTA.SetSpectralRequirements({regionId, fileId});
                    frameRequirements.set(regionId, regionRequirements);
                }

                if (!regionRequirements.spectralProfiles) {
                    regionRequirements.spectralProfiles = [];
                }

                let spectralConfig = regionRequirements.spectralProfiles.find(profiles => profiles.coordinate === coordinate);
                if (!spectralConfig) {
                    // create new spectral config
                    regionRequirements.spectralProfiles.push({coordinate, statsTypes: [statsType]});
                } else if (spectralConfig.statsTypes.indexOf(statsType) === -1) {
                    // add to the stats type array
                    spectralConfig.statsTypes.push(statsType);
                }
            }
        });

        return updatedRequirements;
    }

    // This function diffs the updated requirements map with the existing requirements map, and reacts to changes
    // Three diff cases are checked:
    // 1. The old map has an entry, but the new one does not => send an "empty" SetSpectralRequirements message
    // 2. The old and new maps both have entries, but they are different => send the new SetSpectralRequirements message
    // 3. The new map has an entry, but the old one does not => send the new SetSpectralRequirements message
    // The easiest way to check all three is to first add any missing entries to the new map (as empty requirements), and then check the updated maps entries
    public static DiffSpectralRequirements(originalRequirements: Map<number, Map<number, CARTA.SetSpectralRequirements>>, updatedRequirements: Map<number, Map<number, CARTA.SetSpectralRequirements>>) {
        const diffList: CARTA.SetSpectralRequirements[] = [];

        // Fill updated requirements with missing entries
        originalRequirements.forEach((frameRequirements, fileId) => {
            let updatedFrameRequirements = updatedRequirements.get(fileId);
            if (!updatedFrameRequirements) {
                updatedFrameRequirements = new Map<number, CARTA.SetSpectralRequirements>();
                updatedRequirements.set(fileId, updatedFrameRequirements);
            }
            frameRequirements.forEach((regionRequirements, regionId) => {
                let updatedRegionRequirements = updatedFrameRequirements.get(regionId);
                if (!updatedRegionRequirements) {
                    updatedRegionRequirements = new CARTA.SetSpectralRequirements({fileId, regionId, spectralProfiles: []});
                    updatedFrameRequirements.set(regionId, updatedRegionRequirements);
                }
            });
        });

        // Go through updated requirements entries and find differences
        updatedRequirements.forEach((updatedFrameRequirements, fileId) => {
            let frameRequirements = originalRequirements.get(fileId);
            if (!frameRequirements) {
                // If there are no existing requirements for this fileId, all entries for this file are new
                updatedFrameRequirements.forEach(regionRequirements => diffList.push(regionRequirements));
            } else {
                updatedFrameRequirements.forEach((updatedRegionRequirements, regionId) => {
                    let regionRequirements = frameRequirements.get(regionId);
                    if (!regionRequirements) {
                        // If there are no existing requirements for this regionId, this is a new entry
                        diffList.push(updatedRegionRequirements);
                    } else {
                        // Deep equality comparison with sorted arrays
                        const configCount = regionRequirements.spectralProfiles ? regionRequirements.spectralProfiles.length : 0;
                        const updatedConfigCount = updatedRegionRequirements.spectralProfiles ? updatedRegionRequirements.spectralProfiles.length : 0;

                        if (configCount !== updatedConfigCount) {
                            diffList.push(updatedRegionRequirements);
                            return;
                        }

                        if (configCount === 0) {
                            return;
                        }
                        const sortedUpdatedConfigs = updatedRegionRequirements.spectralProfiles.sort(((a, b) => a.coordinate > b.coordinate ? 1 : -1));
                        const sortedConfigs = regionRequirements.spectralProfiles.sort(((a, b) => a.coordinate > b.coordinate ? 1 : -1));

                        for (let i = 0; i < updatedConfigCount; i++) {
                            const updatedConfig = sortedUpdatedConfigs[i];
                            const config = sortedConfigs[i];
                            if (updatedConfig.coordinate !== config.coordinate) {
                                diffList.push(updatedRegionRequirements);
                                return;
                            }

                            const statsCount = config.statsTypes ? config.statsTypes.length : 0;
                            const updatedStatsCount = updatedConfig.statsTypes ? updatedConfig.statsTypes.length : 0;

                            if (statsCount !== updatedStatsCount) {
                                diffList.push(updatedRegionRequirements);
                                return;
                            }

                            if (statsCount === 0) {
                                return;
                            }

                            const sortedUpdatedStats = updatedConfig.statsTypes.sort();
                            const sortedStats = config.statsTypes.sort();
                            for (let j = 0; j < updatedStatsCount; j++) {
                                if (sortedUpdatedStats[j] !== sortedStats[j]) {
                                    diffList.push(updatedRegionRequirements);
                                    return;
                                }
                            }
                        }
                    }
                });
            }

        });
        // Sort list so that requirements clearing occurs first
        return diffList.sort((a, b) => a.spectralProfiles.length > b.spectralProfiles.length ? 1 : -1);
    }

    // settings
    @action setPrimaryLineColor = (colorHex: string, fixed: boolean) => {
        this.primaryLineColor = { colorHex: colorHex, fixed: fixed };
    }

    @action setLineWidth = (val: number) => {
        if (val >= LineSettings.MIN_WIDTH && val <= LineSettings.MAX_WIDTH) {
            this.lineWidth = val;   
        }
    }

    @action setLinePlotPointSize = (val: number) => {
        if (val >= LineSettings.MIN_POINT_SIZE && val <= LineSettings.MAX_POINT_SIZE) {
            this.linePlotPointSize = val;   
        }
    }

    @action initXYBoundaries (minXVal: number, maxXVal: number, minYVal: number, maxYVal: number) {
        this.linePlotInitXYBoundaries = { minXVal: minXVal, maxXVal: maxXVal, minYVal: minYVal, maxYVal: maxYVal };
    }

    public init = (widgetSettings): void => {
        if (!widgetSettings) {
            return;
        }
        const lineColor = tinycolor(widgetSettings.primaryLineColor);
        if (lineColor.isValid()) {
            this.primaryLineColor.colorHex = lineColor.toHexString();
        }
        if (typeof widgetSettings.lineWidth === "number" && widgetSettings.lineWidth >= LineSettings.MIN_WIDTH && widgetSettings.lineWidth <= LineSettings.MAX_WIDTH) {
            this.lineWidth = widgetSettings.lineWidth;
        }
        if (typeof widgetSettings.linePlotPointSize === "number" && widgetSettings.linePlotPointSize >= LineSettings.MIN_POINT_SIZE && widgetSettings.linePlotPointSize <= LineSettings.MAX_POINT_SIZE) {
            this.linePlotPointSize = widgetSettings.linePlotPointSize;
        }
        if (typeof widgetSettings.meanRmsVisible === "boolean") {
            this.meanRmsVisible = widgetSettings.meanRmsVisible;
        }
        if (typeof widgetSettings.plotType === "string" && (widgetSettings.plotType === PlotType.STEPS || widgetSettings.plotType === PlotType.LINES || widgetSettings.plotType === PlotType.POINTS)) {
            this.plotType = widgetSettings.plotType;
        }
        if (typeof widgetSettings.minXVal === "number") {
            this.linePlotInitXYBoundaries.minXVal = widgetSettings.minXVal;
        }
        if (typeof widgetSettings.maxXVal === "number") {
            this.linePlotInitXYBoundaries.maxXVal = widgetSettings.maxXVal;
        }
        if (typeof widgetSettings.minYVal === "number") {
            this.linePlotInitXYBoundaries.minYVal = widgetSettings.minYVal;
        }
        if (typeof widgetSettings.maxYVal === "number") {
            this.linePlotInitXYBoundaries.maxYVal = widgetSettings.maxYVal;
        }
    };

    public toConfig = () => {
        return {
            primaryLineColor: this.primaryLineColor.colorHex,
            lineWidth: this.lineWidth,
            linePlotPointSize: this.linePlotPointSize,
            meanRmsVisible: this.meanRmsVisible,
            plotType: this.plotType,
            minXVal: this.linePlotInitXYBoundaries.minXVal,
            maxXVal: this.linePlotInitXYBoundaries.maxXVal,
            minYVal: this.linePlotInitXYBoundaries.minYVal,
            maxYVal: this.linePlotInitXYBoundaries.maxYVal
        };
    };
}<|MERGE_RESOLUTION|>--- conflicted
+++ resolved
@@ -9,18 +9,17 @@
 import {SpectralSystem, SpectralType, SpectralUnit} from "models";
 import * as tinycolor from "tinycolor2";
 
-<<<<<<< HEAD
 export enum MomentSelectingMode {
     NONE = 1,
     CHANNEL,
     MASK
-=======
+}
+
 export enum SpectralProfilerSettingsTabs {
     CONVERSION,
     STYLING,
     SMOOTHING,
-    MOMENTS
->>>>>>> eb59c17d
+    MOMENT
 }
 
 export class SpectralProfileWidgetStore extends RegionWidgetStore {
@@ -295,15 +294,13 @@
         this.isMouseMoveIntoLinePlots = val;
     };
 
-<<<<<<< HEAD
     @action updateStreamingDataStatus = (val: boolean) => {
         this.isStreamingData = val;
     };
-=======
+
     @action setSettingsTabId = (tabId: SpectralProfilerSettingsTabs) => {
         this.settingsTabId = tabId;
-    }
->>>>>>> eb59c17d
+    };
 
     constructor(coordinate: string = "z") {
         super(RegionsType.CLOSED_AND_POINT);
@@ -323,21 +320,18 @@
         this.linePlotInitXYBoundaries = { minXVal: 0, maxXVal: 0, minYVal: 0, maxYVal: 0 };
 
         this.smoothingStore = new ProfileSmoothingStore();
-<<<<<<< HEAD
         this.selectingMode = MomentSelectingMode.NONE;
         this.channelValueRange = [0, 0];
         this.momentMask = CARTA.MomentMask.None;
         this.maskRange = [0, 1];
         this.selectedMoments = [CARTA.Moment.INTEGRATED_OF_THE_SPECTRUM];
+        this.settingsTabId = SpectralProfilerSettingsTabs.CONVERSION;
 
         autorun(() => {
             if (AppStore.Instance.activeFrame) {
                 this.updateRanges();
             }
         });
-=======
-        this.settingsTabId = SpectralProfilerSettingsTabs.CONVERSION;
->>>>>>> eb59c17d
     }
 
     @computed get isAutoScaledX() {
