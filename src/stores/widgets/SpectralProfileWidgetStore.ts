import {action, autorun, computed, observable} from "mobx";
import {Colors} from "@blueprintjs/core";
import {CARTA} from "carta-protobuf";
import {PlotType, LineSettings} from "components/Shared";
<<<<<<< HEAD
import {RegionWidgetStore} from "./RegionWidgetStore";
import {AppStore, FrameStore} from "..";
=======
import {AppStore} from "../AppStore";
import {RegionWidgetStore, RegionsType} from "./RegionWidgetStore";
import {FrameStore} from "../FrameStore";
>>>>>>> e1d642f8
import {isColorValid} from "utilities";

export enum SpectralType {
    VRAD = "VRAD",
    VOPT = "VOPT",
    FREQ = "FREQ",
    WAVE = "WAVE",
    AWAV = "AWAV"
}

export enum SpectralUnit {
    KMS = "km/s",
    MS = "m/s",
    GHZ = "GHz",
    MHZ = "MHz",
    KHZ = "kHz",
    HZ = "Hz",
    MM = "mm",
    UM = "um",
    NM = "nm",
    ANGSTROM  = "Angstrom"
}

export enum SpectralSystem {
    LSRK = "LSRK",
    LSRD = "LSRD",
    BARY = "BARY",
    TOPO = "TOPO"
}

export class SpectralProfileWidgetStore extends RegionWidgetStore {
    private readonly appStore: AppStore;
    @observable coordinate: string;
    @observable statsType: CARTA.StatsType;
    @observable minX: number;
    @observable maxX: number;
    @observable minY: number;
    @observable maxY: number;
    @observable cursorX: number;
    @observable channel: number;
    @observable spectralType: SpectralType;
    @observable spectralUnit: SpectralUnit;
    @observable spectralSystem: SpectralSystem;
    @observable markerTextVisible: boolean;
    @observable isMouseMoveIntoLinePlots: boolean;

    // settings 
    @observable plotType: PlotType;
    @observable meanRmsVisible: boolean;
    @observable primaryLineColor: { colorHex: string, fixed: boolean };
    @observable lineWidth: number;
    @observable linePlotPointSize: number;
    @observable linePlotInitXYBoundaries: { minXVal: number, maxXVal: number, minYVal: number, maxYVal: number };

     private static readonly SpectralTypeString = new Map<SpectralType, string>([
        [SpectralType.VRAD, "Radio velocity"],
        [SpectralType.VOPT, "Optical velocity"],
        [SpectralType.FREQ, "Frequency"],
        [SpectralType.WAVE, "Wave length"],
        [SpectralType.AWAV, "Air wave length"]
    ]);

    private static GenCoordinateXLabel = (type: SpectralType, unit: SpectralUnit): string => {
        return type && unit ? SpectralProfileWidgetStore.SpectralTypeString.get(type) + " (" + unit + ")" : "";
    }

    public static readonly SpectralCoordSupported = new Map<string, {type: SpectralType, unit: SpectralUnit}>([
        [SpectralProfileWidgetStore.GenCoordinateXLabel(SpectralType.VRAD, SpectralUnit.KMS), {type: SpectralType.VRAD, unit: SpectralUnit.KMS}],
        [SpectralProfileWidgetStore.GenCoordinateXLabel(SpectralType.VRAD, SpectralUnit.MS), {type: SpectralType.VRAD, unit: SpectralUnit.MS}],
        [SpectralProfileWidgetStore.GenCoordinateXLabel(SpectralType.VOPT, SpectralUnit.KMS), {type: SpectralType.VOPT, unit: SpectralUnit.KMS}],
        [SpectralProfileWidgetStore.GenCoordinateXLabel(SpectralType.VOPT, SpectralUnit.MS), {type: SpectralType.VOPT, unit: SpectralUnit.MS}],
        [SpectralProfileWidgetStore.GenCoordinateXLabel(SpectralType.FREQ, SpectralUnit.GHZ), {type: SpectralType.FREQ, unit: SpectralUnit.GHZ}],
        [SpectralProfileWidgetStore.GenCoordinateXLabel(SpectralType.FREQ, SpectralUnit.MHZ), {type: SpectralType.FREQ, unit: SpectralUnit.MHZ}],
        [SpectralProfileWidgetStore.GenCoordinateXLabel(SpectralType.FREQ, SpectralUnit.KHZ), {type: SpectralType.FREQ, unit: SpectralUnit.KHZ}],
        [SpectralProfileWidgetStore.GenCoordinateXLabel(SpectralType.FREQ, SpectralUnit.HZ), {type: SpectralType.FREQ, unit: SpectralUnit.HZ}],
        [SpectralProfileWidgetStore.GenCoordinateXLabel(SpectralType.WAVE, SpectralUnit.MM), {type: SpectralType.WAVE, unit: SpectralUnit.MM}],
        [SpectralProfileWidgetStore.GenCoordinateXLabel(SpectralType.WAVE, SpectralUnit.UM), {type: SpectralType.WAVE, unit: SpectralUnit.UM}],
        [SpectralProfileWidgetStore.GenCoordinateXLabel(SpectralType.WAVE, SpectralUnit.NM), {type: SpectralType.WAVE, unit: SpectralUnit.NM}],
        [SpectralProfileWidgetStore.GenCoordinateXLabel(SpectralType.WAVE, SpectralUnit.ANGSTROM), {type: SpectralType.WAVE, unit: SpectralUnit.ANGSTROM}],
        [SpectralProfileWidgetStore.GenCoordinateXLabel(SpectralType.AWAV, SpectralUnit.MM), {type: SpectralType.AWAV, unit: SpectralUnit.MM}],
        [SpectralProfileWidgetStore.GenCoordinateXLabel(SpectralType.AWAV, SpectralUnit.UM), {type: SpectralType.AWAV, unit: SpectralUnit.UM}],
        [SpectralProfileWidgetStore.GenCoordinateXLabel(SpectralType.AWAV, SpectralUnit.NM), {type: SpectralType.AWAV, unit: SpectralUnit.NM}],
        [SpectralProfileWidgetStore.GenCoordinateXLabel(SpectralType.AWAV, SpectralUnit.ANGSTROM), {type: SpectralType.AWAV, unit: SpectralUnit.ANGSTROM}],
        ["Channel", {type: null, unit: null}]
    ]);
    
    public static StatsTypeString(statsType: CARTA.StatsType) {
        switch (statsType) {
            case CARTA.StatsType.Sum:
                return "Sum";
            case CARTA.StatsType.FluxDensity:
                return "FluxDensity";
            case CARTA.StatsType.Mean:
                return "Mean";
            case CARTA.StatsType.Sigma:
                return "StdDev";
            case CARTA.StatsType.Min:
                return "Min";
            case CARTA.StatsType.Max:
                return "Max";
            case CARTA.StatsType.RMS:
                return "RMS";
            case CARTA.StatsType.SumSq:
                return "SumSq";
            default:
                return "Not Implemented";
        }
    }

    private static ValidCoordinates = ["z", "Iz", "Qz", "Uz", "Vz"];

    private static ValidStatsTypes = [
        CARTA.StatsType.Sum, CARTA.StatsType.FluxDensity, CARTA.StatsType.Mean, CARTA.StatsType.Sigma,
        CARTA.StatsType.Min, CARTA.StatsType.Max, CARTA.StatsType.RMS, CARTA.StatsType.SumSq
    ];

    @action setRegionId = (fileId: number, regionId: number) => {
        this.regionIdMap.set(fileId, regionId);
        this.clearXYBounds();
    };

    @action setStatsType = (statsType: CARTA.StatsType) => {
        if (SpectralProfileWidgetStore.ValidStatsTypes.indexOf(statsType) !== -1) {
            this.statsType = statsType;
        }
    };

    @action setCoordinate = (coordinate: string) => {
        // Check coordinate validity
        if (SpectralProfileWidgetStore.ValidCoordinates.indexOf(coordinate) !== -1) {
            // Reset zoom when changing between coordinates
            this.clearXYBounds();
            this.coordinate = coordinate;
        }
    };

    @action setSpectralCoordinate = (coordStr: string) => {
        if (SpectralProfileWidgetStore.SpectralCoordSupported.has(coordStr)) {
            const coord: {type: SpectralType, unit: SpectralUnit} = SpectralProfileWidgetStore.SpectralCoordSupported.get(coordStr);
            this.spectralType = coord.type;
            this.spectralUnit = coord.unit;
            this.clearXBounds();
        }
    };

    @action setSpectralSystem = (specsys: SpectralSystem) => {
        this.spectralSystem = specsys;
        this.clearXBounds();
    };

    @action setXBounds = (minVal: number, maxVal: number) => {
        this.minX = minVal;
        this.maxX = maxVal;
    };

    @action clearXBounds = () => {
        this.minX = undefined;
        this.maxX = undefined;
    };

    @action setYBounds = (minVal: number, maxVal: number) => {
        this.minY = minVal;
        this.maxY = maxVal;
    };

    @action clearYBounds = () => {
        this.minX = undefined;
        this.maxX = undefined;
    };

    @action setXYBounds = (minX: number, maxX: number, minY: number, maxY: number) => {
        this.minX = minX;
        this.maxX = maxX;
        this.minY = minY;
        this.maxY = maxY;
    };

    @action clearXYBounds = () => {
        this.minX = undefined;
        this.maxX = undefined;
        this.minY = undefined;
        this.maxY = undefined;
    };

    @action setMarkerTextVisible = (val: boolean) => {
        this.markerTextVisible = val;
    };

    @action setMeanRmsVisible = (val: boolean) => {
        this.meanRmsVisible = val;
    };

    @action setPlotType = (val: PlotType) => {
        this.plotType = val;
    };

    @action setChannel = (channel: number) => {
        this.channel = channel;
    };

    @action setCursor = (cursorVal: number) => {
        this.cursorX = cursorVal;
    };

    @action setMouseMoveIntoLinePlots = (val: boolean) => {
        this.isMouseMoveIntoLinePlots = val;
    };

    constructor(appStore: AppStore, coordinate: string = "z") {
<<<<<<< HEAD
        super();
        this.appStore = appStore;
=======
        super(appStore, RegionsType.CLOSED_AND_POINT);
>>>>>>> e1d642f8
        this.coordinate = coordinate;
        this.statsType = CARTA.StatsType.Mean;
        this.spectralType = SpectralType.VRAD;
        this.spectralUnit = SpectralUnit.KMS;
        this.spectralSystem = SpectralSystem.LSRK;

        // Describes how the data is visualised
        this.plotType = PlotType.STEPS;
        this.meanRmsVisible = false;
        this.markerTextVisible = false;
        this.primaryLineColor = { colorHex: Colors.BLUE2, fixed: false };
        this.linePlotPointSize = 1.5;
        this.lineWidth = 1;
        this.linePlotInitXYBoundaries = { minXVal: 0, maxXVal: 0, minYVal: 0, maxYVal: 0 };

        // Sync widget settings with frame spectral settings when switching activeframe
        autorun(() => {
            const frame = appStore.activeFrame;
            if (frame && frame.spectralInfo && this.isSpectralCoordinateSupported && this.isSpectralSystemSupported) {
                this.spectralType = frame.spectralInfo.channelType.code as SpectralType;
                this.spectralUnit = frame.spectralInfo.channelType.unit as SpectralUnit;
                this.spectralSystem = frame.spectralInfo.specsys as SpectralSystem;
            }
        });
    }

    @computed get isAutoScaledX() {
        return (this.minX === undefined || this.maxX === undefined);
    }

    @computed get isAutoScaledY() {
        return (this.minY === undefined || this.maxY === undefined);
    }

    @computed get spectralCoordinate() {
        return this.spectralType && this.spectralUnit ? SpectralProfileWidgetStore.GenCoordinateXLabel(this.spectralType, this.spectralUnit) : "Channel";
    }

    @computed get isCoordChannel() {
        return this.spectralCoordinate === "Channel";
    }

    @computed get isSpectralCoordinateSupported(): boolean {
        const frame = this.appStore.activeFrame;
        if (frame && frame.spectralInfo) {
            const type = frame.spectralInfo.channelType.code as SpectralType;
            const unit = frame.spectralInfo.channelType.unit as SpectralUnit;
            return type && unit && (<any> Object).values(SpectralType).includes(type) && (<any> Object).values(SpectralUnit).includes(unit) ? true : false;
        }
        return false;
    }

    @computed get isSpectralSystemSupported(): boolean {
        const frame = this.appStore.activeFrame;
        if (frame && frame.spectralInfo) {
            const specsys = frame.spectralInfo.specsys as SpectralSystem;
            return specsys && (<any> Object).values(SpectralSystem).includes(specsys) ? true : false;
        }
        return false;
    }

    public static CalculateRequirementsMap(frame: FrameStore, widgetsMap: Map<string, SpectralProfileWidgetStore>) {
        const updatedRequirements = new Map<number, Map<number, CARTA.SetSpectralRequirements>>();
        widgetsMap.forEach(widgetStore => {
            const fileId = frame.frameInfo.fileId;
            const regionId = widgetStore.effectiveRegionId;
            const coordinate = widgetStore.coordinate;
            let statsType = widgetStore.statsType;

            if (!frame.regionSet) {
                return;
            }
            const region = frame.regionSet.regions.find(r => r.regionId === regionId);
            if (region) {
                // Point regions have no meaningful stats type, default to Sum
                if (region.regionType === CARTA.RegionType.POINT) {
                    statsType = CARTA.StatsType.Sum;
                }

                let frameRequirements = updatedRequirements.get(fileId);
                if (!frameRequirements) {
                    frameRequirements = new Map<number, CARTA.SetSpectralRequirements>();
                    updatedRequirements.set(fileId, frameRequirements);
                }

                let regionRequirements = frameRequirements.get(regionId);
                if (!regionRequirements) {
                    regionRequirements = new CARTA.SetSpectralRequirements({regionId, fileId});
                    frameRequirements.set(regionId, regionRequirements);
                }

                if (!regionRequirements.spectralProfiles) {
                    regionRequirements.spectralProfiles = [];
                }

                let spectralConfig = regionRequirements.spectralProfiles.find(profiles => profiles.coordinate === coordinate);
                if (!spectralConfig) {
                    // create new spectral config
                    regionRequirements.spectralProfiles.push({coordinate, statsTypes: [statsType]});
                } else if (spectralConfig.statsTypes.indexOf(statsType) === -1) {
                    // add to the stats type array
                    spectralConfig.statsTypes.push(statsType);
                }
            }
        });

        return updatedRequirements;
    }

    // This function diffs the updated requirements map with the existing requirements map, and reacts to changes
    // Three diff cases are checked:
    // 1. The old map has an entry, but the new one does not => send an "empty" SetSpectralRequirements message
    // 2. The old and new maps both have entries, but they are different => send the new SetSpectralRequirements message
    // 3. The new map has an entry, but the old one does not => send the new SetSpectralRequirements message
    // The easiest way to check all three is to first add any missing entries to the new map (as empty requirements), and then check the updated maps entries
    public static DiffSpectralRequirements(originalRequirements: Map<number, Map<number, CARTA.SetSpectralRequirements>>, updatedRequirements: Map<number, Map<number, CARTA.SetSpectralRequirements>>) {
        const diffList: CARTA.SetSpectralRequirements[] = [];

        // Fill updated requirements with missing entries
        originalRequirements.forEach((frameRequirements, fileId) => {
            let updatedFrameRequirements = updatedRequirements.get(fileId);
            if (!updatedFrameRequirements) {
                updatedFrameRequirements = new Map<number, CARTA.SetSpectralRequirements>();
                updatedRequirements.set(fileId, updatedFrameRequirements);
            }
            frameRequirements.forEach((regionRequirements, regionId) => {
                let updatedRegionRequirements = updatedFrameRequirements.get(regionId);
                if (!updatedRegionRequirements) {
                    updatedRegionRequirements = new CARTA.SetSpectralRequirements({fileId, regionId, spectralProfiles: []});
                    updatedFrameRequirements.set(regionId, updatedRegionRequirements);
                }
            });
        });

        // Go through updated requirements entries and find differences
        updatedRequirements.forEach((updatedFrameRequirements, fileId) => {
            let frameRequirements = originalRequirements.get(fileId);
            if (!frameRequirements) {
                // If there are no existing requirements for this fileId, all entries for this file are new
                updatedFrameRequirements.forEach(regionRequirements => diffList.push(regionRequirements));
            } else {
                updatedFrameRequirements.forEach((updatedRegionRequirements, regionId) => {
                    let regionRequirements = frameRequirements.get(regionId);
                    if (!regionRequirements) {
                        // If there are no existing requirements for this regionId, this is a new entry
                        diffList.push(updatedRegionRequirements);
                    } else {
                        // Deep equality comparison with sorted arrays
                        const configCount = regionRequirements.spectralProfiles ? regionRequirements.spectralProfiles.length : 0;
                        const updatedConfigCount = updatedRegionRequirements.spectralProfiles ? updatedRegionRequirements.spectralProfiles.length : 0;

                        if (configCount !== updatedConfigCount) {
                            diffList.push(updatedRegionRequirements);
                            return;
                        }

                        if (configCount === 0) {
                            return;
                        }
                        const sortedUpdatedConfigs = updatedRegionRequirements.spectralProfiles.sort(((a, b) => a.coordinate > b.coordinate ? 1 : -1));
                        const sortedConfigs = regionRequirements.spectralProfiles.sort(((a, b) => a.coordinate > b.coordinate ? 1 : -1));

                        for (let i = 0; i < updatedConfigCount; i++) {
                            const updatedConfig = sortedUpdatedConfigs[i];
                            const config = sortedConfigs[i];
                            if (updatedConfig.coordinate !== config.coordinate) {
                                diffList.push(updatedRegionRequirements);
                                return;
                            }

                            const statsCount = config.statsTypes ? config.statsTypes.length : 0;
                            const updatedStatsCount = updatedConfig.statsTypes ? updatedConfig.statsTypes.length : 0;

                            if (statsCount !== updatedStatsCount) {
                                diffList.push(updatedRegionRequirements);
                                return;
                            }

                            if (statsCount === 0) {
                                return;
                            }

                            const sortedUpdatedStats = updatedConfig.statsTypes.sort();
                            const sortedStats = config.statsTypes.sort();
                            for (let j = 0; j < updatedStatsCount; j++) {
                                if (sortedUpdatedStats[j] !== sortedStats[j]) {
                                    diffList.push(updatedRegionRequirements);
                                    return;
                                }
                            }
                        }
                    }
                });
            }

        });
        // Sort list so that requirements clearing occurs first
        return diffList.sort((a, b) => a.spectralProfiles.length > b.spectralProfiles.length ? 1 : -1);
    }

    // settings
    @action setPrimaryLineColor = (colorHex: string, fixed: boolean) => {
        this.primaryLineColor = { colorHex: colorHex, fixed: fixed };
    }

    @action setLineWidth = (val: number) => {
        if (val >= LineSettings.MIN_WIDTH && val <= LineSettings.MAX_WIDTH) {
            this.lineWidth = val;   
        }
    }

    @action setLinePlotPointSize = (val: number) => {
        if (val >= LineSettings.MIN_POINT_SIZE && val <= LineSettings.MAX_POINT_SIZE) {
            this.linePlotPointSize = val;   
        }
    }

    @action initXYBoundaries (minXVal: number, maxXVal: number, minYVal: number, maxYVal: number) {
        this.linePlotInitXYBoundaries = { minXVal: minXVal, maxXVal: maxXVal, minYVal: minYVal, maxYVal: maxYVal };
    }

    public init = (widgetSettings): void => {
        if (!widgetSettings) {
            return;
        }
        if (typeof widgetSettings.primaryLineColor === "string" && isColorValid(widgetSettings.primaryLineColor)) {
            this.primaryLineColor.colorHex = widgetSettings.primaryLineColor;
        }
        if (typeof widgetSettings.lineWidth === "number" && widgetSettings.lineWidth >= LineSettings.MIN_WIDTH && widgetSettings.lineWidth <= LineSettings.MAX_WIDTH) {
            this.lineWidth = widgetSettings.lineWidth;
        }
        if (typeof widgetSettings.linePlotPointSize === "number" && widgetSettings.linePlotPointSize >= LineSettings.MIN_POINT_SIZE && widgetSettings.linePlotPointSize <= LineSettings.MAX_POINT_SIZE) {
            this.linePlotPointSize = widgetSettings.linePlotPointSize;
        }
        if (typeof widgetSettings.meanRmsVisible === "boolean") {
            this.meanRmsVisible = widgetSettings.meanRmsVisible;
        }
        if (typeof widgetSettings.plotType === "string" && (widgetSettings.plotType === PlotType.STEPS || widgetSettings.plotType === PlotType.LINES || widgetSettings.plotType === PlotType.POINTS)) {
            this.plotType = widgetSettings.plotType;
        }
        if (typeof widgetSettings.minXVal === "number") {
            this.linePlotInitXYBoundaries.minXVal = widgetSettings.minXVal;
        }
        if (typeof widgetSettings.maxXVal === "number") {
            this.linePlotInitXYBoundaries.maxXVal = widgetSettings.maxXVal;
        }
        if (typeof widgetSettings.minYVal === "number") {
            this.linePlotInitXYBoundaries.minYVal = widgetSettings.minYVal;
        }
        if (typeof widgetSettings.maxYVal === "number") {
            this.linePlotInitXYBoundaries.maxYVal = widgetSettings.maxYVal;
        }
    };

    public toConfig = () => {
        return {
            primaryLineColor: this.primaryLineColor.colorHex,
            lineWidth: this.lineWidth,
            linePlotPointSize: this.linePlotPointSize,
            meanRmsVisible: this.meanRmsVisible,
            plotType: this.plotType,
            minXVal: this.linePlotInitXYBoundaries.minXVal,
            maxXVal: this.linePlotInitXYBoundaries.maxXVal,
            minYVal: this.linePlotInitXYBoundaries.minYVal,
            maxYVal: this.linePlotInitXYBoundaries.maxYVal
        };
    };
}<|MERGE_RESOLUTION|>--- conflicted
+++ resolved
@@ -2,14 +2,8 @@
 import {Colors} from "@blueprintjs/core";
 import {CARTA} from "carta-protobuf";
 import {PlotType, LineSettings} from "components/Shared";
-<<<<<<< HEAD
-import {RegionWidgetStore} from "./RegionWidgetStore";
+import {RegionWidgetStore, RegionsType} from "./RegionWidgetStore";
 import {AppStore, FrameStore} from "..";
-=======
-import {AppStore} from "../AppStore";
-import {RegionWidgetStore, RegionsType} from "./RegionWidgetStore";
-import {FrameStore} from "../FrameStore";
->>>>>>> e1d642f8
 import {isColorValid} from "utilities";
 
 export enum SpectralType {
@@ -41,7 +35,6 @@
 }
 
 export class SpectralProfileWidgetStore extends RegionWidgetStore {
-    private readonly appStore: AppStore;
     @observable coordinate: string;
     @observable statsType: CARTA.StatsType;
     @observable minX: number;
@@ -219,12 +212,7 @@
     };
 
     constructor(appStore: AppStore, coordinate: string = "z") {
-<<<<<<< HEAD
-        super();
-        this.appStore = appStore;
-=======
         super(appStore, RegionsType.CLOSED_AND_POINT);
->>>>>>> e1d642f8
         this.coordinate = coordinate;
         this.statsType = CARTA.StatsType.Mean;
         this.spectralType = SpectralType.VRAD;
