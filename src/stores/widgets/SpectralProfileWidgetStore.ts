import {action, computed, observable} from "mobx";
import {Colors} from "@blueprintjs/core";
import {CARTA} from "carta-protobuf";
import {PlotType, LineSettings} from "components/Shared";
import {RegionWidgetStore, RegionsType} from "./RegionWidgetStore";
import {AppStore, FrameStore} from "..";
import {isColorValid} from "utilities";
import {SpectralSystem, SpectralType, SpectralUnit} from "models";

export class SpectralProfileWidgetStore extends RegionWidgetStore {
    @observable coordinate: string;
    @observable statsType: CARTA.StatsType;
    @observable minX: number;
    @observable maxX: number;
    @observable minY: number;
    @observable maxY: number;
    @observable cursorX: number;
    @observable channel: number;
    @observable markerTextVisible: boolean;
    @observable isMouseMoveIntoLinePlots: boolean;

    // settings 
    @observable plotType: PlotType;
    @observable meanRmsVisible: boolean;
    @observable primaryLineColor: { colorHex: string, fixed: boolean };
    @observable lineWidth: number;
    @observable linePlotPointSize: number;
    @observable linePlotInitXYBoundaries: { minXVal: number, maxXVal: number, minYVal: number, maxYVal: number };

    public static StatsTypeString(statsType: CARTA.StatsType) {
        switch (statsType) {
            case CARTA.StatsType.Sum:
                return "Sum";
            case CARTA.StatsType.FluxDensity:
                return "FluxDensity";
            case CARTA.StatsType.Mean:
                return "Mean";
            case CARTA.StatsType.Sigma:
                return "StdDev";
            case CARTA.StatsType.Min:
                return "Min";
            case CARTA.StatsType.Max:
                return "Max";
            case CARTA.StatsType.RMS:
                return "RMS";
            case CARTA.StatsType.SumSq:
                return "SumSq";
            default:
                return "Not Implemented";
        }
    }

    private static ValidCoordinates = ["z", "Iz", "Qz", "Uz", "Vz"];

    private static ValidStatsTypes = [
        CARTA.StatsType.Sum, CARTA.StatsType.FluxDensity, CARTA.StatsType.Mean, CARTA.StatsType.Sigma,
        CARTA.StatsType.Min, CARTA.StatsType.Max, CARTA.StatsType.RMS, CARTA.StatsType.SumSq
    ];

    @action setRegionId = (fileId: number, regionId: number) => {
        this.regionIdMap.set(fileId, regionId);
        this.clearXYBounds();
    };

    @action setStatsType = (statsType: CARTA.StatsType) => {
        if (SpectralProfileWidgetStore.ValidStatsTypes.indexOf(statsType) !== -1) {
            this.statsType = statsType;
        }
    };

    @action setCoordinate = (coordinate: string) => {
        // Check coordinate validity
        if (SpectralProfileWidgetStore.ValidCoordinates.indexOf(coordinate) !== -1) {
            // Reset zoom when changing between coordinates
            this.clearXYBounds();
            this.coordinate = coordinate;
        }
    };

    @action setSpectralCoordinate = (coordStr: string) => {
        const frame = this.appStore.activeFrame;
        if (frame && frame.spectralCoordsSupported && frame.spectralCoordsSupported.has(coordStr)) {
            const coord: {type: SpectralType, unit: SpectralUnit} = frame.spectralCoordsSupported.get(coordStr);
            frame.spectralType = coord.type;
            frame.spectralUnit = coord.unit;
            this.clearXBounds();
        }
    };

    @action setSpectralSystem = (specsys: SpectralSystem) => {
        const frame = this.appStore.activeFrame;
        if (frame && frame.spectralSystemsSupported && frame.spectralSystemsSupported.includes(specsys)) {
            frame.spectralSystem = specsys;
            this.clearXBounds();
        }
    };

    @action setXBounds = (minVal: number, maxVal: number) => {
        this.minX = minVal;
        this.maxX = maxVal;
    };

    @action clearXBounds = () => {
        this.minX = undefined;
        this.maxX = undefined;
    };

    @action setYBounds = (minVal: number, maxVal: number) => {
        this.minY = minVal;
        this.maxY = maxVal;
    };

    @action clearYBounds = () => {
        this.minX = undefined;
        this.maxX = undefined;
    };

    @action setXYBounds = (minX: number, maxX: number, minY: number, maxY: number) => {
        this.minX = minX;
        this.maxX = maxX;
        this.minY = minY;
        this.maxY = maxY;
    };

    @action clearXYBounds = () => {
        this.minX = undefined;
        this.maxX = undefined;
        this.minY = undefined;
        this.maxY = undefined;
    };

    @action setMarkerTextVisible = (val: boolean) => {
        this.markerTextVisible = val;
    };

    @action setMeanRmsVisible = (val: boolean) => {
        this.meanRmsVisible = val;
    };

    @action setPlotType = (val: PlotType) => {
        this.plotType = val;
    };

    @action setChannel = (channel: number) => {
        this.channel = channel;
    };

    @action setCursor = (cursorVal: number) => {
        this.cursorX = cursorVal;
    };

    @action setMouseMoveIntoLinePlots = (val: boolean) => {
        this.isMouseMoveIntoLinePlots = val;
    };

    constructor(appStore: AppStore, coordinate: string = "z") {
        super(appStore, RegionsType.CLOSED_AND_POINT);
        this.coordinate = coordinate;
        this.statsType = CARTA.StatsType.Mean;

        // Describes how the data is visualised
        this.plotType = PlotType.STEPS;
        this.meanRmsVisible = false;
        this.markerTextVisible = false;
        this.primaryLineColor = { colorHex: Colors.BLUE2, fixed: false };
        this.linePlotPointSize = 1.5;
        this.lineWidth = 1;
        this.linePlotInitXYBoundaries = { minXVal: 0, maxXVal: 0, minYVal: 0, maxYVal: 0 };
<<<<<<< HEAD

        // if type/unit/specsys changes, trigger transformation
        autorun(() => {
            const frame = this.effectiveFrame;
            if (frame && frame.channelInfo) {
                if (this.isCoordChannel || !this.isSpectralSettingsSupported) {
                    this.channelValues = frame.channelInfo.indexes;
                } else {
                    this.channelValues = this.isSpectralPropsEqual ? frame.channelInfo.values : this.convertSpectral(frame.spectralFrame, this.spectralType, this.spectralUnit, this.spectralSystem, frame.channelInfo.values);
                }
            }
        });
    }

    private convertSpectral = (spectralFrame: number, type: SpectralType, unit: SpectralUnit, system: SpectralSystem, x: Array<number>): Array<number> => {
        if (!spectralFrame || !type || !unit || !system || !x) {
            return null;
        }
        let tx: Array<number> = new Array<number>(x.length);
        for (let i = 0; i < x.length; i++) {
            tx[i] = AST.transformSpectralPoint(this.effectiveFrame.spectralFrame, this.spectralType, this.spectralUnit, this.spectralSystem, x[i]);
        }
        return tx;
    };

    public initSpectralSettings = () => {
        const frame = this.effectiveFrame;
        if (frame && frame.spectralInfo && this.isSpectralSettingsSupported) {
            this.spectralType = frame.spectralInfo.channelType.code as SpectralType;
            this.spectralUnit = DEFAULT_UNIT.get(this.spectralType);
            this.spectralSystem = frame.spectralInfo.specsys as SpectralSystem;
        } else {
            this.spectralType = null;
            this.spectralUnit = null;
            this.spectralSystem = null;
        }

        this.channelValues = null;
        if (frame && frame.channelInfo) {
            if (this.isCoordChannel) {
                this.channelValues = frame.channelInfo.indexes;
            } else {
                this.channelValues = this.isSpectralPropsEqual ? frame.channelInfo.values : this.convertSpectral(frame.spectralFrame, this.spectralType, this.spectralUnit, this.spectralSystem, frame.channelInfo.values);
            }
        }
    };

    // check the type, unit, specsys are the same between widget and active frame
    @computed get isSpectralPropsEqual(): boolean {
        const frame = this.effectiveFrame;
        let result = false;
        if (frame && frame.spectralInfo) {
            const isTypeEqual = frame.spectralInfo.channelType.code === (this.spectralType as string);
            const isUnitEqual = frame.spectralInfo.channelType.unit === (this.spectralUnit as string);
            const isSpecsysEqual = frame.spectralInfo.specsys === (this.spectralSystem as string);
            result = isTypeEqual && isUnitEqual && isSpecsysEqual;
        }
        return result;
=======
>>>>>>> c43ee944
    }

    @computed get isAutoScaledX() {
        return (this.minX === undefined || this.maxX === undefined);
    }

    @computed get isAutoScaledY() {
        return (this.minY === undefined || this.maxY === undefined);
    }

<<<<<<< HEAD
    @computed get spectralCoordinate() {
        return this.spectralType && this.spectralUnit ? GenCoordinateLabel(this.spectralType, this.spectralUnit) : "Channel";
    }

    @computed get isCoordChannel() {
        return this.spectralCoordinate === "Channel";
    }

    @computed get isSpectralCoordinateSupported(): boolean {
        const frame = this.effectiveFrame;
        if (frame && frame.spectralInfo) {
            const type = frame.spectralInfo.channelType.code as string;
            const unit = frame.spectralInfo.channelType.unit as string;
            return type && unit && IsSpectralTypeValid(type) && IsSpectralUnitValid(unit);
        }
        return false;
    }

    @computed get isSpectralSystemSupported(): boolean {
        const frame = this.effectiveFrame;
        if (frame && frame.spectralInfo) {
            const specsys = frame.spectralInfo.specsys as string;
            return specsys && IsSpectralSystemValid(specsys);
        }
        return false;
    }

    @computed get isSpectralSettingsSupported(): boolean {
        return this.isSpectralCoordinateSupported && this.isSpectralSystemSupported;
    }

    public static CalculateRequirementsMap(frames: FrameStore[], widgetsMap: Map<string, SpectralProfileWidgetStore>) {
=======
    public static CalculateRequirementsMap(frame: FrameStore, widgetsMap: Map<string, SpectralProfileWidgetStore>) {
>>>>>>> c43ee944
        const updatedRequirements = new Map<number, Map<number, CARTA.SetSpectralRequirements>>();
        frames.forEach((frame) => {
            widgetsMap.forEach(widgetStore => {
                const fileId = frame.frameInfo.fileId;
                const regionId = widgetStore.effectiveRegionId;
                const coordinate = widgetStore.coordinate;
                let statsType = widgetStore.statsType;

                if (!frame.regionSet) {
                return;
                }
                const region = frame.regionSet.regions.find(r => r.regionId === regionId);
                if (region) {
                    // Point regions have no meaningful stats type, default to Sum
                    if (region.regionType === CARTA.RegionType.POINT) {
                        statsType = CARTA.StatsType.Sum;
                    }

                    let frameRequirements = updatedRequirements.get(fileId);
                    if (!frameRequirements) {
                        frameRequirements = new Map<number, CARTA.SetSpectralRequirements>();
                        updatedRequirements.set(fileId, frameRequirements);
                    }

                    let regionRequirements = frameRequirements.get(regionId);
                    if (!regionRequirements) {
                        regionRequirements = new CARTA.SetSpectralRequirements({regionId, fileId});
                        frameRequirements.set(regionId, regionRequirements);
                    }

                    if (!regionRequirements.spectralProfiles) {
                        regionRequirements.spectralProfiles = [];
                    }

                    let spectralConfig = regionRequirements.spectralProfiles.find(profiles => profiles.coordinate === coordinate);
                    if (!spectralConfig) {
                        // create new spectral config
                        regionRequirements.spectralProfiles.push({coordinate, statsTypes: [statsType]});
                    } else if (spectralConfig.statsTypes.indexOf(statsType) === -1) {
                        // add to the stats type array
                        spectralConfig.statsTypes.push(statsType);
                    }
                }
            });
        });

        return updatedRequirements;
    }

    // This function diffs the updated requirements map with the existing requirements map, and reacts to changes
    // Three diff cases are checked:
    // 1. The old map has an entry, but the new one does not => send an "empty" SetSpectralRequirements message
    // 2. The old and new maps both have entries, but they are different => send the new SetSpectralRequirements message
    // 3. The new map has an entry, but the old one does not => send the new SetSpectralRequirements message
    // The easiest way to check all three is to first add any missing entries to the new map (as empty requirements), and then check the updated maps entries
    public static DiffSpectralRequirements(originalRequirements: Map<number, Map<number, CARTA.SetSpectralRequirements>>, updatedRequirements: Map<number, Map<number, CARTA.SetSpectralRequirements>>) {
        const diffList: CARTA.SetSpectralRequirements[] = [];

        // Fill updated requirements with missing entries
        originalRequirements.forEach((frameRequirements, fileId) => {
            let updatedFrameRequirements = updatedRequirements.get(fileId);
            if (!updatedFrameRequirements) {
                updatedFrameRequirements = new Map<number, CARTA.SetSpectralRequirements>();
                updatedRequirements.set(fileId, updatedFrameRequirements);
            }
            frameRequirements.forEach((regionRequirements, regionId) => {
                let updatedRegionRequirements = updatedFrameRequirements.get(regionId);
                if (!updatedRegionRequirements) {
                    updatedRegionRequirements = new CARTA.SetSpectralRequirements({fileId, regionId, spectralProfiles: []});
                    updatedFrameRequirements.set(regionId, updatedRegionRequirements);
                }
            });
        });

        // Go through updated requirements entries and find differences
        updatedRequirements.forEach((updatedFrameRequirements, fileId) => {
            let frameRequirements = originalRequirements.get(fileId);
            if (!frameRequirements) {
                // If there are no existing requirements for this fileId, all entries for this file are new
                updatedFrameRequirements.forEach(regionRequirements => diffList.push(regionRequirements));
            } else {
                updatedFrameRequirements.forEach((updatedRegionRequirements, regionId) => {
                    let regionRequirements = frameRequirements.get(regionId);
                    if (!regionRequirements) {
                        // If there are no existing requirements for this regionId, this is a new entry
                        diffList.push(updatedRegionRequirements);
                    } else {
                        // Deep equality comparison with sorted arrays
                        const configCount = regionRequirements.spectralProfiles ? regionRequirements.spectralProfiles.length : 0;
                        const updatedConfigCount = updatedRegionRequirements.spectralProfiles ? updatedRegionRequirements.spectralProfiles.length : 0;

                        if (configCount !== updatedConfigCount) {
                            diffList.push(updatedRegionRequirements);
                            return;
                        }

                        if (configCount === 0) {
                            return;
                        }
                        const sortedUpdatedConfigs = updatedRegionRequirements.spectralProfiles.sort(((a, b) => a.coordinate > b.coordinate ? 1 : -1));
                        const sortedConfigs = regionRequirements.spectralProfiles.sort(((a, b) => a.coordinate > b.coordinate ? 1 : -1));

                        for (let i = 0; i < updatedConfigCount; i++) {
                            const updatedConfig = sortedUpdatedConfigs[i];
                            const config = sortedConfigs[i];
                            if (updatedConfig.coordinate !== config.coordinate) {
                                diffList.push(updatedRegionRequirements);
                                return;
                            }

                            const statsCount = config.statsTypes ? config.statsTypes.length : 0;
                            const updatedStatsCount = updatedConfig.statsTypes ? updatedConfig.statsTypes.length : 0;

                            if (statsCount !== updatedStatsCount) {
                                diffList.push(updatedRegionRequirements);
                                return;
                            }

                            if (statsCount === 0) {
                                return;
                            }

                            const sortedUpdatedStats = updatedConfig.statsTypes.sort();
                            const sortedStats = config.statsTypes.sort();
                            for (let j = 0; j < updatedStatsCount; j++) {
                                if (sortedUpdatedStats[j] !== sortedStats[j]) {
                                    diffList.push(updatedRegionRequirements);
                                    return;
                                }
                            }
                        }
                    }
                });
            }

        });
        // Sort list so that requirements clearing occurs first
        return diffList.sort((a, b) => a.spectralProfiles.length > b.spectralProfiles.length ? 1 : -1);
    }

    // settings
    @action setPrimaryLineColor = (colorHex: string, fixed: boolean) => {
        this.primaryLineColor = { colorHex: colorHex, fixed: fixed };
    }

    @action setLineWidth = (val: number) => {
        if (val >= LineSettings.MIN_WIDTH && val <= LineSettings.MAX_WIDTH) {
            this.lineWidth = val;   
        }
    }

    @action setLinePlotPointSize = (val: number) => {
        if (val >= LineSettings.MIN_POINT_SIZE && val <= LineSettings.MAX_POINT_SIZE) {
            this.linePlotPointSize = val;   
        }
    }

    @action initXYBoundaries (minXVal: number, maxXVal: number, minYVal: number, maxYVal: number) {
        this.linePlotInitXYBoundaries = { minXVal: minXVal, maxXVal: maxXVal, minYVal: minYVal, maxYVal: maxYVal };
    }

    public init = (widgetSettings): void => {
        if (!widgetSettings) {
            return;
        }
        if (typeof widgetSettings.primaryLineColor === "string" && isColorValid(widgetSettings.primaryLineColor)) {
            this.primaryLineColor.colorHex = widgetSettings.primaryLineColor;
        }
        if (typeof widgetSettings.lineWidth === "number" && widgetSettings.lineWidth >= LineSettings.MIN_WIDTH && widgetSettings.lineWidth <= LineSettings.MAX_WIDTH) {
            this.lineWidth = widgetSettings.lineWidth;
        }
        if (typeof widgetSettings.linePlotPointSize === "number" && widgetSettings.linePlotPointSize >= LineSettings.MIN_POINT_SIZE && widgetSettings.linePlotPointSize <= LineSettings.MAX_POINT_SIZE) {
            this.linePlotPointSize = widgetSettings.linePlotPointSize;
        }
        if (typeof widgetSettings.meanRmsVisible === "boolean") {
            this.meanRmsVisible = widgetSettings.meanRmsVisible;
        }
        if (typeof widgetSettings.plotType === "string" && (widgetSettings.plotType === PlotType.STEPS || widgetSettings.plotType === PlotType.LINES || widgetSettings.plotType === PlotType.POINTS)) {
            this.plotType = widgetSettings.plotType;
        }
        if (typeof widgetSettings.minXVal === "number") {
            this.linePlotInitXYBoundaries.minXVal = widgetSettings.minXVal;
        }
        if (typeof widgetSettings.maxXVal === "number") {
            this.linePlotInitXYBoundaries.maxXVal = widgetSettings.maxXVal;
        }
        if (typeof widgetSettings.minYVal === "number") {
            this.linePlotInitXYBoundaries.minYVal = widgetSettings.minYVal;
        }
        if (typeof widgetSettings.maxYVal === "number") {
            this.linePlotInitXYBoundaries.maxYVal = widgetSettings.maxYVal;
        }
    };

    public toConfig = () => {
        return {
            primaryLineColor: this.primaryLineColor.colorHex,
            lineWidth: this.lineWidth,
            linePlotPointSize: this.linePlotPointSize,
            meanRmsVisible: this.meanRmsVisible,
            plotType: this.plotType,
            minXVal: this.linePlotInitXYBoundaries.minXVal,
            maxXVal: this.linePlotInitXYBoundaries.maxXVal,
            minYVal: this.linePlotInitXYBoundaries.minYVal,
            maxYVal: this.linePlotInitXYBoundaries.maxYVal
        };
    };
}<|MERGE_RESOLUTION|>--- conflicted
+++ resolved
@@ -166,67 +166,6 @@
         this.linePlotPointSize = 1.5;
         this.lineWidth = 1;
         this.linePlotInitXYBoundaries = { minXVal: 0, maxXVal: 0, minYVal: 0, maxYVal: 0 };
-<<<<<<< HEAD
-
-        // if type/unit/specsys changes, trigger transformation
-        autorun(() => {
-            const frame = this.effectiveFrame;
-            if (frame && frame.channelInfo) {
-                if (this.isCoordChannel || !this.isSpectralSettingsSupported) {
-                    this.channelValues = frame.channelInfo.indexes;
-                } else {
-                    this.channelValues = this.isSpectralPropsEqual ? frame.channelInfo.values : this.convertSpectral(frame.spectralFrame, this.spectralType, this.spectralUnit, this.spectralSystem, frame.channelInfo.values);
-                }
-            }
-        });
-    }
-
-    private convertSpectral = (spectralFrame: number, type: SpectralType, unit: SpectralUnit, system: SpectralSystem, x: Array<number>): Array<number> => {
-        if (!spectralFrame || !type || !unit || !system || !x) {
-            return null;
-        }
-        let tx: Array<number> = new Array<number>(x.length);
-        for (let i = 0; i < x.length; i++) {
-            tx[i] = AST.transformSpectralPoint(this.effectiveFrame.spectralFrame, this.spectralType, this.spectralUnit, this.spectralSystem, x[i]);
-        }
-        return tx;
-    };
-
-    public initSpectralSettings = () => {
-        const frame = this.effectiveFrame;
-        if (frame && frame.spectralInfo && this.isSpectralSettingsSupported) {
-            this.spectralType = frame.spectralInfo.channelType.code as SpectralType;
-            this.spectralUnit = DEFAULT_UNIT.get(this.spectralType);
-            this.spectralSystem = frame.spectralInfo.specsys as SpectralSystem;
-        } else {
-            this.spectralType = null;
-            this.spectralUnit = null;
-            this.spectralSystem = null;
-        }
-
-        this.channelValues = null;
-        if (frame && frame.channelInfo) {
-            if (this.isCoordChannel) {
-                this.channelValues = frame.channelInfo.indexes;
-            } else {
-                this.channelValues = this.isSpectralPropsEqual ? frame.channelInfo.values : this.convertSpectral(frame.spectralFrame, this.spectralType, this.spectralUnit, this.spectralSystem, frame.channelInfo.values);
-            }
-        }
-    };
-
-    // check the type, unit, specsys are the same between widget and active frame
-    @computed get isSpectralPropsEqual(): boolean {
-        const frame = this.effectiveFrame;
-        let result = false;
-        if (frame && frame.spectralInfo) {
-            const isTypeEqual = frame.spectralInfo.channelType.code === (this.spectralType as string);
-            const isUnitEqual = frame.spectralInfo.channelType.unit === (this.spectralUnit as string);
-            const isSpecsysEqual = frame.spectralInfo.specsys === (this.spectralSystem as string);
-            result = isTypeEqual && isUnitEqual && isSpecsysEqual;
-        }
-        return result;
-=======
->>>>>>> c43ee944
     }
 
     @computed get isAutoScaledX() {
@@ -237,42 +176,7 @@
         return (this.minY === undefined || this.maxY === undefined);
     }
 
-<<<<<<< HEAD
-    @computed get spectralCoordinate() {
-        return this.spectralType && this.spectralUnit ? GenCoordinateLabel(this.spectralType, this.spectralUnit) : "Channel";
-    }
-
-    @computed get isCoordChannel() {
-        return this.spectralCoordinate === "Channel";
-    }
-
-    @computed get isSpectralCoordinateSupported(): boolean {
-        const frame = this.effectiveFrame;
-        if (frame && frame.spectralInfo) {
-            const type = frame.spectralInfo.channelType.code as string;
-            const unit = frame.spectralInfo.channelType.unit as string;
-            return type && unit && IsSpectralTypeValid(type) && IsSpectralUnitValid(unit);
-        }
-        return false;
-    }
-
-    @computed get isSpectralSystemSupported(): boolean {
-        const frame = this.effectiveFrame;
-        if (frame && frame.spectralInfo) {
-            const specsys = frame.spectralInfo.specsys as string;
-            return specsys && IsSpectralSystemValid(specsys);
-        }
-        return false;
-    }
-
-    @computed get isSpectralSettingsSupported(): boolean {
-        return this.isSpectralCoordinateSupported && this.isSpectralSystemSupported;
-    }
-
     public static CalculateRequirementsMap(frames: FrameStore[], widgetsMap: Map<string, SpectralProfileWidgetStore>) {
-=======
-    public static CalculateRequirementsMap(frame: FrameStore, widgetsMap: Map<string, SpectralProfileWidgetStore>) {
->>>>>>> c43ee944
         const updatedRequirements = new Map<number, Map<number, CARTA.SetSpectralRequirements>>();
         frames.forEach((frame) => {
             widgetsMap.forEach(widgetStore => {
