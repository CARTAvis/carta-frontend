import {action, autorun, computed, observable} from "mobx";
import {Colors, NumberRange} from "@blueprintjs/core";
import {CARTA} from "carta-protobuf";
import {PlotType, LineSettings} from "components/Shared";
import {RegionWidgetStore, RegionsType} from "./RegionWidgetStore";
<<<<<<< HEAD
import {AppStore, FrameStore} from "stores";
=======
import {FrameStore} from "stores";
import {ProfileSmoothingStore} from "stores/ProfileSmoothingStore";
>>>>>>> 0850b1c1
import {SpectralSystem, SpectralType, SpectralUnit} from "models";
import * as tinycolor from "tinycolor2";

export enum MomentSelectingMode {
    NONE = 1,
    CHANNEL,
    MASK
}

export class SpectralProfileWidgetStore extends RegionWidgetStore {
    @observable coordinate: string;
    @observable statsType: CARTA.StatsType;
    @observable minX: number;
    @observable maxX: number;
    @observable minY: number;
    @observable maxY: number;
    @observable cursorX: number;
    @observable channel: number;
    @observable markerTextVisible: boolean;
    @observable isMouseMoveIntoLinePlots: boolean;

    // style settings
    @observable plotType: PlotType;
    @observable meanRmsVisible: boolean;
    @observable primaryLineColor: { colorHex: string, fixed: boolean };
    @observable lineWidth: number;
    @observable linePlotPointSize: number;
    @observable linePlotInitXYBoundaries: { minXVal: number, maxXVal: number, minYVal: number, maxYVal: number };
    readonly smoothingStore: ProfileSmoothingStore;

    // moment settings
    @observable selectingMode: MomentSelectingMode;
    @observable channelValueRange: NumberRange;
    @observable momentMask: CARTA.MomentMask;
    @observable maskRange: NumberRange;
    @observable selectedMoments: CARTA.Moment[];

    public static StatsTypeString(statsType: CARTA.StatsType) {
        switch (statsType) {
            case CARTA.StatsType.Sum:
                return "Sum";
            case CARTA.StatsType.FluxDensity:
                return "FluxDensity";
            case CARTA.StatsType.Mean:
                return "Mean";
            case CARTA.StatsType.Sigma:
                return "StdDev";
            case CARTA.StatsType.Min:
                return "Min";
            case CARTA.StatsType.Max:
                return "Max";
            case CARTA.StatsType.RMS:
                return "RMS";
            case CARTA.StatsType.SumSq:
                return "SumSq";
            default:
                return "Not Implemented";
        }
    }

    private static ValidCoordinates = ["z", "Iz", "Qz", "Uz", "Vz"];

    private static ValidStatsTypes = [
        CARTA.StatsType.Sum, CARTA.StatsType.FluxDensity, CARTA.StatsType.Mean, CARTA.StatsType.Sigma,
        CARTA.StatsType.Min, CARTA.StatsType.Max, CARTA.StatsType.RMS, CARTA.StatsType.SumSq
    ];

    @action setRegionId = (fileId: number, regionId: number) => {
        this.regionIdMap.set(fileId, regionId);
        this.clearXYBounds();
    };

    @action setStatsType = (statsType: CARTA.StatsType) => {
        if (SpectralProfileWidgetStore.ValidStatsTypes.indexOf(statsType) !== -1) {
            this.statsType = statsType;
        }
    };

    @action setCoordinate = (coordinate: string) => {
        // Check coordinate validity
        if (SpectralProfileWidgetStore.ValidCoordinates.indexOf(coordinate) !== -1) {
            // Reset zoom when changing between coordinates
            this.clearXYBounds();
            this.coordinate = coordinate;
        }
    };

    @action setSpectralCoordinate = (coordStr: string) => {
        const frame = this.appStore.activeFrame;
        if (frame && frame.spectralCoordsSupported && frame.spectralCoordsSupported.has(coordStr)) {
            const coord: {type: SpectralType, unit: SpectralUnit} = frame.spectralCoordsSupported.get(coordStr);
            frame.spectralType = coord.type;
            frame.spectralUnit = coord.unit;
            this.clearXBounds();
        }
    };

    @action setSpectralSystem = (specsys: SpectralSystem) => {
        const frame = this.appStore.activeFrame;
        if (frame && frame.spectralSystemsSupported && frame.spectralSystemsSupported.includes(specsys)) {
            frame.spectralSystem = specsys;
            this.clearXBounds();
        }
    };

    @action setMomentRangeSelectingMode = (mode: MomentSelectingMode) => {
        if (mode) {
            this.selectingMode = mode;
        }
    };

    @action clearMomentRangeSelectingMode = () => {
        this.selectingMode = MomentSelectingMode.NONE;
    };

    @action setSelectedChannelRange = (min: number, max: number) => {
        if (isFinite(min) && isFinite(max)) {
            this.channelValueRange[0] = min;
            this.channelValueRange[1] = max;
        }
        this.selectingMode = MomentSelectingMode.NONE;
    };

    @action setSelectedMaskRange = (min: number, max: number) => {
        if (isFinite(min) && isFinite(max)) {
            this.maskRange[0] = min;
            this.maskRange[1] = max;
        }
        this.selectingMode = MomentSelectingMode.NONE;
    };

    @action private updateRanges = () => {
        const frame = AppStore.Instance.activeFrame;
        if (frame && frame.channelValueBounds) {
            this.channelValueRange[0] = frame.channelValueBounds.min;
            this.channelValueRange[1] = frame.channelValueBounds.max;
            this.maskRange[0] = 0;
            this.maskRange[1] = 1;
        }
    };

    @action setMomentMask = (momentMask: CARTA.MomentMask) => {
            this.momentMask = momentMask;
    };

    @action selectMoment = (selected: CARTA.Moment) => {
        if (!this.selectedMoments.includes(selected)) {
            this.selectedMoments.push(selected);
        }
    };

    @action deselectMoment = (deselected: CARTA.Moment) => {
        if (this.selectedMoments.includes(deselected)) {
            this.selectedMoments = this.selectedMoments.filter((momentType) => momentType !== deselected);
        }
    };

    @action removeMomentByIndex = (removeIndex: number) => {
        if (removeIndex >= 0 && removeIndex < this.selectedMoments.length) {
            this.selectedMoments = this.selectedMoments.filter((momentType, index) => index !== removeIndex);
        }
    };

    @action clearSelectedMoments = () => {
        this.selectedMoments = [];
    };

    @action isMomentSelected = (momentType: CARTA.Moment): boolean => {
        return this.selectedMoments.includes(momentType);
    };

    @action requestMoment = () => {
        const appStore = AppStore.Instance;
        const frame = appStore.activeFrame;
        const channelIndex1 = frame.findChannelIndexByValue(this.channelValueRange[0]);
        const channelIndex2 = frame.findChannelIndexByValue(this.channelValueRange[1]);
        if (frame && isFinite(channelIndex1) && isFinite(channelIndex2)) {
            const channelIndexRange: CARTA.IIntBounds = {
                min: channelIndex1 <= channelIndex2 ? channelIndex1 : channelIndex2,
                max: channelIndex1 <= channelIndex2 ? channelIndex2 : channelIndex1
            };
            const requestMessage: CARTA.IMomentRequest = {
                fileId: frame.frameInfo.fileId,
                moments: this.selectedMoments,
                axis: CARTA.MomentAxis.SPECTRAL,
                regionId: this.effectiveRegionId,
                spectralRange: channelIndexRange,
                mask: this.momentMask,
                pixelRange: new CARTA.FloatBounds({min: this.maskRange[0], max: this.maskRange[1]})
            };
            appStore.requestMoment(requestMessage);
            frame.resetMomentRequestState();
            frame.setIsRequestingMoments(true);
        }
    };

    @action requestingMomentCancelled = () => {
        const appStore = AppStore.Instance;
        const frame = appStore.activeFrame;
        if (frame) {
            frame.resetMomentRequestState();
            appStore.cancelRequestingMoment(frame.frameInfo.fileId);
        }
    };

    @action setXBounds = (minVal: number, maxVal: number) => {
        this.minX = minVal;
        this.maxX = maxVal;
    };

    @action clearXBounds = () => {
        this.minX = undefined;
        this.maxX = undefined;
    };

    @action setYBounds = (minVal: number, maxVal: number) => {
        this.minY = minVal;
        this.maxY = maxVal;
    };

    @action clearYBounds = () => {
        this.minX = undefined;
        this.maxX = undefined;
    };

    @action setXYBounds = (minX: number, maxX: number, minY: number, maxY: number) => {
        this.minX = minX;
        this.maxX = maxX;
        this.minY = minY;
        this.maxY = maxY;
    };

    @action clearXYBounds = () => {
        this.minX = undefined;
        this.maxX = undefined;
        this.minY = undefined;
        this.maxY = undefined;
    };

    @action setMarkerTextVisible = (val: boolean) => {
        this.markerTextVisible = val;
    };

    @action setMeanRmsVisible = (val: boolean) => {
        this.meanRmsVisible = val;
    };

    @action setPlotType = (val: PlotType) => {
        this.plotType = val;
    };

    @action setChannel = (channel: number) => {
        this.channel = channel;
    };

    @action setCursor = (cursorVal: number) => {
        this.cursorX = cursorVal;
    };

    @action setMouseMoveIntoLinePlots = (val: boolean) => {
        this.isMouseMoveIntoLinePlots = val;
    };

    constructor(coordinate: string = "z") {
        super(RegionsType.CLOSED_AND_POINT);
        this.coordinate = coordinate;
        this.statsType = CARTA.StatsType.Mean;

        // Describes how the data is visualised
        this.plotType = PlotType.STEPS;
        this.meanRmsVisible = false;
        this.markerTextVisible = false;
        this.primaryLineColor = { colorHex: Colors.BLUE2, fixed: false };
        this.linePlotPointSize = 1.5;
        this.lineWidth = 1;
        this.linePlotInitXYBoundaries = { minXVal: 0, maxXVal: 0, minYVal: 0, maxYVal: 0 };
<<<<<<< HEAD

        this.selectingMode = MomentSelectingMode.NONE;
        this.channelValueRange = [0, 0];
        this.momentMask = CARTA.MomentMask.None;
        this.maskRange = [0, 1];
        this.selectedMoments = [CARTA.Moment.INTEGRATED_OF_THE_SPECTRUM];

        autorun(() => {
            if (AppStore.Instance.activeFrame) {
                this.updateRanges();
            }
        });
=======
        this.smoothingStore = new ProfileSmoothingStore();
>>>>>>> 0850b1c1
    }

    @computed get isAutoScaledX() {
        return (this.minX === undefined || this.maxX === undefined);
    }

    @computed get isAutoScaledY() {
        return (this.minY === undefined || this.maxY === undefined);
    }

    @computed get isSelectingMomentChannelRange() {
        return this.selectingMode === MomentSelectingMode.CHANNEL;
    }

    @computed get isSelectingMomentMaskRange() {
        return this.selectingMode === MomentSelectingMode.MASK;
    }

    @computed get selectedRange(): {isHorizontal: boolean, center: number, width: number} {
        if (this.isSelectingMomentChannelRange) {
            return {
                isHorizontal: false,
                center: (this.channelValueRange[0] + this.channelValueRange[1]) / 2,
                width: Math.abs(this.channelValueRange[0] - this.channelValueRange[1])
            };
        } else if (this.isSelectingMomentMaskRange) {
            return {
                isHorizontal: true,
                center: (this.maskRange[0] + this.maskRange[1]) / 2,
                width: Math.abs(this.maskRange[0] - this.maskRange[1])
            };
        }
        return null;
    }

    public static CalculateRequirementsMap(frame: FrameStore, widgetsMap: Map<string, SpectralProfileWidgetStore>) {
        const updatedRequirements = new Map<number, Map<number, CARTA.SetSpectralRequirements>>();
        widgetsMap.forEach(widgetStore => {
            const fileId = frame.frameInfo.fileId;
            const regionId = widgetStore.effectiveRegionId;
            const coordinate = widgetStore.coordinate;
            let statsType = widgetStore.statsType;

            if (!frame.regionSet) {
                return;
            }
            const region = frame.regionSet.regions.find(r => r.regionId === regionId);
            if (region) {
                // Point regions have no meaningful stats type, default to Sum
                if (region.regionType === CARTA.RegionType.POINT) {
                    statsType = CARTA.StatsType.Sum;
                }

                let frameRequirements = updatedRequirements.get(fileId);
                if (!frameRequirements) {
                    frameRequirements = new Map<number, CARTA.SetSpectralRequirements>();
                    updatedRequirements.set(fileId, frameRequirements);
                }

                let regionRequirements = frameRequirements.get(regionId);
                if (!regionRequirements) {
                    regionRequirements = new CARTA.SetSpectralRequirements({regionId, fileId});
                    frameRequirements.set(regionId, regionRequirements);
                }

                if (!regionRequirements.spectralProfiles) {
                    regionRequirements.spectralProfiles = [];
                }

                let spectralConfig = regionRequirements.spectralProfiles.find(profiles => profiles.coordinate === coordinate);
                if (!spectralConfig) {
                    // create new spectral config
                    regionRequirements.spectralProfiles.push({coordinate, statsTypes: [statsType]});
                } else if (spectralConfig.statsTypes.indexOf(statsType) === -1) {
                    // add to the stats type array
                    spectralConfig.statsTypes.push(statsType);
                }
            }
        });

        return updatedRequirements;
    }

    // This function diffs the updated requirements map with the existing requirements map, and reacts to changes
    // Three diff cases are checked:
    // 1. The old map has an entry, but the new one does not => send an "empty" SetSpectralRequirements message
    // 2. The old and new maps both have entries, but they are different => send the new SetSpectralRequirements message
    // 3. The new map has an entry, but the old one does not => send the new SetSpectralRequirements message
    // The easiest way to check all three is to first add any missing entries to the new map (as empty requirements), and then check the updated maps entries
    public static DiffSpectralRequirements(originalRequirements: Map<number, Map<number, CARTA.SetSpectralRequirements>>, updatedRequirements: Map<number, Map<number, CARTA.SetSpectralRequirements>>) {
        const diffList: CARTA.SetSpectralRequirements[] = [];

        // Fill updated requirements with missing entries
        originalRequirements.forEach((frameRequirements, fileId) => {
            let updatedFrameRequirements = updatedRequirements.get(fileId);
            if (!updatedFrameRequirements) {
                updatedFrameRequirements = new Map<number, CARTA.SetSpectralRequirements>();
                updatedRequirements.set(fileId, updatedFrameRequirements);
            }
            frameRequirements.forEach((regionRequirements, regionId) => {
                let updatedRegionRequirements = updatedFrameRequirements.get(regionId);
                if (!updatedRegionRequirements) {
                    updatedRegionRequirements = new CARTA.SetSpectralRequirements({fileId, regionId, spectralProfiles: []});
                    updatedFrameRequirements.set(regionId, updatedRegionRequirements);
                }
            });
        });

        // Go through updated requirements entries and find differences
        updatedRequirements.forEach((updatedFrameRequirements, fileId) => {
            let frameRequirements = originalRequirements.get(fileId);
            if (!frameRequirements) {
                // If there are no existing requirements for this fileId, all entries for this file are new
                updatedFrameRequirements.forEach(regionRequirements => diffList.push(regionRequirements));
            } else {
                updatedFrameRequirements.forEach((updatedRegionRequirements, regionId) => {
                    let regionRequirements = frameRequirements.get(regionId);
                    if (!regionRequirements) {
                        // If there are no existing requirements for this regionId, this is a new entry
                        diffList.push(updatedRegionRequirements);
                    } else {
                        // Deep equality comparison with sorted arrays
                        const configCount = regionRequirements.spectralProfiles ? regionRequirements.spectralProfiles.length : 0;
                        const updatedConfigCount = updatedRegionRequirements.spectralProfiles ? updatedRegionRequirements.spectralProfiles.length : 0;

                        if (configCount !== updatedConfigCount) {
                            diffList.push(updatedRegionRequirements);
                            return;
                        }

                        if (configCount === 0) {
                            return;
                        }
                        const sortedUpdatedConfigs = updatedRegionRequirements.spectralProfiles.sort(((a, b) => a.coordinate > b.coordinate ? 1 : -1));
                        const sortedConfigs = regionRequirements.spectralProfiles.sort(((a, b) => a.coordinate > b.coordinate ? 1 : -1));

                        for (let i = 0; i < updatedConfigCount; i++) {
                            const updatedConfig = sortedUpdatedConfigs[i];
                            const config = sortedConfigs[i];
                            if (updatedConfig.coordinate !== config.coordinate) {
                                diffList.push(updatedRegionRequirements);
                                return;
                            }

                            const statsCount = config.statsTypes ? config.statsTypes.length : 0;
                            const updatedStatsCount = updatedConfig.statsTypes ? updatedConfig.statsTypes.length : 0;

                            if (statsCount !== updatedStatsCount) {
                                diffList.push(updatedRegionRequirements);
                                return;
                            }

                            if (statsCount === 0) {
                                return;
                            }

                            const sortedUpdatedStats = updatedConfig.statsTypes.sort();
                            const sortedStats = config.statsTypes.sort();
                            for (let j = 0; j < updatedStatsCount; j++) {
                                if (sortedUpdatedStats[j] !== sortedStats[j]) {
                                    diffList.push(updatedRegionRequirements);
                                    return;
                                }
                            }
                        }
                    }
                });
            }

        });
        // Sort list so that requirements clearing occurs first
        return diffList.sort((a, b) => a.spectralProfiles.length > b.spectralProfiles.length ? 1 : -1);
    }

    // settings
    @action setPrimaryLineColor = (colorHex: string, fixed: boolean) => {
        this.primaryLineColor = { colorHex: colorHex, fixed: fixed };
    }

    @action setLineWidth = (val: number) => {
        if (val >= LineSettings.MIN_WIDTH && val <= LineSettings.MAX_WIDTH) {
            this.lineWidth = val;   
        }
    }

    @action setLinePlotPointSize = (val: number) => {
        if (val >= LineSettings.MIN_POINT_SIZE && val <= LineSettings.MAX_POINT_SIZE) {
            this.linePlotPointSize = val;   
        }
    }

    @action initXYBoundaries (minXVal: number, maxXVal: number, minYVal: number, maxYVal: number) {
        this.linePlotInitXYBoundaries = { minXVal: minXVal, maxXVal: maxXVal, minYVal: minYVal, maxYVal: maxYVal };
    }

    public init = (widgetSettings): void => {
        if (!widgetSettings) {
            return;
        }
        const lineColor = tinycolor(widgetSettings.primaryLineColor);
        if (lineColor.isValid()) {
            this.primaryLineColor.colorHex = lineColor.toHexString();
        }
        if (typeof widgetSettings.lineWidth === "number" && widgetSettings.lineWidth >= LineSettings.MIN_WIDTH && widgetSettings.lineWidth <= LineSettings.MAX_WIDTH) {
            this.lineWidth = widgetSettings.lineWidth;
        }
        if (typeof widgetSettings.linePlotPointSize === "number" && widgetSettings.linePlotPointSize >= LineSettings.MIN_POINT_SIZE && widgetSettings.linePlotPointSize <= LineSettings.MAX_POINT_SIZE) {
            this.linePlotPointSize = widgetSettings.linePlotPointSize;
        }
        if (typeof widgetSettings.meanRmsVisible === "boolean") {
            this.meanRmsVisible = widgetSettings.meanRmsVisible;
        }
        if (typeof widgetSettings.plotType === "string" && (widgetSettings.plotType === PlotType.STEPS || widgetSettings.plotType === PlotType.LINES || widgetSettings.plotType === PlotType.POINTS)) {
            this.plotType = widgetSettings.plotType;
        }
        if (typeof widgetSettings.minXVal === "number") {
            this.linePlotInitXYBoundaries.minXVal = widgetSettings.minXVal;
        }
        if (typeof widgetSettings.maxXVal === "number") {
            this.linePlotInitXYBoundaries.maxXVal = widgetSettings.maxXVal;
        }
        if (typeof widgetSettings.minYVal === "number") {
            this.linePlotInitXYBoundaries.minYVal = widgetSettings.minYVal;
        }
        if (typeof widgetSettings.maxYVal === "number") {
            this.linePlotInitXYBoundaries.maxYVal = widgetSettings.maxYVal;
        }
    };

    public toConfig = () => {
        return {
            primaryLineColor: this.primaryLineColor.colorHex,
            lineWidth: this.lineWidth,
            linePlotPointSize: this.linePlotPointSize,
            meanRmsVisible: this.meanRmsVisible,
            plotType: this.plotType,
            minXVal: this.linePlotInitXYBoundaries.minXVal,
            maxXVal: this.linePlotInitXYBoundaries.maxXVal,
            minYVal: this.linePlotInitXYBoundaries.minYVal,
            maxYVal: this.linePlotInitXYBoundaries.maxYVal
        };
    };
}<|MERGE_RESOLUTION|>--- conflicted
+++ resolved
@@ -3,12 +3,8 @@
 import {CARTA} from "carta-protobuf";
 import {PlotType, LineSettings} from "components/Shared";
 import {RegionWidgetStore, RegionsType} from "./RegionWidgetStore";
-<<<<<<< HEAD
 import {AppStore, FrameStore} from "stores";
-=======
-import {FrameStore} from "stores";
 import {ProfileSmoothingStore} from "stores/ProfileSmoothingStore";
->>>>>>> 0850b1c1
 import {SpectralSystem, SpectralType, SpectralUnit} from "models";
 import * as tinycolor from "tinycolor2";
 
@@ -285,8 +281,8 @@
         this.linePlotPointSize = 1.5;
         this.lineWidth = 1;
         this.linePlotInitXYBoundaries = { minXVal: 0, maxXVal: 0, minYVal: 0, maxYVal: 0 };
-<<<<<<< HEAD
-
+
+        this.smoothingStore = new ProfileSmoothingStore();
         this.selectingMode = MomentSelectingMode.NONE;
         this.channelValueRange = [0, 0];
         this.momentMask = CARTA.MomentMask.None;
@@ -298,9 +294,6 @@
                 this.updateRanges();
             }
         });
-=======
-        this.smoothingStore = new ProfileSmoothingStore();
->>>>>>> 0850b1c1
     }
 
     @computed get isAutoScaledX() {
