--- conflicted
+++ resolved
@@ -3,12 +3,8 @@
 import {CARTA} from "carta-protobuf";
 import {PlotType, LineSettings} from "components/Shared";
 import {RegionWidgetStore, RegionsType} from "./RegionWidgetStore";
-<<<<<<< HEAD
+import {SpectralLine} from "./SpectralLineQueryWidgetStore";
 import {AppStore, FrameStore} from "stores";
-=======
-import {SpectralLine} from "./SpectralLineQueryWidgetStore";
-import {FrameStore} from "stores";
->>>>>>> d1c6ab53
 import {ProfileSmoothingStore} from "stores/ProfileSmoothingStore";
 import {SpectralSystem, SpectralType, SpectralUnit} from "models";
 import * as tinycolor from "tinycolor2";
@@ -30,12 +26,9 @@
     @observable channel: number;
     @observable markerTextVisible: boolean;
     @observable isMouseMoveIntoLinePlots: boolean;
-<<<<<<< HEAD
     @observable isStreamingData: boolean;
-=======
     @observable isHighlighted: boolean;
     @observable private spectralLinesMHz: SpectralLine[];
->>>>>>> d1c6ab53
 
     // style settings
     @observable plotType: PlotType;
@@ -121,7 +114,6 @@
         }
     };
 
-<<<<<<< HEAD
     @action setMomentRangeSelectingMode = (mode: MomentSelectingMode) => {
         if (mode) {
             this.selectingMode = mode;
@@ -220,21 +212,21 @@
             frame.resetMomentRequestState();
             appStore.cancelRequestingMoment(frame.frameInfo.fileId);
         }
-=======
+    };
+
     @action setHighlighted = (isHighlighted: boolean) => {
-       this.isHighlighted = isHighlighted;
-    };
-
-    @action addSpectralLines = (spectralLines: SpectralLine[]) => {
-        if (spectralLines) {
-            this.spectralLinesMHz = spectralLines;
-        }
-    };
-
-    @action clearSpectralLines = () => {
-        this.spectralLinesMHz = [];
->>>>>>> d1c6ab53
-    };
+        this.isHighlighted = isHighlighted;
+     };
+ 
+     @action addSpectralLines = (spectralLines: SpectralLine[]) => {
+         if (spectralLines) {
+             this.spectralLinesMHz = spectralLines;
+         }
+     };
+ 
+     @action clearSpectralLines = () => {
+         this.spectralLinesMHz = [];
+     };
 
     @action setXBounds = (minVal: number, maxVal: number) => {
         this.minX = minVal;
@@ -302,12 +294,9 @@
         super(RegionsType.CLOSED_AND_POINT);
         this.coordinate = coordinate;
         this.statsType = CARTA.StatsType.Mean;
-<<<<<<< HEAD
         this.isStreamingData = false;
-=======
         this.isHighlighted = false;
         this.spectralLinesMHz = [];
->>>>>>> d1c6ab53
 
         // Describes how the data is visualised
         this.plotType = PlotType.STEPS;
@@ -340,7 +329,6 @@
         return (this.minY === undefined || this.maxY === undefined);
     }
 
-<<<<<<< HEAD
     @computed get isSelectingMomentChannelRange() {
         return this.selectingMode === MomentSelectingMode.CHANNEL;
     }
@@ -364,7 +352,8 @@
             };
         }
         return null;
-=======
+    }
+
     @computed get transformedSpectralLines(): SpectralLine[] {
         // transform to corresponding value according to current widget's spectral settings
         let transformedSpectralLines: SpectralLine[] = [];
@@ -378,7 +367,6 @@
             });
         }
         return transformedSpectralLines;
->>>>>>> d1c6ab53
     }
 
     public static CalculateRequirementsMap(frame: FrameStore, widgetsMap: Map<string, SpectralProfileWidgetStore>) {
