--- conflicted
+++ resolved
@@ -175,25 +175,11 @@
         if (!initResult) {
             this.logStore.addWarning(`Problem processing WCS info in file ${frame.frameInfo.fileInfo.name}`, ["ast"]);
             frame.wcsInfo = AST.initDummyFrame();
-<<<<<<< HEAD
-=======
-            // Clear formatting for labels and cursor, to use image coordinates
-            this.overlayStore.numbers.format = "";
->>>>>>> 71a9c8ac
         }
         else {
             frame.wcsInfo = initResult;
             frame.validWcs = true;
-<<<<<<< HEAD
             this.overlayStore.setDefaultsFromAST(frame);
-//             this.overlayStore.labels.textX = AST.getString(frame.wcsInfo, "Label(1)");
-//             this.overlayStore.labels.textY = AST.getString(frame.wcsInfo, "Label(2)");
-=======
-            // Specify degrees and single decimals for WCS info
-            this.overlayStore.numbers.format = "d.1";
-            this.overlayStore.labels.textX = AST.getString(frame.wcsInfo, "Label(1)");
-            this.overlayStore.labels.textY = AST.getString(frame.wcsInfo, "Label(2)");
->>>>>>> 71a9c8ac
             console.log("Initialised WCS info from frame");
         }
     };
