--- conflicted
+++ resolved
@@ -495,10 +495,8 @@
                         this.clearSpectralReference();
                     }
                 }
-<<<<<<< HEAD
+                // TODO: check this
                 this.tileService.handleFileClosed(fileId);
-=======
->>>>>>> 2cc060fa
             }
         }
     };
@@ -603,7 +601,7 @@
                 });
             }
 
-            // remove catalog overlay widget store, remove catalog from image viewer 
+            // remove catalog overlay widget store, remove catalog from image viewer
             this.catalogs.delete(catalogWidgetId);
             this.widgetsStore.catalogOverlayWidgets.delete(catalogWidgetId);
             this.catalogStore.clearData(catalogWidgetId);
@@ -728,6 +726,7 @@
     private static readonly CursorThrottleTime = 200;
     private static readonly CursorThrottleTimeRotated = 100;
     private static readonly ImageThrottleTime = 200;
+    // TODO: Check this
     private static readonly ImageChannelThrottleTime = 33;
     private static readonly RequirementsCheckInterval = 200;
 
