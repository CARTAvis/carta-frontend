--- conflicted
+++ resolved
@@ -1229,32 +1229,18 @@
         const images: CARTA.IImageProperties[] = this.frames.map(frame => {
             const info = frame.frameInfo;
 
-<<<<<<< HEAD
-            let regions: CARTA.IRegionProperties[] = [];
+            let regions = new Map<string, CARTA.IRegionInfo>();
             // Spatially matched images don't have their own regions
             if (!frame.spatialReference) {
-                regions = frame.regionSet.regions.map(region => {
-                    const regionInfo: CARTA.IRegionInfo = {
-                        regionName: region.name,
+                regions = new Map<string, CARTA.IRegionInfo>();
+
+                for (const region of frame.regionSet.regions) {
+                    regions.set(region.regionId.toFixed(), {
                         regionType: region.regionType,
                         controlPoints: region.controlPoints,
-                        rotation: region.rotation
-                    };
-
-                    return {
-                        regionId: region.regionId,
-                        regionInfo
-                    };
-=======
-            const regions = new Map<string, CARTA.IRegionInfo>();
-
-            for (const region of frame.regionSet.regions) {
-                regions.set(region.regionId.toFixed(), {
-                    regionType: region.regionType,
-                    controlPoints: region.controlPoints,
-                    rotation: region.rotation,
->>>>>>> 95a810ec
-                });
+                        rotation: region.rotation,
+                    });
+                }
             }
 
             let contourSettings: CARTA.ISetContourParameters;
