import * as _ from "lodash";
import * as AST from "ast_wrapper";
import {action, autorun, computed, observable, ObservableMap} from "mobx";
import {IOptionProps} from "@blueprintjs/core";
import {Utils} from "@blueprintjs/table";
import {CARTA} from "carta-protobuf";
import {
    AlertStore,
    AnimationMode,
    AnimationState,
    AnimatorStore,
    BrowserMode,
    CURSOR_REGION_ID,
    dayPalette,
    DialogStore,
    FileBrowserStore,
    FrameInfo,
    FrameStore,
    LayoutStore,
    LogEntry,
    LogStore,
    nightPalette,
    OverlayStore,
    PreferenceStore,
    RasterRenderType,
    RegionFileType,
    RegionStore,
    SpatialProfileStore,
    SpectralProfileStore,
    WidgetsStore
} from ".";
import {getApproximateCoordinates, GetRequiredTiles, minMax2D} from "utilities";
import {BackendService, ConnectionStatus, TileService} from "services";
import {FrameView, Point2D, ProtobufProcessing, Theme} from "models";
import {HistogramWidgetStore, RegionWidgetStore, SpatialProfileWidgetStore, SpectralProfileWidgetStore, StatsWidgetStore, StokesAnalysisWidgetStore} from "./widgets";
import {AppToaster} from "../components/Shared";

export class AppStore {
    // Backend services
    backendService: BackendService;
    tileService: TileService;

    @observable compressionQuality: number;
    // WebAssembly Module status
    @observable astReady: boolean;
    @observable cartaComputeReady: boolean;
    // Frames
    @observable frames: FrameStore[];
    @observable activeFrame: FrameStore;
    // Animation
    @observable animatorStore: AnimatorStore;
    // Error alerts
    @observable alertStore: AlertStore;
    // Logs
    @observable logStore: LogStore;
    // User preference
    @observable preferenceStore: PreferenceStore;
    // Layouts
    @observable layoutStore: LayoutStore;
    // Dialogs
    @observable dialogStore: DialogStore;
    // Overlay
    @observable overlayStore: OverlayStore;
    // File Browser
    @observable fileBrowserStore: FileBrowserStore;

    // Profiles and region data
    @observable spatialProfiles: Map<string, SpatialProfileStore>;
    @observable spectralProfiles: Map<number, ObservableMap<number, SpectralProfileStore>>;
    @observable regionStats: Map<number, ObservableMap<number, CARTA.RegionStatsData>>;
    @observable regionHistograms: Map<number, ObservableMap<number, CARTA.IRegionHistogramData>>;

    // Spatial WCS reference
    @observable spatialReference: FrameStore;

    private appContainer: HTMLElement;
    private contourWebGLContext: WebGLRenderingContext;

    public getAppContainer = (): HTMLElement => {
        return this.appContainer;
    };

    public setAppContainer = (container: HTMLElement) => {
        this.appContainer = container;
    };

    public get ContourContext() {
        return this.contourWebGLContext;
    }

    public set ContourContext(gl: WebGLRenderingContext) {
        this.contourWebGLContext = gl;
    }

    // Splash screen
    @observable splashScreenVisible: boolean = true;
    @action showSplashScreen = () => {
        this.splashScreenVisible = true;
    };
    @action hideSplashScreen = () => {
        this.splashScreenVisible = false;
    };

    // Image view
    @action setImageViewDimensions = (w: number, h: number) => {
        this.overlayStore.setViewDimension(w, h);
    };

    // Image toolbar
    @observable imageToolbarVisible: boolean;
    @action showImageToolbar = () => {
        this.imageToolbarVisible = true;
    };
    @action hideImageToolbar = () => {
        this.imageToolbarVisible = false;
    };

    // Auth
    @observable username: string = "";
    @action setUsername = (username: string) => {
        this.username = username;
    };

    @action connectToServer = (socketName: string = "socket") => {
        let wsURL = `${location.protocol === "https:" ? "wss:" : "ws:"}//${window.location.hostname}/${socketName}`;
        if (process.env.NODE_ENV === "development") {
            wsURL = process.env.REACT_APP_DEFAULT_ADDRESS ? process.env.REACT_APP_DEFAULT_ADDRESS : wsURL;
        } else {
            wsURL = process.env.REACT_APP_DEFAULT_ADDRESS_PROD ? process.env.REACT_APP_DEFAULT_ADDRESS_PROD : wsURL;
        }

        // Check for URL query parameters as a final override
        const url = new URL(window.location.href);
        const socketUrl = url.searchParams.get("socketUrl");

        if (socketUrl) {
            wsURL = socketUrl;
            console.log(`Connecting to override URL: ${wsURL}`);
        } else {
            console.log(`Connecting to default URL: ${wsURL}`);
        }

        const folderSearchParam = url.searchParams.get("folder");
        const fileSearchParam = url.searchParams.get("file");

        let connected = false;
        let autoFileLoaded = false;

        AST.onReady.then(() => {
            AST.setPalette(this.darkTheme ? nightPalette : dayPalette);
            this.astReady = true;
            if (this.backendService.connectionStatus === ConnectionStatus.ACTIVE && !autoFileLoaded && fileSearchParam) {
                this.addFrame(folderSearchParam, fileSearchParam, "", 0);
            }
        });

        this.backendService.connect(wsURL).subscribe(ack => {
            console.log(`Connected with session ID ${ack.sessionId}`);
            connected = true;
            this.logStore.addInfo(`Connected to server ${wsURL}`, ["network"]);

            if (this.astReady && fileSearchParam) {
                autoFileLoaded = true;
                this.addFrame(folderSearchParam, fileSearchParam, "", 0);
            }
            if (this.preferenceStore.autoLaunch) {
                this.fileBrowserStore.showFileBrowser(BrowserMode.File);
            }
        }, err => console.log(err));
    };

    // Tasks
    @observable taskProgress: number;
    @observable taskStartTime: number;
    @observable taskCurrentTime: number;
    @observable fileLoading: boolean;
    @observable resumingSession: boolean;

    @action restartTaskProgress = () => {
        this.taskProgress = 0;
        this.taskStartTime = performance.now();
    };

    @action updateTaskProgress = (progress: number) => {
        this.taskProgress = progress;
        this.taskCurrentTime = performance.now();
    };

    @computed get estimatedTaskRemainingTime(): number {
        if (this.taskProgress <= 0 || this.taskProgress >= 1) {
            return undefined;
        }
        const dt = this.taskCurrentTime - this.taskStartTime;
        const estimatedFinishTime = dt / this.taskProgress;
        return estimatedFinishTime - dt;
    }

    // Keyboard shortcuts
    @computed get modifierString() {
        // Modifier string for shortcut keys.
        // - OSX/iOS use '⌘'
        // - Windows/Linux uses 'Ctrl + '
        // - Browser uses 'alt +' for compatibility reasons
        if (process.env.REACT_APP_TARGET === "linux") {
            return "ctrl + ";
        } else if (process.env.REACT_APP_TARGET === "darwin") {
            return "cmd +";
        }
        return "alt + ";
    }

    // Widgets
    @observable widgetsStore: WidgetsStore;

    // Dark theme
    @computed get darkTheme(): boolean {
        return this.preferenceStore.isDarkTheme;
    }

    // Frame actions
    @computed get getActiveFrameIndex(): number {
        if (!this.activeFrame) {
            return -1;
        }
        return this.frames.findIndex((frame) => frame.frameInfo.fileId === this.activeFrame.frameInfo.fileId);
    }

    @computed get frameNum(): number {
        return this.frames.length;
    }

    @computed get frameNames(): IOptionProps [] {
        let names: IOptionProps [] = [];
        if (this.frameNum > 0) {
            this.frames.forEach(frame => names.push({label: frame.frameInfo.fileInfo.name, value: frame.frameInfo.fileId}));
        }
        return names;
    }

    @computed get frameChannels(): number [] {
        return this.frames.map(frame => frame.channel);
    }

    @computed get frameStokes(): number [] {
        return this.frames.map(frame => frame.stokes);
    }

    @action addFrame = (directory: string, file: string, hdu: string, fileId: number) => {
        return new Promise<boolean>((resolve, reject) => {
            this.fileLoading = true;
            this.backendService.loadFile(directory, file, hdu, fileId, CARTA.RenderMode.RASTER).subscribe(ack => {
                this.fileLoading = false;
                let dimensionsString = `${ack.fileInfoExtended.width}\u00D7${ack.fileInfoExtended.height}`;
                if (ack.fileInfoExtended.dimensions > 2) {
                    dimensionsString += `\u00D7${ack.fileInfoExtended.depth}`;
                    if (ack.fileInfoExtended.dimensions > 3) {
                        dimensionsString += ` (${ack.fileInfoExtended.stokes} Stokes cubes)`;
                    }
                }
                this.logStore.addInfo(`Loaded file ${ack.fileInfo.name} with dimensions ${dimensionsString}`, ["file"]);
                const frameInfo: FrameInfo = {
                    fileId: ack.fileId,
                    directory,
                    hdu,
                    fileInfo: new CARTA.FileInfo(ack.fileInfo),
                    fileInfoExtended: new CARTA.FileInfoExtended(ack.fileInfoExtended),
                    fileFeatureFlags: ack.fileFeatureFlags,
                    renderMode: CARTA.RenderMode.RASTER
                };

                // Clear existing tile cache if it exists
                this.tileService.clearCompressedCache(fileId);

<<<<<<< HEAD
                let newFrame = new FrameStore(this.preferenceStore, this.overlayStore, this.logStore, frameInfo, this.backendService, this.ContourContext);

                // clear existing requirements for the frame
                this.spectralRequirements.delete(ack.fileId);
                this.spatialRequirements.delete(ack.fileId);
                this.statsRequirements.delete(ack.fileId);
                this.histogramRequirements.delete(ack.fileId);

                // Place frame in frame array (replace frame with the same ID if it exists)
                const existingFrameIndex = this.frames.findIndex(f => f.frameInfo.fileId === fileId);
                if (existingFrameIndex !== -1) {
                    this.frames[existingFrameIndex].clearContours(false);
                    this.frames[existingFrameIndex] = newFrame;
                } else {
                    this.frames.push(newFrame);
                }
                this.setActiveFrame(newFrame.frameInfo.fileId);
                this.fileBrowserStore.hideFileBrowser();
                resolve(true);
            }, err => {
                this.alertStore.showAlert(`Error loading file: ${err}`);
                this.fileLoading = false;
                reject(err);
            });
=======
            // Place frame in frame array (replace frame with the same ID if it exists)
            const existingFrameIndex = this.frames.findIndex(f => f.frameInfo.fileId === fileId);
            if (existingFrameIndex !== -1) {
                this.frames[existingFrameIndex].clearContours(false);
                this.frames[existingFrameIndex] = newFrame;
            } else {
                this.frames.push(newFrame);
            }

            // First image defaults to spatial reference
            if (this.frames.length === 1) {
                this.setSpatialReference(this.frames[0]);
            }

            this.setActiveFrame(newFrame.frameInfo.fileId);
            this.fileBrowserStore.hideFileBrowser();
        }, err => {
            this.alertStore.showAlert(`Error loading file: ${err}`);
            this.fileLoading = false;
>>>>>>> 5303424c
        });
    };

    @action appendFile = (directory: string, file: string, hdu: string) => {
        // Stop animations playing before loading a new frame
        if (this.animatorStore.animationState === AnimationState.PLAYING) {
            this.animatorStore.stopAnimation();
        }
        const currentIdList = this.frames.map(frame => frame.frameInfo.fileId).sort((a, b) => a - b);
        const newId = currentIdList.pop() + 1;
        return this.addFrame(directory, file, hdu, newId);
    };

    @action openFile = (directory: string, file: string, hdu: string) => {
        // Stop animations playing before loading a new frame
        if (this.animatorStore.animationState === AnimationState.PLAYING) {
            this.animatorStore.stopAnimation();
        }
        this.removeAllFrames();
        return this.addFrame(directory, file, hdu, 0);
    };

    @action removeFrame = (fileId: number) => {
        const frame = this.frames.find(f => f.frameInfo.fileId === fileId);
        if (frame) {
            // adjust requirements for stores
            WidgetsStore.RemoveFrameFromRegionWidgets(this.widgetsStore.statsWidgets, fileId);
            WidgetsStore.RemoveFrameFromRegionWidgets(this.widgetsStore.histogramWidgets, fileId);
            WidgetsStore.RemoveFrameFromRegionWidgets(this.widgetsStore.spectralProfileWidgets, fileId);
            WidgetsStore.RemoveFrameFromRegionWidgets(this.widgetsStore.stokesAnalysisWidgets, fileId);

            if (this.backendService.closeFile(fileId)) {
                if (this.activeFrame.frameInfo.fileId === fileId) {
                    this.activeFrame = null;
                }
                frame.clearContours(false);
                this.tileService.clearCompressedCache(fileId);
                this.frames = this.frames.filter(f => f.frameInfo.fileId !== fileId);
            }
        }
    };

    @action removeAllFrames = () => {
        if (this.backendService.closeFile(-1)) {
            this.activeFrame = null;
            this.tileService.clearCompressedCache(-1);
            this.frames.forEach(frame => frame.clearContours(false));
            this.frames = [];
            // adjust requirements for stores
            WidgetsStore.RemoveFrameFromRegionWidgets(this.widgetsStore.statsWidgets);
            WidgetsStore.RemoveFrameFromRegionWidgets(this.widgetsStore.histogramWidgets);
            WidgetsStore.RemoveFrameFromRegionWidgets(this.widgetsStore.spectralProfileWidgets);
            WidgetsStore.RemoveFrameFromRegionWidgets(this.widgetsStore.stokesAnalysisWidgets);
        }
    };

    @action shiftFrame = (delta: number) => {
        if (this.activeFrame && this.frames.length > 1) {
            const frameIds = this.frames.map(f => f.frameInfo.fileId).sort();
            const currentIndex = frameIds.indexOf(this.activeFrame.frameInfo.fileId);
            const requiredIndex = (this.frames.length + currentIndex + delta) % this.frames.length;
            this.setActiveFrame(frameIds[requiredIndex]);
        }
    };

    @action nextFrame = () => {
        this.shiftFrame(+1);
    };

    @action prevFrame = () => {
        this.shiftFrame(-1);
    };

    @action reorderFrame = (oldIndex: number, newIndex: number, length: number) => {
        if (!Number.isInteger(oldIndex) || oldIndex < 0 || oldIndex >= this.frameNum ||
            !Number.isInteger(newIndex) || newIndex < 0 || newIndex >= this.frameNum ||
            !Number.isInteger(length) || length <= 0 || length >= this.frameNum ||
            oldIndex === newIndex) {
            return;
        }
        this.frames = Utils.reorderArray(this.frames, oldIndex, newIndex, length);
    };

    // Region file actions
    @action importRegion = (directory: string, file: string, type: CARTA.FileType) => {
        if (!this.activeFrame || !(type === CARTA.FileType.CRTF || type === CARTA.FileType.REG)) {
            AppToaster.show({icon: "warning-sign", message: `Region type not supported`, intent: "danger", timeout: 3000});
            return;
        }

        // ensure that the same frame is used in the callback, to prevent issues when the active frame changes while the region is being imported
        const frame = this.activeFrame;
        this.backendService.importRegion(directory, file, type, frame.frameInfo.fileId).subscribe(ack => {
            if (frame && ack.success && ack.regions) {
                for (const region of ack.regions) {
                    if (region.regionInfo) {
                        frame.regionSet.addExistingRegion(region.regionInfo.controlPoints as Point2D[], region.regionInfo.rotation, region.regionInfo.regionType, region.regionId, region.regionInfo.regionName);
                    }
                }
            }
            this.fileBrowserStore.hideFileBrowser();
        }, error => {
            console.error(error);
            AppToaster.show({icon: "warning-sign", message: error, intent: "danger", timeout: 3000});
        });
    };

    @action exportRegions = (directory: string, file: string, coordType: CARTA.CoordinateType, fileType: RegionFileType) => {
        const frame = this.activeFrame;
        // Prevent exporting if only the cursor region exists
        if (!frame.regionSet.regions || frame.regionSet.regions.length <= 1) {
            return;
        }

        const regionIds = frame.regionSet.regions.map(r => r.regionId).filter(id => id !== CURSOR_REGION_ID);
        this.backendService.exportRegion(directory, file, fileType, coordType, frame.frameInfo.fileId, regionIds).subscribe(() => {
            AppToaster.show({icon: "saved", message: `Exported regions for ${frame.frameInfo.fileInfo.name} using ${coordType === CARTA.CoordinateType.WORLD ? "world" : "pixel"} coordinates`, intent: "success", timeout: 3000});
            this.fileBrowserStore.hideFileBrowser();
        }, error => {
            console.error(error);
            AppToaster.show({icon: "warning-sign", message: error, intent: "danger", timeout: 3000});
        });
    };

    @action requestCubeHistogram = (fileId: number = -1) => {
        const frame = this.getFrame(fileId);
        if (frame && frame.renderConfig.cubeHistogramProgress < 1.0) {
            this.backendService.setHistogramRequirements({fileId: frame.frameInfo.fileId, regionId: -2, histograms: [{channel: -2, numBins: -1}]});
            this.restartTaskProgress();
        }
    };

    @action cancelCubeHistogramRequest = (fileId: number = -1) => {
        const frame = this.getFrame(fileId);
        if (frame && frame.renderConfig.cubeHistogramProgress < 1.0) {
            frame.renderConfig.updateCubeHistogram(null, 0);
            this.backendService.setHistogramRequirements({fileId: frame.frameInfo.fileId, regionId: -2, histograms: []});
        }
    };

    @action setDarkTheme = () => {
        this.preferenceStore.setTheme(Theme.DARK);
    };

    @action setLightTheme = () => {
        this.preferenceStore.setTheme(Theme.LIGHT);
    };

    @action toggleCursorFrozen = () => {
        if (this.activeFrame) {
            this.activeFrame.cursorFrozen = !this.activeFrame.cursorFrozen;
        }
    };

    public static readonly DEFAULT_STATS_TYPES = [
        CARTA.StatsType.NumPixels,
        CARTA.StatsType.Sum,
        CARTA.StatsType.FluxDensity,
        CARTA.StatsType.Mean,
        CARTA.StatsType.RMS,
        CARTA.StatsType.Sigma,
        CARTA.StatsType.SumSq,
        CARTA.StatsType.Min,
        CARTA.StatsType.Max
    ];
    private static readonly CursorThrottleTime = 200;
    private static readonly CursorThrottleTimeRotated = 100;
    private static readonly ImageThrottleTime = 200;
    private static readonly ImageChannelThrottleTime = 500;
    private static readonly RequirementsCheckInterval = 200;

    private spectralRequirements: Map<number, Map<number, CARTA.SetSpectralRequirements>>;
    private spatialRequirements: Map<number, Map<number, CARTA.SetSpatialRequirements>>;
    private statsRequirements: Map<number, Array<number>>;
    private histogramRequirements: Map<number, Array<number>>;
    private pendingHistogram: CARTA.RegionHistogramData;

    constructor() {
        this.alertStore = new AlertStore();
        this.layoutStore = new LayoutStore(this, this.alertStore);
        this.preferenceStore = new PreferenceStore(this, this.layoutStore);
        this.logStore = new LogStore();
        this.backendService = new BackendService(this.logStore, this.preferenceStore);
        this.tileService = new TileService(this.backendService, this.preferenceStore.GPUTileCache, this.preferenceStore.systemTileCache);
        this.astReady = false;
        this.cartaComputeReady = false;
        this.spatialProfiles = new Map<string, SpatialProfileStore>();
        this.spectralProfiles = new Map<number, ObservableMap<number, SpectralProfileStore>>();
        this.regionStats = new Map<number, ObservableMap<number, CARTA.RegionStatsData>>();
        this.regionHistograms = new Map<number, ObservableMap<number, CARTA.IRegionHistogramData>>();

        this.frames = [];
        this.activeFrame = null;
        this.fileBrowserStore = new FileBrowserStore(this, this.backendService);
        this.animatorStore = new AnimatorStore(this);
        this.overlayStore = new OverlayStore(this, this.preferenceStore);
        this.widgetsStore = new WidgetsStore(this, this.layoutStore);
        this.compressionQuality = this.preferenceStore.imageCompressionQuality;
        this.initRequirements();
        this.dialogStore = new DialogStore(this);

        const throttledSetView = _.throttle((fileId: number, view: FrameView, quality: number) => {
            this.backendService.setImageView(fileId, Math.floor(view.xMin), Math.ceil(view.xMax), Math.floor(view.yMin), Math.ceil(view.yMax), view.mip, quality);
        }, AppStore.ImageThrottleTime);

        const throttledSetChannels = _.throttle((fileId: number, channel: number, stokes: number) => {
            const frame = this.getFrame(fileId);
            if (!frame) {
                return;
            }

            frame.channel = channel;
            frame.stokes = stokes;

            // Calculate new required frame view (cropped to file size)
            const reqView = frame.requiredFrameView;

            const croppedReq: FrameView = {
                xMin: Math.max(0, reqView.xMin),
                xMax: Math.min(frame.frameInfo.fileInfoExtended.width, reqView.xMax),
                yMin: Math.max(0, reqView.yMin),
                yMax: Math.min(frame.frameInfo.fileInfoExtended.height, reqView.yMax),
                mip: reqView.mip
            };
            const imageSize: Point2D = {x: frame.frameInfo.fileInfoExtended.width, y: frame.frameInfo.fileInfoExtended.height};
            const tiles = GetRequiredTiles(croppedReq, imageSize, {x: 256, y: 256});
            const midPointImageCoords = {x: (reqView.xMax + reqView.xMin) / 2.0, y: (reqView.yMin + reqView.yMax) / 2.0};
            // TODO: dynamic tile size
            const tileSizeFullRes = reqView.mip * 256;
            const midPointTileCoords = {x: midPointImageCoords.x / tileSizeFullRes - 0.5, y: midPointImageCoords.y / tileSizeFullRes - 0.5};
            this.tileService.requestTiles(tiles, frame.frameInfo.fileId, frame.channel, frame.stokes, midPointTileCoords, this.compressionQuality);
        }, AppStore.ImageChannelThrottleTime);

        const throttledSetCursorRotated = _.throttle(this.setCursor, AppStore.CursorThrottleTimeRotated);
        const throttledSetCursor = _.throttle(this.setCursor, AppStore.CursorThrottleTime);
        // Low-bandwidth mode
        const throttledSetCursorLowBandwidth = _.throttle(this.setCursor, AppStore.CursorThrottleTime * 2);

        // Update frame view outside of animation
        autorun(() => {
            if (this.activeFrame &&
                (this.preferenceStore.streamTilesWhileZooming || !this.activeFrame.zooming) &&
                (this.animatorStore.animationState === AnimationState.STOPPED || this.animatorStore.animationMode === AnimationMode.FRAME)) {
                // Trigger update raster view/title when switching layout
                const layout = this.layoutStore.dockedLayout;
                this.widgetsStore.updateImageWidgetTitle();

                const reqView = this.activeFrame.requiredFrameView;
                let croppedReq: FrameView = {
                    xMin: Math.max(0, reqView.xMin),
                    xMax: Math.min(this.activeFrame.frameInfo.fileInfoExtended.width, reqView.xMax),
                    yMin: Math.max(0, reqView.yMin),
                    yMax: Math.min(this.activeFrame.frameInfo.fileInfoExtended.height, reqView.yMax),
                    mip: reqView.mip
                };

                const imageSize: Point2D = {x: this.activeFrame.frameInfo.fileInfoExtended.width, y: this.activeFrame.frameInfo.fileInfoExtended.height};
                const tiles = GetRequiredTiles(croppedReq, imageSize, {x: 256, y: 256});
                const midPointImageCoords = {x: (reqView.xMax + reqView.xMin) / 2.0, y: (reqView.yMin + reqView.yMax) / 2.0};
                // TODO: dynamic tile size
                const tileSizeFullRes = reqView.mip * 256;
                const midPointTileCoords = {x: midPointImageCoords.x / tileSizeFullRes - 0.5, y: midPointImageCoords.y / tileSizeFullRes - 0.5};
                // TODO: throttle tile requests somehow
                this.tileService.requestTiles(tiles, this.activeFrame.frameInfo.fileId, this.activeFrame.channel, this.activeFrame.stokes, midPointTileCoords, this.compressionQuality);
            }
        });

        // Update frame view during animation
        autorun(() => {
            if (this.activeFrame && (this.animatorStore.animationState !== AnimationState.STOPPED && this.animatorStore.animationMode !== AnimationMode.FRAME)) {
                // Calculate new required frame view (cropped to file size)
                const reqView = this.activeFrame.requiredFrameView;

                const croppedReq: FrameView = {
                    xMin: Math.max(0, reqView.xMin),
                    xMax: Math.min(this.activeFrame.frameInfo.fileInfoExtended.width, reqView.xMax),
                    yMin: Math.max(0, reqView.yMin),
                    yMax: Math.min(this.activeFrame.frameInfo.fileInfoExtended.height, reqView.yMax),
                    mip: reqView.mip
                };
                throttledSetView(this.activeFrame.frameInfo.fileId, croppedReq, this.preferenceStore.animationCompressionQuality);
            }
        });

        // TODO: Move setChannels actions to AppStore and remove this autorun
        // Update channels when manually changed
        autorun(() => {
            if (this.activeFrame) {
                // Calculate if new data is required
                const updateRequiredChannels = this.activeFrame.requiredChannel !== this.activeFrame.channel || this.activeFrame.requiredStokes !== this.activeFrame.stokes;
                // Don't auto-update when animation is playing
                if (this.animatorStore.animationState === AnimationState.STOPPED && updateRequiredChannels) {
                    throttledSetChannels(this.activeFrame.frameInfo.fileId, this.activeFrame.requiredChannel, this.activeFrame.requiredStokes);
                }
            }
        });

        // Update cursor profiles
        autorun(() => {
            if (this.activeFrame && this.activeFrame.cursorInfo && this.activeFrame.cursorInfo.posImageSpace) {
                const pos = {x: Math.round(this.activeFrame.cursorInfo.posImageSpace.x), y: Math.round(this.activeFrame.cursorInfo.posImageSpace.y)};
                if (pos.x >= 0 && pos.x <= this.activeFrame.frameInfo.fileInfoExtended.width - 1 && pos.y >= 0 && pos.y <= this.activeFrame.frameInfo.fileInfoExtended.height - 1) {
                    if (this.preferenceStore.lowBandwidthMode) {
                        throttledSetCursorLowBandwidth(this.activeFrame.frameInfo.fileId, pos.x, pos.y);
                    } else if (this.activeFrame.frameInfo.fileFeatureFlags & CARTA.FileFeatureFlags.ROTATED_DATASET) {
                        throttledSetCursorRotated(this.activeFrame.frameInfo.fileId, pos.x, pos.y);
                    } else {
                        throttledSetCursor(this.activeFrame.frameInfo.fileId, pos.x, pos.y);
                    }
                }
            }
        });

        // Set overlay defaults from current frame
        autorun(() => {
            if (this.activeFrame) {
                this.overlayStore.setDefaultsFromAST(this.activeFrame);
            }
        });

        // Set palette if theme changes
        autorun(() => {
            AST.setPalette(this.darkTheme ? nightPalette : dayPalette);
        });

        // Update requirements every 200 ms
        setInterval(this.recalculateRequirements, AppStore.RequirementsCheckInterval);

        // Subscribe to frontend streams
        this.backendService.getSpatialProfileStream().subscribe(this.handleSpatialProfileStream);
        this.backendService.getSpectralProfileStream().subscribe(this.handleSpectralProfileStream);
        this.backendService.getRegionHistogramStream().subscribe(this.handleRegionHistogramStream);
        this.backendService.getRasterStream().subscribe(this.handleRasterImageStream);
        this.backendService.getContourStream().subscribe(this.handleContourImageStream);
        this.backendService.getErrorStream().subscribe(this.handleErrorStream);
        this.backendService.getRegionStatsStream().subscribe(this.handleRegionStatsStream);
        this.backendService.getReconnectStream().subscribe(this.handleReconnectStream);
        this.tileService.GetTileStream().subscribe(this.handleTileStream);

        // Auth and connection
        if (process.env.REACT_APP_AUTHENTICATION === "true") {
            this.dialogStore.showAuthDialog();
        } else {
            this.connectToServer();
        }

        // Splash screen mask
        autorun(() => {
            if (this.astReady && this.zfpReady && this.cartaComputeReady) {
                setTimeout(this.hideSplashScreen, 500);
            }
        });
    }

    // region Subscription handlers
    @action handleSpatialProfileStream = (spatialProfileData: CARTA.ISpatialProfileData) => {
        if (this.frames.find(frame => frame.frameInfo.fileId === spatialProfileData.fileId)) {
            const key = `${spatialProfileData.fileId}-${spatialProfileData.regionId}`;
            let profileStore = this.spatialProfiles.get(key);
            if (!profileStore) {
                profileStore = new SpatialProfileStore(spatialProfileData.fileId, spatialProfileData.regionId);
                this.spatialProfiles.set(key, profileStore);
            }
            profileStore.updateFromStream(spatialProfileData);

            // Update cursor value from profile if it matches the file and is the cursor data
            if (this.activeFrame && this.activeFrame.frameInfo.fileId === spatialProfileData.fileId && spatialProfileData.regionId === 0) {
                this.activeFrame.setCursorValue(spatialProfileData.value);
            }
        }
    };

    handleSpectralProfileStream = (spectralProfileData: CARTA.SpectralProfileData) => {
        if (this.frames.find(frame => frame.frameInfo.fileId === spectralProfileData.fileId)) {
            let frameMap = this.spectralProfiles.get(spectralProfileData.fileId);
            if (!frameMap) {
                frameMap = new ObservableMap<number, SpectralProfileStore>();
                this.spectralProfiles.set(spectralProfileData.fileId, frameMap);
            }
            let profileStore = frameMap.get(spectralProfileData.regionId);
            if (!profileStore) {
                profileStore = new SpectralProfileStore(spectralProfileData.fileId, spectralProfileData.regionId);
                frameMap.set(spectralProfileData.regionId, profileStore);
            }

            profileStore.stokes = spectralProfileData.stokes;
            for (let profile of spectralProfileData.profiles) {
                profileStore.setProfile(ProtobufProcessing.ProcessSpectralProfile(profile, spectralProfileData.progress));
            }
        }
    };

    handleRegionHistogramStream = (regionHistogramData: CARTA.RegionHistogramData) => {
        if (!regionHistogramData) {
            return;
        }

        let frameHistogramMap = this.regionHistograms.get(regionHistogramData.fileId);
        if (!frameHistogramMap) {
            frameHistogramMap = new ObservableMap<number, CARTA.IRegionHistogramData>();
            this.regionHistograms.set(regionHistogramData.fileId, frameHistogramMap);
        }

        frameHistogramMap.set(regionHistogramData.regionId, regionHistogramData);

        const updatedFrame = this.getFrame(regionHistogramData.fileId);
        if (updatedFrame && regionHistogramData.stokes === updatedFrame.requiredStokes && regionHistogramData.histograms && regionHistogramData.histograms.length) {
            if (regionHistogramData.regionId === -1) {
                // Update channel histograms
                const channelHist = regionHistogramData.histograms.find(hist => hist.channel === updatedFrame.requiredChannel);
                if (channelHist) {
                    if (!this.tileService.waitingForSync) {
                        updatedFrame.renderConfig.updateChannelHistogram(channelHist);
                    } else {
                        // Defer channel histogram update until tiles arrive
                        this.pendingHistogram = regionHistogramData;
                    }
                }
            } else if (regionHistogramData.regionId === -2) {
                // Update cube histogram if it is still required
                const cubeHist = regionHistogramData.histograms[0];
                if (cubeHist && (updatedFrame.renderConfig.useCubeHistogram || updatedFrame.renderConfig.useCubeHistogramContours)) {
                    updatedFrame.renderConfig.updateCubeHistogram(cubeHist, regionHistogramData.progress);
                    this.updateTaskProgress(regionHistogramData.progress);
                }
            }
        }
    };

    handleTileStream = (newTileCount: number) => {
        // Apply pending channel histogram
        if (this.pendingHistogram && this.pendingHistogram.regionId === -1 && this.pendingHistogram.histograms && this.pendingHistogram.histograms.length) {
            const updatedFrame = this.getFrame(this.pendingHistogram.fileId);
            const channelHist = this.pendingHistogram.histograms.find(hist => hist.channel === updatedFrame.requiredChannel);
            if (updatedFrame && channelHist) {
                updatedFrame.renderConfig.updateChannelHistogram(channelHist);
                this.pendingHistogram = null;
            }
        }

        // Switch to tiled rendering. TODO: ensure that the correct frame gets set to tiled
        if (this.activeFrame) {
            this.activeFrame.renderType = RasterRenderType.TILED;
        }
    };

    handleRegionStatsStream = (regionStatsData: CARTA.RegionStatsData) => {
        if (!regionStatsData) {
            return;
        }

        let frameStatsMap = this.regionStats.get(regionStatsData.fileId);
        if (!frameStatsMap) {
            frameStatsMap = new ObservableMap<number, CARTA.RegionStatsData>();
            this.regionStats.set(regionStatsData.fileId, frameStatsMap);
        }

        frameStatsMap.set(regionStatsData.regionId, regionStatsData);
    };

    handleRasterImageStream = (rasterImageData: CARTA.RasterImageData) => {
        // Only handle animation stream when in animating state, to prevent extraneous frames from being rendered
        if (this.animatorStore.animationState === AnimationState.PLAYING && this.animatorStore.animationMode !== AnimationMode.FRAME) {
            const updatedFrame = this.getFrame(rasterImageData.fileId);
            if (updatedFrame) {
                updatedFrame.updateFromRasterData(rasterImageData);
                updatedFrame.requiredChannel = rasterImageData.channel;
                updatedFrame.requiredStokes = rasterImageData.stokes;
                updatedFrame.renderType = RasterRenderType.ANIMATION;
            }
        }
    };

    handleContourImageStream = (contourImageData: CARTA.ContourImageData) => {
        const updatedFrame = this.getFrame(contourImageData.fileId);
        if (updatedFrame) {
            updatedFrame.updateFromContourData(contourImageData);
        }
    };

    handleErrorStream = (errorData: CARTA.ErrorData) => {
        if (errorData) {
            const logEntry: LogEntry = {
                level: errorData.severity,
                message: errorData.message,
                tags: errorData.tags.concat(["server-sent"]),
                title: null
            };
            this.logStore.addLog(logEntry);
        }
    };

    handleReconnectStream = () => {
        this.alertStore.showInteractiveAlert("You have reconnected to the CARTA server. Do you want to resume your session?", this.onResumeAlertClosed);
    };

    // endregion

    @action onResumeAlertClosed = (confirmed: boolean) => {
        if (!confirmed) {
            // TODO: How do we handle the situation where the user does not want to resume?
            return;
        }

        // Some things should be reset when the user reconnects
        this.animatorStore.stopAnimation();
        this.tileService.clearRequestQueue();

        const images: CARTA.IImageProperties[] = this.frames.map(frame => {
            const info = frame.frameInfo;

            const regions: CARTA.IRegionProperties[] = frame.regionSet.regions.map(region => {
                const regionInfo: CARTA.IRegionInfo = {
                    regionName: region.name,
                    regionType: region.regionType,
                    controlPoints: region.controlPoints,
                    rotation: region.rotation
                };

                return {
                    regionId: region.regionId,
                    regionInfo
                };
            });

            return {
                file: info.fileInfo.name,
                directory: info.directory,
                hdu: info.hdu,
                fileId: info.fileId,
                renderMode: info.renderMode,
                channel: frame.requiredChannel,
                stokes: frame.requiredStokes,
                regions
            };
        });

        this.resumingSession = true;

        this.backendService.resumeSession({images}).subscribe(this.onSessionResumed, err => {
            console.error(err);
            this.alertStore.showAlert("Error resuming session");
        });
    };

    @action private onSessionResumed = () => {
        console.log(`Resumed successfully`);
        // Clear requirements once session has resumed
        this.initRequirements();
        this.resumingSession = false;
        this.backendService.connectionDropped = false;
    };

    @computed get zfpReady() {
        return (this.backendService && this.backendService.zfpReady);
    }

    @action setActiveFrame = (fileId: number) => {
        // Disable rendering of old frame
        if (this.activeFrame && this.activeFrame.frameInfo.fileId !== fileId) {
            this.activeFrame.renderType = RasterRenderType.NONE;
        }

        const requiredFrame = this.getFrame(fileId);
        if (requiredFrame) {
            this.changeActiveFrame(requiredFrame);
        } else {
            console.log(`Can't find required frame ${fileId}`);
        }
    };

    @action setActiveFrameByIndex = (index: number) => {
        if (index >= 0 && this.frames.length > index) {
            this.changeActiveFrame(this.frames[index]);
        } else {
            console.log(`Invalid frame index ${index}`);
        }
    };

    private changeActiveFrame(frame: FrameStore) {
        if (frame !== this.activeFrame) {
            this.tileService.clearGPUCache();
            this.tileService.clearRequestQueue();
        }
        this.activeFrame = frame;
        this.widgetsStore.updateImageWidgetTitle();
    }

    getFrame = (fileId: number) => {
        if (fileId === -1) {
            return this.activeFrame;
        }
        return this.frames.find(f => f.frameInfo.fileId === fileId);
    };

    @action deleteSelectedRegion = () => {
        if (this.activeFrame && this.activeFrame.regionSet && this.activeFrame.regionSet.selectedRegion && !this.activeFrame.regionSet.selectedRegion.locked) {
            this.deleteRegion(this.activeFrame.regionSet.selectedRegion);
        }
    };

    @action deleteRegion = (region: RegionStore) => {
        if (region) {
            const frame = this.getFrame(region.fileId);
            const regionId = region.regionId;
            WidgetsStore.RemoveRegionFromRegionWidgets(this.widgetsStore.statsWidgets, region.fileId, regionId);
            WidgetsStore.RemoveRegionFromRegionWidgets(this.widgetsStore.histogramWidgets, region.fileId, regionId);
            WidgetsStore.RemoveRegionFromRegionWidgets(this.widgetsStore.spectralProfileWidgets, region.fileId, regionId);
            WidgetsStore.RemoveRegionFromRegionWidgets(this.widgetsStore.stokesAnalysisWidgets, region.fileId, regionId);
            // delete region
            if (frame) {
                frame.regionSet.deleteRegion(region);
            }
        }
    };

    @action deselectRegion = () => {
        if (this.activeFrame && this.activeFrame.regionSet) {
            this.activeFrame.regionSet.deselectRegion();
        }
    };

    private setCursor = (fileId: number, x: number, y: number) => {
        const frame = this.getFrame(fileId);
        if (frame && frame.regionSet.regions[0]) {
            frame.regionSet.regions[0].setControlPoint(0, {x, y});
        }
    };

    @action setSpatialReference = (frame: FrameStore) => {
        this.spatialReference = frame;

        for (const f of this.frames) {
            // The reference image can't reference itself
            if (f === frame) {
                f.clearSpatialReference();
            } else if (f.spatialReference) {
                f.setSpatialReference(frame);
            }
        }
    };

    @action toggleSpatialMatching = (frame: FrameStore) => {
        if (!frame || frame === this.spatialReference) {
            return;
        }

        if (frame.spatialReference) {
            frame.clearSpatialReference();
        } else {
            frame.setSpatialReference(this.spatialReference);
        }
    };

    // region requirements calculations

    private initRequirements = () => {
        this.spectralRequirements = new Map<number, Map<number, CARTA.SetSpectralRequirements>>();
        this.spatialRequirements = new Map<number, Map<number, CARTA.SetSpatialRequirements>>();
        this.statsRequirements = new Map<number, Array<number>>();
        this.histogramRequirements = new Map<number, Array<number>>();
    };

    recalculateRequirements = () => {
        this.recalculateSpatialRequirements();
        this.recalculateSpectralRequirements();
        this.recalculateStatsRequirements();
        this.recalculateHistogramRequirements();
    };

    private recalculateStatsRequirements() {
        if (!this.activeFrame) {
            return;
        }

        const updatedRequirements = RegionWidgetStore.CalculateRequirementsArray(this.activeFrame, this.widgetsStore.statsWidgets);
        const diffList = StatsWidgetStore.DiffRequirementsArray(this.statsRequirements, updatedRequirements);
        this.statsRequirements = updatedRequirements;

        if (diffList.length) {
            for (const requirements of diffList) {
                this.backendService.setStatsRequirements(requirements);
            }
        }
    }

    private recalculateHistogramRequirements() {
        if (!this.activeFrame) {
            return;
        }

        const updatedRequirements = RegionWidgetStore.CalculateRequirementsArray(this.activeFrame, this.widgetsStore.histogramWidgets);
        const diffList = HistogramWidgetStore.DiffRequirementsArray(this.histogramRequirements, updatedRequirements);
        this.histogramRequirements = updatedRequirements;

        if (diffList.length) {
            for (const requirements of diffList) {
                this.backendService.setHistogramRequirements(requirements);
            }
        }
    }

    private recalculateSpectralRequirements() {
        if (!this.activeFrame) {
            return;
        }

        const updatedRequirements = SpectralProfileWidgetStore.CalculateRequirementsMap(this.activeFrame, this.widgetsStore.spectralProfileWidgets);
        if (this.widgetsStore.stokesAnalysisWidgets.size > 0) {
            StokesAnalysisWidgetStore.addToRequirementsMap(this.activeFrame, updatedRequirements, this.widgetsStore.stokesAnalysisWidgets);
        }
        const diffList = SpectralProfileWidgetStore.DiffSpectralRequirements(this.spectralRequirements, updatedRequirements);
        this.spectralRequirements = updatedRequirements;

        if (diffList.length) {
            diffList.forEach(requirements => this.backendService.setSpectralRequirements(requirements));
        }
    }

    private recalculateSpatialRequirements() {
        if (!this.activeFrame) {
            return;
        }

        const updatedRequirements = SpatialProfileWidgetStore.CalculateRequirementsMap(this.activeFrame, this.widgetsStore.spatialProfileWidgets);
        const diffList = SpatialProfileWidgetStore.DiffSpatialRequirements(this.spatialRequirements, updatedRequirements);
        this.spatialRequirements = updatedRequirements;

        if (diffList.length) {
            diffList.forEach(requirements => this.backendService.setSpatialRequirements(requirements));
        }
    }

    // endregion
}<|MERGE_RESOLUTION|>--- conflicted
+++ resolved
@@ -271,7 +271,6 @@
                 // Clear existing tile cache if it exists
                 this.tileService.clearCompressedCache(fileId);
 
-<<<<<<< HEAD
                 let newFrame = new FrameStore(this.preferenceStore, this.overlayStore, this.logStore, frameInfo, this.backendService, this.ContourContext);
 
                 // clear existing requirements for the frame
@@ -288,6 +287,12 @@
                 } else {
                     this.frames.push(newFrame);
                 }
+
+                // First image defaults to spatial reference
+                if (this.frames.length === 1) {
+                    this.setSpatialReference(this.frames[0]);
+                }
+
                 this.setActiveFrame(newFrame.frameInfo.fileId);
                 this.fileBrowserStore.hideFileBrowser();
                 resolve(true);
@@ -296,27 +301,6 @@
                 this.fileLoading = false;
                 reject(err);
             });
-=======
-            // Place frame in frame array (replace frame with the same ID if it exists)
-            const existingFrameIndex = this.frames.findIndex(f => f.frameInfo.fileId === fileId);
-            if (existingFrameIndex !== -1) {
-                this.frames[existingFrameIndex].clearContours(false);
-                this.frames[existingFrameIndex] = newFrame;
-            } else {
-                this.frames.push(newFrame);
-            }
-
-            // First image defaults to spatial reference
-            if (this.frames.length === 1) {
-                this.setSpatialReference(this.frames[0]);
-            }
-
-            this.setActiveFrame(newFrame.frameInfo.fileId);
-            this.fileBrowserStore.hideFileBrowser();
-        }, err => {
-            this.alertStore.showAlert(`Error loading file: ${err}`);
-            this.fileLoading = false;
->>>>>>> 5303424c
         });
     };
 
