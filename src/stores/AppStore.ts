--- conflicted
+++ resolved
@@ -36,13 +36,8 @@
     WidgetsStore
 } from ".";
 import {clamp, distinct, getColorForTheme, GetRequiredTiles, getTimestamp, mapToObject} from "utilities";
-<<<<<<< HEAD
 import {ApiService, BackendService, ConnectionStatus, ScriptingService, TelemetryService, TileService, TileStreamDetails} from "services";
-import {FileId, FrameView, ImagePanelMode, Point2D, PresetLayout, ProtobufProcessing, RegionId, Theme, TileCoordinate, WCSMatchingType, Zoom} from "models";
-=======
-import {ApiService, BackendService, ConnectionStatus, ScriptingService, TileService, TileStreamDetails} from "services";
 import {FileId, FrameView, ImagePanelMode, Point2D, PresetLayout, ProtobufProcessing, RegionId, Theme, TileCoordinate, WCSMatchingType, Zoom, SpectralType} from "models";
->>>>>>> bf73c2cd
 import {HistogramWidgetStore, SpatialProfileWidgetStore, SpectralProfileWidgetStore, StatsWidgetStore, StokesAnalysisWidgetStore} from "./widgets";
 import {getImageViewCanvas, ImageViewLayer} from "components";
 import {AppToaster, ErrorToast, SuccessToast, WarningToast} from "components/Shared";
@@ -1210,14 +1205,10 @@
         if (isAstReady && isZfpReady && isCartaComputeReady && isApiServiceAuthenticated) {
             try {
                 await this.preferenceStore.fetchPreferences();
-<<<<<<< HEAD
                 await this.telemetryService.checkAndGenerateId();
                 await this.telemetryService.flushTelemetry();
                 await this.connectToServer();
-                await this.fileBrowserStore.setStartingDirectory();
-=======
                 await this.fileBrowserStore.restoreStartingDirectory();
->>>>>>> bf73c2cd
                 await this.layoutStore.fetchLayouts();
                 await this.snippetStore.fetchSnippets();
 
