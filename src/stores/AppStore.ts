import * as _ from "lodash";
import {action, autorun, computed, makeObservable, observable, ObservableMap, runInAction, when} from "mobx";
import * as Long from "long";
import {Classes, Colors, IOptionProps, setHotkeysDialogProps} from "@blueprintjs/core";
import {Utils} from "@blueprintjs/table";
import * as AST from "ast_wrapper";
import * as CARTACompute from "carta_computation";
import {CARTA} from "carta-protobuf";
import {
    AlertStore,
    AnimationMode,
    AnimatorStore,
    BrowserMode,
    CatalogInfo,
    CatalogProfileStore,
    CatalogStore,
    CatalogUpdateMode,
    DialogStore,
    DistanceMeasuringStore,
    FileBrowserStore,
    FrameInfo,
    FrameStore,
    HelpStore,
    LayoutStore,
    SnippetStore,
    LogEntry,
    LogStore,
    OverlayStore,
    PreferenceKeys,
    PreferenceStore,
    RasterRenderType,
    RegionFileType,
    RegionStore,
    SpatialProfileStore,
    SpectralProfileStore,
    WidgetsStore
} from ".";
import {distinct, getColorForTheme, GetRequiredTiles, getTimestamp, mapToObject} from "utilities";
import {ApiService, BackendService, ConnectionStatus, ScriptingService, TileService, TileStreamDetails} from "services";
import {FrameView, Point2D, PresetLayout, ProtobufProcessing, Theme, TileCoordinate, WCSMatchingType} from "models";
import {HistogramWidgetStore, RegionWidgetStore, SpatialProfileWidgetStore, SpectralProfileWidgetStore, StatsWidgetStore, StokesAnalysisWidgetStore} from "./widgets";
import {getImageCanvas, ImageViewLayer} from "components";
import {AppToaster, ErrorToast, SuccessToast, WarningToast} from "components/Shared";
import GitCommit from "../static/gitInfo";

interface FrameOption extends IOptionProps {
    hasZAxis: boolean;
}

export class AppStore {
    private static staticInstance: AppStore;

    static get Instance() {
        return AppStore.staticInstance || new AppStore();
    }

    // Backend services
    readonly backendService: BackendService;
    readonly tileService: TileService;
    readonly scriptingService: ScriptingService;
    readonly apiService: ApiService;

    // Other stores
    readonly alertStore: AlertStore;
    readonly animatorStore: AnimatorStore;
    readonly catalogStore: CatalogStore;
    readonly dialogStore: DialogStore;
    readonly fileBrowserStore: FileBrowserStore;
    readonly helpStore: HelpStore;
    readonly layoutStore: LayoutStore;
    readonly snippetStore: SnippetStore;
    readonly logStore: LogStore;
    readonly overlayStore: OverlayStore;
    readonly preferenceStore: PreferenceStore;
    readonly widgetsStore: WidgetsStore;

    // WebAssembly Module status
    @observable astReady: boolean;
    @observable cartaComputeReady: boolean;
    // Frames
    @observable frames: FrameStore[];
    @observable activeFrame: FrameStore;
    @observable contourDataSource: FrameStore;
    @observable syncContourToFrame: boolean;
    @observable syncFrameToContour: boolean;

    // Profiles and region data
    @observable spatialProfiles: Map<string, SpatialProfileStore>;
    @observable spectralProfiles: Map<number, ObservableMap<number, SpectralProfileStore>>;
    @observable regionStats: Map<number, ObservableMap<number, CARTA.RegionStatsData>>;
    @observable regionHistograms: Map<number, ObservableMap<number, CARTA.IRegionHistogramData>>;

    // Reference images
    @observable spatialReference: FrameStore;
    @observable spectralReference: FrameStore;
    @observable rasterScalingReference: FrameStore;

    // ImageViewer
    @observable activeLayer: ImageViewLayer;
    @observable cursorFrozen: boolean;

    private appContainer: HTMLElement;
    private fileCounter = 0;
    private previousConnectionStatus: ConnectionStatus;

    public getAppContainer = (): HTMLElement => {
        return this.appContainer;
    };

    public setAppContainer = (container: HTMLElement) => {
        this.appContainer = container;
    };

    // Splash screen
    @observable splashScreenVisible: boolean = true;
    @action showSplashScreen = () => {
        this.splashScreenVisible = true;
    };
    @action hideSplashScreen = () => {
        this.splashScreenVisible = false;
    };

    // Image view
    @action setImageViewDimensions = (w: number, h: number) => {
        this.overlayStore.setViewDimension(w, h);
    };

    // Image toolbar
    @observable imageToolbarVisible: boolean;
    @action showImageToolbar = () => {
        this.imageToolbarVisible = true;
    };
    @action hideImageToolbar = () => {
        this.imageToolbarVisible = false;
    };

    // Auth
    @observable username: string = "";
    @action setUsername = (username: string) => {
        this.username = username;
    };

    private connectToServer = async () => {
        // Remove query parameters, replace protocol and remove trailing /
        let wsURL = window.location.href.replace(window.location.search, "").replace(/^http/, "ws").replace(/\/$/, "");
        if (process.env.NODE_ENV === "development") {
            wsURL = process.env.REACT_APP_DEFAULT_ADDRESS ? process.env.REACT_APP_DEFAULT_ADDRESS : wsURL;
        } else {
            wsURL = process.env.REACT_APP_DEFAULT_ADDRESS_PROD ? process.env.REACT_APP_DEFAULT_ADDRESS_PROD : wsURL;
        }

        // Check for URL query parameters as a final override
        const url = new URL(window.location.href);
        const socketUrl = url.searchParams.get("socketUrl");

        if (socketUrl) {
            wsURL = socketUrl;
            console.log(`Connecting to override URL: ${wsURL}`);
        } else {
            console.log(`Connecting to default URL: ${wsURL}`);
        }

        const folderSearchParam = url.searchParams.get("folder");

        let fileList: string[];
        if (url.searchParams.has("files")) {
            let filesString = url.searchParams.get("files");
            // Strip the padding [] if it exists
            if (filesString.startsWith("[") && filesString.endsWith("]")) {
                filesString = filesString.slice(1, -1);
            }
            fileList = filesString.split(",")?.map(file => file.trim());
        } else if (url.searchParams.has("file")) {
            fileList = [url.searchParams.get("file")];
        }

        try {
            await AST.onReady;
            this.astReady = true;
            const ack = await this.backendService.connect(wsURL);
            console.log(`Connected with session ID ${ack.sessionId}`);
            this.logStore.addInfo(`Connected to server ${wsURL} with session ID ${ack.sessionId}`, ["network"]);
            if (fileList?.length) {
                for (const file of fileList) {
                    await this.loadFile(folderSearchParam, file, "");
                }
            }
            if (this.preferenceStore.autoLaunch && !fileList?.length) {
                this.fileBrowserStore.showFileBrowser(BrowserMode.File);
            }
        } catch (err) {
            console.error(err);
        }
    };

    @action handleThemeChange = (darkMode: boolean) => {
        this.systemTheme = darkMode ? "dark" : "light";
    };

    // Tasks
    @observable taskProgress: number;
    @observable taskStartTime: number;
    @observable taskCurrentTime: number;
    @observable fileLoading: boolean;
    @observable fileSaving: boolean;
    @observable resumingSession: boolean;

    @action restartTaskProgress = () => {
        this.taskProgress = 0;
        this.taskStartTime = performance.now();
    };

    @action updateTaskProgress = (progress: number) => {
        this.taskProgress = progress;
        this.taskCurrentTime = performance.now();
    };

    @computed get estimatedTaskRemainingTime(): number {
        if (this.taskProgress <= 0 || this.taskProgress >= 1) {
            return undefined;
        }
        const dt = this.taskCurrentTime - this.taskStartTime;
        const estimatedFinishTime = dt / this.taskProgress;
        return estimatedFinishTime - dt;
    }

    @action startFileLoading = () => {
        this.fileLoading = true;
    };

    @action endFileLoading = () => {
        this.fileLoading = false;
    };

    @action startFileSaving = () => {
        this.fileSaving = true;
    };

    @action endFileSaving = () => {
        this.fileSaving = false;
    };

    // Keyboard shortcuts
    @computed get modifierString() {
        // Modifier string for shortcut keys.
        // - OSX/iOS use '⌘'
        // - Windows/Linux uses 'Ctrl + '
        // - Browser uses 'alt +' for compatibility reasons
        if (process.env.REACT_APP_TARGET === "linux") {
            return "ctrl + ";
        } else if (process.env.REACT_APP_TARGET === "darwin") {
            return "cmd +";
        }
        return "alt + ";
    }

    // System theme, based on media query
    @observable systemTheme: string;

    // Apply dark theme if it is forced or the system theme is dark
    @computed get darkTheme(): boolean {
        if (this.preferenceStore.theme === Theme.AUTO) {
            return this.systemTheme === Theme.DARK;
        } else {
            return this.preferenceStore.theme === Theme.DARK;
        }
    }

    @computed get openFileDisabled(): boolean {
        return this.backendService?.connectionStatus !== ConnectionStatus.ACTIVE || this.fileLoading;
    }

    @computed get appendFileDisabled(): boolean {
        return this.openFileDisabled || !this.activeFrame;
    }

    // Frame actions
    @computed get activeFrameFileId(): number {
        return this.activeFrame?.frameInfo.fileId;
    }

    @computed get activeFrameIndex(): number {
        if (!this.activeFrame) {
            return -1;
        }
        return this.frames.findIndex(frame => frame.frameInfo.fileId === this.activeFrame.frameInfo.fileId);
    }

    @computed get frameNum(): number {
        return this.frames.length;
    }

    @computed get frameMap(): Map<number, FrameStore> {
        const frameMap = new Map<number, FrameStore>();

        for (const frame of this.frames) {
            frameMap.set(frame.frameInfo.fileId, frame);
        }

        return frameMap;
    }

    @computed get catalogNum(): number {
        return this.catalogStore.catalogProfileStores.size;
    }

    @computed get catalogNextFileId(): number {
        let id = 1;
        const currentCatalogIds = Array.from(this.catalogStore.catalogProfileStores.keys());
        while (currentCatalogIds?.includes(id) && currentCatalogIds.length) {
            id += 1;
        }
        return id;
    }

    @computed get frameNames(): IOptionProps[] {
        return this.frames?.map((frame, index) => {
            return {
                label: index + ": " + frame.filename,
                value: frame.frameInfo.fileId
            };
        });
    }

    @computed get frameOptions(): FrameOption[] {
        return this.frames?.map((frame, index) => {
            return {
                label: index + ": " + frame.filename,
                value: frame.frameInfo.fileId,
                hasZAxis: frame?.channelInfo !== undefined && frame?.channelInfo !== null
            };
        });
    }

    @computed get frameChannels(): number[] {
        return this.frames.map(frame => frame.requiredChannel);
    }

    @computed get frameStokes(): number[] {
        return this.frames.map(frame => frame.requiredStokes);
    }

    @computed get spatialGroup(): FrameStore[] {
        if (!this.frames || !this.frames.length || !this.activeFrame) {
            return [];
        }

        const activeGroupFrames = [];
        for (const frame of this.frames) {
            const groupMember =
                frame === this.activeFrame || // Frame is active
                frame === this.activeFrame.spatialReference || // Frame is the active frame's reference
                frame.spatialReference === this.activeFrame || // Frame is a secondary image of the active frame
                (frame.spatialReference && frame.spatialReference === this.activeFrame.spatialReference); // Frame has the same reference as the active frame

            if (groupMember) {
                activeGroupFrames.push(frame);
            }
        }

        return activeGroupFrames;
    }

    @computed get spatialAndSpectalMatchedFileIds(): number[] {
        let matchedIds = [];
        if (this.spatialReference) {
            matchedIds.push(this.spatialReference.frameInfo.fileId);
        }

        const spatialMatchedFileIds = this.spatialReference?.spatialSiblings?.map(matchedFrame => {
            return matchedFrame.frameInfo.fileId;
        });
        const spectralMatchedFileIds = this.spatialReference?.spectralSiblings?.map(matchedFrame => {
            return matchedFrame.frameInfo.fileId;
        });
        spatialMatchedFileIds?.forEach(spatialMatchedFileId => {
            if (spectralMatchedFileIds?.includes(spatialMatchedFileId)) {
                matchedIds.push(spatialMatchedFileId);
            }
        });
        return matchedIds;
    }

    @computed get contourFrames(): FrameStore[] {
        return this.spatialGroup.filter(f => f.contourConfig.enabled && f.contourConfig.visible);
    }

    @action addFrame = (ack: CARTA.IOpenFileAck, directory: string, hdu: string): boolean => {
        if (!ack) {
            return false;
        }

        let dimensionsString = `${ack.fileInfoExtended.width}\u00D7${ack.fileInfoExtended.height}`;
        if (ack.fileInfoExtended.dimensions > 2) {
            dimensionsString += `\u00D7${ack.fileInfoExtended.depth}`;
            if (ack.fileInfoExtended.dimensions > 3) {
                dimensionsString += ` (${ack.fileInfoExtended.stokes} Stokes cubes)`;
            }
        }
        this.logStore.addInfo(`Loaded file ${ack.fileInfo.name} with dimensions ${dimensionsString}`, ["file"]);
        const frameInfo: FrameInfo = {
            fileId: ack.fileId,
            directory,
            hdu,
            fileInfo: new CARTA.FileInfo(ack.fileInfo),
            fileInfoExtended: new CARTA.FileInfoExtended(ack.fileInfoExtended),
            fileFeatureFlags: ack.fileFeatureFlags,
            renderMode: CARTA.RenderMode.RASTER,
            beamTable: ack.beamTable
        };

        let newFrame = new FrameStore(frameInfo);

        // Place frame in frame array (replace frame with the same ID if it exists)
        const existingFrameIndex = this.frames.findIndex(f => f.frameInfo.fileId === ack.fileId);
        if (existingFrameIndex !== -1) {
            this.frames[existingFrameIndex].clearContours(false);
            this.frames[existingFrameIndex] = newFrame;
        } else {
            this.frames.push(newFrame);
        }

        // First image defaults to spatial reference and contour source
        if (this.frames.length === 1) {
            this.setSpatialReference(this.frames[0]);
            this.setRasterScalingReference(this.frames[0]);
            this.setContourDataSource(this.frames[0]);
        }

        // Use this image as a spectral reference if it has a spectral axis and there isn't an existing spectral reference
        if (newFrame.frameInfo.fileInfoExtended.depth > 1 && (this.frames.length === 1 || !this.spectralReference)) {
            this.setSpectralReference(newFrame);
        }

        this.setActiveFrame(newFrame);
        // init image associated catalog
        this.catalogStore.updateImageAssociatedCatalogId(newFrame.frameInfo.fileId, []);

        // Set animation mode to frame if the new image is 2D, or to channel if the image is 3D and there are no other frames
        if (newFrame.frameInfo.fileInfoExtended.depth <= 1 && newFrame.frameInfo.fileInfoExtended.stokes <= 1) {
            this.animatorStore.setAnimationMode(AnimationMode.FRAME);
        } else if (newFrame.frameInfo.fileInfoExtended.depth > 1) {
            this.animatorStore.setAnimationMode(AnimationMode.CHANNEL);
        } else if (newFrame.frameInfo.fileInfoExtended.stokes > 1) {
            this.animatorStore.setAnimationMode(AnimationMode.STOKES);
        }

        if (this.frames.length > 1) {
            if (this.preferenceStore.autoWCSMatching & WCSMatchingType.SPATIAL && this.spatialReference !== newFrame) {
                this.setSpatialMatchingEnabled(newFrame, true);
            }
            if (this.preferenceStore.autoWCSMatching & WCSMatchingType.SPECTRAL && this.spectralReference !== newFrame && newFrame.frameInfo.fileInfoExtended.depth > 1) {
                this.setSpectralMatchingEnabled(newFrame, true);
            }
        }
        this.fileBrowserStore.saveStartingDirectory(newFrame.frameInfo.directory);

        return true;
    };

    loadFile = async (path: string, filename: string, hdu: string) => {
        this.startFileLoading();

        if (!filename) {
            const lastDirSeparator = path.lastIndexOf("/");
            if (lastDirSeparator >= 0) {
                filename = path.substring(lastDirSeparator + 1);
                path = path.substring(0, lastDirSeparator);
            }
        } else if (!path && filename.includes("/")) {
            const lastDirSeparator = filename.lastIndexOf("/");
            if (lastDirSeparator >= 0) {
                path = filename.substring(0, lastDirSeparator);
                filename = filename.substring(lastDirSeparator + 1);
            }
        }

        // Separate HDU and filename if no HDU is specified
        if (!hdu?.length) {
            const hduRegex = /^(.*)\[(\S+)]$/;
            const matches = hduRegex.exec(filename);
            // Three matching groups. Second is filename, third is HDU
            if (matches?.length === 3) {
                filename = matches[1];
                hdu = matches[2];
            }
        }

        try {
            const ack = await this.backendService.loadFile(path, filename, hdu, this.fileCounter, CARTA.RenderMode.RASTER);
            this.fileCounter++;
            if (!this.addFrame(ack, path, hdu)) {
                AppToaster.show({icon: "warning-sign", message: "Load file failed.", intent: "danger", timeout: 3000});
            }
            this.endFileLoading();
            this.fileBrowserStore.hideFileBrowser();
            WidgetsStore.ResetWidgetPlotXYBounds(this.widgetsStore.spatialProfileWidgets);
            WidgetsStore.ResetWidgetPlotXYBounds(this.widgetsStore.spectralProfileWidgets);
            WidgetsStore.ResetWidgetPlotXYBounds(this.widgetsStore.stokesAnalysisWidgets);
            return this.getFrame(ack.fileId);
        } catch (err) {
            this.alertStore.showAlert(`Error loading file: ${err}`);
            this.endFileLoading();
            throw err;
        }
    };

    loadConcatStokes = async (stokesFiles: CARTA.IStokesFile[], directory: string, hdu: string) => {
        this.startFileLoading();
        try {
            const ack = await this.backendService.loadStokeFiles(stokesFiles, this.fileCounter, CARTA.RenderMode.RASTER);
            this.fileCounter++;
            if (!this.addFrame(ack.openFileAck, directory, hdu)) {
                AppToaster.show({icon: "warning-sign", message: "Load file failed.", intent: "danger", timeout: 3000});
            }
            this.endFileLoading();
            this.fileBrowserStore.hideFileBrowser();
            AppStore.Instance.dialogStore.hideStokesDialog();
            WidgetsStore.ResetWidgetPlotXYBounds(this.widgetsStore.spatialProfileWidgets);
            WidgetsStore.ResetWidgetPlotXYBounds(this.widgetsStore.spectralProfileWidgets);
            WidgetsStore.ResetWidgetPlotXYBounds(this.widgetsStore.stokesAnalysisWidgets);
            return ack.openFileAck.fileId;
        } catch (err) {
            console.log(err);
            this.alertStore.showAlert(`Error loading files: ${err}`);
            this.endFileLoading();
            throw err;
        }
    };

    @action appendConcatFile = (stokesFiles: CARTA.IStokesFile[], directory: string, hdu: string) => {
        // Stop animations playing before loading a new frame
        this.animatorStore.stopAnimation();
        return this.loadConcatStokes(stokesFiles, directory, hdu);
    };

    @action openConcatFile = (stokesFiles: CARTA.IStokesFile[], directory: string, hdu: string) => {
        this.removeAllFrames();
        return this.loadConcatStokes(stokesFiles, directory, hdu);
    };

    /**
     * Appends a file at the given path to the list of existing open files
     * @access public
     * @async
     * @param path - path to the parent directory of the file to open, or of the file itself
     * @param {string=} filename - filename of the file to open
     * @param {string=} hdu - HDU to open. If left blank, the first image HDU will be opened
     * @return {Promise<number>} [async] the file ID of the opened file
     */
    @action appendFile = async (path: string, filename: string, hdu: string) => {
        // Stop animations playing before loading a new frame
        this.animatorStore.stopAnimation();
        return this.loadFile(path, filename, hdu);
    };

    /**
     * Closes all existing files and opens a file at the given path
     * @param path - path to the parent directory of the file to open, or of the file itself
     * @param {string=} filename - filename of the file to open
     * @param {string=} hdu - HDU to open. If left blank, the first image HDU will be opened
     * @return {Promise<number>} [async] the file ID of the opened file
     */
    @action openFile = (path: string, filename?: string, hdu?: string) => {
        this.removeAllFrames();
        return this.loadFile(path, filename, hdu);
    };

    saveFile = async (directory: string, filename: string, fileType: CARTA.FileType, regionId?: number, channels?: number[], stokes?: number[], shouldDropDegenerateAxes?: boolean) => {
        if (!this.activeFrame) {
            throw new Error("No active image");
        }
        this.startFileSaving();
        const fileId = this.activeFrame.frameInfo.fileId;
        try {
            const ack = await this.backendService.saveFile(fileId, directory, filename, fileType, regionId, channels, stokes, !shouldDropDegenerateAxes);
            AppToaster.show({icon: "saved", message: `${filename} saved.`, intent: "success", timeout: 3000});
            this.fileBrowserStore.hideFileBrowser();
            this.endFileSaving();
            return ack.fileId;
        } catch (err) {
            console.error(err);
            AppToaster.show({icon: "warning-sign", message: err, intent: "danger", timeout: 3000});
            this.endFileSaving();
            throw err;
        }
    };

    @action closeFile = async (frame: FrameStore, confirmClose: boolean = true) => {
        if (!frame) {
            return;
        }
        // Display confirmation if image has secondary images
        const secondaries = frame.secondarySpatialImages.concat(frame.secondarySpectralImages).filter(distinct);
        const numSecondaries = secondaries.length;

        if (confirmClose && numSecondaries) {
            const confirmed = await this.alertStore.showInteractiveAlert(`${numSecondaries} image${numSecondaries > 1 ? "s that are" : " that is"} matched to this image will be unmatched.`);
            if (confirmed) {
                this.removeFrame(frame);
            }
        } else {
            this.removeFrame(frame);
        }
    };

    /**
     * Closes the currently active image
     * @param confirmClose [boolean=] - Flag indicating whether to display a confirmation dialog before closing
     */
    @action closeCurrentFile = (confirmClose: boolean = false) => {
        if (!this.appendFileDisabled) {
            this.closeFile(this.activeFrame, confirmClose);
        }
    };

    @action closeOtherFiles = (frame: FrameStore, confirmClose: boolean = true) => {
        const otherFiles = this.frames.filter(f => f !== frame);
        for (const f of otherFiles) {
            this.closeFile(f, confirmClose);
        }
    };

    @action removeFrame = (frame: FrameStore) => {
        if (frame) {
            // Stop animations playing before removing frame
            this.animatorStore.stopAnimation();
            // Unlink any associated secondary images
            // Create a copy of the array, since clearing the spatial reference will modify it
            const secondarySpatialImages = frame.secondarySpatialImages.slice();
            for (const f of secondarySpatialImages) {
                f.clearSpatialReference();
            }
            // Create a copy of the array, since clearing the spatial reference will modify it
            const secondarySpectralImages = frame.secondarySpectralImages.slice();
            for (const f of secondarySpectralImages) {
                f.clearSpectralReference();
            }

            const removedFrameIsSpatialReference = frame === this.spatialReference;
            const removedFrameIsSpectralReference = frame === this.spectralReference;
            const removedFrameIsRasterScalingReference = frame === this.rasterScalingReference;
            const fileId = frame.frameInfo.fileId;

            // adjust requirements for stores
            WidgetsStore.RemoveFrameFromRegionWidgets(this.widgetsStore.statsWidgets, fileId);
            WidgetsStore.RemoveFrameFromRegionWidgets(this.widgetsStore.histogramWidgets, fileId);
            WidgetsStore.RemoveFrameFromRegionWidgets(this.widgetsStore.spectralProfileWidgets, fileId);
            WidgetsStore.RemoveFrameFromRegionWidgets(this.widgetsStore.stokesAnalysisWidgets, fileId);

            // clear existing requirements for the frame
            this.spectralRequirements.delete(fileId);
            this.spatialRequirements.delete(fileId);
            this.statsRequirements.delete(fileId);
            this.histogramRequirements.delete(fileId);

            this.tileService.handleFileClosed(fileId);

            if (this.backendService.closeFile(fileId)) {
                frame.clearSpatialReference();
                frame.clearSpectralReference();
                frame.clearContours(false);
                this.frames = this.frames.filter(f => f.frameInfo.fileId !== fileId);
                const firstFrame = this.frames.length ? this.frames[0] : null;
                // Clean up if frame is active
                if (this.activeFrame.frameInfo.fileId === fileId) {
                    this.activeFrame = firstFrame;
                }
                // Clean up if frame is contour data source
                if (this.contourDataSource.frameInfo.fileId === fileId) {
                    this.contourDataSource = firstFrame;
                }
                // Clean up if frame is currently spatial reference
                if (removedFrameIsSpatialReference) {
                    const newReference = firstFrame;
                    if (newReference) {
                        this.setSpatialReference(newReference);
                    } else {
                        this.clearSpatialReference();
                    }
                }
                // Clean up if frame is currently spectral reference
                if (removedFrameIsSpectralReference) {
                    // New spectral reference must have spectral axis
                    const spectralFrames = this.frames.filter(f => f.frameInfo.fileInfoExtended.depth > 1);
                    const newReference = spectralFrames.length ? spectralFrames[0] : null;
                    if (newReference) {
                        this.setSpectralReference(newReference);
                    } else {
                        this.clearSpectralReference();
                    }
                }

                if (removedFrameIsRasterScalingReference) {
                    const newReference = firstFrame;
                    if (newReference) {
                        this.setRasterScalingReference(newReference);
                    } else {
                        this.clearRasterScalingReference();
                    }
                }

                // TODO: check this
                this.tileService.handleFileClosed(fileId);
                // Clean up if frame has associated catalog files
                if (this.catalogNum) {
                    CatalogStore.Instance.closeAssociatedCatalog(fileId);
                    if (firstFrame) {
                        CatalogStore.Instance.resetActiveCatalogFile(firstFrame.frameInfo.fileId);
                    }
                }
            }
        }
    };

    @action removeAllFrames = () => {
        // Stop animations playing before removing frames
        this.animatorStore.stopAnimation();
        if (this.backendService.closeFile(-1)) {
            this.activeFrame = null;
            this.tileService.clearCompressedCache(-1);
            this.frames.forEach(frame => {
                frame.clearContours(false);
                const fileId = frame.frameInfo.fileId;
                this.tileService.handleFileClosed(fileId);
                if (this.catalogNum) {
                    CatalogStore.Instance.closeAssociatedCatalog(fileId);
                }
            });
            this.frames = [];
            // adjust requirements for stores
            WidgetsStore.RemoveFrameFromRegionWidgets(this.widgetsStore.statsWidgets);
            WidgetsStore.RemoveFrameFromRegionWidgets(this.widgetsStore.histogramWidgets);
            WidgetsStore.RemoveFrameFromRegionWidgets(this.widgetsStore.spectralProfileWidgets);
            WidgetsStore.RemoveFrameFromRegionWidgets(this.widgetsStore.stokesAnalysisWidgets);
        }
    };

    @action shiftFrame = (delta: number) => {
        if (this.activeFrame && this.frames.length > 1) {
            const frameIds = this.frames.map(f => f.frameInfo.fileId);
            const currentIndex = frameIds.indexOf(this.activeFrame.frameInfo.fileId);
            const requiredIndex = (this.frames.length + currentIndex + delta) % this.frames.length;
            this.setActiveFrameByIndex(requiredIndex);
        }
    };

    @action nextFrame = () => {
        this.shiftFrame(+1);
    };

    @action prevFrame = () => {
        this.shiftFrame(-1);
    };

    // Open catalog file
    appendCatalog = async (directory: string, file: string, previewDataSize: number, type: CARTA.CatalogFileType) => {
        return new Promise<number>((resolve, reject) => {
            if (!this.activeFrame) {
                AppToaster.show(ErrorToast("Please load the image file"));
                throw new Error("No image file");
            }
            if (!(type === CARTA.CatalogFileType.VOTable)) {
                AppToaster.show(ErrorToast("Catalog type not supported"));
                throw new Error("Catalog type not supported");
            }
            this.startFileLoading();

            const frame = this.activeFrame;
            const fileId = this.catalogNextFileId;

            this.backendService.loadCatalogFile(directory, file, fileId, previewDataSize).then(
                ack =>
                    runInAction(() => {
                        this.endFileLoading();
                        if (frame && ack.success && ack.dataSize) {
                            let catalogInfo: CatalogInfo = {fileId, directory, fileInfo: ack.fileInfo, dataSize: ack.dataSize};
                            let catalogWidgetId;
                            const columnData = ProtobufProcessing.ProcessCatalogData(ack.previewData);

                            // update image associated catalog file
                            let associatedCatalogFiles = [];
                            const catalogStore = CatalogStore.Instance;
                            const catalogComponentSize = catalogStore.catalogProfiles.size;
                            let currentAssociatedCatalogFile = catalogStore.imageAssociatedCatalogId.get(frame.frameInfo.fileId);
                            if (currentAssociatedCatalogFile?.length) {
                                associatedCatalogFiles = currentAssociatedCatalogFile;
                            } else {
                                // new image append
                                catalogStore.catalogProfiles.forEach((value, componentId) => {
                                    catalogStore.catalogProfiles.set(componentId, fileId);
                                });
                            }
                            associatedCatalogFiles.push(fileId);
                            catalogStore.updateImageAssociatedCatalogId(AppStore.Instance.activeFrame.frameInfo.fileId, associatedCatalogFiles);

                            if (catalogComponentSize === 0) {
                                const catalog = this.widgetsStore.createFloatingCatalogWidget(fileId);
                                catalogWidgetId = catalog.widgetStoreId;
                                catalogStore.catalogProfiles.set(catalog.widgetComponentId, fileId);
                            } else {
                                catalogWidgetId = this.widgetsStore.addCatalogWidget(fileId);
                                const key = catalogStore.catalogProfiles.keys().next().value;
                                catalogStore.catalogProfiles.set(key, fileId);
                            }
                            if (catalogWidgetId) {
                                this.catalogStore.catalogWidgets.set(fileId, catalogWidgetId);
                                this.catalogStore.addCatalog(fileId);
                                this.fileBrowserStore.hideFileBrowser();

                                const catalogProfileStore = new CatalogProfileStore(catalogInfo, ack.headers, columnData);
                                catalogStore.catalogProfileStores.set(fileId, catalogProfileStore);
                                resolve(fileId);
                            } else {
                                reject();
                            }
                        } else {
                            reject();
                        }
                    }),
                error => {
                    console.error(error);
                    AppToaster.show(ErrorToast(error));
                    this.endFileLoading();
                    reject(error);
                }
            );
        });
    };

    @action removeCatalog(fileId: number, catalogWidgetId: string, catalogComponentId?: string) {
        if (fileId > -1 && this.backendService.closeCatalogFile(fileId)) {
            const catalogStore = CatalogStore.Instance;
            // close all associated catalog plots widgets
            catalogStore.clearCatalogPlotsByFileId(fileId);
            // remove catalog overlay widget store
            this.catalogStore.catalogWidgets.delete(fileId);
            this.widgetsStore.catalogWidgets.delete(catalogWidgetId);
            // remove overlay
            catalogStore.removeCatalog(fileId, catalogComponentId);
            // remove profile store
            catalogStore.catalogProfileStores.delete(fileId);

            if (!this.activeFrame) {
                return;
            }
        }
    }

    @action sendCatalogFilter(catalogFilter: CARTA.CatalogFilterRequest) {
        if (!this.activeFrame) {
            return;
        }
        this.backendService.setCatalogFilterRequest(catalogFilter);
    }

    @action reorderFrame = (oldIndex: number, newIndex: number, length: number) => {
        if (
            !Number.isInteger(oldIndex) ||
            oldIndex < 0 ||
            oldIndex >= this.frameNum ||
            !Number.isInteger(newIndex) ||
            newIndex < 0 ||
            newIndex >= this.frameNum ||
            !Number.isInteger(length) ||
            length <= 0 ||
            length >= this.frameNum ||
            oldIndex === newIndex
        ) {
            return;
        }
        this.frames = Utils.reorderArray(this.frames, oldIndex, newIndex, length);
    };

    // Region file actions
    importRegion = async (directory: string, file: string, type: CARTA.FileType | CARTA.CatalogFileType) => {
        if (!this.activeFrame || !(type === CARTA.FileType.CRTF || type === CARTA.FileType.DS9_REG)) {
            AppToaster.show(ErrorToast("Region type not supported"));
            return;
        }

        // ensure that the same frame is used in the callback, to prevent issues when the active frame changes while the region is being imported
        const frame = this.activeFrame;
        try {
            const ack = await this.backendService.importRegion(directory, file, type, frame.frameInfo.fileId);
            if (frame && ack.success && ack.regions) {
                const regionMap = new Map<string, CARTA.IRegionInfo>(Object.entries(ack.regions));
                const regionStyles = new Map<string, CARTA.IRegionStyle>(Object.entries(ack.regionStyles));
                regionMap.forEach((regionInfo, regionIdString) => {
                    const styleInfo = regionStyles.get(regionIdString);

                    frame.regionSet.addExistingRegion(
                        regionInfo.controlPoints as Point2D[],
                        regionInfo.rotation,
                        regionInfo.regionType,
                        parseInt(regionIdString),
                        styleInfo?.name,
                        styleInfo?.color,
                        styleInfo?.lineWidth,
                        styleInfo?.dashList
                    );
                });
            }
            this.fileBrowserStore.hideFileBrowser();
        } catch (err) {
            console.error(err);
            AppToaster.show(ErrorToast(err));
        }
    };

    exportRegions = async (directory: string, file: string, coordType: CARTA.CoordinateType, fileType: RegionFileType, exportRegions: number[]) => {
        const frame = this.activeFrame;
        // Prevent exporting if only the cursor region exists
        if (!frame.regionSet?.regions || frame.regionSet.regions.length <= 1 || exportRegions?.length < 1) {
            return;
        }

        const regionStyles = new Map<number, CARTA.IRegionStyle>();
        for (const region of exportRegions.map(value => frame.regionSet.regions[value])) {
            regionStyles.set(region.regionId, {
                name: region.name,
                color: region.color,
                lineWidth: region.lineWidth,
                dashList: region.dashLength ? [region.dashLength] : []
            });
        }

        try {
            await this.backendService.exportRegion(directory, file, fileType, coordType, frame.frameInfo.fileId, regionStyles);
            AppToaster.show(SuccessToast("saved", `Exported regions for ${frame.filename} using ${coordType === CARTA.CoordinateType.WORLD ? "world" : "pixel"} coordinates`));
            this.fileBrowserStore.hideFileBrowser();
        } catch (err) {
            console.error(err);
            AppToaster.show(ErrorToast(err));
        }
    };

    @action requestCubeHistogram = (fileId: number = -1) => {
        const frame = this.getFrame(fileId);
        if (frame && frame.renderConfig.cubeHistogramProgress < 1.0) {
            this.backendService.setHistogramRequirements({fileId: frame.frameInfo.fileId, regionId: -2, histograms: [{channel: -2, numBins: -1}]});
            this.restartTaskProgress();
        }
    };

    @action cancelCubeHistogramRequest = (fileId: number = -1) => {
        const frame = this.getFrame(fileId);
        if (frame && frame.renderConfig.cubeHistogramProgress < 1.0) {
            frame.renderConfig.updateCubeHistogram(null, 0);
            this.backendService.setHistogramRequirements({fileId: frame.frameInfo.fileId, regionId: -2, histograms: []});
        }
    };

    @action requestMoment = async (message: CARTA.IMomentRequest, frame: FrameStore) => {
        if (!message || !frame) {
            return;
        }

        this.startFileLoading();
        // clear previously generated moment images under this frame
        if (frame.momentImages && frame.momentImages.length > 0) {
            frame.momentImages.forEach(momentFrame => this.closeFile(momentFrame));
        }
        frame.removeMomentImage();

        this.restartTaskProgress();

        try {
            const ack = await this.backendService.requestMoment(message);
            if (!ack.cancel && ack.openFileAcks) {
                for (const openFileAck of ack.openFileAcks) {
                    if (this.addFrame(CARTA.OpenFileAck.create(openFileAck), this.fileBrowserStore.startingDirectory, "")) {
                        this.fileCounter++;
                        frame.addMomentImage(this.frames.find(f => f.frameInfo.fileId === openFileAck.fileId));
                    } else {
                        AppToaster.show({icon: "warning-sign", message: "Load file failed.", intent: "danger", timeout: 3000});
                    }
                }
            }
            frame.resetMomentRequestState();
            this.endFileLoading();
        } catch (err) {
            frame.resetMomentRequestState();
            this.endFileLoading();
            console.error(err);
        }
    };

    @action cancelRequestingMoment = (fileId: number = -1) => {
        const frame = this.getFrame(fileId);
        if (frame && frame.requestingMomentsProgress < 1.0) {
            this.backendService.cancelRequestingMoment(fileId);
        }
    };

    @action setDarkTheme = () => {
        this.setTheme(Theme.DARK);
    };

    @action setLightTheme = () => {
        this.setTheme(Theme.LIGHT);
    };

    @action setAutoTheme = () => {
        this.setTheme(Theme.AUTO);
    };

    @action setTheme = (theme: string) => {
        if (Theme.isValid(theme)) {
            this.preferenceStore.setPreference(PreferenceKeys.GLOBAL_THEME, theme);
            this.updateASTColors();
        }
    };

    private updateASTColors() {
        if (this.astReady) {
            const astColors = [
                getColorForTheme(this.overlayStore.global.color),
                getColorForTheme(this.overlayStore.title.color),
                getColorForTheme(this.overlayStore.grid.color),
                getColorForTheme(this.overlayStore.border.color),
                getColorForTheme(this.overlayStore.ticks.color),
                getColorForTheme(this.overlayStore.axes.color),
                getColorForTheme(this.overlayStore.numbers.color),
                getColorForTheme(this.overlayStore.labels.color),
                getColorForTheme(this.activeFrame ? this.activeFrame.distanceMeasuring?.color : DistanceMeasuringStore.DEFAULT_COLOR)
            ];
            AST.setColors(astColors);
        }
    }

    @action toggleCursorFrozen = () => {
        this.cursorFrozen = !this.cursorFrozen;
    };

    @action updateActiveLayer = (layer: ImageViewLayer) => {
        this.activeLayer = layer;
    };

    public static readonly DEFAULT_STATS_TYPES = [
        CARTA.StatsType.NumPixels,
        CARTA.StatsType.Sum,
        CARTA.StatsType.FluxDensity,
        CARTA.StatsType.Mean,
        CARTA.StatsType.RMS,
        CARTA.StatsType.Sigma,
        CARTA.StatsType.SumSq,
        CARTA.StatsType.Min,
        CARTA.StatsType.Max,
        CARTA.StatsType.Extrema
    ];
    private static readonly CursorThrottleTime = 200;
    private static readonly CursorThrottleTimeRotated = 100;
    private static readonly ImageThrottleTime = 50;
    private static readonly ImageChannelThrottleTime = 500;
    private static readonly RequirementsCheckInterval = 200;

    private spectralRequirements: Map<number, Map<number, CARTA.SetSpectralRequirements>>;
    private spatialRequirements: Map<number, Map<number, CARTA.SetSpatialRequirements>>;
    private statsRequirements: Map<number, Array<number>>;
    private histogramRequirements: Map<number, Array<number>>;
    private pendingChannelHistograms: Map<string, CARTA.IRegionHistogramData>;

    public updateChannels = (updates: {frame: FrameStore; channel: number; stokes: number}[]) => {
        if (!updates || !updates.length) {
            return;
        }

        updates.forEach(update => {
            const frame = update.frame;
            if (!frame) {
                return;
            }

            frame.channel = update.channel;
            frame.stokes = update.stokes;

            if (frame === this.activeFrame) {
                // Calculate new required frame view (cropped to file size)
                const reqView = frame.requiredFrameView;

                const croppedReq: FrameView = {
                    xMin: Math.max(0, reqView.xMin),
                    xMax: Math.min(frame.frameInfo.fileInfoExtended.width, reqView.xMax),
                    yMin: Math.max(0, reqView.yMin),
                    yMax: Math.min(frame.frameInfo.fileInfoExtended.height, reqView.yMax),
                    mip: reqView.mip
                };
                const imageSize: Point2D = {x: frame.frameInfo.fileInfoExtended.width, y: frame.frameInfo.fileInfoExtended.height};
                const tiles = GetRequiredTiles(croppedReq, imageSize, {x: 256, y: 256});
                const midPointImageCoords = {x: (reqView.xMax + reqView.xMin) / 2.0, y: (reqView.yMin + reqView.yMax) / 2.0};
                // TODO: dynamic tile size
                const tileSizeFullRes = reqView.mip * 256;
                const midPointTileCoords = {x: midPointImageCoords.x / tileSizeFullRes - 0.5, y: midPointImageCoords.y / tileSizeFullRes - 0.5};
                this.tileService.requestTiles(tiles, frame.frameInfo.fileId, frame.channel, frame.stokes, midPointTileCoords, this.preferenceStore.imageCompressionQuality, true);
            } else {
                this.tileService.updateInactiveFileChannel(frame.frameInfo.fileId, frame.channel, frame.stokes);
            }
        });
    };

    private updateView = (tiles: TileCoordinate[], fileId: number, channel: number, stokes: number, focusPoint: Point2D) => {
        const isAnimating = this.animatorStore.serverAnimationActive;
        if (isAnimating) {
            this.backendService.addRequiredTiles(
                fileId,
                tiles.map(t => t.encode()),
                this.preferenceStore.animationCompressionQuality
            );
        } else {
            this.tileService.requestTiles(tiles, fileId, channel, stokes, focusPoint, this.preferenceStore.imageCompressionQuality);
        }
    };

    private initCarta = async (isAstReady: boolean, isZfpReady: boolean, isCartaComputeReady: boolean, isApiServiceAuthenticated: boolean) => {
        if (isAstReady && isZfpReady && isCartaComputeReady && isApiServiceAuthenticated) {
            await this.connectToServer();
            this.preferenceStore.fetchPreferences().then(() => {
                this.layoutStore.fetchLayouts().then(() => {
                    this.tileService.setCache(this.preferenceStore.gpuTileCache, this.preferenceStore.systemTileCache);
                    if (!this.layoutStore.applyLayout(this.preferenceStore.layout)) {
                        AlertStore.Instance.showAlert(`Applying preference layout "${this.preferenceStore.layout}" failed! Resetting preference layout to default.`);
                        this.layoutStore.applyLayout(PresetLayout.DEFAULT);
                        this.preferenceStore.setPreference(PreferenceKeys.GLOBAL_LAYOUT, PresetLayout.DEFAULT);
                    }
                    this.cursorFrozen = this.preferenceStore.isCursorFrozen;
                });
                this.snippetStore.fetchSnippets();
                this.updateASTColors();
            });
        }
    };

    private constructor() {
        makeObservable(this);
        AppStore.staticInstance = this;
        window["app"] = this;
        window["carta"] = this;
        // Assign service instances
        this.backendService = BackendService.Instance;
        this.tileService = TileService.Instance;
        this.scriptingService = ScriptingService.Instance;
        this.apiService = ApiService.Instance;

        // Assign lower level store instances
        this.alertStore = AlertStore.Instance;
        this.animatorStore = AnimatorStore.Instance;
        this.catalogStore = CatalogStore.Instance;
        this.dialogStore = DialogStore.Instance;
        this.fileBrowserStore = FileBrowserStore.Instance;
        this.helpStore = HelpStore.Instance;
        this.layoutStore = LayoutStore.Instance;
        this.snippetStore = SnippetStore.Instance;
        this.logStore = LogStore.Instance;
        this.preferenceStore = PreferenceStore.Instance;
        this.overlayStore = OverlayStore.Instance;
        this.widgetsStore = WidgetsStore.Instance;

        this.astReady = false;
        this.cartaComputeReady = false;
        this.spatialProfiles = new Map<string, SpatialProfileStore>();
        this.spectralProfiles = new Map<number, ObservableMap<number, SpectralProfileStore>>();
        this.regionStats = new Map<number, ObservableMap<number, CARTA.RegionStatsData>>();
        this.regionHistograms = new Map<number, ObservableMap<number, CARTA.IRegionHistogramData>>();
        this.pendingChannelHistograms = new Map<string, CARTA.IRegionHistogramData>();

        this.frames = [];
        this.activeFrame = null;
        this.contourDataSource = null;
        this.syncFrameToContour = true;
        this.syncContourToFrame = true;
        this.initRequirements();
        this.activeLayer = ImageViewLayer.RegionMoving;

        AST.onReady.then(
            action(() => {
                this.astReady = true;
                this.logStore.addInfo("AST library loaded", ["ast"]);
            })
        );

        CARTACompute.onReady.then(
            action(() => {
                this.cartaComputeReady = true;
                this.logStore.addInfo("Compute module loaded", ["compute"]);
            })
        );

        // Log the frontend git commit hash
        this.logStore.addDebug(`Current frontend version: ${GitCommit.logMessage}`, ["version"]);
        this.previousConnectionStatus = ConnectionStatus.CLOSED;

        // Adjust document background when theme changes
        autorun(() => {
            document.body.style.backgroundColor = this.darkTheme ? Colors.DARK_GRAY4 : Colors.WHITE;
            const className = this.darkTheme ? Classes.DARK : "";
            setHotkeysDialogProps({className});
        });

        // Watch for system theme preference changes
        const mediaQuery = window.matchMedia("(prefers-color-scheme: dark)");
        if (mediaQuery) {
            if (mediaQuery.addEventListener) {
                mediaQuery.addEventListener("change", changeEvent => this.handleThemeChange(changeEvent.matches));
            } else if (mediaQuery.addListener) {
                // Workaround for Safari
                // @ts-ignore
                mediaQuery.addListener(changeEvent => handleThemeChange(changeEvent.matches));
            }
        }
        this.handleThemeChange(mediaQuery.matches);

        // Display toasts when connection status changes
        autorun(() => {
            const newConnectionStatus = this.backendService.connectionStatus;
            const userString = this.username ? ` as ${this.username}` : "";
            switch (newConnectionStatus) {
                case ConnectionStatus.ACTIVE:
                    AppToaster.clear();
                    if (this.backendService.connectionDropped) {
                        AppToaster.show(WarningToast(`Reconnected to server${userString}. Some errors may occur`));
                    } else {
                        AppToaster.show(SuccessToast("swap-vertical", `Connected to CARTA server${userString}`));
                    }
                    break;
                case ConnectionStatus.CLOSED:
                    if (this.previousConnectionStatus === ConnectionStatus.ACTIVE || this.previousConnectionStatus === ConnectionStatus.PENDING) {
                        AppToaster.show(ErrorToast("Disconnected from server"));
                        this.alertStore
                            .showRetryAlert("You have been disconnected from the server. Do you want to reconnect? Please note that temporary images such as moment images or PV images generated via the GUI will be unloaded.")
                            .then(this.onReconnectAlertClosed);
                    }
                    break;
                default:
                    break;
            }
            this.previousConnectionStatus = newConnectionStatus;
        });

        // Throttled functions for use in autoruns
        const throttledSetView = _.throttle(this.updateView, AppStore.ImageThrottleTime);
        const throttledSetChannels = _.throttle(this.updateChannels, AppStore.ImageChannelThrottleTime);
        const throttledSetCursorRotated = _.throttle(this.setCursor, AppStore.CursorThrottleTimeRotated);
        const throttledSetCursor = _.throttle(this.setCursor, AppStore.CursorThrottleTime);
        // Low-bandwidth mode
        const throttledSetCursorLowBandwidth = _.throttle(this.setCursor, AppStore.CursorThrottleTime * 2);

        // Update frame view
        autorun(() => {
            if (this.activeFrame && (this.preferenceStore.streamContoursWhileZooming || !this.activeFrame.zooming)) {
                // Trigger update raster view/title when switching layout
                this.widgetsStore.updateImageWidgetTitle(this.layoutStore.dockedLayout);

                const reqView = this.activeFrame.requiredFrameView;
                let croppedReq: FrameView = {
                    xMin: Math.max(0, reqView.xMin),
                    xMax: Math.min(this.activeFrame.frameInfo.fileInfoExtended.width, reqView.xMax),
                    yMin: Math.max(0, reqView.yMin),
                    yMax: Math.min(this.activeFrame.frameInfo.fileInfoExtended.height, reqView.yMax),
                    mip: reqView.mip
                };

                const imageSize: Point2D = {x: this.activeFrame.frameInfo.fileInfoExtended.width, y: this.activeFrame.frameInfo.fileInfoExtended.height};
                const tiles = GetRequiredTiles(croppedReq, imageSize, {x: 256, y: 256});
                const midPointImageCoords = {x: (reqView.xMax + reqView.xMin) / 2.0, y: (reqView.yMin + reqView.yMax) / 2.0};
                // TODO: dynamic tile size
                const tileSizeFullRes = reqView.mip * 256;
                const midPointTileCoords = {x: midPointImageCoords.x / tileSizeFullRes - 0.5, y: midPointImageCoords.y / tileSizeFullRes - 0.5};
                throttledSetView(tiles, this.activeFrame.frameInfo.fileId, this.activeFrame.channel, this.activeFrame.stokes, midPointTileCoords);
            }

            if (!this.activeFrame) {
                this.widgetsStore.updateImageWidgetTitle(this.layoutStore.dockedLayout);
            }
        });

        // TODO: Move setChannels actions to AppStore and remove this autorun
        // Update channels when manually changed
        autorun(() => {
            if (this.activeFrame) {
                const updates = [];
                // Calculate if new data is required
                const updateRequiredChannels = this.activeFrame.requiredChannel !== this.activeFrame.channel || this.activeFrame.requiredStokes !== this.activeFrame.stokes;
                // Don't auto-update when animation is playing
                if (!this.animatorStore.animationActive && updateRequiredChannels) {
                    updates.push({frame: this.activeFrame, channel: this.activeFrame.requiredChannel, stokes: this.activeFrame.requiredStokes});
                }

                // Update any sibling channels
                this.activeFrame.spectralSiblings.forEach(frame => {
                    const siblingUpdateRequired = frame.requiredChannel !== frame.channel || frame.requiredStokes !== frame.stokes;
                    if (siblingUpdateRequired) {
                        updates.push({frame, channel: frame.requiredChannel, stokes: frame.requiredStokes});
                    }
                });

                if (updates.length) {
                    throttledSetChannels(updates);
                }
            }
        });

        // Update cursor profiles
        autorun(() => {
            if (this.activeFrame?.cursorInfo?.posImageSpace) {
                const pos = {x: Math.round(this.activeFrame.cursorInfo.posImageSpace.x), y: Math.round(this.activeFrame.cursorInfo.posImageSpace.y)};
                if (pos.x >= 0 && pos.x <= this.activeFrame.frameInfo.fileInfoExtended.width - 1 && pos.y >= 0 && pos.y <= this.activeFrame.frameInfo.fileInfoExtended.height - 1) {
                    if (this.preferenceStore.lowBandwidthMode) {
                        throttledSetCursorLowBandwidth(this.activeFrame.frameInfo.fileId, pos);
                    } else if (this.activeFrame.frameInfo.fileFeatureFlags & CARTA.FileFeatureFlags.ROTATED_DATASET) {
                        throttledSetCursorRotated(this.activeFrame.frameInfo.fileId, pos);
                    } else {
                        throttledSetCursor(this.activeFrame.frameInfo.fileId, pos);
                    }
                }
            }
        });

        // Set overlay defaults from current frame
        autorun(() => {
            if (this.activeFrame) {
                this.overlayStore.setDefaultsFromAST(this.activeFrame);
            }
        });

        // Update requirements every 200 ms
        setInterval(this.recalculateRequirements, AppStore.RequirementsCheckInterval);

        // Subscribe to frontend streams
        this.backendService.spatialProfileStream.subscribe(this.handleSpatialProfileStream);
        this.backendService.spectralProfileStream.subscribe(this.handleSpectralProfileStream);
        this.backendService.histogramStream.subscribe(this.handleRegionHistogramStream);
        this.backendService.contourStream.subscribe(this.handleContourImageStream);
        this.backendService.catalogStream.subscribe(this.handleCatalogFilterStream);
        this.backendService.errorStream.subscribe(this.handleErrorStream);
        this.backendService.statsStream.subscribe(this.handleRegionStatsStream);
        this.backendService.momentProgressStream.subscribe(this.handleMomentProgressStream);
        this.backendService.scriptingStream.subscribe(this.handleScriptingRequest);
        this.tileService.tileStream.subscribe(this.handleTileStream);
        this.backendService.listProgressStream.subscribe(this.handleFileProgressStream);

        // Set auth token from URL if it exists
        const url = new URL(window.location.href);
        const authTokenParam = url.searchParams.get("token");
        if (authTokenParam) {
            this.apiService.setToken(authTokenParam);
        }

        autorun(() => {
            this.initCarta(this.astReady, this.tileService?.zfpReady, this.cartaComputeReady, this.apiService?.authenticated);
        });

        autorun(() => {
            if (this.backendService.connectionStatus === ConnectionStatus.ACTIVE) {
                setTimeout(this.hideSplashScreen, 500);
            } else {
                this.showSplashScreen();
            }
        });
    }

    // region Subscription handlers
    @action handleSpatialProfileStream = (spatialProfileData: CARTA.ISpatialProfileData) => {
        if (this.frames.find(frame => frame.frameInfo.fileId === spatialProfileData.fileId)) {
            const key = `${spatialProfileData.fileId}-${spatialProfileData.regionId}`;
            let profileStore = this.spatialProfiles.get(key);
            if (!profileStore) {
                profileStore = new SpatialProfileStore(spatialProfileData.fileId, spatialProfileData.regionId);
                this.spatialProfiles.set(key, profileStore);
            }
            profileStore.updateFromStream(spatialProfileData);

            // Update cursor value from profile if it matches the file and is the cursor data
            if (this.activeFrame && this.activeFrame.frameInfo.fileId === spatialProfileData.fileId && spatialProfileData.regionId === 0) {
                this.activeFrame.setCursorValue({x: spatialProfileData.x, y: spatialProfileData.y}, spatialProfileData.channel, spatialProfileData.value);
            }
        }
    };

    handleSpectralProfileStream = (spectralProfileData: CARTA.SpectralProfileData) => {
        if (this.frames.find(frame => frame.frameInfo.fileId === spectralProfileData.fileId)) {
            let frameMap = this.spectralProfiles.get(spectralProfileData.fileId);
            if (!frameMap) {
                frameMap = new ObservableMap<number, SpectralProfileStore>();
                this.spectralProfiles.set(spectralProfileData.fileId, frameMap);
            }
            let profileStore = frameMap.get(spectralProfileData.regionId);
            if (!profileStore) {
                profileStore = new SpectralProfileStore(spectralProfileData.fileId, spectralProfileData.regionId);
                frameMap.set(spectralProfileData.regionId, profileStore);
            }

            for (let profile of spectralProfileData.profiles) {
                profileStore.setProfile(ProtobufProcessing.ProcessSpectralProfile(profile, spectralProfileData.progress));
            }
        }
    };

    handleRegionHistogramStream = (regionHistogramData: CARTA.RegionHistogramData) => {
        if (!regionHistogramData) {
            return;
        }

        let frameHistogramMap = this.regionHistograms.get(regionHistogramData.fileId);
        if (!frameHistogramMap) {
            frameHistogramMap = new ObservableMap<number, CARTA.IRegionHistogramData>();
            this.regionHistograms.set(regionHistogramData.fileId, frameHistogramMap);
        }

        frameHistogramMap.set(regionHistogramData.regionId, regionHistogramData);

        // TODO: update histograms directly if the image is not active!

        // Add histogram to pending histogram list
        if (regionHistogramData.regionId === -1) {
            regionHistogramData.histograms.forEach(histogram => {
                const key = `${regionHistogramData.fileId}_${regionHistogramData.stokes}_${histogram.channel}`;
                this.pendingChannelHistograms.set(key, regionHistogramData);
            });
        } else if (regionHistogramData.regionId === -2) {
            // Update cube histogram if it is still required
            const updatedFrame = this.getFrame(regionHistogramData.fileId);
            if (updatedFrame) {
                const cubeHist = regionHistogramData.histograms[0];
                if (cubeHist && (updatedFrame.renderConfig.useCubeHistogram || updatedFrame.renderConfig.useCubeHistogramContours)) {
                    updatedFrame.renderConfig.updateCubeHistogram(cubeHist, regionHistogramData.progress);
                    this.updateTaskProgress(regionHistogramData.progress);
                }
            }
        }
    };

    @action handleTileStream = (tileStreamDetails: TileStreamDetails) => {
        if (this.animatorStore.serverAnimationActive) {
            // Flow control
            const flowControlMessage: CARTA.IAnimationFlowControl = {
                fileId: tileStreamDetails.fileId,
                animationId: 0,
                receivedFrame: {
                    channel: tileStreamDetails.channel,
                    stokes: tileStreamDetails.stokes
                },
                timestamp: Long.fromNumber(Date.now())
            };

            this.backendService.sendAnimationFlowControl(flowControlMessage);

            const frame = this.getFrame(tileStreamDetails.fileId);
            if (frame) {
                frame.setChannels(tileStreamDetails.channel, tileStreamDetails.stokes, false);
                frame.channel = tileStreamDetails.channel;
                frame.stokes = tileStreamDetails.stokes;
            }
        }

        // Apply pending channel histogram
        const key = `${tileStreamDetails.fileId}_${tileStreamDetails.stokes}_${tileStreamDetails.channel}`;
        const pendingHistogram = this.pendingChannelHistograms.get(key);
        if (pendingHistogram && pendingHistogram.histograms && pendingHistogram.histograms.length) {
            const updatedFrame = this.getFrame(pendingHistogram.fileId);
            const channelHist = pendingHistogram.histograms.find(hist => hist.channel === updatedFrame.channel);
            if (updatedFrame && channelHist) {
                updatedFrame.renderConfig.setStokes(pendingHistogram.stokes);
                updatedFrame.renderConfig.updateChannelHistogram(channelHist);
                updatedFrame.channel = tileStreamDetails.channel;
                updatedFrame.stokes = tileStreamDetails.stokes;
            }
            this.pendingChannelHistograms.delete(key);
        }

        // Switch to tiled rendering. TODO: ensure that the correct frame gets set to tiled
        if (this.activeFrame) {
            this.activeFrame.renderType = RasterRenderType.TILED;
        }
    };

    @action handleRegionStatsStream = (regionStatsData: CARTA.RegionStatsData) => {
        if (!regionStatsData) {
            return;
        }

        let frameStatsMap = this.regionStats.get(regionStatsData.fileId);
        if (!frameStatsMap) {
            frameStatsMap = new ObservableMap<number, CARTA.RegionStatsData>();
            this.regionStats.set(regionStatsData.fileId, frameStatsMap);
        }

        frameStatsMap.set(regionStatsData.regionId, regionStatsData);
    };

    handleContourImageStream = (contourImageData: CARTA.ContourImageData) => {
        const updatedFrame = this.getFrame(contourImageData.fileId);
        if (updatedFrame) {
            updatedFrame.updateFromContourData(contourImageData);
        }
    };

    @action handleCatalogFilterStream = (catalogFilter: CARTA.CatalogFilterResponse) => {
        const catalogFileId = catalogFilter.fileId;
        const catalogProfileStore = this.catalogStore.catalogProfileStores.get(catalogFileId);
        const catalogWidgetStoreId = this.catalogStore.catalogWidgets.get(catalogFileId);

        const progress = catalogFilter.progress;
        if (catalogProfileStore) {
            const catalogData = ProtobufProcessing.ProcessCatalogData(catalogFilter.columns);
            catalogProfileStore.updateCatalogData(catalogFilter, catalogData);
            catalogProfileStore.setProgress(progress);
            if (progress === 1) {
                catalogProfileStore.setLoadingDataStatus(false);
                catalogProfileStore.setUpdatingDataStream(false);
            }

            if (catalogProfileStore.updateMode === CatalogUpdateMode.ViewUpdate) {
                const catalogWidgetStore = this.widgetsStore.catalogWidgets.get(catalogWidgetStoreId);
                const xColumn = catalogWidgetStore.xAxis;
                const yColumn = catalogWidgetStore.yAxis;
                const frame = this.getFrame(this.catalogStore.getFrameIdByCatalogId(catalogFileId));
                if (xColumn && yColumn && frame) {
                    const coords = catalogProfileStore.get2DPlotData(xColumn, yColumn, catalogData);
                    const wcs = frame.validWcs ? frame.wcsInfo : 0;
                    this.catalogStore.updateCatalogData(catalogFileId, coords.wcsX, coords.wcsY, wcs, coords.xHeaderInfo.units, coords.yHeaderInfo.units, catalogProfileStore.catalogCoordinateSystem.system);
                }
            }
        }
    };

    handleMomentProgressStream = (momentProgress: CARTA.MomentProgress) => {
        if (!momentProgress) {
            return;
        }
        const frame = this.getFrame(momentProgress.fileId);
        if (frame) {
            frame.updateRequestingMomentsProgress(momentProgress.progress);
            this.updateTaskProgress(momentProgress.progress);
        }
    };

    handleFileProgressStream = (fileProgress: CARTA.ListProgress) => {
        if (!fileProgress) {
            return;
        }
        this.fileBrowserStore.updateLoadingState(fileProgress.percentage, fileProgress.checkedCount, fileProgress.totalCount);
        this.fileBrowserStore.showLoadingDialog();
        this.updateTaskProgress(fileProgress.percentage);
    };

    handleErrorStream = (errorData: CARTA.ErrorData) => {
        if (errorData) {
            const logEntry: LogEntry = {
                level: errorData.severity,
                message: errorData.message,
                tags: errorData.tags.concat(["server-sent"]),
                title: null
            };
            this.logStore.addLog(logEntry);
        }
    };

    handleScriptingRequest = (request: CARTA.IScriptingRequest) => {
        this.scriptingService.handleScriptingRequest(request).then(this.backendService.sendScriptingResponse);
    };

    // endregion

    onReconnectAlertClosed = async (confirmed: boolean) => {
        if (!confirmed) {
            // TODO: How do we handle the situation where the user does not want to resume?
            return;
        }

        try {
            const ack = await this.backendService.connect(this.backendService.serverUrl);
            if (ack.sessionType === CARTA.SessionType.RESUMED) {
                console.log(`Reconnected with session ID ${ack.sessionId}`);
                this.logStore.addInfo(`Reconnected to server with session ID ${ack.sessionId}`, ["network"]);
                this.resumeSession();
            }
        } catch (err) {
            console.log(err);
        }
    };

    @action private resumeSession = async () => {
        // Some things should be reset when the user reconnects
        this.animatorStore.stopAnimation();
        this.tileService.clearRequestQueue();

        // Ignore & remove generated in-memory images(moments/PV, fileId >= 1000)
        const inMemoryImages = this.frames.filter(frame => frame.frameInfo.fileId >= 1000);
        inMemoryImages.forEach(frame => this.removeFrame(frame));

        const images: CARTA.IImageProperties[] = this.frames.map(frame => {
            const info = frame.frameInfo;

            let regions = new Map<string, CARTA.IRegionInfo>();
            // Spatially matched images don't have their own regions
            if (!frame.spatialReference) {
                regions = new Map<string, CARTA.IRegionInfo>();

                for (const region of frame.regionSet.regions) {
                    regions.set(region.regionId.toFixed(), {
                        regionType: region.regionType,
                        controlPoints: region.controlPoints,
                        rotation: region.rotation
                    });
                }
            }

            let contourSettings: CARTA.ISetContourParameters;
            if (frame.contourConfig.enabled) {
                contourSettings = {
                    fileId: frame.frameInfo.fileId,
                    levels: frame.contourConfig.levels,
                    smoothingMode: frame.contourConfig.smoothingMode,
                    smoothingFactor: frame.contourConfig.smoothingFactor,
                    decimationFactor: this.preferenceStore.contourDecimation,
                    compressionLevel: this.preferenceStore.contourCompressionLevel,
                    contourChunkSize: this.preferenceStore.contourChunkSize
                };
            }

            return {
                file: info.fileInfo.name,
                directory: info.directory,
                hdu: info.hdu,
                fileId: info.fileId,
                renderMode: info.renderMode,
                channel: frame.requiredChannel,
                stokes: frame.requiredStokes,
                regions: mapToObject(regions),
                contourSettings,
                stokesFiles: frame.stokesFiles
            };
        });

        const catalogFiles: CARTA.IOpenCatalogFile[] = [];

        this.catalogStore.catalogProfileStores.forEach(profileStore => {
            const catalogInfo = profileStore.catalogInfo;
            const existingEntry = catalogFiles.find(entry => entry.fileId === catalogInfo.fileId);
            // Skip duplicates
            if (existingEntry) {
                return;
            }
            catalogFiles.push({
                fileId: catalogInfo.fileId,
                name: catalogInfo.fileInfo.name,
                directory: catalogInfo.directory
            });
        });

        this.resumingSession = true;

        try {
            await this.backendService.resumeSession({images, catalogFiles});
            this.onSessionResumed();
        } catch (err) {
            console.error(err);
            this.alertStore.showAlert("Error resuming session");
        }
    };

    @action private onSessionResumed = () => {
        console.log(`Resumed successfully`);
        // Clear requirements once session has resumed
        this.initRequirements();
        this.resumingSession = false;
        this.backendService.connectionDropped = false;
    };

<<<<<<< HEAD
    @action setActiveFrame(fileId: number) {
=======
    @computed get zfpReady() {
        return this.tileService && this.tileService.workersReady;
    }

    @action setActiveFrame(frame: FrameStore) {
        if (!frame) {
            return;
        }

>>>>>>> b3fdf708
        // Ignore changes when animating
        if (this.animatorStore.serverAnimationActive) {
            return;
        }

        // Disable rendering of old frame
        if (this.activeFrame && this.activeFrame !== frame) {
            this.activeFrame.renderType = RasterRenderType.NONE;
        }

        this.changeActiveFrame(frame);
    }

    @action setActiveFrameById(fileId: number) {
        const requiredFrame = this.getFrame(fileId);
        if (requiredFrame) {
            this.setActiveFrame(requiredFrame);
        } else {
            console.log(`Can't find required frame ${fileId}`);
        }
    }

    @action setActiveFrameByIndex(index: number) {
        if (index >= 0 && this.frames.length > index) {
            this.setActiveFrame(this.frames[index]);
        } else {
            console.log(`Invalid frame index ${index}`);
        }
    }

    private changeActiveFrame(frame: FrameStore) {
        if (frame !== this.activeFrame) {
            // Set overlay defaults from current frame
            this.overlayStore.setDefaultsFromAST(frame);
        }
        this.activeFrame = frame;
        this.widgetsStore.updateImageWidgetTitle(this.layoutStore.dockedLayout);
        this.catalogStore.resetActiveCatalogFile(frame.frameInfo.fileId);
        if (this.syncContourToFrame) {
            this.contourDataSource = frame;
        }
    }

    @action setContourDataSource = (frame: FrameStore) => {
        this.contourDataSource = frame;
        if (this.syncFrameToContour) {
            this.setActiveFrame(frame);
        }
    };

    @computed get frameLockedToContour() {
        return this.syncFrameToContour && this.syncContourToFrame;
    }

    @action toggleFrameContourLock = () => {
        if (this.frameLockedToContour) {
            this.syncFrameToContour = false;
            this.syncContourToFrame = false;
        } else {
            this.syncContourToFrame = true;
            this.syncFrameToContour = true;
            this.contourDataSource = this.activeFrame;
        }
    };

    getFrame(fileId: number) {
        if (fileId === -1) {
            return this.activeFrame;
        }
        return this.frames.find(f => f.frameInfo.fileId === fileId);
    }

    getFrameName(fileId: number) {
        return this.getFrame(fileId)?.filename;
    }

    getFrameIndex(fileId: number): number {
        return this.frames?.findIndex(frame => frame?.frameInfo.fileId === fileId);
    }

    @computed get selectedRegion(): RegionStore {
        if (this.activeFrame && this.activeFrame.regionSet && this.activeFrame.regionSet.selectedRegion && this.activeFrame.regionSet.selectedRegion.regionId !== 0) {
            return this.activeFrame.regionSet.selectedRegion;
        }
        return null;
    }

    @action deleteSelectedRegion = () => {
        if (this.activeFrame && this.activeFrame.regionSet && this.activeFrame.regionSet.selectedRegion && !this.activeFrame.regionSet.selectedRegion.locked) {
            this.deleteRegion(this.activeFrame.regionSet.selectedRegion);
        }
    };

    @action deleteRegion = (region: RegionStore) => {
        if (region) {
            const frame = this.getFrame(region.fileId);
            const regionId = region.regionId;
            WidgetsStore.RemoveRegionFromRegionWidgets(this.widgetsStore.statsWidgets, region.fileId, regionId);
            WidgetsStore.RemoveRegionFromRegionWidgets(this.widgetsStore.histogramWidgets, region.fileId, regionId);
            WidgetsStore.RemoveRegionFromRegionWidgets(this.widgetsStore.spectralProfileWidgets, region.fileId, regionId);
            WidgetsStore.RemoveRegionFromRegionWidgets(this.widgetsStore.stokesAnalysisWidgets, region.fileId, regionId);
            // delete region
            if (frame) {
                frame.regionSet.deleteRegion(region);
            }
        }
    };

    private setCursor = (fileId: number, pos: Point2D) => {
        const frame = this.getFrame(fileId);
        frame?.updateCursorRegion(pos);
    };

    @action setSpatialReference = (frame: FrameStore) => {
        const oldRef = this.spatialReference;

        // check if the new reference is currently a secondary image of the existing reference
        const newRefIsSecondary = oldRef && oldRef.secondarySpatialImages.includes(frame);

        this.spatialReference = frame;

        // Maintain link between old and new references
        if (newRefIsSecondary) {
            oldRef.setSpatialReference(frame);
        }

        for (const f of this.frames) {
            // The reference image can't reference itself
            if (f === frame) {
                f.clearSpatialReference();
            } else if (f.spatialReference) {
                f.setSpatialReference(frame);
            }
        }

        if (oldRef?.secondarySpatialImages.length) {
            oldRef.secondarySpatialImages = [];
        }
    };

    @action clearSpatialReference = () => {
        this.spatialReference = null;
        for (const f of this.frames) {
            f.clearSpatialReference();
        }
    };

    @action setSpatialMatchingEnabled = (frame: FrameStore, val: boolean) => {
        if (!frame || frame === this.spatialReference) {
            return;
        }

        if (val) {
            if (!frame.setSpatialReference(this.spatialReference)) {
                AppToaster.show(WarningToast(`Could not enable spatial matching of ${frame.filename} to reference image ${this.spatialReference.filename}. No valid transform was found.`));
            }
        } else {
            frame.clearSpatialReference();
        }
    };

    @action toggleSpatialMatching = (frame: FrameStore) => {
        if (!frame || frame === this.spatialReference) {
            return;
        }

        this.setSpatialMatchingEnabled(frame, !frame.spatialReference);
    };

    @action setSpectralReference = (frame: FrameStore) => {
        const oldRef = this.spectralReference;

        // check if the new reference is currently a secondary image of the existing reference
        const newRefIsSecondary = oldRef && oldRef.secondarySpectralImages.includes(frame);

        this.spectralReference = frame;

        // Maintain link between old and new references
        if (newRefIsSecondary) {
            oldRef.setSpectralReference(frame);
        }

        for (const f of this.frames) {
            // The reference image can't reference itself
            if (f === frame) {
                f.clearSpectralReference();
            } else if (f.spectralReference) {
                f.setSpectralReference(frame);
            }
        }
    };

    @action clearSpectralReference = () => {
        this.spectralReference = null;
        for (const f of this.frames) {
            f.clearSpectralReference();
        }
    };

    @action setSpectralMatchingEnabled = (frame: FrameStore, val: boolean) => {
        if (!frame || frame === this.spectralReference) {
            return;
        }

        if (val) {
            if (!frame.setSpectralReference(this.spectralReference)) {
                AppToaster.show(WarningToast(`Could not enable spectral matching (velocity system) of ${frame.filename} to reference image ${this.spectralReference.filename}. No valid transform was found`));
            }
        } else {
            frame.clearSpectralReference();
        }
    };

    @action toggleSpectralMatching = (frame: FrameStore) => {
        if (!frame || frame === this.spectralReference) {
            return;
        }

        this.setSpectralMatchingEnabled(frame, !frame.spectralReference);
    };

    @action setRasterScalingReference = (frame: FrameStore) => {
        const oldRef = this.rasterScalingReference;

        // check if the new reference is currently a secondary image of the existing reference
        const newRefIsSecondary = oldRef && oldRef.secondaryRasterScalingImages.includes(frame);

        this.rasterScalingReference = frame;

        // Maintain link between old and new references
        if (newRefIsSecondary) {
            oldRef.setRasterScalingReference(frame);
        }

        for (const f of this.frames) {
            // The reference image can't reference itself
            if (f === frame) {
                f.clearRasterScalingReference();
            } else if (f.rasterScalingReference) {
                f.setRasterScalingReference(frame);
            }
        }
    };

    @action clearRasterScalingReference = () => {
        this.rasterScalingReference = null;
        for (const f of this.frames) {
            f.clearRasterScalingReference();
        }
    };

    @action setRasterScalingMatchingEnabled = (frame: FrameStore, val: boolean) => {
        if (!frame || frame === this.rasterScalingReference) {
            return;
        }

        if (val) {
            frame.setRasterScalingReference(this.rasterScalingReference);
        } else {
            frame.clearRasterScalingReference();
        }
    };

    @action toggleRasterScalingMatching = (frame: FrameStore) => {
        if (!frame || frame === this.rasterScalingReference) {
            return;
        }

        this.setRasterScalingMatchingEnabled(frame, !frame.rasterScalingReference);
    };

    @action setMatchingEnabled = (spatial: boolean, spectral: boolean) => {
        this.setSpatialMatchingEnabled(this.activeFrame, spatial);
        this.setSpectralMatchingEnabled(this.activeFrame, spectral);
    };

    exportImage = (): boolean => {
        if (this.activeFrame) {
            const backgroundColor = this.preferenceStore.transparentImageBackground ? "rgba(255, 255, 255, 0)" : this.darkTheme ? Colors.DARK_GRAY3 : Colors.LIGHT_GRAY5;
            const composedCanvas = getImageCanvas(this.overlayStore.padding, this.overlayStore.colorbar.position, backgroundColor);
            if (composedCanvas) {
                composedCanvas.toBlob(blob => {
                    const link = document.createElement("a") as HTMLAnchorElement;
                    link.download = `${this.activeFrame.filename}-image-${getTimestamp()}.png`;
                    link.href = URL.createObjectURL(blob);
                    link.dispatchEvent(new MouseEvent("click"));
                }, "image/png");
                return true;
            }
        }
        return false;
    };

    getImageDataUrl = (backgroundColor: string) => {
        if (this.activeFrame) {
            const composedCanvas = getImageCanvas(this.overlayStore.padding, this.overlayStore.colorbar.position, backgroundColor);
            if (composedCanvas) {
                return composedCanvas.toDataURL();
            }
        }
        return null;
    };

    delay(time: number) {
        return new Promise(resolve => {
            setTimeout(resolve, time);
        });
    }

    // Waits for image data to be ready. This consists of three steps:
    // 1. Wait 25 ms to allow other commands that may request new data to execute
    // 2. Use a MobX "when" to wait until no tiles or contours are required
    // 3. Wait 25 ms to allow for re-rendering of tiles
    waitForImageData = async () => {
        await this.delay(25);
        return new Promise<void>(resolve => {
            when(
                () => {
                    const tilesLoading = this.tileService.remainingTiles > 0;
                    const contoursLoading = this.activeFrame && this.activeFrame.contourProgress >= 0 && this.activeFrame.contourProgress < 1;
                    return !tilesLoading && !contoursLoading;
                },
                async () => {
                    await this.delay(25);
                    resolve();
                }
            );
        });
    };

    fetchParameter = (val: any) => {
        if (val && val instanceof Map) {
            const obj = {};
            const map = val as Map<any, any>;
            for (let [key, value] of map) {
                obj[key] = value;
            }
            return obj;
        }
        return val;
    };

    getFileList = async (directory: string) => {
        return await this.backendService.getFileList(directory);
    };

    // region requirements calculations

    private initRequirements = () => {
        this.spectralRequirements = new Map<number, Map<number, CARTA.SetSpectralRequirements>>();
        this.spatialRequirements = new Map<number, Map<number, CARTA.SetSpatialRequirements>>();
        this.statsRequirements = new Map<number, Array<number>>();
        this.histogramRequirements = new Map<number, Array<number>>();
    };

    recalculateRequirements = () => {
        this.recalculateSpatialRequirements();
        this.recalculateSpectralRequirements();
        this.recalculateStatsRequirements();
        this.recalculateHistogramRequirements();
    };

    private recalculateStatsRequirements() {
        if (!this.activeFrame) {
            return;
        }

        const updatedRequirements = RegionWidgetStore.CalculateRequirementsArray(this.widgetsStore.statsWidgets);
        const diffList = StatsWidgetStore.DiffRequirementsArray(this.statsRequirements, updatedRequirements);
        this.statsRequirements = updatedRequirements;

        if (diffList.length) {
            for (const requirements of diffList) {
                this.backendService.setStatsRequirements(requirements);
            }
        }
    }

    private recalculateHistogramRequirements() {
        if (!this.activeFrame) {
            return;
        }

        const updatedRequirements = RegionWidgetStore.CalculateRequirementsArray(this.widgetsStore.histogramWidgets);
        const diffList = HistogramWidgetStore.DiffRequirementsArray(this.histogramRequirements, updatedRequirements);
        this.histogramRequirements = updatedRequirements;

        if (diffList.length) {
            for (const requirements of diffList) {
                this.backendService.setHistogramRequirements(requirements);
            }
        }
    }

    private recalculateSpectralRequirements() {
        if (!this.activeFrame) {
            return;
        }

        const updatedRequirements = SpectralProfileWidgetStore.CalculateRequirementsMap(this.widgetsStore.spectralProfileWidgets);
        if (this.widgetsStore.stokesAnalysisWidgets.size > 0) {
            StokesAnalysisWidgetStore.addToRequirementsMap(updatedRequirements, this.widgetsStore.stokesAnalysisWidgets);
        }
        const diffList = SpectralProfileWidgetStore.DiffSpectralRequirements(this.spectralRequirements, updatedRequirements);
        this.spectralRequirements = updatedRequirements;

        if (diffList.length) {
            diffList.forEach(requirements => this.backendService.setSpectralRequirements(requirements));
        }
    }

    private recalculateSpatialRequirements() {
        if (!this.activeFrame) {
            return;
        }

        const updatedRequirements = SpatialProfileWidgetStore.CalculateRequirementsMap(this.activeFrame, this.widgetsStore.spatialProfileWidgets);
        const diffList = SpatialProfileWidgetStore.DiffSpatialRequirements(this.spatialRequirements, updatedRequirements);
        this.spatialRequirements = updatedRequirements;

        if (diffList.length) {
            diffList.forEach(requirements => this.backendService.setSpatialRequirements(requirements));
        }
    }

    // endregion
}<|MERGE_RESOLUTION|>--- conflicted
+++ resolved
@@ -1668,19 +1668,11 @@
         this.backendService.connectionDropped = false;
     };
 
-<<<<<<< HEAD
-    @action setActiveFrame(fileId: number) {
-=======
-    @computed get zfpReady() {
-        return this.tileService && this.tileService.workersReady;
-    }
-
     @action setActiveFrame(frame: FrameStore) {
         if (!frame) {
             return;
         }
 
->>>>>>> b3fdf708
         // Ignore changes when animating
         if (this.animatorStore.serverAnimationActive) {
             return;
