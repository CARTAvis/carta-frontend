--- conflicted
+++ resolved
@@ -544,10 +544,6 @@
                         this.clearSpectralReference();
                     }
                 }
-<<<<<<< HEAD
-                // TODO: check this
-                this.tileService.handleFileClosed(fileId);
-=======
 
                 if (removedFrameIsRasterScalingReference) {
                     const newReference = firstFrame;
@@ -558,7 +554,8 @@
                     }
                 }
 
->>>>>>> 93fa613b
+                // TODO: check this
+                this.tileService.handleFileClosed(fileId);
                 // Clean up if frame has associated catalog files
                 if (this.catalogNum) {
                     CatalogStore.Instance.closeAssociatedCatalog(fileId);
