import * as _ from "lodash";
import {action, autorun, computed, observable, ObservableMap, when} from "mobx";
import * as Long from "long";
import {Classes, Colors, IOptionProps, setHotkeysDialogProps} from "@blueprintjs/core";
import {Utils} from "@blueprintjs/table";
import * as AST from "ast_wrapper";
import * as CARTACompute from "carta_computation";
import {CARTA} from "carta-protobuf";
import {
    AlertStore,
    AnimationMode,
    AnimationState,
    AnimatorStore,
    BrowserMode,
    CatalogStore,
    CURSOR_REGION_ID,
    dayPalette,
    DialogStore,
    FileBrowserStore,
    FrameInfo,
    FrameStore,
    HelpStore,
    LayoutStore,
    LogEntry,
    LogStore,
    nightPalette,
    OverlayStore,
    PreferenceKeys,
    PreferenceStore,
    RasterRenderType,
    RegionFileType,
    RegionStore,
    SpatialProfileStore,
    SpectralProfileStore,
    WidgetsStore,
    CatalogProfileStore,
    CatalogInfo, 
    CatalogUpdateMode
} from ".";
import {distinct, GetRequiredTiles, mapToObject} from "utilities";
import {ApiService, BackendService, ConnectionStatus, ScriptingService, TileService, TileStreamDetails} from "services";
import {FrameView, Point2D, ProtobufProcessing, Theme, TileCoordinate, WCSMatchingType} from "models";
import {HistogramWidgetStore, RegionWidgetStore, SpatialProfileWidgetStore, SpectralProfileWidgetStore, StatsWidgetStore, StokesAnalysisWidgetStore} from "./widgets";
import {getImageCanvas, ImageViewLayer} from "components";
import {AppToaster, SuccessToast, ErrorToast, WarningToast} from "components/Shared";
import GitCommit from "../static/gitInfo";

export class AppStore {
    private static staticInstance: AppStore;

    static get Instance() {
        return AppStore.staticInstance || new AppStore();
    }

    // Backend services
    readonly backendService: BackendService;
    readonly tileService: TileService;
    readonly scriptingService: ScriptingService;
    readonly apiService: ApiService;

    // Other stores
    readonly alertStore: AlertStore;
    readonly animatorStore: AnimatorStore;
    readonly catalogStore: CatalogStore;
    readonly dialogStore: DialogStore;
    readonly fileBrowserStore: FileBrowserStore;
    readonly helpStore: HelpStore;
    readonly layoutStore: LayoutStore;
    readonly logStore: LogStore;
    readonly overlayStore: OverlayStore;
    readonly preferenceStore: PreferenceStore;
    readonly widgetsStore: WidgetsStore;

    // WebAssembly Module status
    @observable astReady: boolean;
    @observable cartaComputeReady: boolean;
    // Frames
    @observable frames: FrameStore[];
    @observable activeFrame: FrameStore;
    @observable contourDataSource: FrameStore;
    @observable syncContourToFrame: boolean;
    @observable syncFrameToContour: boolean;

    // Profiles and region data
    @observable spatialProfiles: Map<string, SpatialProfileStore>;
    @observable spectralProfiles: Map<number, ObservableMap<number, SpectralProfileStore>>;
    @observable regionStats: Map<number, ObservableMap<number, CARTA.RegionStatsData>>;
    @observable regionHistograms: Map<number, ObservableMap<number, CARTA.IRegionHistogramData>>;

    // Spatial and spectral WCS references
    @observable spatialReference: FrameStore;
    @observable spectralReference: FrameStore;

    // ImageViewer
    @observable activeLayer: ImageViewLayer;
    @observable cursorFrozen: boolean;

    private appContainer: HTMLElement;
    private fileCounter = 0;
    private previousConnectionStatus: ConnectionStatus;

    public getAppContainer = (): HTMLElement => {
        return this.appContainer;
    };

    public setAppContainer = (container: HTMLElement) => {
        this.appContainer = container;
    };

    // Splash screen
    @observable splashScreenVisible: boolean = true;
    @action showSplashScreen = () => {
        this.splashScreenVisible = true;
    };
    @action hideSplashScreen = () => {
        this.splashScreenVisible = false;
    };

    // Image view
    @action setImageViewDimensions = (w: number, h: number) => {
        this.overlayStore.setViewDimension(w, h);
    };

    // Image toolbar
    @observable imageToolbarVisible: boolean;
    @action showImageToolbar = () => {
        this.imageToolbarVisible = true;
    };
    @action hideImageToolbar = () => {
        this.imageToolbarVisible = false;
    };

    // Auth
    @observable username: string = "";
    @action setUsername = (username: string) => {
        this.username = username;
    };

    @action connectToServer = (socketName: string = "socket") => {
        let wsURL = `${location.protocol === "https:" ? "wss:" : "ws:"}//${window.location.hostname}/${socketName}`;
        if (process.env.NODE_ENV === "development") {
            wsURL = process.env.REACT_APP_DEFAULT_ADDRESS ? process.env.REACT_APP_DEFAULT_ADDRESS : wsURL;
        } else {
            wsURL = process.env.REACT_APP_DEFAULT_ADDRESS_PROD ? process.env.REACT_APP_DEFAULT_ADDRESS_PROD : wsURL;
        }

        // Check for URL query parameters as a final override
        const url = new URL(window.location.href);
        const socketUrl = url.searchParams.get("socketUrl");

        if (socketUrl) {
            wsURL = socketUrl;
            console.log(`Connecting to override URL: ${wsURL}`);
        } else {
            console.log(`Connecting to default URL: ${wsURL}`);
        }

        const folderSearchParam = url.searchParams.get("folder");
        const fileSearchParam = url.searchParams.get("file");

        let connected = false;
        let autoFileLoaded = false;

        AST.onReady.then(() => {
            AST.setPalette(this.darkTheme ? nightPalette : dayPalette);
            this.astReady = true;
            if (this.backendService.connectionStatus === ConnectionStatus.ACTIVE && !autoFileLoaded && fileSearchParam) {
                this.loadFile(folderSearchParam, fileSearchParam, "");
            }
        });

        this.backendService.connect(wsURL).subscribe(ack => {
            console.log(`Connected with session ID ${ack.sessionId}`);
            connected = true;
            this.logStore.addInfo(`Connected to server ${wsURL} with session ID ${ack.sessionId}`, ["network"]);
            if (this.astReady && fileSearchParam) {
                autoFileLoaded = true;
                this.loadFile(folderSearchParam, fileSearchParam, "");
            }
            if (this.preferenceStore.autoLaunch && !fileSearchParam) {
                this.fileBrowserStore.showFileBrowser(BrowserMode.File);
            }
        }, err => console.log(err));
    };

    // Tasks
    @observable taskProgress: number;
    @observable taskStartTime: number;
    @observable taskCurrentTime: number;
    @observable fileLoading: boolean;
    @observable resumingSession: boolean;

    @action restartTaskProgress = () => {
        this.taskProgress = 0;
        this.taskStartTime = performance.now();
    };

    @action updateTaskProgress = (progress: number) => {
        this.taskProgress = progress;
        this.taskCurrentTime = performance.now();
    };

    @computed get estimatedTaskRemainingTime(): number {
        if (this.taskProgress <= 0 || this.taskProgress >= 1) {
            return undefined;
        }
        const dt = this.taskCurrentTime - this.taskStartTime;
        const estimatedFinishTime = dt / this.taskProgress;
        return estimatedFinishTime - dt;
    }

    // Keyboard shortcuts
    @computed get modifierString() {
        // Modifier string for shortcut keys.
        // - OSX/iOS use '⌘'
        // - Windows/Linux uses 'Ctrl + '
        // - Browser uses 'alt +' for compatibility reasons
        if (process.env.REACT_APP_TARGET === "linux") {
            return "ctrl + ";
        } else if (process.env.REACT_APP_TARGET === "darwin") {
            return "cmd +";
        }
        return "alt + ";
    }

    // System theme, based on media query
    @observable systemTheme: string;

    // Apply dark theme if it is forced or the system theme is dark
    @computed get darkTheme(): boolean {
        if (this.preferenceStore.theme === Theme.AUTO) {
            return this.systemTheme === Theme.DARK;
        } else {
            return this.preferenceStore.theme === Theme.DARK;
        }
    }

    // Frame actions
    @computed get activeFrameIndex(): number {
        if (!this.activeFrame) {
            return -1;
        }
        return this.frames.findIndex((frame) => frame.frameInfo.fileId === this.activeFrame.frameInfo.fileId);
    }

    @computed get frameNum(): number {
        return this.frames.length;
    }

    @computed get frameMap(): Map<number, FrameStore> {
        const frameMap = new Map<number, FrameStore>();

        for (const frame of this.frames) {
            frameMap.set(frame.frameInfo.fileId, frame);
        }

        return frameMap;
    }

    // catalog
    @computed get catalogNum(): number {
        return this.catalogStore.catalogProfileStores.length;
    }

    @computed get frameNames(): IOptionProps [] {
        let names: IOptionProps [] = [];
        this.frames.forEach((frame, index) => names.push({label: index + ": " + frame.frameInfo.fileInfo.name, value: frame.frameInfo.fileId}));
        return names;
    }

    @computed get frameChannels(): number [] {
        return this.frames.map(frame => frame.requiredChannel);
    }

    @computed get frameStokes(): number [] {
        return this.frames.map(frame => frame.requiredStokes);
    }

    @computed get spatialGroup(): FrameStore[] {
        if (!this.frames || !this.frames.length || !this.activeFrame) {
            return [];
        }

        const activeGroupFrames = [];
        for (const frame of this.frames) {
            const groupMember = (frame === this.activeFrame)                                                 // Frame is active
                || (frame === this.activeFrame.spatialReference)                                             // Frame is the active frame's reference
                || (frame.spatialReference === this.activeFrame)                                             // Frame is a secondary image of the active frame
                || (frame.spatialReference && frame.spatialReference === this.activeFrame.spatialReference); // Frame has the same reference as the active frame

            if (groupMember) {
                activeGroupFrames.push(frame);
            }
        }

        return activeGroupFrames;
    }

    @computed get contourFrames(): FrameStore[] {
        return this.spatialGroup.filter(f => f.contourConfig.enabled && f.contourConfig.visible);
    }

    @action addFrame = (ack: CARTA.OpenFileAck, directory: string, hdu: string): boolean => {
        if (!ack) {
            return false;
        }

        let dimensionsString = `${ack.fileInfoExtended.width}\u00D7${ack.fileInfoExtended.height}`;
        if (ack.fileInfoExtended.dimensions > 2) {
            dimensionsString += `\u00D7${ack.fileInfoExtended.depth}`;
            if (ack.fileInfoExtended.dimensions > 3) {
                dimensionsString += ` (${ack.fileInfoExtended.stokes} Stokes cubes)`;
            }
        }
        this.logStore.addInfo(`Loaded file ${ack.fileInfo.name} with dimensions ${dimensionsString}`, ["file"]);
        const frameInfo: FrameInfo = {
            fileId: ack.fileId,
            directory,
            hdu,
            fileInfo: new CARTA.FileInfo(ack.fileInfo),
            fileInfoExtended: new CARTA.FileInfoExtended(ack.fileInfoExtended),
            fileFeatureFlags: ack.fileFeatureFlags,
            renderMode: CARTA.RenderMode.RASTER
        };

        let newFrame = new FrameStore(frameInfo);

        // Place frame in frame array (replace frame with the same ID if it exists)
        const existingFrameIndex = this.frames.findIndex(f => f.frameInfo.fileId === ack.fileId);
        if (existingFrameIndex !== -1) {
            this.frames[existingFrameIndex].clearContours(false);
            this.frames[existingFrameIndex] = newFrame;
        } else {
            this.frames.push(newFrame);
        }

        // First image defaults to spatial reference and contour source
        if (this.frames.length === 1) {
            this.setSpatialReference(this.frames[0]);
            this.setContourDataSource(this.frames[0]);
        }

        // Use this image as a spectral reference if it has a spectral axis and there isn't an existing spectral reference
        if (newFrame.frameInfo.fileInfoExtended.depth > 1 && (this.frames.length === 1 || !this.spectralReference)) {
            this.setSpectralReference(newFrame);
        }

        this.setActiveFrame(newFrame.frameInfo.fileId);

        if (this.frames.length > 1) {
            if ((this.preferenceStore.autoWCSMatching & WCSMatchingType.SPATIAL) && this.spatialReference !== newFrame) {
                this.setSpatialMatchingEnabled(newFrame, true);
            }
            if ((this.preferenceStore.autoWCSMatching & WCSMatchingType.SPECTRAL) && this.spectralReference !== newFrame && newFrame.frameInfo.fileInfoExtended.depth > 1) {
                this.setSpectralMatchingEnabled(newFrame, true);
            }
        }

        return true;
    };

    @action loadFile = (directory: string, file: string, hdu: string) => {
        return new Promise<number>((resolve, reject) => {
            this.fileLoading = true;

            if (!file) {
                const lastDirSeparator = directory.lastIndexOf("/");
                if (lastDirSeparator >= 0) {
                    file = directory.substring(lastDirSeparator + 1);
                    directory = directory.substring(0, lastDirSeparator);
                }
            } else if (!directory && file.includes("/")) {
                const lastDirSeparator = file.lastIndexOf("/");
                if (lastDirSeparator >= 0) {
                    directory = file.substring(0, lastDirSeparator);
                    file = file.substring(lastDirSeparator + 1);
                }
            }

            this.backendService.loadFile(directory, file, hdu, this.fileCounter, CARTA.RenderMode.RASTER).subscribe(ack => {
                if (!this.addFrame(ack, directory, hdu)) {
                    AppToaster.show({icon: "warning-sign", message: "Load file failed.", intent: "danger", timeout: 3000});
                }
<<<<<<< HEAD
                this.fileLoading = false;
=======

                // First image defaults to spatial reference and contour source
                if (this.frames.length === 1) {
                    this.setSpatialReference(this.frames[0]);
                    this.setContourDataSource(this.frames[0]);
                }

                // Use this image as a spectral reference if it has a spectral axis and there isn't an existing spectral reference
                if (newFrame.frameInfo.fileInfoExtended.depth > 1 && (this.frames.length === 1 || !this.spectralReference)) {
                    this.setSpectralReference(newFrame);
                }

                this.setActiveFrame(newFrame.frameInfo.fileId);

                if (this.frames.length > 1) {
                    if ((this.preferenceStore.autoWCSMatching & WCSMatchingType.SPATIAL) && this.spatialReference !== newFrame) {
                        this.setSpatialMatchingEnabled(newFrame, true);
                    }
                    if ((this.preferenceStore.autoWCSMatching & WCSMatchingType.SPECTRAL) && this.spectralReference !== newFrame && newFrame.frameInfo.fileInfoExtended.depth > 1) {
                        this.setSpectralMatchingEnabled(newFrame, true);
                    }
                }

                this.fileBrowserStore.saveStartingDirectory(newFrame.frameInfo.directory);
>>>>>>> b9d2b1be
                this.fileBrowserStore.hideFileBrowser();
                resolve(ack.fileId);
            }, err => {
                this.alertStore.showAlert(`Error loading file: ${err}`);
                this.fileLoading = false;
                reject(err);
            });

            this.fileCounter++;
        });
    };

    @action appendFile = (directory: string, file: string, hdu: string) => {
        // Stop animations playing before loading a new frame
        this.animatorStore.stopAnimation();
<<<<<<< HEAD
        return this.loadFile(directory, file, hdu);
=======
        // hide all catalog data
        if (this.catalogNum) {
            CatalogStore.Instance.resetDisplayedData([]);
        }
        return this.addFrame(directory, file, hdu);
>>>>>>> b9d2b1be
    };

    @action openFile = (directory: string, file: string, hdu: string) => {
        // Stop animations playing before loading a new frame
        this.animatorStore.stopAnimation();
        this.removeAllFrames();
        return this.loadFile(directory, file, hdu);
    };

    @action saveFile = (directory: string, filename: string, fileType: CARTA.FileType) => {
        if (!this.activeFrame) {
            return;
        }
        const fileId = this.activeFrame.frameInfo.fileId;
        this.backendService.saveFile(fileId, directory, filename, fileType).subscribe(() => {
            AppToaster.show({icon: "saved", message: `${filename} saved.`, intent: "success", timeout: 3000});
            this.fileBrowserStore.hideFileBrowser();
        }, error => {
            console.error(error);
            AppToaster.show({icon: "warning-sign", message: error, intent: "danger", timeout: 3000});
        });
    };

    @action closeFile = (frame: FrameStore, confirmClose: boolean = true) => {
        if (!frame) {
            return;
        }
        // Display confirmation if image has secondary images
        const secondaries = frame.secondarySpatialImages.concat(frame.secondarySpectralImages).filter(distinct);
        const numSecondaries = secondaries.length;
        if (confirmClose && numSecondaries) {
            this.alertStore.showInteractiveAlert(`${numSecondaries} image${numSecondaries > 1 ? "s that are" : " that is"} matched to this image will be unmatched.`, confirmed => {
                if (confirmed) {
                    this.removeFrame(frame);
                }
            });
        } else {
            this.removeFrame(frame);
        }
    };

    @action closeCurrentFile = (confirmClose: boolean = true) => {
        this.closeFile(this.activeFrame, confirmClose);
    };

    @action removeFrame = (frame: FrameStore) => {
        if (frame) {
            // Unlink any associated secondary images
            // Create a copy of the array, since clearing the spatial reference will modify it
            const secondarySpatialImages = frame.secondarySpatialImages.slice();
            for (const f of secondarySpatialImages) {
                f.clearSpatialReference();
            }
            // Create a copy of the array, since clearing the spatial reference will modify it
            const secondarySpectralImages = frame.secondarySpectralImages.slice();
            for (const f of secondarySpectralImages) {
                f.clearSpectralReference();
            }

            const removedFrameIsSpatialReference = frame === this.spatialReference;
            const removedFrameIsSpectralReference = frame === this.spectralReference;
            const fileId = frame.frameInfo.fileId;

            // adjust requirements for stores
            WidgetsStore.RemoveFrameFromRegionWidgets(this.widgetsStore.statsWidgets, fileId);
            WidgetsStore.RemoveFrameFromRegionWidgets(this.widgetsStore.histogramWidgets, fileId);
            WidgetsStore.RemoveFrameFromRegionWidgets(this.widgetsStore.spectralProfileWidgets, fileId);
            WidgetsStore.RemoveFrameFromRegionWidgets(this.widgetsStore.stokesAnalysisWidgets, fileId);

            // clear existing requirements for the frame
            this.spectralRequirements.delete(fileId);
            this.spatialRequirements.delete(fileId);
            this.statsRequirements.delete(fileId);
            this.histogramRequirements.delete(fileId);

            this.tileService.handleFileClosed(fileId);

            if (this.backendService.closeFile(fileId)) {
                frame.clearSpatialReference();
                frame.clearSpectralReference();
                frame.clearContours(false);
                this.frames = this.frames.filter(f => f.frameInfo.fileId !== fileId);
                const firstFrame = this.frames.length ? this.frames[0] : null;
                // Clean up if frame is active
                if (this.activeFrame.frameInfo.fileId === fileId) {
                    this.activeFrame = firstFrame;
                }
                // Clean up if frame is contour data source
                if (this.contourDataSource.frameInfo.fileId === fileId) {
                    this.contourDataSource = firstFrame;
                }
                // Clean up if frame is currently spatial reference
                if (removedFrameIsSpatialReference) {
                    const newReference = firstFrame;
                    if (newReference) {
                        this.setSpatialReference(newReference);
                    } else {
                        this.clearSpatialReference();
                    }
                }
                // Clean up if frame is currently spectral reference
                if (removedFrameIsSpectralReference) {
                    // New spectral reference must have spectral axis
                    const spectralFrames = this.frames.filter(f => f.frameInfo.fileInfoExtended.depth > 1);
                    const newReference = spectralFrames.length ? spectralFrames[0] : null;
                    if (newReference) {
                        this.setSpectralReference(newReference);
                    } else {
                        this.clearSpectralReference();
                    }
                }
                // Clean up if frame has associated catalog files
                if (this.catalogNum) {
                    CatalogStore.Instance.closeAssociatedCatalog(fileId);
                    if (firstFrame) {
                        CatalogStore.Instance.resetActiveCatalogFile(firstFrame.frameInfo.fileId);
                    }
                }
            }
        }
    };

    @action removeAllFrames = () => {
        if (this.backendService.closeFile(-1)) {
            this.activeFrame = null;
            this.tileService.clearCompressedCache(-1);
            this.frames.forEach(frame => {
                frame.clearContours(false);
                const fileId = frame.frameInfo.fileId;
                this.tileService.handleFileClosed(fileId);
                if (this.catalogNum) {
                    CatalogStore.Instance.closeAssociatedCatalog(fileId);
                }
            });
            this.frames = [];
            // adjust requirements for stores
            WidgetsStore.RemoveFrameFromRegionWidgets(this.widgetsStore.statsWidgets);
            WidgetsStore.RemoveFrameFromRegionWidgets(this.widgetsStore.histogramWidgets);
            WidgetsStore.RemoveFrameFromRegionWidgets(this.widgetsStore.spectralProfileWidgets);
            WidgetsStore.RemoveFrameFromRegionWidgets(this.widgetsStore.stokesAnalysisWidgets);
        }
    };

    @action shiftFrame = (delta: number) => {
        if (this.activeFrame && this.frames.length > 1) {
            const frameIds = this.frames.map(f => f.frameInfo.fileId).sort((a, b) => a - b);
            const currentIndex = frameIds.indexOf(this.activeFrame.frameInfo.fileId);
            const requiredIndex = (this.frames.length + currentIndex + delta) % this.frames.length;
            this.setActiveFrame(frameIds[requiredIndex]);
        }
    };

    @action nextFrame = () => {
        this.shiftFrame(+1);
    };

    @action prevFrame = () => {
        this.shiftFrame(-1);
    };

    // Open catalog file
    @action appendCatalog = (directory: string, file: string, previewDataSize: number, type: CARTA.CatalogFileType) => {
        if (!this.activeFrame) {
            AppToaster.show(ErrorToast("Please load the image file"));
            return;
        }
        if (!(type === CARTA.CatalogFileType.VOTable)) {
            AppToaster.show(ErrorToast("`Catalog type not supported"));
            return;
        }
        this.fileLoading = true;

        const frame = this.activeFrame;
        const fileId = this.catalogNum + 1;

        console.time(`CatalogLoad_${file}`);
        this.backendService.loadCatalogFile(directory, file, fileId, previewDataSize).subscribe(ack => {
            this.fileLoading = false;
            console.timeEnd(`CatalogLoad_${file}`);
            if (frame && ack.success && ack.dataSize) {
                let catalogInfo: CatalogInfo = {fileId, directory, fileInfo: ack.fileInfo, dataSize: ack.dataSize};
                let catalogWidgetId;
                const columnData = ProtobufProcessing.ProcessCatalogData(ack.previewData);
                const catalogComponentSize = this.widgetsStore.catalogComponentSize();

                // update image associated catalog file
                let associatedCatalogFiles = [];
                const catalogStore = CatalogStore.Instance;
                let currentAssociatedCatalogFile = catalogStore.activeCatalogFiles;
                if (currentAssociatedCatalogFile?.length) {
                    associatedCatalogFiles = currentAssociatedCatalogFile;
                } else {
                    // new image append
                    catalogStore.catalogProfiles.forEach((value , componentId) => {
                        catalogStore.catalogProfiles.set(componentId, fileId);
                    });
                }
                associatedCatalogFiles.push(fileId);
                catalogStore.updateImageAssociatedCatalogId(AppStore.Instance.activeFrame.frameInfo.fileId, associatedCatalogFiles);

                if (catalogComponentSize === 0) {
                    const catalog = this.widgetsStore.createFloatingCatalogWidget(fileId);
                    catalogWidgetId = catalog.widgetStoreId;
                    catalogStore.catalogProfiles.set(catalog.widgetComponentId, fileId);
                } else {
                    catalogWidgetId = this.widgetsStore.addCatalogWidget(fileId);
                    const key = catalogStore.catalogProfiles.keys().next().value;
                    catalogStore.catalogProfiles.set(key, fileId);
                }
                if (catalogWidgetId) {
                    // this.catalogs.set(catalogWidgetId, fileId);
                    this.catalogStore.catalogWidgets.set(fileId, catalogWidgetId);
                    this.catalogStore.addCatalog(fileId);
                    this.fileBrowserStore.hideFileBrowser();

                    // todo remove catalogWidgetId
                    const catalogProfileStore = new CatalogProfileStore(catalogInfo, ack.headers, columnData);
                    catalogStore.catalogProfileStores.push(catalogProfileStore);
                }
            }
        }, error => {
            console.error(error);
            AppToaster.show(ErrorToast(error));
            this.fileLoading = false;
        });
    };

    @action removeCatalog(fileId: number, catalogWidgetId: string, catalogComponentId?: string) {
        if (fileId > -1 && this.backendService.closeCatalogFile(fileId)) {
            const catalogStore = CatalogStore.Instance;
            // close all associated catalog plots widgets
            catalogStore.clearCatalogPlotsByFileId(fileId);
            // remove catalog overlay widget store
            this.catalogStore.catalogWidgets.delete(fileId);
            this.widgetsStore.catalogWidgets.delete(catalogWidgetId);
            // remove overlay
            catalogStore.removeCatalog(fileId);
            // remove profile store
            catalogStore.catalogProfileStores = catalogStore.catalogProfileStores.filter(catalogProfileStore => { return catalogProfileStore.catalogFileId !== fileId; });

            if (!this.activeFrame) {
                return;
            }
            // update associated image
            const fileIds = catalogStore.activeCatalogFiles;
            const activeImageId = AppStore.Instance.activeFrame.frameInfo.fileId;
            let associatedCatalogId = [];
            if (fileIds) {
                associatedCatalogId = fileIds.filter(catalogFileId => { return catalogFileId !== fileId; });
                catalogStore.updateImageAssociatedCatalogId(activeImageId, associatedCatalogId);    
            }

            // update catalogProfiles fileId            
            if (catalogComponentId && associatedCatalogId.length) {
                catalogStore.catalogProfiles.forEach((catalogFileId, componentId) => {
                    if (catalogFileId === fileId) {
                        catalogStore.catalogProfiles.set(componentId, associatedCatalogId[0]);
                    }
                });
            }
        }
    }

    @action sendCatalogFilter(catalogFilter: CARTA.CatalogFilterRequest) {
        if (!this.activeFrame) {
            return;
        }
        this.backendService.setCatalogFilterRequest(catalogFilter);
    }

    @action reorderFrame = (oldIndex: number, newIndex: number, length: number) => {
        if (!Number.isInteger(oldIndex) || oldIndex < 0 || oldIndex >= this.frameNum ||
            !Number.isInteger(newIndex) || newIndex < 0 || newIndex >= this.frameNum ||
            !Number.isInteger(length) || length <= 0 || length >= this.frameNum ||
            oldIndex === newIndex) {
            return;
        }
        this.frames = Utils.reorderArray(this.frames, oldIndex, newIndex, length);
    };

    // Region file actions
    @action importRegion = (directory: string, file: string, type: CARTA.FileType | CARTA.CatalogFileType) => {
        if (!this.activeFrame || !(type === CARTA.FileType.CRTF || type === CARTA.FileType.DS9_REG)) {
            AppToaster.show(ErrorToast("Region type not supported"));
            return;
        }

        // ensure that the same frame is used in the callback, to prevent issues when the active frame changes while the region is being imported
        const frame = this.activeFrame;
        this.backendService.importRegion(directory, file, type, frame.frameInfo.fileId).subscribe(ack => {
            if (frame && ack.success && ack.regions) {
                const regionMap = new Map<string, CARTA.IRegionInfo>(Object.entries(ack.regions));
                const regionStyles = new Map<string, CARTA.IRegionStyle>(Object.entries(ack.regionStyles));
                regionMap.forEach((regionInfo, regionIdString) => {
                    const styleInfo = regionStyles.get(regionIdString);

                    frame.regionSet.addExistingRegion(
                        regionInfo.controlPoints as Point2D[],
                        regionInfo.rotation,
                        regionInfo.regionType,
                        parseInt(regionIdString),
                        styleInfo?.name,
                        styleInfo?.color,
                        styleInfo?.lineWidth,
                        styleInfo?.dashList
                    );
                });
            }
            this.fileBrowserStore.hideFileBrowser();
        }, error => {
            console.error(error);
            AppToaster.show(ErrorToast(error));
        });
    };

    @action exportRegions = (directory: string, file: string, coordType: CARTA.CoordinateType, fileType: RegionFileType) => {
        const frame = this.activeFrame;
        // Prevent exporting if only the cursor region exists
        if (!frame.regionSet.regions || frame.regionSet.regions.length <= 1) {
            return;
        }

        const regionIds = frame.regionSet.regions.map(r => r.regionId).filter(id => id !== CURSOR_REGION_ID);
        const regionStyles = new Map<number, CARTA.IRegionStyle>();
        for (const region of frame.regionSet.regions) {
            regionStyles.set(region.regionId, {
                name: region.name,
                color: region.color,
                lineWidth: region.lineWidth,
                dashList: region.dashLength ? [region.dashLength] : []
            });
        }
        this.backendService.exportRegion(directory, file, fileType, coordType, frame.frameInfo.fileId, regionStyles).subscribe(() => {
            AppToaster.show(SuccessToast("saved", `Exported regions for ${frame.frameInfo.fileInfo.name} using ${coordType === CARTA.CoordinateType.WORLD ? "world" : "pixel"} coordinates`));
            this.fileBrowserStore.hideFileBrowser();
        }, error => {
            console.error(error);
            AppToaster.show(ErrorToast(error));
        });
    };

    @action requestCubeHistogram = (fileId: number = -1) => {
        const frame = this.getFrame(fileId);
        if (frame && frame.renderConfig.cubeHistogramProgress < 1.0) {
            this.backendService.setHistogramRequirements({fileId: frame.frameInfo.fileId, regionId: -2, histograms: [{channel: -2, numBins: -1}]});
            this.restartTaskProgress();
        }
    };

    @action cancelCubeHistogramRequest = (fileId: number = -1) => {
        const frame = this.getFrame(fileId);
        if (frame && frame.renderConfig.cubeHistogramProgress < 1.0) {
            frame.renderConfig.updateCubeHistogram(null, 0);
            this.backendService.setHistogramRequirements({fileId: frame.frameInfo.fileId, regionId: -2, histograms: []});
        }
    };

    @action requestMoment = (message: CARTA.IMomentRequest, frame: FrameStore) => {
        if (!message || !frame) {
            return;
        }

        this.fileLoading = true;
        // clear previously generated moment images under this frame
        if (frame.momentImages && frame.momentImages.length > 0) {
            frame.momentImages.forEach(momentFrame => this.closeFile(momentFrame));
        }
        frame.removeMomentImage();

        this.backendService.requestMoment(message).subscribe(ack => {
            frame.resetMomentRequestState();
            if (ack.success && ack.openFileAcks) {
                ack.openFileAcks.forEach(openFileAck => {
                    if (this.addFrame(CARTA.OpenFileAck.create(openFileAck), "", "")) {
                        this.fileCounter++;
                        frame.addMomentImage(this.frames.find(f => f.frameInfo.fileId === openFileAck.fileId));
                    } else {
                        AppToaster.show({icon: "warning-sign", message: "Load file failed.", intent: "danger", timeout: 3000});
                    }
                });
            }
            this.fileLoading = false;
        }, error => {
            frame.resetMomentRequestState();
            this.fileLoading = false;
            console.error(error);
        });
        this.restartTaskProgress();
    };

    @action cancelRequestingMoment = (fileId: number = -1) => {
        const frame = this.getFrame(fileId);
        if (frame && frame.requestingMomentsProgress < 1.0) {
            frame.resetMomentRequestState();
            this.backendService.cancelRequestingMoment(fileId);
        }
    };

    @action setDarkTheme = () => {
        this.preferenceStore.setPreference(PreferenceKeys.GLOBAL_THEME, Theme.DARK);
    };

    @action setLightTheme = () => {
        this.preferenceStore.setPreference(PreferenceKeys.GLOBAL_THEME, Theme.LIGHT);
    };

    @action setAutoTheme = () => {
        this.preferenceStore.setPreference(PreferenceKeys.GLOBAL_THEME, Theme.AUTO);
    };

    @action toggleCursorFrozen = () => {
        this.cursorFrozen = !this.cursorFrozen;
    };

    @action updateActiveLayer = (layer: ImageViewLayer) => {
        this.activeLayer = layer;
    };

    public static readonly DEFAULT_STATS_TYPES = [
        CARTA.StatsType.NumPixels,
        CARTA.StatsType.Sum,
        CARTA.StatsType.FluxDensity,
        CARTA.StatsType.Mean,
        CARTA.StatsType.RMS,
        CARTA.StatsType.Sigma,
        CARTA.StatsType.SumSq,
        CARTA.StatsType.Min,
        CARTA.StatsType.Max
    ];
    private static readonly CursorThrottleTime = 200;
    private static readonly CursorThrottleTimeRotated = 100;
    private static readonly ImageThrottleTime = 200;
    private static readonly ImageChannelThrottleTime = 500;
    private static readonly RequirementsCheckInterval = 200;

    private spectralRequirements: Map<number, Map<number, CARTA.SetSpectralRequirements>>;
    private spatialRequirements: Map<number, Map<number, CARTA.SetSpatialRequirements>>;
    private statsRequirements: Map<number, Array<number>>;
    private histogramRequirements: Map<number, Array<number>>;
    private pendingChannelHistograms: Map<string, CARTA.IRegionHistogramData>;

    throttledSetChannels = _.throttle((updates: { frame: FrameStore, channel: number, stokes: number }[]) => {
        if (!updates || !updates.length) {
            return;
        }

        updates.forEach(update => {
            const frame = update.frame;
            if (!frame) {
                return;
            }

            frame.channel = update.channel;
            frame.stokes = update.stokes;

            if (frame === this.activeFrame) {
                // Calculate new required frame view (cropped to file size)
                const reqView = frame.requiredFrameView;

                const croppedReq: FrameView = {
                    xMin: Math.max(0, reqView.xMin),
                    xMax: Math.min(frame.frameInfo.fileInfoExtended.width, reqView.xMax),
                    yMin: Math.max(0, reqView.yMin),
                    yMax: Math.min(frame.frameInfo.fileInfoExtended.height, reqView.yMax),
                    mip: reqView.mip
                };
                const imageSize: Point2D = {x: frame.frameInfo.fileInfoExtended.width, y: frame.frameInfo.fileInfoExtended.height};
                const tiles = GetRequiredTiles(croppedReq, imageSize, {x: 256, y: 256});
                const midPointImageCoords = {x: (reqView.xMax + reqView.xMin) / 2.0, y: (reqView.yMin + reqView.yMax) / 2.0};
                // TODO: dynamic tile size
                const tileSizeFullRes = reqView.mip * 256;
                const midPointTileCoords = {x: midPointImageCoords.x / tileSizeFullRes - 0.5, y: midPointImageCoords.y / tileSizeFullRes - 0.5};
                this.tileService.requestTiles(tiles, frame.frameInfo.fileId, frame.channel, frame.stokes, midPointTileCoords, this.preferenceStore.imageCompressionQuality, true);
            } else {
                this.tileService.updateInactiveFileChannel(frame.frameInfo.fileId, frame.channel, frame.stokes);
            }
        });
    }, AppStore.ImageChannelThrottleTime);

    throttledSetView = _.throttle((tiles: TileCoordinate[], fileId: number, channel: number, stokes: number, focusPoint: Point2D) => {
        const isAnimating = (this.animatorStore.animationState !== AnimationState.STOPPED && this.animatorStore.animationMode !== AnimationMode.FRAME);
        if (isAnimating) {
            this.backendService.addRequiredTiles(fileId, tiles.map(t => t.encode()), this.preferenceStore.animationCompressionQuality);
        } else {
            this.tileService.requestTiles(tiles, fileId, channel, stokes, focusPoint, this.preferenceStore.imageCompressionQuality);
        }
    }, AppStore.ImageChannelThrottleTime);

    private constructor() {
        AppStore.staticInstance = this;
        // Assign service instances
        this.backendService = BackendService.Instance;
        this.tileService = TileService.Instance;
        this.scriptingService = ScriptingService.Instance;
        this.apiService = ApiService.Instance;

        // Assign lower level store instances
        this.alertStore = AlertStore.Instance;
        this.animatorStore = AnimatorStore.Instance;
        this.catalogStore = CatalogStore.Instance;
        this.dialogStore = DialogStore.Instance;
        this.fileBrowserStore = FileBrowserStore.Instance;
        this.helpStore = HelpStore.Instance;
        this.layoutStore = LayoutStore.Instance;
        this.logStore = LogStore.Instance;
        this.overlayStore = OverlayStore.Instance;
        this.preferenceStore = PreferenceStore.Instance;
        this.widgetsStore = WidgetsStore.Instance;

        this.astReady = false;
        this.cartaComputeReady = false;
        this.spatialProfiles = new Map<string, SpatialProfileStore>();
        this.spectralProfiles = new Map<number, ObservableMap<number, SpectralProfileStore>>();
        this.regionStats = new Map<number, ObservableMap<number, CARTA.RegionStatsData>>();
        this.regionHistograms = new Map<number, ObservableMap<number, CARTA.IRegionHistogramData>>();
        this.pendingChannelHistograms = new Map<string, CARTA.IRegionHistogramData>();

        this.frames = [];
        this.activeFrame = null;
        this.contourDataSource = null;
        this.syncFrameToContour = true;
        this.syncContourToFrame = true;
        this.initRequirements();
        // this.catalogs = new Map<string, number>();
        this.activeLayer = ImageViewLayer.RegionMoving;

        AST.onReady.then(() => {
            AST.setPalette(this.darkTheme ? nightPalette : dayPalette);
            this.astReady = true;
            this.logStore.addInfo("AST library loaded", ["ast"]);
        });

        CARTACompute.onReady.then(() => {
            this.cartaComputeReady = true;
            this.logStore.addInfo("Compute module loaded", ["compute"]);
        });

        // Log the frontend git commit hash
        this.logStore.addDebug(`Current frontend version: ${GitCommit.logMessage}`, ["version"]);
        this.previousConnectionStatus = ConnectionStatus.CLOSED;

        // Adjust document background when theme changes
        autorun(() => {
            document.body.style.backgroundColor = this.darkTheme ? Colors.DARK_GRAY4 : Colors.WHITE;
            const className = this.darkTheme ? Classes.DARK : "";
            setHotkeysDialogProps({className});
        });

        // Watch for system theme preference changes
        const handleThemeChange = (darkMode: boolean) => {
            this.systemTheme = darkMode ? "dark" : "light";
        };

        const mediaQuery = window.matchMedia("(prefers-color-scheme: dark)");
        if (mediaQuery) {
            if (mediaQuery.addEventListener) {
                mediaQuery.addEventListener("change", changeEvent => handleThemeChange(changeEvent.matches));
            } else if (mediaQuery.addListener) {
                // Workaround for Safari
                // @ts-ignore
                mediaQuery.addListener(changeEvent => handleThemeChange(changeEvent.matches));
            }
        }
        handleThemeChange(mediaQuery.matches);

        // Display toasts when connection status changes
        autorun(() => {
            const newConnectionStatus = this.backendService.connectionStatus;
            const userString = this.username ? ` as ${this.username}` : "";
            switch (newConnectionStatus) {
                case ConnectionStatus.ACTIVE:
                    if (this.backendService.connectionDropped) {
                        AppToaster.show(WarningToast(`Reconnected to server${userString}. Some errors may occur`));
                    } else {
                        AppToaster.show(SuccessToast("swap-vertical", `Connected to CARTA server${userString}`));
                    }
                    break;
                case ConnectionStatus.CLOSED:
                    if (this.previousConnectionStatus === ConnectionStatus.ACTIVE) {
                        AppToaster.show(ErrorToast("Disconnected from server"));
                    }
                    break;
                default:
                    break;
            }
            this.previousConnectionStatus = newConnectionStatus;
        });

        const throttledSetCursorRotated = _.throttle(this.setCursor, AppStore.CursorThrottleTimeRotated);
        const throttledSetCursor = _.throttle(this.setCursor, AppStore.CursorThrottleTime);
        // Low-bandwidth mode
        const throttledSetCursorLowBandwidth = _.throttle(this.setCursor, AppStore.CursorThrottleTime * 2);

        // Update frame view
        autorun(() => {
            if (this.activeFrame && (this.preferenceStore.streamContoursWhileZooming || !this.activeFrame.zooming)) {
                // Trigger update raster view/title when switching layout
                const layout = this.layoutStore.dockedLayout;
                this.widgetsStore.updateImageWidgetTitle();

                const reqView = this.activeFrame.requiredFrameView;
                let croppedReq: FrameView = {
                    xMin: Math.max(0, reqView.xMin),
                    xMax: Math.min(this.activeFrame.frameInfo.fileInfoExtended.width, reqView.xMax),
                    yMin: Math.max(0, reqView.yMin),
                    yMax: Math.min(this.activeFrame.frameInfo.fileInfoExtended.height, reqView.yMax),
                    mip: reqView.mip
                };

                const imageSize: Point2D = {x: this.activeFrame.frameInfo.fileInfoExtended.width, y: this.activeFrame.frameInfo.fileInfoExtended.height};
                const tiles = GetRequiredTiles(croppedReq, imageSize, {x: 256, y: 256});
                const midPointImageCoords = {x: (reqView.xMax + reqView.xMin) / 2.0, y: (reqView.yMin + reqView.yMax) / 2.0};
                // TODO: dynamic tile size
                const tileSizeFullRes = reqView.mip * 256;
                const midPointTileCoords = {x: midPointImageCoords.x / tileSizeFullRes - 0.5, y: midPointImageCoords.y / tileSizeFullRes - 0.5};
                this.throttledSetView(tiles, this.activeFrame.frameInfo.fileId, this.activeFrame.channel, this.activeFrame.stokes, midPointTileCoords);
            }

            if (!this.activeFrame) {
                this.widgetsStore.updateImageWidgetTitle();
            }
        });

        // TODO: Move setChannels actions to AppStore and remove this autorun
        // Update channels when manually changed
        autorun(() => {
            if (this.activeFrame) {
                const updates = [];
                // Calculate if new data is required
                const updateRequiredChannels = this.activeFrame.requiredChannel !== this.activeFrame.channel || this.activeFrame.requiredStokes !== this.activeFrame.stokes;
                // Don't auto-update when animation is playing
                if (this.animatorStore.animationState === AnimationState.STOPPED && updateRequiredChannels) {
                    updates.push({frame: this.activeFrame, channel: this.activeFrame.requiredChannel, stokes: this.activeFrame.requiredStokes});
                }

                // Update any sibling channels
                this.activeFrame.spectralSiblings.forEach(frame => {
                    const siblingUpdateRequired = frame.requiredChannel !== frame.channel || frame.requiredStokes !== frame.stokes;
                    if (siblingUpdateRequired) {
                        updates.push({frame, channel: frame.requiredChannel, stokes: frame.requiredStokes});
                    }
                });

                if (updates.length) {
                    this.throttledSetChannels(updates);
                }
            }
        });

        // Update cursor profiles
        autorun(() => {
            if (this.activeFrame?.cursorInfo?.posImageSpace) {
                const pos = {x: Math.round(this.activeFrame.cursorInfo.posImageSpace.x), y: Math.round(this.activeFrame.cursorInfo.posImageSpace.y)};
                if (pos.x >= 0 && pos.x <= this.activeFrame.frameInfo.fileInfoExtended.width - 1 && pos.y >= 0 && pos.y <= this.activeFrame.frameInfo.fileInfoExtended.height - 1) {
                    if (this.preferenceStore.lowBandwidthMode) {
                        throttledSetCursorLowBandwidth(this.activeFrame.frameInfo.fileId, pos);
                    } else if (this.activeFrame.frameInfo.fileFeatureFlags & CARTA.FileFeatureFlags.ROTATED_DATASET) {
                        throttledSetCursorRotated(this.activeFrame.frameInfo.fileId, pos);
                    } else {
                        throttledSetCursor(this.activeFrame.frameInfo.fileId, pos);
                    }
                }
            }
        });

        // Set overlay defaults from current frame
        autorun(() => {
            if (this.activeFrame) {
                this.overlayStore.setDefaultsFromAST(this.activeFrame);
            }
        });

        // Set palette if theme changes
        autorun(() => {
            AST.setPalette(this.darkTheme ? nightPalette : dayPalette);
        });

        // Update requirements every 200 ms
        setInterval(this.recalculateRequirements, AppStore.RequirementsCheckInterval);

        // Subscribe to frontend streams
        this.backendService.spatialProfileStream.subscribe(this.handleSpatialProfileStream);
        this.backendService.spectralProfileStream.subscribe(this.handleSpectralProfileStream);
        this.backendService.histogramStream.subscribe(this.handleRegionHistogramStream);
        this.backendService.contourStream.subscribe(this.handleContourImageStream);
        this.backendService.catalogStream.subscribe(this.handleCatalogFilterStream);
        this.backendService.errorStream.subscribe(this.handleErrorStream);
        this.backendService.statsStream.subscribe(this.handleRegionStatsStream);
        this.backendService.momentProgressStream.subscribe(this.handleMomentProgressStream);
        this.backendService.reconnectStream.subscribe(this.handleReconnectStream);
        this.backendService.scriptingStream.subscribe(this.handleScriptingRequest);
        this.tileService.tileStream.subscribe(this.handleTileStream);

        // Auth and connection
        if (process.env.REACT_APP_AUTHENTICATION === "true") {
            this.dialogStore.showAuthDialog();
        }

        // Splash screen mask
        autorun(() => {
            if (this.astReady && this.zfpReady && this.cartaComputeReady && this.apiService.authenticated) {
                this.preferenceStore.fetchPreferences().then(() => {
                    this.layoutStore.fetchLayouts().then(() => {
                        // Attempt connection after authenticating
                        this.tileService.setCache(this.preferenceStore.gpuTileCache, this.preferenceStore.systemTileCache);
                        this.layoutStore.applyLayout(this.preferenceStore.layout);
                        this.cursorFrozen = this.preferenceStore.isCursorFrozen;
                        this.connectToServer();
                    });
                });
            }
        });

        autorun(() => {
            if (this.backendService.connectionStatus === ConnectionStatus.ACTIVE) {
                setTimeout(this.hideSplashScreen, 500);
            } else {
                this.showSplashScreen();
            }
        });
    }

    // region Subscription handlers
    @action handleSpatialProfileStream = (spatialProfileData: CARTA.ISpatialProfileData) => {
        if (this.frames.find(frame => frame.frameInfo.fileId === spatialProfileData.fileId)) {
            const key = `${spatialProfileData.fileId}-${spatialProfileData.regionId}`;
            let profileStore = this.spatialProfiles.get(key);
            if (!profileStore) {
                profileStore = new SpatialProfileStore(spatialProfileData.fileId, spatialProfileData.regionId);
                this.spatialProfiles.set(key, profileStore);
            }
            profileStore.updateFromStream(spatialProfileData);

            // Update cursor value from profile if it matches the file and is the cursor data
            if (this.activeFrame && this.activeFrame.frameInfo.fileId === spatialProfileData.fileId && spatialProfileData.regionId === 0) {
                this.activeFrame.setCursorValue({x: spatialProfileData.x, y: spatialProfileData.y}, spatialProfileData.channel, spatialProfileData.value);
            }
        }
    };

    handleSpectralProfileStream = (spectralProfileData: CARTA.SpectralProfileData) => {
        if (this.frames.find(frame => frame.frameInfo.fileId === spectralProfileData.fileId)) {
            let frameMap = this.spectralProfiles.get(spectralProfileData.fileId);
            if (!frameMap) {
                frameMap = new ObservableMap<number, SpectralProfileStore>();
                this.spectralProfiles.set(spectralProfileData.fileId, frameMap);
            }
            let profileStore = frameMap.get(spectralProfileData.regionId);
            if (!profileStore) {
                profileStore = new SpectralProfileStore(spectralProfileData.fileId, spectralProfileData.regionId);
                frameMap.set(spectralProfileData.regionId, profileStore);
            }

            profileStore.stokes = spectralProfileData.stokes;
            for (let profile of spectralProfileData.profiles) {
                profileStore.setProfile(ProtobufProcessing.ProcessSpectralProfile(profile, spectralProfileData.progress));
            }
        }
    };

    handleRegionHistogramStream = (regionHistogramData: CARTA.RegionHistogramData) => {
        if (!regionHistogramData) {
            return;
        }

        let frameHistogramMap = this.regionHistograms.get(regionHistogramData.fileId);
        if (!frameHistogramMap) {
            frameHistogramMap = new ObservableMap<number, CARTA.IRegionHistogramData>();
            this.regionHistograms.set(regionHistogramData.fileId, frameHistogramMap);
        }

        frameHistogramMap.set(regionHistogramData.regionId, regionHistogramData);

<<<<<<< HEAD
=======
        const updatedFrame = this.getFrame(regionHistogramData.fileId);

        // TODO: update histograms directly if the image is not active!

>>>>>>> b9d2b1be
        // Add histogram to pending histogram list
        if (regionHistogramData.regionId === -1) {
            regionHistogramData.histograms.forEach(histogram => {
                const key = `${regionHistogramData.fileId}_${regionHistogramData.stokes}_${histogram.channel}`;
                this.pendingChannelHistograms.set(key, regionHistogramData);
            });
        } else if (regionHistogramData.regionId === -2) {
            // Update cube histogram if it is still required
            const updatedFrame = this.getFrame(regionHistogramData.fileId);
            if (updatedFrame) {
                const cubeHist = regionHistogramData.histograms[0];
                if (cubeHist && (updatedFrame.renderConfig.useCubeHistogram || updatedFrame.renderConfig.useCubeHistogramContours)) {
                    updatedFrame.renderConfig.updateCubeHistogram(cubeHist, regionHistogramData.progress);
                    this.updateTaskProgress(regionHistogramData.progress);
                }
            }
        }
    };

    @action handleTileStream = (tileStreamDetails: TileStreamDetails) => {
        if (this.animatorStore.serverAnimationActive) {
            // Flow control
            const flowControlMessage: CARTA.IAnimationFlowControl = {
                fileId: tileStreamDetails.fileId,
                animationId: 0,
                receivedFrame: {
                    channel: tileStreamDetails.channel,
                    stokes: tileStreamDetails.stokes
                },
                timestamp: Long.fromNumber(Date.now())
            };

            this.backendService.sendAnimationFlowControl(flowControlMessage);

            const frame = this.getFrame(tileStreamDetails.fileId);
            if (frame) {
                frame.setChannels(tileStreamDetails.channel, tileStreamDetails.stokes, false);
                frame.channel = tileStreamDetails.channel;
                frame.stokes = tileStreamDetails.stokes;
            }
        }

        // Apply pending channel histogram
        const key = `${tileStreamDetails.fileId}_${tileStreamDetails.stokes}_${tileStreamDetails.channel}`;
        const pendingHistogram = this.pendingChannelHistograms.get(key);
        if (pendingHistogram && pendingHistogram.histograms && pendingHistogram.histograms.length) {
            const updatedFrame = this.getFrame(pendingHistogram.fileId);
            const channelHist = pendingHistogram.histograms.find(hist => hist.channel === updatedFrame.channel);
            if (updatedFrame && channelHist) {
                updatedFrame.renderConfig.setStokes(pendingHistogram.stokes);
                updatedFrame.renderConfig.updateChannelHistogram(channelHist);
                updatedFrame.channel = tileStreamDetails.channel;
                updatedFrame.stokes = tileStreamDetails.stokes;
            }
            this.pendingChannelHistograms.delete(key);
        }

        // Switch to tiled rendering. TODO: ensure that the correct frame gets set to tiled
        if (this.activeFrame) {
            this.activeFrame.renderType = RasterRenderType.TILED;
        }
    };

    handleRegionStatsStream = (regionStatsData: CARTA.RegionStatsData) => {
        if (!regionStatsData) {
            return;
        }

        let frameStatsMap = this.regionStats.get(regionStatsData.fileId);
        if (!frameStatsMap) {
            frameStatsMap = new ObservableMap<number, CARTA.RegionStatsData>();
            this.regionStats.set(regionStatsData.fileId, frameStatsMap);
        }

        frameStatsMap.set(regionStatsData.regionId, regionStatsData);
    };

    handleContourImageStream = (contourImageData: CARTA.ContourImageData) => {
        const updatedFrame = this.getFrame(contourImageData.fileId);
        if (updatedFrame) {
            updatedFrame.updateFromContourData(contourImageData);
        }
    };

    @action handleCatalogFilterStream = (catalogFilter: CARTA.CatalogFilterResponse) => {
        // let catalogWidgetId = null;
        // this.catalogs.forEach((value, key) => {
        //     if (value === catalogFilter.fileId) {
        //         catalogWidgetId = key;
        //     }
        // });
        const catalogFileId = catalogFilter.fileId;
        const catalogProfileStore = CatalogStore.Instance.getCatalogProfileStore(catalogFileId);

        const progress = catalogFilter.progress;
        if (catalogProfileStore) {
            const catalogData = ProtobufProcessing.ProcessCatalogData(catalogFilter.columns);
            catalogProfileStore.updateCatalogData(catalogFilter, catalogData);
            catalogProfileStore.setProgress(progress);
            if (progress === 1) {
                catalogProfileStore.setLoadingDataStatus(false);
                catalogProfileStore.setUpdatingDataStream(false);
            }

            if (catalogProfileStore.updateMode === CatalogUpdateMode.ViewUpdate) {
                const xColumn = catalogProfileStore.xColumnRepresentation;
                const yColumn = catalogProfileStore.yColumnRepresentation;
                if (xColumn && yColumn) {
                    const coords = catalogProfileStore.get2DPlotData(xColumn, yColumn, catalogData);
                    const wcs = this.activeFrame.validWcs ? this.activeFrame.wcsInfo : 0;
                    this.catalogStore.updateCatalogData(catalogFileId, coords.wcsX, coords.wcsY, wcs, coords.xHeaderInfo.units, coords.yHeaderInfo.units, catalogProfileStore.catalogCoordinateSystem.system);
                }
            }
        }
        // const catalogWidgetStore = this.widgetsStore.catalogOverlayWidgets.get(catalogWidgetId);
        // if (catalogWidgetStore) {
        //     const catalogData = ProtobufProcessing.ProcessCatalogData(catalogFilter.columns);
        //     catalogWidgetStore.updateCatalogData(catalogFilter, catalogData);
        //     catalogWidgetStore.setProgress(progress);
        //     if (progress === 1) {
        //         catalogWidgetStore.setLoadingDataStatus(false);
        //         catalogWidgetStore.setUpdatingDataStream(false);
        //     }

        //     if (catalogWidgetStore.updateMode === CatalogUpdateMode.ViewUpdate) {
        //         const xColumn = catalogWidgetStore.xColumnRepresentation;
        //         const yColumn = catalogWidgetStore.yColumnRepresentation;
        //         if (xColumn && yColumn) {
        //             const coords = catalogWidgetStore.get2DPlotData(xColumn, yColumn, catalogData);
        //             const wcs = this.activeFrame.validWcs ? this.activeFrame.wcsInfo : 0;
        //             this.catalogStore.updateCatalogData(catalogWidgetId, coords.wcsX, coords.wcsY, wcs, coords.xHeaderInfo.units, coords.yHeaderInfo.units, catalogWidgetStore.catalogCoordinateSystem.system);
        //         }
        //     }
        // }
    };

    handleMomentProgressStream = (momentProgress: CARTA.MomentProgress) => {
        if (!momentProgress) {
            return;
        }
        const frame = this.getFrame(momentProgress.fileId);
        if (frame) {
            frame.updateRequestingMomentsProgress(momentProgress.progress);
            this.updateTaskProgress(momentProgress.progress);
        }
    };

    handleErrorStream = (errorData: CARTA.ErrorData) => {
        if (errorData) {
            const logEntry: LogEntry = {
                level: errorData.severity,
                message: errorData.message,
                tags: errorData.tags.concat(["server-sent"]),
                title: null
            };
            this.logStore.addLog(logEntry);
        }
    };

    handleReconnectStream = () => {
        this.alertStore.showInteractiveAlert("You have reconnected to the CARTA server. Do you want to resume your session?", this.onResumeAlertClosed);
    };

    handleScriptingRequest = (request: CARTA.IScriptingRequest) => {
        this.scriptingService.handleScriptingRequest(request).then(this.backendService.sendScriptingResponse);
    };

    // endregion

    @action onResumeAlertClosed = (confirmed: boolean) => {
        if (!confirmed) {
            // TODO: How do we handle the situation where the user does not want to resume?
            return;
        }

        // Some things should be reset when the user reconnects
        this.animatorStore.stopAnimation();
        this.tileService.clearRequestQueue();

        const images: CARTA.IImageProperties[] = this.frames.map(frame => {
            const info = frame.frameInfo;

            let regions = new Map<string, CARTA.IRegionInfo>();
            // Spatially matched images don't have their own regions
            if (!frame.spatialReference) {
                regions = new Map<string, CARTA.IRegionInfo>();

                for (const region of frame.regionSet.regions) {
                    regions.set(region.regionId.toFixed(), {
                        regionType: region.regionType,
                        controlPoints: region.controlPoints,
                        rotation: region.rotation,
                    });
                }
            }

            let contourSettings: CARTA.ISetContourParameters;
            if (frame.contourConfig.enabled) {
                contourSettings = {
                    fileId: frame.frameInfo.fileId,
                    levels: frame.contourConfig.levels,
                    smoothingMode: frame.contourConfig.smoothingMode,
                    smoothingFactor: frame.contourConfig.smoothingFactor,
                    decimationFactor: this.preferenceStore.contourDecimation,
                    compressionLevel: this.preferenceStore.contourCompressionLevel,
                    contourChunkSize: this.preferenceStore.contourChunkSize
                };
            }

            return {
                file: info.fileInfo.name,
                directory: info.directory,
                hdu: info.hdu,
                fileId: info.fileId,
                renderMode: info.renderMode,
                channel: frame.requiredChannel,
                stokes: frame.requiredStokes,
                regions: mapToObject(regions),
                contourSettings
            };
        });

        const catalogFiles: CARTA.IOpenCatalogFile[] = [];

        this.catalogStore.catalogProfileStores.forEach((profileStore) => {
            const catalogInfo = profileStore.catalogInfo;
            const existingEntry = catalogFiles.find(entry => entry.fileId === catalogInfo.fileId);
            // Skip duplicates
            if (existingEntry) {
                return;
            }
            catalogFiles.push({
                fileId: catalogInfo.fileId,
                name: catalogInfo.fileInfo.name,
                directory: catalogInfo.directory
            });
        });

        this.resumingSession = true;

        this.backendService.resumeSession({images, catalogFiles}).subscribe(this.onSessionResumed, err => {
            console.error(err);
            this.alertStore.showAlert("Error resuming session");
        });
    };

    @action private onSessionResumed = () => {
        console.log(`Resumed successfully`);
        // Clear requirements once session has resumed
        this.initRequirements();
        this.resumingSession = false;
        this.backendService.connectionDropped = false;
    };

    @computed get zfpReady() {
        return (this.tileService && this.tileService.workersReady);
    }

    @action setActiveFrame(fileId: number) {
        // Ignore changes when animating
        if (this.animatorStore.serverAnimationActive) {
            return;
        }
        // Disable rendering of old frame
        if (this.activeFrame && this.activeFrame.frameInfo.fileId !== fileId) {
            this.activeFrame.renderType = RasterRenderType.NONE;
        }

        const requiredFrame = this.getFrame(fileId);
        if (requiredFrame) {
            this.changeActiveFrame(requiredFrame);
        } else {
            console.log(`Can't find required frame ${fileId}`);
        }
    }

    @action setActiveFrameByIndex(index: number) {
        // Ignore changes when animating
        if (this.animatorStore.serverAnimationActive) {
            return;
        }
        if (index >= 0 && this.frames.length > index) {
            this.changeActiveFrame(this.frames[index]);
        } else {
            console.log(`Invalid frame index ${index}`);
        }
    }

    private changeActiveFrame(frame: FrameStore) {
        if (frame !== this.activeFrame) {
            this.tileService.clearGPUCache();
            this.tileService.clearRequestQueue();
        }
        this.activeFrame = frame;
        this.widgetsStore.updateImageWidgetTitle();
        this.catalogStore.resetActiveCatalogFile(frame.frameInfo.fileId);
        if (this.syncContourToFrame) {
            this.contourDataSource = frame;
        }
    }

    @action setContourDataSource = (frame: FrameStore) => {
        this.contourDataSource = frame;
        if (this.syncFrameToContour) {
            this.setActiveFrame(frame.frameInfo.fileId);
        }
    };

    @computed get frameLockedToContour() {
        return this.syncFrameToContour && this.syncContourToFrame;
    }

    @action toggleFrameContourLock = () => {
        if (this.frameLockedToContour) {
            this.syncFrameToContour = false;
            this.syncContourToFrame = false;
        } else {
            this.syncContourToFrame = true;
            this.syncFrameToContour = true;
            this.contourDataSource = this.activeFrame;
        }
    };

    getFrame(fileId: number) {
        if (fileId === -1) {
            return this.activeFrame;
        }
        return this.frames.find(f => f.frameInfo.fileId === fileId);
    }

    @computed get selectedRegion(): RegionStore {
        if (this.activeFrame && this.activeFrame.regionSet && this.activeFrame.regionSet.selectedRegion && this.activeFrame.regionSet.selectedRegion.regionId !== 0) {
            return this.activeFrame.regionSet.selectedRegion;
        }
        return null;
    }

    @action deleteSelectedRegion = () => {
        if (this.activeFrame && this.activeFrame.regionSet && this.activeFrame.regionSet.selectedRegion && !this.activeFrame.regionSet.selectedRegion.locked) {
            this.deleteRegion(this.activeFrame.regionSet.selectedRegion);
        }
    };

    @action deleteRegion = (region: RegionStore) => {
        if (region) {
            const frame = this.getFrame(region.fileId);
            const regionId = region.regionId;
            WidgetsStore.RemoveRegionFromRegionWidgets(this.widgetsStore.statsWidgets, region.fileId, regionId);
            WidgetsStore.RemoveRegionFromRegionWidgets(this.widgetsStore.histogramWidgets, region.fileId, regionId);
            WidgetsStore.RemoveRegionFromRegionWidgets(this.widgetsStore.spectralProfileWidgets, region.fileId, regionId);
            WidgetsStore.RemoveRegionFromRegionWidgets(this.widgetsStore.stokesAnalysisWidgets, region.fileId, regionId);
            // delete region
            if (frame) {
                frame.regionSet.deleteRegion(region);
            }
        }
    };

    private setCursor = (fileId: number, pos: Point2D) => {
        const frame = this.getFrame(fileId);
        frame?.updateCursorRegion(pos);
    };

    @action setSpatialReference = (frame: FrameStore) => {
        const oldRef = this.spatialReference;

        // check if the new reference is currently a secondary image of the existing reference
        const newRefIsSecondary = oldRef && oldRef.secondarySpatialImages.includes(frame);

        this.spatialReference = frame;

        // Maintain link between old and new references
        if (newRefIsSecondary) {
            oldRef.setSpatialReference(frame);
        }

        for (const f of this.frames) {
            // The reference image can't reference itself
            if (f === frame) {
                f.clearSpatialReference();
            } else if (f.spatialReference) {
                f.setSpatialReference(frame);
            }
        }

    };

    @action clearSpatialReference = () => {
        this.spatialReference = null;
        for (const f of this.frames) {
            f.clearSpatialReference();
        }
    };

    @action setSpatialMatchingEnabled = (frame: FrameStore, val: boolean) => {
        if (!frame || frame === this.spatialReference) {
            return;
        }

        if (val) {
            if (!frame.setSpatialReference(this.spatialReference)) {
                AppToaster.show(WarningToast(`Could not enable spatial matching of ${frame.frameInfo.fileInfo.name} to reference image ${this.spatialReference.frameInfo.fileInfo.name}. No valid transform was found`));
            }
        } else {
            frame.clearSpatialReference();
        }
    };

    @action toggleSpatialMatching = (frame: FrameStore) => {
        if (!frame || frame === this.spatialReference) {
            return;
        }

        this.setSpatialMatchingEnabled(frame, !frame.spatialReference);
    };

    @action setSpectralReference = (frame: FrameStore) => {
        const oldRef = this.spectralReference;

        // check if the new reference is currently a secondary image of the existing reference
        const newRefIsSecondary = oldRef && oldRef.secondarySpectralImages.includes(frame);

        this.spectralReference = frame;

        // Maintain link between old and new references
        if (newRefIsSecondary) {
            oldRef.setSpectralReference(frame);
        }

        for (const f of this.frames) {
            // The reference image can't reference itself
            if (f === frame) {
                f.clearSpectralReference();
            } else if (f.spectralReference) {
                f.setSpectralReference(frame);
            }
        }
    };

    @action clearSpectralReference = () => {
        this.spectralReference = null;
        for (const f of this.frames) {
            f.clearSpectralReference();
        }
    };

    @action setSpectralMatchingEnabled = (frame: FrameStore, val: boolean) => {
        if (!frame || frame === this.spectralReference) {
            return;
        }

        if (val) {
            if (!frame.setSpectralReference(this.spectralReference)) {
                AppToaster.show(WarningToast(`Could not enable spectral matching (velocity system) of ${frame.frameInfo.fileInfo.name} to reference image ${this.spectralReference.frameInfo.fileInfo.name}. No valid transform was found`));
            }
        } else {
            frame.clearSpectralReference();
        }
    };

    @action toggleSpectralMatching = (frame: FrameStore) => {
        if (!frame || frame === this.spectralReference) {
            return;
        }

        this.setSpectralMatchingEnabled(frame, !frame.spectralReference);
    };

    @action setMatchingEnabled = (spatial: boolean, spectral: boolean) => {
        this.setSpatialMatchingEnabled(this.activeFrame, spatial);
        this.setSpectralMatchingEnabled(this.activeFrame, spectral);
    };

    exportImage = (): boolean => {
        if (this.activeFrame) {
            const composedCanvas = getImageCanvas(this.overlayStore.padding);
            if (composedCanvas) {
                composedCanvas.toBlob((blob) => {
                    const now = new Date();
                    const timestamp = `${now.getFullYear()}-${now.getMonth() + 1}-${now.getDate()}-${now.getHours()}-${now.getMinutes()}-${now.getSeconds()}`;
                    const link = document.createElement("a") as HTMLAnchorElement;
                    link.download = `${this.activeFrame.frameInfo.fileInfo.name}-image-${timestamp}.png`;
                    link.href = URL.createObjectURL(blob);
                    link.dispatchEvent(new MouseEvent("click"));
                }, "image/png");
                return true;
            }
        }
        return false;
    };

    getImageDataUrl = (backgroundColor: string) => {
        if (this.activeFrame) {
            const composedCanvas = getImageCanvas(this.overlayStore.padding, backgroundColor);
            if (composedCanvas) {
                return composedCanvas.toDataURL();
            }
        }
        return null;
    };

    delay(time: number) {
        return new Promise(resolve => {
            setTimeout(resolve, time);
        });
    }

    // Waits for image data to be ready. This consists of three steps:
    // 1. Wait 25 ms to allow other commands that may request new data to execute
    // 2. Use a MobX "when" to wait until no tiles or contours are required
    // 3. Wait 25 ms to allow for re-rendering of tiles
    waitForImageData = async () => {
        await this.delay(25);
        return new Promise(resolve => {
            when(() => {
                const tilesLoading = this.tileService.remainingTiles > 0;
                const contoursLoading = this.activeFrame && this.activeFrame.contourProgress >= 0 && this.activeFrame.contourProgress < 1;
                return !tilesLoading && !contoursLoading;
            }, async () => {
                await this.delay(25);
                resolve();
            });
        });
    };

    fetchParameter = (val: any) => {
        if (val && val instanceof Map) {
            const obj = {};
            const map = val as Map<any, any>;
            for (let [key, value] of map) {
                obj[key] = value;
            }
            return obj;
        }
        return val;
    };

    // region requirements calculations

    private initRequirements = () => {
        this.spectralRequirements = new Map<number, Map<number, CARTA.SetSpectralRequirements>>();
        this.spatialRequirements = new Map<number, Map<number, CARTA.SetSpatialRequirements>>();
        this.statsRequirements = new Map<number, Array<number>>();
        this.histogramRequirements = new Map<number, Array<number>>();
    };

    recalculateRequirements = () => {
        this.recalculateSpatialRequirements();
        this.recalculateSpectralRequirements();
        this.recalculateStatsRequirements();
        this.recalculateHistogramRequirements();
    };

    private recalculateStatsRequirements() {
        if (!this.activeFrame) {
            return;
        }

        const updatedRequirements = RegionWidgetStore.CalculateRequirementsArray(this.widgetsStore.statsWidgets);
        const diffList = StatsWidgetStore.DiffRequirementsArray(this.statsRequirements, updatedRequirements);
        this.statsRequirements = updatedRequirements;

        if (diffList.length) {
            for (const requirements of diffList) {
                this.backendService.setStatsRequirements(requirements);
            }
        }
    }

    private recalculateHistogramRequirements() {
        if (!this.activeFrame) {
            return;
        }

        const updatedRequirements = RegionWidgetStore.CalculateRequirementsArray(this.widgetsStore.histogramWidgets);
        const diffList = HistogramWidgetStore.DiffRequirementsArray(this.histogramRequirements, updatedRequirements);
        this.histogramRequirements = updatedRequirements;

        if (diffList.length) {
            for (const requirements of diffList) {
                this.backendService.setHistogramRequirements(requirements);
            }
        }
    }

    private recalculateSpectralRequirements() {
        if (!this.activeFrame) {
            return;
        }

        const updatedRequirements = SpectralProfileWidgetStore.CalculateRequirementsMap(this.widgetsStore.spectralProfileWidgets);
        if (this.widgetsStore.stokesAnalysisWidgets.size > 0) {
            StokesAnalysisWidgetStore.addToRequirementsMap(updatedRequirements, this.widgetsStore.stokesAnalysisWidgets);
        }
        const diffList = SpectralProfileWidgetStore.DiffSpectralRequirements(this.spectralRequirements, updatedRequirements);
        this.spectralRequirements = updatedRequirements;

        if (diffList.length) {
            diffList.forEach(requirements => this.backendService.setSpectralRequirements(requirements));
        }
    }

    private recalculateSpatialRequirements() {
        if (!this.activeFrame) {
            return;
        }

        const updatedRequirements = SpatialProfileWidgetStore.CalculateRequirementsMap(this.activeFrame, this.widgetsStore.spatialProfileWidgets);
        const diffList = SpatialProfileWidgetStore.DiffSpatialRequirements(this.spatialRequirements, updatedRequirements);
        this.spatialRequirements = updatedRequirements;

        if (diffList.length) {
            diffList.forEach(requirements => this.backendService.setSpatialRequirements(requirements));
        }
    }

    // endregion
}<|MERGE_RESOLUTION|>--- conflicted
+++ resolved
@@ -355,6 +355,7 @@
                 this.setSpectralMatchingEnabled(newFrame, true);
             }
         }
+        this.fileBrowserStore.saveStartingDirectory(newFrame.frameInfo.directory);
 
         return true;
     };
@@ -381,34 +382,7 @@
                 if (!this.addFrame(ack, directory, hdu)) {
                     AppToaster.show({icon: "warning-sign", message: "Load file failed.", intent: "danger", timeout: 3000});
                 }
-<<<<<<< HEAD
                 this.fileLoading = false;
-=======
-
-                // First image defaults to spatial reference and contour source
-                if (this.frames.length === 1) {
-                    this.setSpatialReference(this.frames[0]);
-                    this.setContourDataSource(this.frames[0]);
-                }
-
-                // Use this image as a spectral reference if it has a spectral axis and there isn't an existing spectral reference
-                if (newFrame.frameInfo.fileInfoExtended.depth > 1 && (this.frames.length === 1 || !this.spectralReference)) {
-                    this.setSpectralReference(newFrame);
-                }
-
-                this.setActiveFrame(newFrame.frameInfo.fileId);
-
-                if (this.frames.length > 1) {
-                    if ((this.preferenceStore.autoWCSMatching & WCSMatchingType.SPATIAL) && this.spatialReference !== newFrame) {
-                        this.setSpatialMatchingEnabled(newFrame, true);
-                    }
-                    if ((this.preferenceStore.autoWCSMatching & WCSMatchingType.SPECTRAL) && this.spectralReference !== newFrame && newFrame.frameInfo.fileInfoExtended.depth > 1) {
-                        this.setSpectralMatchingEnabled(newFrame, true);
-                    }
-                }
-
-                this.fileBrowserStore.saveStartingDirectory(newFrame.frameInfo.directory);
->>>>>>> b9d2b1be
                 this.fileBrowserStore.hideFileBrowser();
                 resolve(ack.fileId);
             }, err => {
@@ -424,15 +398,11 @@
     @action appendFile = (directory: string, file: string, hdu: string) => {
         // Stop animations playing before loading a new frame
         this.animatorStore.stopAnimation();
-<<<<<<< HEAD
-        return this.loadFile(directory, file, hdu);
-=======
         // hide all catalog data
         if (this.catalogNum) {
             CatalogStore.Instance.resetDisplayedData([]);
         }
-        return this.addFrame(directory, file, hdu);
->>>>>>> b9d2b1be
+        return this.loadFile(directory, file, hdu);
     };
 
     @action openFile = (directory: string, file: string, hdu: string) => {
@@ -1206,13 +1176,8 @@
 
         frameHistogramMap.set(regionHistogramData.regionId, regionHistogramData);
 
-<<<<<<< HEAD
-=======
-        const updatedFrame = this.getFrame(regionHistogramData.fileId);
-
         // TODO: update histograms directly if the image is not active!
 
->>>>>>> b9d2b1be
         // Add histogram to pending histogram list
         if (regionHistogramData.regionId === -1) {
             regionHistogramData.histograms.forEach(histogram => {
