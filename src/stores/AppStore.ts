--- conflicted
+++ resolved
@@ -194,14 +194,9 @@
                 renderMode: CARTA.RenderMode.RASTER
             };
 
-<<<<<<< HEAD
             this.tileService.clearCache();
             this.tileService.clearRequestQueue();
-
-            let newFrame = new FrameStore(this.overlayStore, frameInfo, this.backendService);
-=======
             let newFrame = new FrameStore(this.preferenceStore, this.overlayStore, frameInfo, this.backendService);
->>>>>>> 7f71a07e
             newFrame.fitZoom();
             this.loadWCS(newFrame);
 
