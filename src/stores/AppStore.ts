--- conflicted
+++ resolved
@@ -688,11 +688,8 @@
                 updatedFrame.updateFromRasterData(rasterImageData);
                 updatedFrame.requiredChannel = rasterImageData.channel;
                 updatedFrame.requiredStokes = rasterImageData.stokes;
-<<<<<<< HEAD
-=======
                 updatedFrame.renderType = RasterRenderType.ANIMATION;
                 this.animatorStore.incrementFlowCounter(updatedFrame.frameInfo.fileId, updatedFrame.channel, updatedFrame.stokes);
->>>>>>> 40e83ce4
             }
         }
     };
