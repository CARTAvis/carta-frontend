import * as _ from "lodash";
import * as AST from "ast_wrapper";
import {action, autorun, computed, observable, ObservableMap} from "mobx";
import {CARTA} from "carta-protobuf";
<<<<<<< HEAD
import {
    AlertStore,
    AnimationMode,
    AnimationState,
    AnimatorStore,
    dayPalette,
    FileBrowserStore,
    FrameInfo,
    FrameStore,
    LogEntry,
    LogStore,
    nightPalette,
    OverlayStore,
    PreferenceStore,
    RegionStore,
    SpatialProfileStore,
    SpectralProfileStore,
    WidgetsStore
} from ".";
import {BackendService, TileService} from "services";
import {CursorInfo, FrameView, Point2D} from "models";
import {GetRequiredTiles} from "utilities";
=======
import {AlertStore, AnimationState, AnimatorStore, dayPalette, FileBrowserStore,
        FrameInfo, FrameStore, LogEntry, LogStore, nightPalette,
        OverlayStore, RegionStore, SpatialProfileStore, SpectralProfileStore, WidgetsStore,
        PreferenceStore} from ".";
import {BackendService} from "services";
import {CursorInfo, FrameView, Theme} from "models";
import {smoothStepOffset} from "utilities";
>>>>>>> 9827b9f9
import {HistogramWidgetStore, RegionWidgetStore, SpectralProfileWidgetStore, StatsWidgetStore} from "./widgets";
import apply = Reflect.apply;

const CURSOR_DEBOUNCE_TIME = 200;
const CURSOR_THROTTLE_TIME = 200;
const IMAGE_THROTTLE_TIME = 50;
const IMAGE_CHANNEL_THROTTLE_TIME = 500;
const REQUIREMENTS_CHECK_INTERVAL = 200;

export class AppStore {
    // Backend services
    backendService: BackendService;
    tileService: TileService;

    @observable compressionQuality: number;
    // WebAssembly Module status
    @observable astReady: boolean;
    // Frames
    @observable frames: FrameStore[];
    @observable activeFrame: FrameStore;
    // Animation
    @observable animatorStore: AnimatorStore;
    // Error alerts
    @observable alertStore: AlertStore;
    // Logs
    @observable logStore: LogStore;
    // User preference
    @observable preferenceStore: PreferenceStore;

    // Cursor information
    @observable cursorInfo: CursorInfo;
    @observable cursorFrozen: boolean;
    // Profiles and region data
    @observable spatialProfiles: Map<string, SpatialProfileStore>;
    @observable spectralProfiles: Map<number, ObservableMap<number, SpectralProfileStore>>;
    @observable regionStats: Map<number, ObservableMap<number, CARTA.RegionStatsData>>;
    @observable regionHistograms: Map<number, ObservableMap<number, CARTA.IRegionHistogramData>>;

    // Image view
    @action setImageViewDimensions = (w: number, h: number) => {
        this.overlayStore.viewWidth = w;
        this.overlayStore.viewHeight = h;
    };

    // Image toolbar
    @observable imageToolbarVisible: boolean;
    @action showImageToolbar = () => {
        this.imageToolbarVisible = true;
    };
    @action hideImageToolbar = () => {
        this.imageToolbarVisible = false;
    };

    // Region dialog
    @observable regionDialogVisible: boolean;
    @action showRegionDialog = () => {
        console.log(`Showing dialog for ${this.activeFrame.regionSet.selectedRegion}`);
        this.regionDialogVisible = true;
    };
    @action hideRegionDialog = () => {
        this.regionDialogVisible = false;
    };

    // Overlay
    @observable overlayStore: OverlayStore;
    // File Browser
    @observable fileBrowserStore: FileBrowserStore;
    // Additional Dialogs
    @observable urlConnectDialogVisible: boolean;
    @action showURLConnect = () => {
        this.urlConnectDialogVisible = true;
    };
    @action hideURLConnect = () => {
        this.urlConnectDialogVisible = false;
    };

    @observable hotkeyDialogVisible: boolean;
    @action showHotkeyDialog = () => {
        this.hotkeyDialogVisible = true;
    };
    @action hideHotkeyDialog = () => {
        this.hotkeyDialogVisible = false;
    };

    @observable aboutDialogVisible: boolean;
    @action showAboutDialog = () => {
        this.aboutDialogVisible = true;
    };
    @action hideAboutDialog = () => {
        this.aboutDialogVisible = false;
    };

    @observable apiKey: string;
    @action applyApiKey = (newKey: string, forceReload: boolean = true) => {
        if (newKey) {
            localStorage.setItem("API_KEY", newKey);
            this.apiKey = newKey;
        } else {
            localStorage.removeItem("API_KEY");
        }
        if (forceReload) {
            location.reload();
        }
    };
    @observable apiKeyDialogVisible: boolean;
    @action showApiKeyDialog = () => {
        this.apiKeyDialogVisible = true;
    };
    @action hideApiKeyDialog = () => {
        this.apiKeyDialogVisible = false;
    };

    // User preference dialog
    @observable preferenceDialogVisible: boolean;
    @action showPreferenceDialog = () => {
        this.preferenceDialogVisible = true;
    };
    @action hidePreferenceDialog = () => {
        this.preferenceDialogVisible = false;
    };

    // Tasks
    @observable taskProgress: number;
    @observable taskStartTime: number;
    @observable taskCurrentTime: number;
    @observable fileLoading: boolean;

    @action restartTaskProgress = () => {
        this.taskProgress = 0;
        this.taskStartTime = performance.now();
    };

    @action updateTaskProgress = (progress: number) => {
        this.taskProgress = progress;
        this.taskCurrentTime = performance.now();
    };

    @computed get estimatedTaskRemainingTime(): number {
        if (this.taskProgress <= 0 || this.taskProgress >= 1) {
            return undefined;
        }
        const dt = this.taskCurrentTime - this.taskStartTime;
        const estimatedFinishTime = dt / this.taskProgress;
        return estimatedFinishTime - dt;
    }

    // Keyboard shortcuts
    @computed get modifierString() {
        // Modifier string for shortcut keys.
        // - OSX/iOS use '⌘'
        // - Windows/Linux uses 'Ctrl + '
        // - Browser uses 'alt +' for compatibility reasons
        if (process.env.REACT_APP_TARGET === "linux") {
            return "ctrl + ";
        } else if (process.env.REACT_APP_TARGET === "darwin") {
            return "cmd +";
        }
        return "alt + ";
    }

    // Widgets
    @observable widgetsStore: WidgetsStore;

    // Dark theme
    @computed get darkTheme(): boolean {
        return this.preferenceStore.isDarkTheme;
    }

    // Frame actions
    @action addFrame = (directory: string, file: string, hdu: string, fileId: number) => {
        this.fileLoading = true;
        this.backendService.loadFile(directory, file, hdu, fileId, CARTA.RenderMode.RASTER).subscribe(ack => {
            this.fileLoading = false;
            let dimensionsString = `${ack.fileInfoExtended.width}\u00D7${ack.fileInfoExtended.height}`;
            if (ack.fileInfoExtended.dimensions > 2) {
                dimensionsString += `\u00D7${ack.fileInfoExtended.depth}`;
                if (ack.fileInfoExtended.dimensions > 3) {
                    dimensionsString += ` (${ack.fileInfoExtended.stokes} Stokes cubes)`;
                }
            }
            this.logStore.addInfo(`Loaded file ${ack.fileInfo.name} with dimensions ${dimensionsString}`, ["file"]);
            const frameInfo: FrameInfo = {
                fileId: ack.fileId,
                fileInfo: new CARTA.FileInfo(ack.fileInfo),
                fileInfoExtended: new CARTA.FileInfoExtended(ack.fileInfoExtended),
                renderMode: CARTA.RenderMode.RASTER
            };

            this.tileService.clearCache();
            this.tileService.clearRequestQueue();
            let newFrame = new FrameStore(this.preferenceStore, this.overlayStore, frameInfo, this.backendService);
            this.loadWCS(newFrame);

            // clear existing requirements for the frame
            this.spectralRequirements.delete(ack.fileId);
            this.statsRequirements.delete(ack.fileId);
            this.histogramRequirements.delete(ack.fileId);

            // Place frame in frame array (replace frame with the same ID if it exists)
            const existingFrameIndex = this.frames.findIndex(f => f.frameInfo.fileId === fileId);
            if (existingFrameIndex !== -1) {
                this.frames[existingFrameIndex] = newFrame;
            } else {
                this.frames.push(newFrame);
            }
            this.setActiveFrame(newFrame.frameInfo.fileId);

            this.fileBrowserStore.hideFileBrowser();
        }, err => {
            this.alertStore.showAlert(`Error loading file: ${err}`);
        });
    };
    @action appendFile = (directory: string, file: string, hdu: string) => {
        const currentIdList = this.frames.map(frame => frame.frameInfo.fileId).sort((a, b) => a - b);
        const newId = currentIdList.pop() + 1;
        this.addFrame(directory, file, hdu, newId);
    };
    @action openFile = (directory: string, file: string, hdu: string) => {
        this.removeAllFrames();
        this.addFrame(directory, file, hdu, 0);
    };
    @action removeFrame = (fileId: number) => {
        if (this.frames.find(f => f.frameInfo.fileId === fileId)) {
            // adjust requirements for stores
            WidgetsStore.RemoveFrameFromRegionWidgets(this.widgetsStore.statsWidgets, fileId);
            WidgetsStore.RemoveFrameFromRegionWidgets(this.widgetsStore.histogramWidgets, fileId);
            WidgetsStore.RemoveFrameFromRegionWidgets(this.widgetsStore.spectralProfileWidgets, fileId);

            if (this.backendService.closeFile(fileId)) {
                if (this.activeFrame.frameInfo.fileId === fileId) {
                    this.activeFrame = null;
                }
                this.frames = this.frames.filter(f => f.frameInfo.fileId !== fileId);
            }
        }
    };

    @action removeAllFrames = () => {
        if (this.backendService.closeFile(-1)) {
            this.activeFrame = null;
            this.frames = [];
            // adjust requirements for stores
            WidgetsStore.RemoveFrameFromRegionWidgets(this.widgetsStore.statsWidgets);
            WidgetsStore.RemoveFrameFromRegionWidgets(this.widgetsStore.histogramWidgets);
            WidgetsStore.RemoveFrameFromRegionWidgets(this.widgetsStore.spectralProfileWidgets);
        }
    };

    @action loadWCS = (frame: FrameStore) => {
        let headerString = "";

        for (let entry of frame.frameInfo.fileInfoExtended.headerEntries) {
            // Skip empty header entries
            if (!entry.value.length) {
                continue;
            }

            // Skip higher dimensions
            if (entry.name.match(/(CTYPE|CDELT|CRPIX|CRVAL|CUNIT|NAXIS|CROTA)[3-9]/)) {
                continue;
            }

            let value = entry.value;
            if (entry.name.toUpperCase() === "NAXIS") {
                value = "2";
            }

            if (entry.name.toUpperCase() === "WCSAXES") {
                value = "2";
            }

            if (entry.entryType === CARTA.EntryType.STRING) {
                value = `'${value}'`;
            }

            let name = entry.name;
            while (name.length < 8) {
                name += " ";
            }

            let entryString = `${name}=  ${value}`;
            while (entryString.length < 80) {
                entryString += " ";
            }
            headerString += entryString;
        }
        const initResult = AST.initFrame(headerString);
        if (!initResult) {
            this.logStore.addWarning(`Problem processing WCS info in file ${frame.frameInfo.fileInfo.name}`, ["ast"]);
            frame.wcsInfo = AST.initDummyFrame();
        } else {
            frame.wcsInfo = initResult;
            frame.validWcs = true;
            this.overlayStore.setDefaultsFromAST(frame);
            console.log("Initialised WCS info from frame");
        }
    };

    @action shiftFrame = (delta: number) => {
        if (this.activeFrame && this.frames.length > 1) {
            const frameIds = this.frames.map(f => f.frameInfo.fileId).sort();
            const currentIndex = frameIds.indexOf(this.activeFrame.frameInfo.fileId);
            const requiredIndex = (this.frames.length + currentIndex + delta) % this.frames.length;
            this.setActiveFrame(frameIds[requiredIndex]);
        }
    };

    @action nextFrame = () => {
        this.shiftFrame(+1);
    };

    @action prevFrame = () => {
        this.shiftFrame(-1);
    };

    @action requestCubeHistogram = (fileId: number = -1) => {
        const frame = this.getFrame(fileId);
        if (frame && frame.renderConfig.cubeHistogramProgress < 1.0) {
            this.backendService.setHistogramRequirements({fileId: frame.frameInfo.fileId, regionId: -2, histograms: [{channel: -2, numBins: -1}]});
            this.restartTaskProgress();
        }
    };

    @action cancelCubeHistogramRequest = (fileId: number = -1) => {
        const frame = this.getFrame(fileId);
        if (frame && frame.renderConfig.cubeHistogramProgress < 1.0) {
            frame.renderConfig.updateCubeHistogram(null, 0);
            this.backendService.setHistogramRequirements({fileId: frame.frameInfo.fileId, regionId: -2, histograms: []});
        }
    };

    @action setDarkTheme = () => {
        this.preferenceStore.setTheme(Theme.DARK);
    };

    @action setLightTheme = () => {
        this.preferenceStore.setTheme(Theme.LIGHT);
    };

    @action setCursorInfo = (cursorInfo: CursorInfo) => {
        this.cursorInfo = cursorInfo;
    };

    @action setCursorFrozen = (frozen: boolean) => {
        this.cursorFrozen = frozen;
    };

    @action toggleCursorFrozen = () => {
        this.cursorFrozen = !this.cursorFrozen;
    };

    public static readonly DEFAULT_STATS_TYPES = [CARTA.StatsType.NumPixels, CARTA.StatsType.Sum, CARTA.StatsType.Mean, CARTA.StatsType.RMS, CARTA.StatsType.Sigma, CARTA.StatsType.SumSq, CARTA.StatsType.Min, CARTA.StatsType.Max];
    private spectralRequirements: Map<number, Map<number, CARTA.SetSpectralRequirements>>;
    private statsRequirements: Map<number, Array<number>>;
    private histogramRequirements: Map<number, Array<number>>;
    private pendingHistogram: CARTA.RegionHistogramData;

    constructor() {
        const existingKey = localStorage.getItem("API_KEY");
        if (existingKey) {
            this.apiKey = existingKey;
        }

        this.preferenceStore = new PreferenceStore(this);
        this.logStore = new LogStore();
        this.backendService = new BackendService(this.logStore);
        this.tileService = new TileService(this.backendService);
        this.astReady = false;
        this.spatialProfiles = new Map<string, SpatialProfileStore>();
        this.spectralProfiles = new Map<number, ObservableMap<number, SpectralProfileStore>>();
        this.regionStats = new Map<number, ObservableMap<number, CARTA.RegionStatsData>>();
        this.regionHistograms = new Map<number, ObservableMap<number, CARTA.IRegionHistogramData>>();

        this.frames = [];
        this.activeFrame = null;
        this.animatorStore = new AnimatorStore(this);
        this.alertStore = new AlertStore();
        this.overlayStore = new OverlayStore(this.preferenceStore);
        this.widgetsStore = new WidgetsStore(this);
        this.urlConnectDialogVisible = false;
        this.compressionQuality = 11;
        this.spectralRequirements = new Map<number, Map<number, CARTA.SetSpectralRequirements>>();
        this.statsRequirements = new Map<number, Array<number>>();
        this.histogramRequirements = new Map<number, Array<number>>();

        const throttledSetView = _.throttle((fileId: number, view: FrameView, quality: number) => {
            this.backendService.setImageView(fileId, Math.floor(view.xMin), Math.ceil(view.xMax), Math.floor(view.yMin), Math.ceil(view.yMax), view.mip, quality);
        }, IMAGE_THROTTLE_TIME);

        const throttledSetChannels = _.throttle((fileId: number, channel: number, stokes: number) => {
            this.activeFrame.channel = channel;
            this.activeFrame.stokes = stokes;

            // Calculate new required frame view (cropped to file size)
            const reqView = this.activeFrame.requiredFrameView;

            const croppedReq: FrameView = {
                xMin: Math.max(0, reqView.xMin),
                xMax: Math.min(this.activeFrame.frameInfo.fileInfoExtended.width, reqView.xMax),
                yMin: Math.max(0, reqView.yMin),
                yMax: Math.min(this.activeFrame.frameInfo.fileInfoExtended.height, reqView.yMax),
                mip: reqView.mip
            };
            const imageSize: Point2D = {x: this.activeFrame.frameInfo.fileInfoExtended.width, y: this.activeFrame.frameInfo.fileInfoExtended.height};
            const tiles = GetRequiredTiles(croppedReq, imageSize, {x: 256, y: 256});
            const midPointImageCoords = {x: (reqView.xMax + reqView.xMin) / 2.0, y: (reqView.yMin + reqView.yMax) / 2.0};
            // TODO: dynamic tile size
            const tileSizeFullRes = reqView.mip * 256;
            const midPointTileCoords = {x: midPointImageCoords.x / tileSizeFullRes, y: midPointImageCoords.y / tileSizeFullRes};
            this.tileService.requestTiles(tiles, this.activeFrame.frameInfo.fileId, this.activeFrame.channel, this.activeFrame.stokes, midPointTileCoords, this.compressionQuality);
        }, IMAGE_CHANNEL_THROTTLE_TIME);

        const debouncedSetCursor = _.debounce((fileId: number, x: number, y: number) => {
            const frame = this.getFrame(fileId);
            if (frame && frame.regionSet.regions[0]) {
                frame.regionSet.regions[0].setControlPoint(0, {x, y});
            }
        }, CURSOR_DEBOUNCE_TIME);

        const throttledSetCursor = _.throttle((fileId: number, x: number, y: number) => {
            const frame = this.getFrame(fileId);
            if (frame && frame.regionSet.regions[0]) {
                frame.regionSet.regions[0].setControlPoint(0, {x, y});
            }
        }, CURSOR_THROTTLE_TIME);

        // Update frame view outside of animation
        autorun(() => {
            if (this.activeFrame && (this.animatorStore.animationState === AnimationState.STOPPED || this.animatorStore.animationMode === AnimationMode.FRAME)) {
                // Calculate new required frame view (cropped to file size)
                const reqView = this.activeFrame.requiredFrameView;

                const croppedReq: FrameView = {
                    xMin: Math.max(0, reqView.xMin),
                    xMax: Math.min(this.activeFrame.frameInfo.fileInfoExtended.width, reqView.xMax),
                    yMin: Math.max(0, reqView.yMin),
                    yMax: Math.min(this.activeFrame.frameInfo.fileInfoExtended.height, reqView.yMax),
                    mip: reqView.mip
                };

                const imageSize: Point2D = {x: this.activeFrame.frameInfo.fileInfoExtended.width, y: this.activeFrame.frameInfo.fileInfoExtended.height};
                const tiles = GetRequiredTiles(croppedReq, imageSize, {x: 256, y: 256});
                const midPointImageCoords = {x: (reqView.xMax + reqView.xMin) / 2.0, y: (reqView.yMin + reqView.yMax) / 2.0};
                // TODO: dynamic tile size
                const tileSizeFullRes = reqView.mip * 256;
                const midPointTileCoords = {x: midPointImageCoords.x / tileSizeFullRes, y: midPointImageCoords.y / tileSizeFullRes};
                // TODO: throttle tile requests somehow
                this.tileService.requestTiles(tiles, this.activeFrame.frameInfo.fileId, this.activeFrame.channel, this.activeFrame.stokes, midPointTileCoords, this.compressionQuality);
            }
        });

        // Update frame view during animation
        autorun(() => {
            if (this.activeFrame && (this.animatorStore.animationState !== AnimationState.STOPPED && this.animatorStore.animationMode !== AnimationMode.FRAME)) {
                // Calculate new required frame view (cropped to file size)
                const reqView = this.activeFrame.requiredFrameView;

                const croppedReq: FrameView = {
                    xMin: Math.max(0, reqView.xMin),
                    xMax: Math.min(this.activeFrame.frameInfo.fileInfoExtended.width, reqView.xMax),
                    yMin: Math.max(0, reqView.yMin),
                    yMax: Math.min(this.activeFrame.frameInfo.fileInfoExtended.height, reqView.yMax),
                    mip: reqView.mip
                };
                throttledSetView(this.activeFrame.frameInfo.fileId, croppedReq, 9);
            }
        });

        // TODO: Move setChannels actions to AppStore and remove this autorun
        // Update channels when manually changed
        autorun(() => {
            if (this.activeFrame) {
                // Calculate if new data is required
                const updateRequiredChannels = this.activeFrame.requiredChannel !== this.activeFrame.channel || this.activeFrame.requiredStokes !== this.activeFrame.stokes;
                // Don't auto-update when animation is playing
                if (this.animatorStore.animationState === AnimationState.STOPPED && updateRequiredChannels) {
                    throttledSetChannels(this.activeFrame.frameInfo.fileId, this.activeFrame.requiredChannel, this.activeFrame.requiredStokes);
                }
            }
        });

        // Update cursor profiles
        autorun(() => {
            if (this.activeFrame && this.cursorInfo && this.cursorInfo.posImageSpace) {
                const pos = {x: Math.round(this.cursorInfo.posImageSpace.x), y: Math.round(this.cursorInfo.posImageSpace.y)};
                if (pos.x >= 0 && pos.x <= this.activeFrame.frameInfo.fileInfoExtended.width - 1 && pos.y >= 0 && pos.y < this.activeFrame.frameInfo.fileInfoExtended.height - 1) {
                    if (this.activeFrame.frameInfo.fileInfo.type === CARTA.FileType.HDF5) {
                        throttledSetCursor(this.activeFrame.frameInfo.fileId, pos.x, pos.y);
                    } else {
                        debouncedSetCursor(this.activeFrame.frameInfo.fileId, pos.x, pos.y);
                        let keyStruct = {fileId: this.activeFrame.frameInfo.fileId, regionId: 0};
                        const key = `${keyStruct.fileId}-${keyStruct.regionId}`;
                        const profileStore = this.spatialProfiles.get(key);
                        if (profileStore) {
                            profileStore.x = pos.x;
                            profileStore.y = pos.y;
                            profileStore.approximate = true;
                        }
                    }
                }
            }
        }, {delay: 33});

        // Set spatial and spectral requirements of cursor region on file load
        autorun(() => {
            if (this.activeFrame) {
                this.backendService.setSpatialRequirements(this.activeFrame.frameInfo.fileId, 0, ["x", "y"]);
            }
        });

        // Set overlay defaults from current frame
        autorun(() => {
            if (this.activeFrame) {
                this.overlayStore.setDefaultsFromAST(this.activeFrame);
            }
        });

        autorun(() => {
            if (this.astReady) {
                this.logStore.addInfo("AST library loaded", ["ast"]);
            }
        });

        // Set palette if theme changes
        autorun(() => {
            AST.setPalette(this.darkTheme ? nightPalette : dayPalette);
        });

        // Update requirements every 200 ms
        setInterval(this.recalculateSpectralRequirements, REQUIREMENTS_CHECK_INTERVAL);
        setInterval(this.recalculateStatsRequirements, REQUIREMENTS_CHECK_INTERVAL);
        setInterval(this.recalculateHistogramRequirements, REQUIREMENTS_CHECK_INTERVAL);

        // Subscribe to frontend streams
        this.backendService.getSpatialProfileStream().subscribe(this.handleSpatialProfileStream);
        this.backendService.getSpectralProfileStream().subscribe(this.handleSpectralProfileStream);
        this.backendService.getRegionHistogramStream().subscribe(this.handleRegionHistogramStream);
        this.backendService.getRasterStream().subscribe(this.handleRasterImageStream);
        this.backendService.getErrorStream().subscribe(this.handleErrorStream);
        this.backendService.getRegionStatsStream().subscribe(this.handleRegionStatsStream);
        this.tileService.GetTileStream().subscribe(this.handleTileStream);
    }

    // region Subscription handlers
    handleSpatialProfileStream = (spatialProfileData: CARTA.SpatialProfileData) => {
        if (this.frames.find(frame => frame.frameInfo.fileId === spatialProfileData.fileId)) {
            const key = `${spatialProfileData.fileId}-${spatialProfileData.regionId}`;
            let profileStore = this.spatialProfiles.get(key);
            if (!profileStore) {
                profileStore = new SpatialProfileStore(spatialProfileData.fileId, spatialProfileData.regionId);
                this.spatialProfiles.set(key, profileStore);
            }

            profileStore.channel = spatialProfileData.channel;
            profileStore.stokes = spatialProfileData.stokes;
            profileStore.x = spatialProfileData.x;
            profileStore.y = spatialProfileData.y;
            profileStore.approximate = false;
            const profileMap = new Map<string, CARTA.SpatialProfile>();
            for (let profile of spatialProfileData.profiles) {
                profileMap.set(profile.coordinate, profile as CARTA.SpatialProfile);
            }
            profileStore.setProfiles(profileMap);
        }
    };

    handleSpectralProfileStream = (spectralProfileData: CARTA.SpectralProfileData) => {
        if (this.frames.find(frame => frame.frameInfo.fileId === spectralProfileData.fileId)) {
            let frameMap = this.spectralProfiles.get(spectralProfileData.fileId);
            if (!frameMap) {
                frameMap = new ObservableMap<number, SpectralProfileStore>();
                this.spectralProfiles.set(spectralProfileData.fileId, frameMap);
            }
            let profileStore = frameMap.get(spectralProfileData.regionId);
            if (!profileStore) {
                profileStore = new SpectralProfileStore(spectralProfileData.fileId, spectralProfileData.regionId);
                frameMap.set(spectralProfileData.regionId, profileStore);
            }

            profileStore.stokes = spectralProfileData.stokes;
            for (let profile of spectralProfileData.profiles) {
                profileStore.setProfile(profile);
            }
        }
    };

    handleRegionHistogramStream = (regionHistogramData: CARTA.RegionHistogramData) => {
        if (!regionHistogramData) {
            return;
        }

        let frameHistogramMap = this.regionHistograms.get(regionHistogramData.fileId);
        if (!frameHistogramMap) {
            frameHistogramMap = new ObservableMap<number, CARTA.IRegionHistogramData>();
            this.regionHistograms.set(regionHistogramData.fileId, frameHistogramMap);
        }

        frameHistogramMap.set(regionHistogramData.regionId, regionHistogramData);

        const updatedFrame = this.getFrame(regionHistogramData.fileId);
        if (updatedFrame && regionHistogramData.stokes === updatedFrame.requiredStokes && regionHistogramData.histograms && regionHistogramData.histograms.length) {
            if (regionHistogramData.regionId === -1) {
                // Update channel histograms
                const channelHist = regionHistogramData.histograms.find(hist => hist.channel === updatedFrame.requiredChannel);
                if (channelHist) {
                    if (!this.tileService.waitingForSync) {
                        updatedFrame.renderConfig.updateChannelHistogram(channelHist);
                    } else {
                        // Defer channel histogram update until tiles arrive
                        this.pendingHistogram = regionHistogramData;
                    }
                }
            } else if (regionHistogramData.regionId === -2) {
                // Update cube histogram if it is still required
                const cubeHist = regionHistogramData.histograms[0];
                if (cubeHist && updatedFrame.renderConfig.useCubeHistogram) {
                    updatedFrame.renderConfig.updateCubeHistogram(cubeHist, regionHistogramData.progress);
                    this.updateTaskProgress(regionHistogramData.progress);
                }
            }
        }
    };

    handleTileStream = (newTileCount: number) => {
        // Apply pending channel histogram
        if (this.pendingHistogram && this.pendingHistogram.regionId === -1 && this.pendingHistogram.histograms && this.pendingHistogram.histograms.length) {
            const updatedFrame = this.getFrame(this.pendingHistogram.fileId);
            const channelHist = this.pendingHistogram.histograms.find(hist => hist.channel === updatedFrame.requiredChannel);
            if (updatedFrame && channelHist) {
                updatedFrame.renderConfig.updateChannelHistogram(channelHist);
                this.pendingHistogram = null;
            }
        }
    };

    handleRegionStatsStream = (regionStatsData: CARTA.RegionStatsData) => {
        if (!regionStatsData) {
            return;
        }

        let frameStatsMap = this.regionStats.get(regionStatsData.fileId);
        if (!frameStatsMap) {
            frameStatsMap = new ObservableMap<number, CARTA.RegionStatsData>();
            this.regionStats.set(regionStatsData.fileId, frameStatsMap);
        }

        frameStatsMap.set(regionStatsData.regionId, regionStatsData);
    };

    handleRasterImageStream = (rasterImageData: CARTA.RasterImageData) => {
        // Only handle animation stream when in animating state, to prevent extraneous frames from being rendered
        if (this.animatorStore.animationState === AnimationState.PLAYING && this.animatorStore.animationMode !== AnimationMode.FRAME) {
            const updatedFrame = this.getFrame(rasterImageData.fileId);
            if (updatedFrame) {
                updatedFrame.updateFromRasterData(rasterImageData);
                updatedFrame.requiredChannel = rasterImageData.channel;
                updatedFrame.requiredStokes = rasterImageData.stokes;
                this.animatorStore.incrementFlowCounter(updatedFrame.frameInfo.fileId, updatedFrame.channel, updatedFrame.stokes);
            }
        }
    };

    handleErrorStream = (errorData: CARTA.ErrorData) => {
        if (errorData) {
            const logEntry: LogEntry = {
                level: errorData.severity,
                message: errorData.message,
                tags: errorData.tags.concat(["server-sent"]),
                title: null
            };
            this.logStore.addLog(logEntry);
        }
    };

    // endregion

    @computed get zfpReady() {
        return (this.backendService && this.backendService.zfpReady);
    }

    @action setActiveFrame(fileId: number) {
        const requiredFrame = this.getFrame(fileId);
        if (requiredFrame) {
            this.activeFrame = requiredFrame;
            this.widgetsStore.updateImageWidgetTitle();
            this.setCursorFrozen(this.preferenceStore.isCursorFrozen);
        } else {
            console.log(`Can't find required frame ${fileId}`);
        }
    }

    @action setActiveFrameByIndex(index: number) {
        if (index >= 0 && this.frames.length > index) {
            this.activeFrame = this.frames[index];
            this.widgetsStore.updateImageWidgetTitle();
            this.setCursorFrozen(this.preferenceStore.isCursorFrozen);
        } else {
            console.log(`Invalid frame index ${index}`);
        }
    }

    getFrame(fileId: number) {
        if (fileId === -1) {
            return this.activeFrame;
        }
        return this.frames.find(f => f.frameInfo.fileId === fileId);
    }

    @action deleteSelectedRegion = () => {
        if (this.activeFrame && this.activeFrame.regionSet) {
            const fileId = this.activeFrame.frameInfo.fileId;
            let region: RegionStore;
            region = this.activeFrame.regionSet.selectedRegion;
            if (region) {
                const regionId = region.regionId;
                WidgetsStore.RemoveRegionFromRegionWidgets(this.widgetsStore.statsWidgets, fileId, regionId);
                WidgetsStore.RemoveRegionFromRegionWidgets(this.widgetsStore.histogramWidgets, fileId, regionId);
                WidgetsStore.RemoveRegionFromRegionWidgets(this.widgetsStore.spectralProfileWidgets, fileId, regionId);
                // delete region
                this.activeFrame.regionSet.deleteRegion(region);
            }
        }
    };

    @action deselectRegion = () => {
        if (this.activeFrame && this.activeFrame.regionSet) {
            this.activeFrame.regionSet.deselectRegion();
        }
    };

    // region requirements calculations

    recalculateStatsRequirements = () => {
        if (!this.activeFrame) {
            return;
        }

        const updatedRequirements = RegionWidgetStore.CalculateRequirementsArray(this.activeFrame, this.widgetsStore.statsWidgets);
        const diffList = StatsWidgetStore.DiffRequirementsArray(this.statsRequirements, updatedRequirements);
        this.statsRequirements = updatedRequirements;

        if (diffList.length) {
            for (const requirements of diffList) {
                this.backendService.setStatsRequirements(requirements);
            }
        }
    };

    recalculateHistogramRequirements = () => {
        if (!this.activeFrame) {
            return;
        }

        const updatedRequirements = RegionWidgetStore.CalculateRequirementsArray(this.activeFrame, this.widgetsStore.histogramWidgets);
        const diffList = HistogramWidgetStore.DiffRequirementsArray(this.histogramRequirements, updatedRequirements);
        this.histogramRequirements = updatedRequirements;

        if (diffList.length) {
            for (const requirements of diffList) {
                this.backendService.setHistogramRequirements(requirements);
            }
        }
    };

    recalculateSpectralRequirements = () => {
        if (!this.activeFrame) {
            return;
        }

        const updatedRequirements = SpectralProfileWidgetStore.CalculateRequirementsMap(this.activeFrame, this.widgetsStore.spectralProfileWidgets);
        const diffList = SpectralProfileWidgetStore.DiffSpectralRequirements(this.spectralRequirements, updatedRequirements);
        this.spectralRequirements = updatedRequirements;

        if (diffList.length) {
            diffList.forEach(requirements => this.backendService.setSpectralRequirements(requirements));
        }
    };

    // endregion
}<|MERGE_RESOLUTION|>--- conflicted
+++ resolved
@@ -2,40 +2,14 @@
 import * as AST from "ast_wrapper";
 import {action, autorun, computed, observable, ObservableMap} from "mobx";
 import {CARTA} from "carta-protobuf";
-<<<<<<< HEAD
-import {
-    AlertStore,
-    AnimationMode,
-    AnimationState,
-    AnimatorStore,
-    dayPalette,
-    FileBrowserStore,
-    FrameInfo,
-    FrameStore,
-    LogEntry,
-    LogStore,
-    nightPalette,
-    OverlayStore,
-    PreferenceStore,
-    RegionStore,
-    SpatialProfileStore,
-    SpectralProfileStore,
-    WidgetsStore
-} from ".";
-import {BackendService, TileService} from "services";
-import {CursorInfo, FrameView, Point2D} from "models";
-import {GetRequiredTiles} from "utilities";
-=======
 import {AlertStore, AnimationState, AnimatorStore, dayPalette, FileBrowserStore,
         FrameInfo, FrameStore, LogEntry, LogStore, nightPalette,
         OverlayStore, RegionStore, SpatialProfileStore, SpectralProfileStore, WidgetsStore,
         PreferenceStore} from ".";
-import {BackendService} from "services";
-import {CursorInfo, FrameView, Theme} from "models";
-import {smoothStepOffset} from "utilities";
->>>>>>> 9827b9f9
+import {smoothStepOffset, GetRequiredTiles} from "utilities";
+import {BackendService, TileService} from "services";
+import {CursorInfo, FrameView, Theme, Point2D} from "models";
 import {HistogramWidgetStore, RegionWidgetStore, SpectralProfileWidgetStore, StatsWidgetStore} from "./widgets";
-import apply = Reflect.apply;
 
 const CURSOR_DEBOUNCE_TIME = 200;
 const CURSOR_THROTTLE_TIME = 200;
