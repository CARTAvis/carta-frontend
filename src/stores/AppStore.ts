--- conflicted
+++ resolved
@@ -289,7 +289,6 @@
         return this.catalogStore.catalogProfileStores.size;
     }
 
-<<<<<<< HEAD
     @computed get catalogNextFileId(): number {
         let id = 1;
         const currentCatalogIds = Array.from(this.catalogStore.catalogProfileStores.keys());
@@ -299,11 +298,6 @@
         return id;
     }
 
-    @computed get frameNames(): IOptionProps [] {
-        let names: IOptionProps [] = [];
-        this.frames.forEach((frame, index) => names.push({label: index + ": " + frame.filename, value: frame.frameInfo.fileId}));
-        return names;
-=======
     @computed get frameNames(): IOptionProps[] {
         return this.frames?.map((frame, index) => {
             return {
@@ -311,7 +305,6 @@
                 value: frame.frameInfo.fileId
             };
         });
->>>>>>> bbcf341e
     }
 
     @computed get frameChannels(): number[] {
