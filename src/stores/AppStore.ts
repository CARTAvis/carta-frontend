--- conflicted
+++ resolved
@@ -326,11 +326,7 @@
                 // Clear existing tile cache if it exists
                 this.tileService.clearCompressedCache(fileId);
 
-<<<<<<< HEAD
-                let newFrame = new FrameStore(this.preferenceStore, this.overlayStore, this.logStore, frameInfo, this.backendService);
-=======
-            let newFrame = new FrameStore(frameInfo);
->>>>>>> 47cb545c
+                let newFrame = new FrameStore(frameInfo);
 
                 // clear existing requirements for the frame
                 this.spectralRequirements.delete(ack.fileId);
@@ -540,22 +536,14 @@
                 let floatingCatalogWidgets = this.widgetsStore.getFloatingWidgetByComponentId(config.componentId).length;
                 let dockedCatalogWidgets = this.widgetsStore.getDockedWidgetByType(config.type).length;
 
-<<<<<<< HEAD
-                if (floatingCatalogWidgets === 0  && dockedCatalogWidgets === 0) {
-=======
                 if (floatingCatalogWidgets === 0 && dockedCatalogWidgets === 0) {
->>>>>>> 47cb545c
                     catalogWidgetId = this.widgetsStore.createFloatingCatalogOverlayWidget(catalogInfo, ack.headers, ack.columnsData);
                 } else {
                     catalogWidgetId = this.widgetsStore.addCatalogOverlayWidget(catalogInfo, ack.headers, ack.columnsData);
                 }
                 if (catalogWidgetId) {
                     this.catalogs.set(catalogWidgetId, fileId);
-<<<<<<< HEAD
-                    this.catalogStore.addCatalogs(catalogWidgetId);
-=======
                     this.catalogStore.addCatalogs(catalogWidgetId, fileId);
->>>>>>> 47cb545c
                     this.fileBrowserStore.hideFileBrowser();
                 }
             }
@@ -862,17 +850,6 @@
         setInterval(this.recalculateRequirements, AppStore.RequirementsCheckInterval);
 
         // Subscribe to frontend streams
-<<<<<<< HEAD
-        this.backendService.getSpatialProfileStream().subscribe(this.handleSpatialProfileStream);
-        this.backendService.getSpectralProfileStream().subscribe(this.handleSpectralProfileStream);
-        this.backendService.getRegionHistogramStream().subscribe(this.handleRegionHistogramStream);
-        this.backendService.getContourStream().subscribe(this.handleContourImageStream);
-        this.backendService.getCatalogStream().subscribe(this.handleCatalogFilterStream);
-        this.backendService.getErrorStream().subscribe(this.handleErrorStream);
-        this.backendService.getRegionStatsStream().subscribe(this.handleRegionStatsStream);
-        this.backendService.getReconnectStream().subscribe(this.handleReconnectStream);
-        this.backendService.scriptingStream.subscribe(this.handleScriptingRequest);
-=======
         this.backendService.spatialProfileStream.subscribe(this.handleSpatialProfileStream);
         this.backendService.spectralProfileStream.subscribe(this.handleSpectralProfileStream);
         this.backendService.histogramStream.subscribe(this.handleRegionHistogramStream);
@@ -881,7 +858,7 @@
         this.backendService.errorStream.subscribe(this.handleErrorStream);
         this.backendService.statsStream.subscribe(this.handleRegionStatsStream);
         this.backendService.reconnectStream.subscribe(this.handleReconnectStream);
->>>>>>> 47cb545c
+        this.backendService.scriptingStream.subscribe(this.handleScriptingRequest);
         this.tileService.tileStream.subscribe(this.handleTileStream);
 
         // Auth and connection
