import * as _ from "lodash";
import * as AST from "ast_wrapper";
import * as Long from "long";
import {action, autorun, computed, observable, ObservableMap, when} from "mobx";
import {IOptionProps} from "@blueprintjs/core";
import {Utils} from "@blueprintjs/table";
import {CARTA} from "carta-protobuf";
import {
    AlertStore,
    AnimationMode,
    AnimationState,
    AnimatorStore,
    BrowserMode,
    CURSOR_REGION_ID,
    dayPalette,
    DialogStore,
    FileBrowserStore,
    FrameInfo,
    FrameStore,
    HelpStore,
    LayoutStore,
    LogEntry,
    LogStore,
    nightPalette,
    OverlayStore,
    PreferenceKeys,
    PreferenceStore,
    RasterRenderType,
    RegionFileType,
    RegionStore,
    SpatialProfileStore,
    SpectralProfileStore,
    WidgetsStore,
    CatalogStore
} from ".";
import {distinct, GetRequiredTiles} from "utilities";
import {BackendService, ConnectionStatus, ScriptingService, TileService, TileStreamDetails} from "services";
import {FrameView, Point2D, ProtobufProcessing, Theme, TileCoordinate, WCSMatchingType} from "models";
<<<<<<< HEAD
import {HistogramWidgetStore, RegionWidgetStore, SpatialProfileWidgetStore, SpectralProfileWidgetStore, StatsWidgetStore, StokesAnalysisWidgetStore} from "./widgets";
import {getImageCanvas} from "components";
import {AppToaster} from "components/Shared";
=======
import {HistogramWidgetStore, RegionWidgetStore, SpatialProfileWidgetStore, SpectralProfileWidgetStore, StatsWidgetStore, StokesAnalysisWidgetStore, CatalogInfo, CatalogUpdateMode} from "./widgets";
import {AppToaster} from "../components/Shared";
import {CatalogOverlayComponent} from "components";
>>>>>>> 4d7ba7d8

export class AppStore {
    // Backend services
    backendService: BackendService;
    tileService: TileService;

    // WebAssembly Module status
    @observable astReady: boolean;
    @observable cartaComputeReady: boolean;
    // Frames
    @observable frames: FrameStore[];
    @observable activeFrame: FrameStore;
    @observable contourDataSource: FrameStore;
    @observable syncContourToFrame: boolean;
    @observable syncFrameToContour: boolean;

    // Animation
    @observable animatorStore: AnimatorStore;
    // Error alerts
    readonly alertStore: AlertStore;
    // Logs
    readonly logStore: LogStore;
    // User preference
    @observable preferenceStore: PreferenceStore;
    // catalog map catalog widget store with file Id
    @observable catalogs: Map<string, number>;
    // catalog data for image viewer
    @observable catalogStore: CatalogStore;

    readonly layoutStore: LayoutStore;
    // Dialogs
    readonly dialogStore: DialogStore;
    // Overlay
    readonly overlayStore: OverlayStore;
    // File Browser
    readonly fileBrowserStore: FileBrowserStore;
    // Widgets
    readonly widgetsStore: WidgetsStore;
    // Help
    @observable helpStore: HelpStore;

    // Profiles and region data
    @observable spatialProfiles: Map<string, SpatialProfileStore>;
    @observable spectralProfiles: Map<number, ObservableMap<number, SpectralProfileStore>>;
    @observable regionStats: Map<number, ObservableMap<number, CARTA.RegionStatsData>>;
    @observable regionHistograms: Map<number, ObservableMap<number, CARTA.IRegionHistogramData>>;

    // Spatial and spectral WCS references
    @observable spatialReference: FrameStore;
    @observable spectralReference: FrameStore;

    private appContainer: HTMLElement;
    private contourWebGLContext: WebGLRenderingContext;

    public getAppContainer = (): HTMLElement => {
        return this.appContainer;
    };

    public setAppContainer = (container: HTMLElement) => {
        this.appContainer = container;
    };

    public get ContourContext() {
        return this.contourWebGLContext;
    }

    public set ContourContext(gl: WebGLRenderingContext) {
        this.contourWebGLContext = gl;
    }

    // Splash screen
    @observable splashScreenVisible: boolean = true;
    @action showSplashScreen = () => {
        this.splashScreenVisible = true;
    };
    @action hideSplashScreen = () => {
        this.splashScreenVisible = false;
    };

    // Image view
    @action setImageViewDimensions = (w: number, h: number) => {
        this.overlayStore.setViewDimension(w, h);
    };

    // Image toolbar
    @observable imageToolbarVisible: boolean;
    @action showImageToolbar = () => {
        this.imageToolbarVisible = true;
    };
    @action hideImageToolbar = () => {
        this.imageToolbarVisible = false;
    };

    // Auth
    @observable username: string = "";
    @action setUsername = (username: string) => {
        this.username = username;
    };

    @action connectToServer = (socketName: string = "socket") => {
        let wsURL = `${location.protocol === "https:" ? "wss:" : "ws:"}//${window.location.hostname}/${socketName}`;
        if (process.env.NODE_ENV === "development") {
            wsURL = process.env.REACT_APP_DEFAULT_ADDRESS ? process.env.REACT_APP_DEFAULT_ADDRESS : wsURL;
        } else {
            wsURL = process.env.REACT_APP_DEFAULT_ADDRESS_PROD ? process.env.REACT_APP_DEFAULT_ADDRESS_PROD : wsURL;
        }

        // Check for URL query parameters as a final override
        const url = new URL(window.location.href);
        const socketUrl = url.searchParams.get("socketUrl");

        if (socketUrl) {
            wsURL = socketUrl;
            console.log(`Connecting to override URL: ${wsURL}`);
        } else {
            console.log(`Connecting to default URL: ${wsURL}`);
        }

        const folderSearchParam = url.searchParams.get("folder");
        const fileSearchParam = url.searchParams.get("file");

        let connected = false;
        let autoFileLoaded = false;

        AST.onReady.then(() => {
            AST.setPalette(this.darkTheme ? nightPalette : dayPalette);
            this.astReady = true;
            if (this.backendService.connectionStatus === ConnectionStatus.ACTIVE && !autoFileLoaded && fileSearchParam) {
                this.addFrame(folderSearchParam, fileSearchParam, "", 0);
            }
        });

        this.backendService.connect(wsURL).subscribe(ack => {
            console.log(`Connected with session ID ${ack.sessionId}`);
            connected = true;
            this.logStore.addInfo(`Connected to server ${wsURL} with session ID ${ack.sessionId}`, ["network"]);

            // Init layout/preference store after connection is built
            const supportsServerLayout = ack.serverFeatureFlags & CARTA.ServerFeatureFlags.USER_LAYOUTS ? true : false;
            this.layoutStore.initUserDefinedLayouts(supportsServerLayout, ack.userLayouts);
            const supportsServerPreference = ack.serverFeatureFlags & CARTA.ServerFeatureFlags.USER_PREFERENCES ? true : false;
            this.preferenceStore.initUserDefinedPreferences(supportsServerPreference, ack.userPreferences);
            this.tileService.setCache(this.preferenceStore.gpuTileCache, this.preferenceStore.systemTileCache);
            this.layoutStore.applyLayout(this.preferenceStore.layout);

            if (this.astReady && fileSearchParam) {
                autoFileLoaded = true;
                this.addFrame(folderSearchParam, fileSearchParam, "", 0);
            }
            if (this.preferenceStore.autoLaunch) {
                this.fileBrowserStore.showFileBrowser(BrowserMode.File);
            }
        }, err => console.log(err));
    };

    // Tasks
    @observable taskProgress: number;
    @observable taskStartTime: number;
    @observable taskCurrentTime: number;
    @observable fileLoading: boolean;
    @observable resumingSession: boolean;

    @action restartTaskProgress = () => {
        this.taskProgress = 0;
        this.taskStartTime = performance.now();
    };

    @action updateTaskProgress = (progress: number) => {
        this.taskProgress = progress;
        this.taskCurrentTime = performance.now();
    };

    @computed get estimatedTaskRemainingTime(): number {
        if (this.taskProgress <= 0 || this.taskProgress >= 1) {
            return undefined;
        }
        const dt = this.taskCurrentTime - this.taskStartTime;
        const estimatedFinishTime = dt / this.taskProgress;
        return estimatedFinishTime - dt;
    }

    // Keyboard shortcuts
    @computed get modifierString() {
        // Modifier string for shortcut keys.
        // - OSX/iOS use '⌘'
        // - Windows/Linux uses 'Ctrl + '
        // - Browser uses 'alt +' for compatibility reasons
        if (process.env.REACT_APP_TARGET === "linux") {
            return "ctrl + ";
        } else if (process.env.REACT_APP_TARGET === "darwin") {
            return "cmd +";
        }
        return "alt + ";
    }

    // Dark theme
    @computed get darkTheme(): boolean {
        return this.preferenceStore.isDarkTheme;
    }

    // Frame actions
    @computed get activeFrameIndex(): number {
        if (!this.activeFrame) {
            return -1;
        }
        return this.frames.findIndex((frame) => frame.frameInfo.fileId === this.activeFrame.frameInfo.fileId);
    }

    @computed get frameNum(): number {
        return this.frames.length;
    }

<<<<<<< HEAD
    @computed get frameMap(): Map<number, FrameStore> {
        const frameMap = new Map<number, FrameStore>();

        for (const frame of this.frames) {
            frameMap.set(frame.frameInfo.fileId, frame);
        }

        return frameMap;
=======
    // catalog 
    @computed get catalogNum(): number {
        const fileNumbers = Array.from(this.catalogs.values());
        if (fileNumbers.length) {
            return Math.max(...fileNumbers);   
        }
        return 0;
>>>>>>> 4d7ba7d8
    }

    @computed get frameNames(): IOptionProps [] {
        let names: IOptionProps [] = [];
        this.frames.forEach(frame => names.push({label: frame.frameInfo.fileInfo.name, value: frame.frameInfo.fileId}));
        return names;
    }

    @computed get frameChannels(): number [] {
        return this.frames.map(frame => frame.requiredChannel);
    }

    @computed get frameStokes(): number [] {
        return this.frames.map(frame => frame.requiredStokes);
    }

    @computed get spatialGroup(): FrameStore[] {
        if (!this.frames || !this.frames.length || !this.activeFrame) {
            return [];
        }

        const activeGroupFrames = [];
        for (const frame of this.frames) {
            const groupMember = (frame === this.activeFrame)                                                 // Frame is active
                || (frame === this.activeFrame.spatialReference)                                             // Frame is the active frame's reference
                || (frame.spatialReference === this.activeFrame)                                             // Frame is a secondary image of the active frame
                || (frame.spatialReference && frame.spatialReference === this.activeFrame.spatialReference); // Frame has the same reference as the active frame

            if (groupMember) {
                activeGroupFrames.push(frame);
            }
        }

        return activeGroupFrames;
    }

    @computed get contourFrames(): FrameStore[] {
        return this.spatialGroup.filter(f => f.contourConfig.enabled && f.contourConfig.visible);
    }

    @action addFrame = (directory: string, file: string, hdu: string, fileId: number) => {
        return new Promise<boolean>((resolve, reject) => {
            this.fileLoading = true;
            this.backendService.loadFile(directory, file, hdu, fileId, CARTA.RenderMode.RASTER).subscribe(ack => {
                this.fileLoading = false;
                let dimensionsString = `${ack.fileInfoExtended.width}\u00D7${ack.fileInfoExtended.height}`;
                if (ack.fileInfoExtended.dimensions > 2) {
                    dimensionsString += `\u00D7${ack.fileInfoExtended.depth}`;
                    if (ack.fileInfoExtended.dimensions > 3) {
                        dimensionsString += ` (${ack.fileInfoExtended.stokes} Stokes cubes)`;
                    }
                }
                this.logStore.addInfo(`Loaded file ${ack.fileInfo.name} with dimensions ${dimensionsString}`, ["file"]);
                const frameInfo: FrameInfo = {
                    fileId: ack.fileId,
                    directory,
                    hdu,
                    fileInfo: new CARTA.FileInfo(ack.fileInfo),
                    fileInfoExtended: new CARTA.FileInfoExtended(ack.fileInfoExtended),
                    fileFeatureFlags: ack.fileFeatureFlags,
                    renderMode: CARTA.RenderMode.RASTER
                };

                // Clear existing tile cache if it exists
                this.tileService.clearCompressedCache(fileId);

                let newFrame = new FrameStore(this.preferenceStore, this.overlayStore, this.logStore, frameInfo, this.backendService);

                // clear existing requirements for the frame
                this.spectralRequirements.delete(ack.fileId);
                this.spatialRequirements.delete(ack.fileId);
                this.statsRequirements.delete(ack.fileId);
                this.histogramRequirements.delete(ack.fileId);

                // Place frame in frame array (replace frame with the same ID if it exists)
                const existingFrameIndex = this.frames.findIndex(f => f.frameInfo.fileId === fileId);
                if (existingFrameIndex !== -1) {
                    this.frames[existingFrameIndex].clearContours(false);
                    this.frames[existingFrameIndex] = newFrame;
                } else {
                    this.frames.push(newFrame);
                }

                // First image defaults to spatial reference and contour source
                if (this.frames.length === 1) {
                    this.setSpatialReference(this.frames[0]);
                    this.setContourDataSource(this.frames[0]);
                }

                // Use this image as a spectral reference if it has a spectral axis and there isn't an existing spectral reference
                if (newFrame.frameInfo.fileInfoExtended.depth > 1 && (this.frames.length === 1 || !this.spectralReference)) {
                    this.setSpectralReference(newFrame);
                }

                this.setActiveFrame(newFrame.frameInfo.fileId);

                if (this.frames.length > 1) {
                    if ((this.preferenceStore.autoWCSMatching & WCSMatchingType.SPATIAL) && this.spatialReference !== newFrame) {
                        this.setSpatialMatchingEnabled(newFrame, true);
                    }
                    if ((this.preferenceStore.autoWCSMatching & WCSMatchingType.SPECTRAL) && this.spectralReference !== newFrame && newFrame.frameInfo.fileInfoExtended.depth > 1) {
                        this.setSpectralMatchingEnabled(newFrame, true);
                    }
                }

                this.fileBrowserStore.hideFileBrowser();
                resolve(true);
            }, err => {
                this.alertStore.showAlert(`Error loading file: ${err}`);
                this.fileLoading = false;
                reject(err);
            });
        });
    };

    @action appendFile = (directory: string, file: string, hdu: string) => {
        // Stop animations playing before loading a new frame
        if (this.animatorStore.animationState === AnimationState.PLAYING) {
            this.animatorStore.stopAnimation();
        }
        const currentIdList = this.frames.map(frame => frame.frameInfo.fileId).sort((a, b) => a - b);
        const newId = currentIdList.pop() + 1;
        return this.addFrame(directory, file, hdu, newId);
    };

    @action openFile = (directory: string, file: string, hdu: string) => {
        // Stop animations playing before loading a new frame
        if (this.animatorStore.animationState === AnimationState.PLAYING) {
            this.animatorStore.stopAnimation();
        }
        this.removeAllFrames();
        return this.addFrame(directory, file, hdu, 0);
    };

    @action closeFile = (frame: FrameStore, confirmClose: boolean = true) => {
        if (!frame) {
            return;
        }

        // Display confirmation if image has secondary images
        const secondaries = frame.secondarySpatialImages.concat(frame.secondarySpectralImages).filter(distinct);
        const numSecondaries = secondaries.length;
        if (confirmClose && numSecondaries) {
            this.alertStore.showInteractiveAlert(`${numSecondaries} image${numSecondaries > 1 ? "s that are" : " that is"} matched to this image will be unmatched.`, confirmed => {
                if (confirmed) {
                    this.removeFrame(frame);
                }
            });
        } else {
            this.removeFrame(frame);
        }
    };

    @action closeCurrentFile = (confirmClose: boolean = true) => {
        this.closeFile(this.activeFrame, confirmClose);
    };

    @action removeFrame = (frame: FrameStore) => {
        if (frame) {
            // Unlink any associated secondary images
            // Create a copy of the array, since clearing the spatial reference will modify it
            const secondarySpatialImages = frame.secondarySpatialImages.slice();
            for (const f of secondarySpatialImages) {
                f.clearSpatialReference();
            }
            // Create a copy of the array, since clearing the spatial reference will modify it
            const secondarySpectralImages = frame.secondarySpectralImages.slice();
            for (const f of secondarySpectralImages) {
                f.clearSpectralReference();
            }

            const removedFrameIsSpatialReference = frame === this.spatialReference;
            const removedFrameIsSpectralReference = frame === this.spectralReference;
            const fileId = frame.frameInfo.fileId;

            // adjust requirements for stores
            WidgetsStore.RemoveFrameFromRegionWidgets(this.widgetsStore.statsWidgets, fileId);
            WidgetsStore.RemoveFrameFromRegionWidgets(this.widgetsStore.histogramWidgets, fileId);
            WidgetsStore.RemoveFrameFromRegionWidgets(this.widgetsStore.spectralProfileWidgets, fileId);
            WidgetsStore.RemoveFrameFromRegionWidgets(this.widgetsStore.stokesAnalysisWidgets, fileId);

            if (this.backendService.closeFile(fileId)) {
                frame.clearSpatialReference();
                frame.clearSpectralReference();
                frame.clearContours(false);
                this.frames = this.frames.filter(f => f.frameInfo.fileId !== fileId);
                const firstFrame = this.frames.length ? this.frames[0] : null;
                // Clean up if frame is active
                if (this.activeFrame.frameInfo.fileId === fileId) {
                    this.activeFrame = firstFrame;
                }
                // Clean up if frame is contour data source
                if (this.contourDataSource.frameInfo.fileId === fileId) {
                    this.contourDataSource = firstFrame;
                }
                // Clean up if frame is currently spatial reference
                if (removedFrameIsSpatialReference) {
                    const newReference = firstFrame;
                    if (newReference) {
                        this.setSpatialReference(newReference);
                    } else {
                        this.clearSpatialReference();
                    }
                }
                // Clean up if frame is currently spectral reference
                if (removedFrameIsSpectralReference) {
                    // New spectral reference must have spectral axis
                    const spectralFrames = this.frames.filter(f => f.frameInfo.fileInfoExtended.depth > 1);
                    const newReference = spectralFrames.length ? spectralFrames[0] : null;
                    if (newReference) {
                        this.setSpectralReference(newReference);
                    } else {
                        this.clearSpectralReference();
                    }
                }
                this.tileService.handleFileClosed(fileId);

            }
        }
    };

    @action removeAllFrames = () => {
        if (this.backendService.closeFile(-1)) {
            this.activeFrame = null;
            this.tileService.clearCompressedCache(-1);
            this.frames.forEach(frame => {
                frame.clearContours(false);
                this.tileService.handleFileClosed(frame.frameInfo.fileId);
            });
            this.frames = [];
            // adjust requirements for stores
            WidgetsStore.RemoveFrameFromRegionWidgets(this.widgetsStore.statsWidgets);
            WidgetsStore.RemoveFrameFromRegionWidgets(this.widgetsStore.histogramWidgets);
            WidgetsStore.RemoveFrameFromRegionWidgets(this.widgetsStore.spectralProfileWidgets);
            WidgetsStore.RemoveFrameFromRegionWidgets(this.widgetsStore.stokesAnalysisWidgets);
        }
    };

    @action shiftFrame = (delta: number) => {
        if (this.activeFrame && this.frames.length > 1) {
            const frameIds = this.frames.map(f => f.frameInfo.fileId).sort();
            const currentIndex = frameIds.indexOf(this.activeFrame.frameInfo.fileId);
            const requiredIndex = (this.frames.length + currentIndex + delta) % this.frames.length;
            this.setActiveFrame(frameIds[requiredIndex]);
        }
    };

    @action nextFrame = () => {
        this.shiftFrame(+1);
    };

    @action prevFrame = () => {
        this.shiftFrame(-1);
    };

    // Open catalog file
    @action appendCatalog = (directory: string, file: string, previewDataSize: number, type: CARTA.CatalogFileType) => {
        if (!this.activeFrame) {
            AppToaster.show({icon: "warning-sign", message: `Please load the image file`, intent: "danger", timeout: 3000});
            return;
        }
        if (!(type === CARTA.CatalogFileType.VOTable)) {
            AppToaster.show({icon: "warning-sign", message: `Catalog type not supported`, intent: "danger", timeout: 3000});
            return;
        }

        const frame = this.activeFrame;
        const fileId = this.catalogNum + 1;
        this.backendService.loadCatalogFile(directory, file, fileId, previewDataSize).subscribe(ack => {
            if (frame && ack.success && ack.dataSize) {
                let catalogInfo: CatalogInfo = {fileId : fileId, fileInfo: ack.fileInfo, dataSize: ack.dataSize};
                let catalogWidgetId = null;
                const config = CatalogOverlayComponent.WIDGET_CONFIG;
                let floatingCatalogWidgets = this.widgetsStore.getFloatingWidgetByComponentId(config.componentId).length;
                let dockedCatalogWidgets = this.widgetsStore.getDockedWidgetByType(config.type).length;

                if (floatingCatalogWidgets === 0  && dockedCatalogWidgets === 0) {
                    catalogWidgetId = this.widgetsStore.createFloatingCatalogOverlayWidget(catalogInfo, ack.headers, ack.columnsData);   
                } else {
                    catalogWidgetId = this.widgetsStore.addCatalogOverlayWidget(catalogInfo, ack.headers, ack.columnsData);
                }
                if (catalogWidgetId) {
                    this.catalogs.set(catalogWidgetId, fileId);
                    this.catalogStore.addCatalogs(catalogWidgetId);
                    this.fileBrowserStore.hideFileBrowser(); 
                }
            }
        }, error => {
            console.error(error);
            AppToaster.show({icon: "warning-sign", message: error, intent: "danger", timeout: 3000});
        });
    };

    @action reomveCatalog(catalogWidgetId: string, catalogComponentId: string) {
        const fileId = this.catalogs.get(catalogWidgetId);
        if (fileId > -1 && this.backendService.closeCatalogFile(fileId)) {
            this.catalogs.delete(catalogWidgetId);
            if (this.catalogs.size === 0) {
                this.widgetsStore.removeFloatingWidgetComponent(catalogComponentId);
            }
            this.widgetsStore.catalogOverlayWidgets.delete(catalogWidgetId);
            this.catalogStore.clearData(catalogWidgetId);
        }
    }

    @action sendCatalogFilter(catalogFilter: CARTA.CatalogFilterRequest) {
        if (!this.activeFrame) {
            return;
        }
        this.backendService.setCatalogFilterRequest(catalogFilter);
    }

    @action reorderFrame = (oldIndex: number, newIndex: number, length: number) => {
        if (!Number.isInteger(oldIndex) || oldIndex < 0 || oldIndex >= this.frameNum ||
            !Number.isInteger(newIndex) || newIndex < 0 || newIndex >= this.frameNum ||
            !Number.isInteger(length) || length <= 0 || length >= this.frameNum ||
            oldIndex === newIndex) {
            return;
        }
        this.frames = Utils.reorderArray(this.frames, oldIndex, newIndex, length);
    };

    // Region file actions
    @action importRegion = (directory: string, file: string, type: CARTA.FileType | CARTA.CatalogFileType) => {
        if (!this.activeFrame || !(type === CARTA.FileType.CRTF || type === CARTA.FileType.REG)) {
            AppToaster.show({icon: "warning-sign", message: `Region type not supported`, intent: "danger", timeout: 3000});
            return;
        }

        // ensure that the same frame is used in the callback, to prevent issues when the active frame changes while the region is being imported
        const frame = this.activeFrame;
        this.backendService.importRegion(directory, file, type, frame.frameInfo.fileId).subscribe(ack => {
            if (frame && ack.success && ack.regions) {
                for (const region of ack.regions) {
                    if (region.regionInfo) {
                        frame.regionSet.addExistingRegion(region.regionInfo.controlPoints as Point2D[], region.regionInfo.rotation, region.regionInfo.regionType, region.regionId, region.regionInfo.regionName);
                    }
                }
            }
            this.fileBrowserStore.hideFileBrowser();
        }, error => {
            console.error(error);
            AppToaster.show({icon: "warning-sign", message: error, intent: "danger", timeout: 3000});
        });
    };

    @action exportRegions = (directory: string, file: string, coordType: CARTA.CoordinateType, fileType: RegionFileType) => {
        const frame = this.activeFrame;
        // Prevent exporting if only the cursor region exists
        if (!frame.regionSet.regions || frame.regionSet.regions.length <= 1) {
            return;
        }

        const regionIds = frame.regionSet.regions.map(r => r.regionId).filter(id => id !== CURSOR_REGION_ID);
        this.backendService.exportRegion(directory, file, fileType, coordType, frame.frameInfo.fileId, regionIds).subscribe(() => {
            AppToaster.show({icon: "saved", message: `Exported regions for ${frame.frameInfo.fileInfo.name} using ${coordType === CARTA.CoordinateType.WORLD ? "world" : "pixel"} coordinates`, intent: "success", timeout: 3000});
            this.fileBrowserStore.hideFileBrowser();
        }, error => {
            console.error(error);
            AppToaster.show({icon: "warning-sign", message: error, intent: "danger", timeout: 3000});
        });
    };

    @action requestCubeHistogram = (fileId: number = -1) => {
        const frame = this.getFrame(fileId);
        if (frame && frame.renderConfig.cubeHistogramProgress < 1.0) {
            this.backendService.setHistogramRequirements({fileId: frame.frameInfo.fileId, regionId: -2, histograms: [{channel: -2, numBins: -1}]});
            this.restartTaskProgress();
        }
    };

    @action cancelCubeHistogramRequest = (fileId: number = -1) => {
        const frame = this.getFrame(fileId);
        if (frame && frame.renderConfig.cubeHistogramProgress < 1.0) {
            frame.renderConfig.updateCubeHistogram(null, 0);
            this.backendService.setHistogramRequirements({fileId: frame.frameInfo.fileId, regionId: -2, histograms: []});
        }
    };

    @action setDarkTheme = () => {
        this.preferenceStore.setPreference(PreferenceKeys.GLOBAL_THEME, Theme.DARK);
    };

    @action setLightTheme = () => {
        this.preferenceStore.setPreference(PreferenceKeys.GLOBAL_THEME, Theme.LIGHT);
    };

    @action toggleCursorFrozen = () => {
        if (this.activeFrame) {
            this.activeFrame.cursorFrozen = !this.activeFrame.cursorFrozen;
        }
    };

    public static readonly DEFAULT_STATS_TYPES = [
        CARTA.StatsType.NumPixels,
        CARTA.StatsType.Sum,
        CARTA.StatsType.FluxDensity,
        CARTA.StatsType.Mean,
        CARTA.StatsType.RMS,
        CARTA.StatsType.Sigma,
        CARTA.StatsType.SumSq,
        CARTA.StatsType.Min,
        CARTA.StatsType.Max
    ];
    private static readonly CursorThrottleTime = 200;
    private static readonly CursorThrottleTimeRotated = 100;
    private static readonly ImageThrottleTime = 200;
    private static readonly ImageChannelThrottleTime = 500;
    private static readonly RequirementsCheckInterval = 200;

    private spectralRequirements: Map<number, Map<number, CARTA.SetSpectralRequirements>>;
    private spatialRequirements: Map<number, Map<number, CARTA.SetSpatialRequirements>>;
    private statsRequirements: Map<number, Array<number>>;
    private histogramRequirements: Map<number, Array<number>>;
    private pendingChannelHistograms: Map<string, CARTA.IRegionHistogramData>;

    throttledSetChannels = _.throttle((updates: { frame: FrameStore, channel: number, stokes: number }[]) => {
        if (!updates || !updates.length) {
            return;
        }

        updates.forEach(update => {
            const frame = update.frame;
            if (!frame) {
                return;
            }

            frame.channel = update.channel;
            frame.stokes = update.stokes;

            if (frame === this.activeFrame) {
                // Calculate new required frame view (cropped to file size)
                const reqView = frame.requiredFrameView;

                const croppedReq: FrameView = {
                    xMin: Math.max(0, reqView.xMin),
                    xMax: Math.min(frame.frameInfo.fileInfoExtended.width, reqView.xMax),
                    yMin: Math.max(0, reqView.yMin),
                    yMax: Math.min(frame.frameInfo.fileInfoExtended.height, reqView.yMax),
                    mip: reqView.mip
                };
                const imageSize: Point2D = {x: frame.frameInfo.fileInfoExtended.width, y: frame.frameInfo.fileInfoExtended.height};
                const tiles = GetRequiredTiles(croppedReq, imageSize, {x: 256, y: 256});
                const midPointImageCoords = {x: (reqView.xMax + reqView.xMin) / 2.0, y: (reqView.yMin + reqView.yMax) / 2.0};
                // TODO: dynamic tile size
                const tileSizeFullRes = reqView.mip * 256;
                const midPointTileCoords = {x: midPointImageCoords.x / tileSizeFullRes - 0.5, y: midPointImageCoords.y / tileSizeFullRes - 0.5};
                this.tileService.requestTiles(tiles, frame.frameInfo.fileId, frame.channel, frame.stokes, midPointTileCoords, this.preferenceStore.imageCompressionQuality, true);
            } else {
                this.tileService.updateInactiveFileChannel(frame.frameInfo.fileId, frame.channel, frame.stokes);
            }
        });
    }, AppStore.ImageChannelThrottleTime);

    throttledSetView = _.throttle((tiles: TileCoordinate[], fileId: number, channel: number, stokes: number, focusPoint: Point2D) => {
        const isAnimating = (this.animatorStore.animationState !== AnimationState.STOPPED && this.animatorStore.animationMode !== AnimationMode.FRAME);
        if (isAnimating) {
            this.backendService.addRequiredTiles(fileId, tiles.map(t => t.encode()), this.preferenceStore.animationCompressionQuality);
        } else {
            this.tileService.requestTiles(tiles, fileId, channel, stokes, focusPoint, this.preferenceStore.imageCompressionQuality);
        }
    }, AppStore.ImageChannelThrottleTime);

    constructor() {
        this.alertStore = new AlertStore();
        this.layoutStore = new LayoutStore(this, this.alertStore);
        this.preferenceStore = new PreferenceStore(this);
        this.logStore = new LogStore();
        this.backendService = new BackendService(this.logStore, this.preferenceStore);
        this.tileService = new TileService(this.backendService);
        this.astReady = false;
        this.cartaComputeReady = false;
        this.spatialProfiles = new Map<string, SpatialProfileStore>();
        this.spectralProfiles = new Map<number, ObservableMap<number, SpectralProfileStore>>();
        this.regionStats = new Map<number, ObservableMap<number, CARTA.RegionStatsData>>();
        this.regionHistograms = new Map<number, ObservableMap<number, CARTA.IRegionHistogramData>>();
        this.pendingChannelHistograms = new Map<string, CARTA.IRegionHistogramData>();

        this.frames = [];
        this.catalogs = new Map();
        this.catalogStore = new CatalogStore();
        this.activeFrame = null;
        this.contourDataSource = null;
        this.syncFrameToContour = true;
        this.syncContourToFrame = true;
        this.fileBrowserStore = new FileBrowserStore(this, this.backendService);
        this.animatorStore = new AnimatorStore(this);
        this.overlayStore = new OverlayStore(this, this.preferenceStore);
        this.widgetsStore = new WidgetsStore(this);
        this.initRequirements();
        this.dialogStore = new DialogStore(this);
        this.helpStore = new HelpStore();

        const throttledSetCursorRotated = _.throttle(this.setCursor, AppStore.CursorThrottleTimeRotated);
        const throttledSetCursor = _.throttle(this.setCursor, AppStore.CursorThrottleTime);
        // Low-bandwidth mode
        const throttledSetCursorLowBandwidth = _.throttle(this.setCursor, AppStore.CursorThrottleTime * 2);

        // Update frame view
        autorun(() => {
            if (this.activeFrame && (this.preferenceStore.streamContoursWhileZooming || !this.activeFrame.zooming)) {
                // Trigger update raster view/title when switching layout
                const layout = this.layoutStore.dockedLayout;
                this.widgetsStore.updateImageWidgetTitle();

                const reqView = this.activeFrame.requiredFrameView;
                let croppedReq: FrameView = {
                    xMin: Math.max(0, reqView.xMin),
                    xMax: Math.min(this.activeFrame.frameInfo.fileInfoExtended.width, reqView.xMax),
                    yMin: Math.max(0, reqView.yMin),
                    yMax: Math.min(this.activeFrame.frameInfo.fileInfoExtended.height, reqView.yMax),
                    mip: reqView.mip
                };

                const imageSize: Point2D = {x: this.activeFrame.frameInfo.fileInfoExtended.width, y: this.activeFrame.frameInfo.fileInfoExtended.height};
                const tiles = GetRequiredTiles(croppedReq, imageSize, {x: 256, y: 256});
                const midPointImageCoords = {x: (reqView.xMax + reqView.xMin) / 2.0, y: (reqView.yMin + reqView.yMax) / 2.0};
                // TODO: dynamic tile size
                const tileSizeFullRes = reqView.mip * 256;
                const midPointTileCoords = {x: midPointImageCoords.x / tileSizeFullRes - 0.5, y: midPointImageCoords.y / tileSizeFullRes - 0.5};
                this.throttledSetView(tiles, this.activeFrame.frameInfo.fileId, this.activeFrame.channel, this.activeFrame.stokes, midPointTileCoords);
            }

            if (!this.activeFrame) {
                this.widgetsStore.updateImageWidgetTitle();
            }
        });

        // TODO: Move setChannels actions to AppStore and remove this autorun
        // Update channels when manually changed
        autorun(() => {
            if (this.activeFrame) {
                const updates = [];
                // Calculate if new data is required
                const updateRequiredChannels = this.activeFrame.requiredChannel !== this.activeFrame.channel || this.activeFrame.requiredStokes !== this.activeFrame.stokes;
                // Don't auto-update when animation is playing
                if (this.animatorStore.animationState === AnimationState.STOPPED && updateRequiredChannels) {
                    updates.push({frame: this.activeFrame, channel: this.activeFrame.requiredChannel, stokes: this.activeFrame.requiredStokes});
                }

                // Update any sibling channels
                this.activeFrame.spectralSiblings.forEach(frame => {
                    const siblingUpdateRequired = frame.requiredChannel !== frame.channel || frame.requiredStokes !== frame.stokes;
                    if (siblingUpdateRequired) {
                        updates.push({frame, channel: frame.requiredChannel, stokes: frame.requiredStokes});
                    }
                });

                if (updates.length) {
                    this.throttledSetChannels(updates);
                }
            }
        });

        // Update cursor profiles
        autorun(() => {
            if (this.activeFrame && this.activeFrame.cursorInfo && this.activeFrame.cursorInfo.posImageSpace) {
                const pos = {x: Math.round(this.activeFrame.cursorInfo.posImageSpace.x), y: Math.round(this.activeFrame.cursorInfo.posImageSpace.y)};
                if (pos.x >= 0 && pos.x <= this.activeFrame.frameInfo.fileInfoExtended.width - 1 && pos.y >= 0 && pos.y <= this.activeFrame.frameInfo.fileInfoExtended.height - 1) {
                    if (this.preferenceStore.lowBandwidthMode) {
                        throttledSetCursorLowBandwidth(this.activeFrame.frameInfo.fileId, pos.x, pos.y);
                    } else if (this.activeFrame.frameInfo.fileFeatureFlags & CARTA.FileFeatureFlags.ROTATED_DATASET) {
                        throttledSetCursorRotated(this.activeFrame.frameInfo.fileId, pos.x, pos.y);
                    } else {
                        throttledSetCursor(this.activeFrame.frameInfo.fileId, pos.x, pos.y);
                    }
                }
            }
        });

        // Set overlay defaults from current frame
        autorun(() => {
            if (this.activeFrame) {
                this.overlayStore.setDefaultsFromAST(this.activeFrame);
            }
        });

        // Set palette if theme changes
        autorun(() => {
            AST.setPalette(this.darkTheme ? nightPalette : dayPalette);
        });

        // Update requirements every 200 ms
        setInterval(this.recalculateRequirements, AppStore.RequirementsCheckInterval);

        // Subscribe to frontend streams
        this.backendService.getSpatialProfileStream().subscribe(this.handleSpatialProfileStream);
        this.backendService.getSpectralProfileStream().subscribe(this.handleSpectralProfileStream);
        this.backendService.getRegionHistogramStream().subscribe(this.handleRegionHistogramStream);
        this.backendService.getContourStream().subscribe(this.handleContourImageStream);
        this.backendService.getCatalogStream().subscribe(this.handleCatalogFilterStream);
        this.backendService.getErrorStream().subscribe(this.handleErrorStream);
        this.backendService.getRegionStatsStream().subscribe(this.handleRegionStatsStream);
        this.backendService.getReconnectStream().subscribe(this.handleReconnectStream);
        this.backendService.scriptingStream.subscribe(this.handleScriptingRequest);
        this.tileService.tileStream.subscribe(this.handleTileStream);

        // Auth and connection
        if (process.env.REACT_APP_AUTHENTICATION === "true") {
            this.dialogStore.showAuthDialog();
        } else {
            this.connectToServer();
        }

        // Splash screen mask
        autorun(() => {
            if (this.astReady && this.zfpReady && this.cartaComputeReady) {
                setTimeout(this.hideSplashScreen, 500);
            }
        });
    }

    // region Subscription handlers
    @action handleSpatialProfileStream = (spatialProfileData: CARTA.ISpatialProfileData) => {
        if (this.frames.find(frame => frame.frameInfo.fileId === spatialProfileData.fileId)) {
            const key = `${spatialProfileData.fileId}-${spatialProfileData.regionId}`;
            let profileStore = this.spatialProfiles.get(key);
            if (!profileStore) {
                profileStore = new SpatialProfileStore(spatialProfileData.fileId, spatialProfileData.regionId);
                this.spatialProfiles.set(key, profileStore);
            }
            profileStore.updateFromStream(spatialProfileData);

            // Update cursor value from profile if it matches the file and is the cursor data
            if (this.activeFrame && this.activeFrame.frameInfo.fileId === spatialProfileData.fileId && spatialProfileData.regionId === 0) {
                this.activeFrame.setCursorValue(spatialProfileData.value);
            }
        }
    };

    handleSpectralProfileStream = (spectralProfileData: CARTA.SpectralProfileData) => {
        if (this.frames.find(frame => frame.frameInfo.fileId === spectralProfileData.fileId)) {
            let frameMap = this.spectralProfiles.get(spectralProfileData.fileId);
            if (!frameMap) {
                frameMap = new ObservableMap<number, SpectralProfileStore>();
                this.spectralProfiles.set(spectralProfileData.fileId, frameMap);
            }
            let profileStore = frameMap.get(spectralProfileData.regionId);
            if (!profileStore) {
                profileStore = new SpectralProfileStore(spectralProfileData.fileId, spectralProfileData.regionId);
                frameMap.set(spectralProfileData.regionId, profileStore);
            }

            profileStore.stokes = spectralProfileData.stokes;
            for (let profile of spectralProfileData.profiles) {
                profileStore.setProfile(ProtobufProcessing.ProcessSpectralProfile(profile, spectralProfileData.progress));
            }
        }
    };

    handleRegionHistogramStream = (regionHistogramData: CARTA.RegionHistogramData) => {
        if (!regionHistogramData) {
            return;
        }

        let frameHistogramMap = this.regionHistograms.get(regionHistogramData.fileId);
        if (!frameHistogramMap) {
            frameHistogramMap = new ObservableMap<number, CARTA.IRegionHistogramData>();
            this.regionHistograms.set(regionHistogramData.fileId, frameHistogramMap);
        }

        frameHistogramMap.set(regionHistogramData.regionId, regionHistogramData);

        const updatedFrame = this.getFrame(regionHistogramData.fileId);

        // Add histogram to pending histogram list
        if (updatedFrame && regionHistogramData.regionId === -1) {
            regionHistogramData.histograms.forEach(histogram => {
                const key = `${regionHistogramData.fileId}_${regionHistogramData.stokes}_${histogram.channel}`;
                this.pendingChannelHistograms.set(key, regionHistogramData);
            });
        } else if (updatedFrame && regionHistogramData.regionId === -2) {
            // Update cube histogram if it is still required
            const cubeHist = regionHistogramData.histograms[0];
            if (cubeHist && (updatedFrame.renderConfig.useCubeHistogram || updatedFrame.renderConfig.useCubeHistogramContours)) {
                updatedFrame.renderConfig.updateCubeHistogram(cubeHist, regionHistogramData.progress);
                this.updateTaskProgress(regionHistogramData.progress);
            }
        }
    };

    @action handleTileStream = (tileStreamDetails: TileStreamDetails) => {
        if (this.animatorStore.animationState === AnimationState.PLAYING && this.animatorStore.animationMode !== AnimationMode.FRAME) {
            // Flow control
            const flowControlMessage: CARTA.IAnimationFlowControl = {
                fileId: tileStreamDetails.fileId,
                animationId: 0,
                receivedFrame: {
                    channel: tileStreamDetails.channel,
                    stokes: tileStreamDetails.stokes
                },
                timestamp: Long.fromNumber(Date.now())
            };

            this.backendService.sendAnimationFlowControl(flowControlMessage);

            const frame = this.getFrame(tileStreamDetails.fileId);
            if (frame) {
                frame.setChannels(tileStreamDetails.channel, tileStreamDetails.stokes, false);
                frame.channel = tileStreamDetails.channel;
                frame.stokes = tileStreamDetails.stokes;
            }
        }

        // Apply pending channel histogram
        const key = `${tileStreamDetails.fileId}_${tileStreamDetails.stokes}_${tileStreamDetails.channel}`;
        const pendingHistogram = this.pendingChannelHistograms.get(key);
        if (pendingHistogram && pendingHistogram.histograms && pendingHistogram.histograms.length) {
            const updatedFrame = this.getFrame(pendingHistogram.fileId);
            const channelHist = pendingHistogram.histograms.find(hist => hist.channel === updatedFrame.channel);
            if (updatedFrame && channelHist) {
                updatedFrame.renderConfig.setStokes(pendingHistogram.stokes);
                updatedFrame.renderConfig.updateChannelHistogram(channelHist);
                updatedFrame.channel = tileStreamDetails.channel;
                updatedFrame.stokes = tileStreamDetails.stokes;
            }
            this.pendingChannelHistograms.delete(key);
        }

        // Switch to tiled rendering. TODO: ensure that the correct frame gets set to tiled
        if (this.activeFrame) {
            this.activeFrame.renderType = RasterRenderType.TILED;
        }
    };

    handleRegionStatsStream = (regionStatsData: CARTA.RegionStatsData) => {
        if (!regionStatsData) {
            return;
        }

        let frameStatsMap = this.regionStats.get(regionStatsData.fileId);
        if (!frameStatsMap) {
            frameStatsMap = new ObservableMap<number, CARTA.RegionStatsData>();
            this.regionStats.set(regionStatsData.fileId, frameStatsMap);
        }

        frameStatsMap.set(regionStatsData.regionId, regionStatsData);
    };

    handleContourImageStream = (contourImageData: CARTA.ContourImageData) => {
        const updatedFrame = this.getFrame(contourImageData.fileId);
        if (updatedFrame) {
            updatedFrame.updateFromContourData(contourImageData);
        }
    };

    @action handleCatalogFilterStream = (catalogFilter: CARTA.CatalogFilterResponse) => {
        let catalogWidgetId = null;
        this.catalogs.forEach((value, key) => {
            if (value === catalogFilter.fileId) {
                catalogWidgetId = key;
            }
        });

        const progress = catalogFilter.progress; 
        const catalogWidgetStore = this.widgetsStore.catalogOverlayWidgets.get(catalogWidgetId);
        if (catalogWidgetStore) {
            catalogWidgetStore.updateCatalogData(catalogFilter);
            catalogWidgetStore.setProgress(progress);
            if (progress === 1) {
                catalogWidgetStore.setLoadingDataStatus(false);
                catalogWidgetStore.setPlotingData(false);
            }

            if (catalogWidgetStore.updateMode === CatalogUpdateMode.ViewUpdate) {               
                const xColumn = catalogWidgetStore.xColumnRepresentation;
                const yColumn = catalogWidgetStore.yColumnRepresentation;
                if (xColumn && yColumn) {
                    const coords = catalogWidgetStore.get2DPlotData(xColumn, yColumn, catalogFilter.columnsData);
                    const wcs = this.activeFrame.validWcs ? this.activeFrame.wcsInfo : 0;
                    this.catalogStore.updateCatalogData(catalogWidgetId, coords.wcsX, coords.wcsY, wcs, coords.xHeaderInfo.units, coords.yHeaderInfo.units, catalogWidgetStore.catalogCoordinateSystem.system);
                }
            }
            // update scatter plot
            const scatterWidgetsStore = catalogWidgetStore.catalogScatterWidgetsId;
            for (let index = 0; index < scatterWidgetsStore.length; index++) {
                const scatterWidgetStore = scatterWidgetsStore[index];
                const scatterWidget = this.widgetsStore.catalogScatterWidgets.get(scatterWidgetStore);
                if (scatterWidget) {
                    scatterWidget.updateScatterData();   
                }    
            }
        }
    }

    handleErrorStream = (errorData: CARTA.ErrorData) => {
        if (errorData) {
            const logEntry: LogEntry = {
                level: errorData.severity,
                message: errorData.message,
                tags: errorData.tags.concat(["server-sent"]),
                title: null
            };
            this.logStore.addLog(logEntry);
        }
    };

    handleReconnectStream = () => {
        this.alertStore.showInteractiveAlert("You have reconnected to the CARTA server. Do you want to resume your session?", this.onResumeAlertClosed);
    };

    handleScriptingRequest = (request: CARTA.IScriptingRequest) => {
        ScriptingService.Instance.handleScriptingRequest(request, this).then(this.backendService.sendScriptingResponse);
    };

    // endregion

    @action onResumeAlertClosed = (confirmed: boolean) => {
        if (!confirmed) {
            // TODO: How do we handle the situation where the user does not want to resume?
            return;
        }

        // Some things should be reset when the user reconnects
        this.animatorStore.stopAnimation();
        this.tileService.clearRequestQueue();

        const images: CARTA.IImageProperties[] = this.frames.map(frame => {
            const info = frame.frameInfo;

            const regions: CARTA.IRegionProperties[] = frame.regionSet.regions.map(region => {
                const regionInfo: CARTA.IRegionInfo = {
                    regionName: region.name,
                    regionType: region.regionType,
                    controlPoints: region.controlPoints,
                    rotation: region.rotation
                };

                return {
                    regionId: region.regionId,
                    regionInfo
                };
            });

            return {
                file: info.fileInfo.name,
                directory: info.directory,
                hdu: info.hdu,
                fileId: info.fileId,
                renderMode: info.renderMode,
                channel: frame.requiredChannel,
                stokes: frame.requiredStokes,
                regions
            };
        });

        this.resumingSession = true;

        this.backendService.resumeSession({images}).subscribe(this.onSessionResumed, err => {
            console.error(err);
            this.alertStore.showAlert("Error resuming session");
        });
    };

    @action private onSessionResumed = () => {
        console.log(`Resumed successfully`);
        // Clear requirements once session has resumed
        this.initRequirements();
        this.resumingSession = false;
        this.backendService.connectionDropped = false;
    };

    @computed get zfpReady() {
        return (this.tileService && this.tileService.workersReady);
    }

    @action setActiveFrame(fileId: number) {
        // Disable rendering of old frame
        if (this.activeFrame && this.activeFrame.frameInfo.fileId !== fileId) {
            this.activeFrame.renderType = RasterRenderType.NONE;
        }

        const requiredFrame = this.getFrame(fileId);
        if (requiredFrame) {
            this.changeActiveFrame(requiredFrame);
        } else {
            console.log(`Can't find required frame ${fileId}`);
        }
    }

    @action setActiveFrameByIndex(index: number) {
        if (index >= 0 && this.frames.length > index) {
            this.changeActiveFrame(this.frames[index]);
        } else {
            console.log(`Invalid frame index ${index}`);
        }
    }

    private changeActiveFrame(frame: FrameStore) {
        if (frame !== this.activeFrame) {
            this.tileService.clearGPUCache();
            this.tileService.clearRequestQueue();
        }
        this.activeFrame = frame;
        this.widgetsStore.updateImageWidgetTitle();
        if (this.syncContourToFrame) {
            this.contourDataSource = frame;
        }
    }

    @action setContourDataSource = (frame: FrameStore) => {
        this.contourDataSource = frame;
        if (this.syncFrameToContour) {
            this.setActiveFrame(frame.frameInfo.fileId);
        }
    };

    @computed get frameLockedToContour() {
        return this.syncFrameToContour && this.syncContourToFrame;
    }

    @action toggleFrameContourLock = () => {
        if (this.frameLockedToContour) {
            this.syncFrameToContour = false;
            this.syncContourToFrame = false;
        } else {
            this.syncContourToFrame = true;
            this.syncFrameToContour = true;
            this.contourDataSource = this.activeFrame;
        }
    };

    getFrame(fileId: number) {
        if (fileId === -1) {
            return this.activeFrame;
        }
        return this.frames.find(f => f.frameInfo.fileId === fileId);
    }

    @computed get selectedRegion(): RegionStore {
        if (this.activeFrame && this.activeFrame.regionSet && this.activeFrame.regionSet.selectedRegion && this.activeFrame.regionSet.selectedRegion.regionId !== 0) {
            return this.activeFrame.regionSet.selectedRegion;
        }
        return null;
    }

    @action deleteSelectedRegion = () => {
        if (this.activeFrame && this.activeFrame.regionSet && this.activeFrame.regionSet.selectedRegion && !this.activeFrame.regionSet.selectedRegion.locked) {
            this.deleteRegion(this.activeFrame.regionSet.selectedRegion);
        }
    };

    @action deleteRegion = (region: RegionStore) => {
        if (region) {
            const frame = this.getFrame(region.fileId);
            const regionId = region.regionId;
            WidgetsStore.RemoveRegionFromRegionWidgets(this.widgetsStore.statsWidgets, region.fileId, regionId);
            WidgetsStore.RemoveRegionFromRegionWidgets(this.widgetsStore.histogramWidgets, region.fileId, regionId);
            WidgetsStore.RemoveRegionFromRegionWidgets(this.widgetsStore.spectralProfileWidgets, region.fileId, regionId);
            WidgetsStore.RemoveRegionFromRegionWidgets(this.widgetsStore.stokesAnalysisWidgets, region.fileId, regionId);
            // delete region
            if (frame) {
                frame.regionSet.deleteRegion(region);
            }
        }
    };

    @action deselectRegion = () => {
        if (this.activeFrame && this.activeFrame.regionSet) {
            this.activeFrame.regionSet.deselectRegion();
        }
    };

    private setCursor = (fileId: number, x: number, y: number) => {
        const frame = this.getFrame(fileId);
        if (frame && frame.regionSet.regions[0]) {
            frame.regionSet.regions[0].setControlPoint(0, {x, y});
        }
    };

    @action setSpatialReference = (frame: FrameStore) => {
        const oldRef = this.spatialReference;

        // check if the new reference is currently a secondary image of the existing reference
        const newRefIsSecondary = oldRef && oldRef.secondarySpatialImages.includes(frame);

        this.spatialReference = frame;

        // Maintain link between old and new references
        if (newRefIsSecondary) {
            oldRef.setSpatialReference(frame);
        }

        for (const f of this.frames) {
            // The reference image can't reference itself
            if (f === frame) {
                f.clearSpatialReference();
            } else if (f.spatialReference) {
                f.setSpatialReference(frame);
            }
        }

    };

    @action clearSpatialReference = () => {
        this.spatialReference = null;
        for (const f of this.frames) {
            f.clearSpatialReference();
        }
    };

    @action setSpatialMatchingEnabled = (frame: FrameStore, val: boolean) => {
        if (!frame || frame === this.spatialReference) {
            return;
        }

        if (val) {
            if (!frame.setSpatialReference(this.spatialReference)) {
                AppToaster.show({
                    icon: "warning-sign",
                    message: `Could not enable spatial matching of ${frame.frameInfo.fileInfo.name} to reference image ${this.spatialReference.frameInfo.fileInfo.name}. No valid transform was found`,
                    intent: "warning",
                    timeout: 3000
                });
            }
        } else {
            frame.clearSpatialReference();
        }
    };

    @action toggleSpatialMatching = (frame: FrameStore) => {
        if (!frame || frame === this.spatialReference) {
            return;
        }

        this.setSpatialMatchingEnabled(frame, !frame.spatialReference);
    };

    @action setSpectralReference = (frame: FrameStore) => {
        const oldRef = this.spectralReference;

        // check if the new reference is currently a secondary image of the existing reference
        const newRefIsSecondary = oldRef && oldRef.secondarySpectralImages.includes(frame);

        this.spectralReference = frame;

        // Maintain link between old and new references
        if (newRefIsSecondary) {
            oldRef.setSpectralReference(frame);
        }

        for (const f of this.frames) {
            // The reference image can't reference itself
            if (f === frame) {
                f.clearSpectralReference();
            } else if (f.spectralReference) {
                f.setSpectralReference(frame);
            }
        }
    };

    @action clearSpectralReference = () => {
        this.spectralReference = null;
        for (const f of this.frames) {
            f.clearSpectralReference();
        }
    };

    @action setSpectralMatchingEnabled = (frame: FrameStore, val: boolean) => {
        if (!frame || frame === this.spectralReference) {
            return;
        }

        if (val) {
            if (!frame.setSpectralReference(this.spectralReference)) {
                AppToaster.show({
                    icon: "warning-sign",
                    message: `Could not enable spectral matching (velocity system) of ${frame.frameInfo.fileInfo.name} to reference image ${this.spectralReference.frameInfo.fileInfo.name}. No valid transform was found`,
                    intent: "warning",
                    timeout: 3000
                });
            }
        } else {
            frame.clearSpectralReference();
        }
    };

    @action toggleSpectralMatching = (frame: FrameStore) => {
        if (!frame || frame === this.spectralReference) {
            return;
        }

        this.setSpectralMatchingEnabled(frame, !frame.spectralReference);
    };

    @action setMatchingEnabled = (spatial: boolean, spectral: boolean) => {
        this.setSpatialMatchingEnabled(this.activeFrame, spatial);
        this.setSpectralMatchingEnabled(this.activeFrame, spectral);
    };

    exportImage = (): boolean => {
        if (this.activeFrame) {
            const composedCanvas = getImageCanvas(this.overlayStore.padding);
            if (composedCanvas) {
                composedCanvas.toBlob((blob) => {
                    const now = new Date();
                    const timestamp = `${now.getFullYear()}-${now.getMonth() + 1}-${now.getDate()}-${now.getHours()}-${now.getMinutes()}-${now.getSeconds()}`;
                    const link = document.createElement("a") as HTMLAnchorElement;
                    link.download = `${this.activeFrame.frameInfo.fileInfo.name}-image-${timestamp}.png`;
                    link.href = URL.createObjectURL(blob);
                    link.dispatchEvent(new MouseEvent("click"));
                }, "image/png");
                return true;
            }
        }
        return false;
    };

    getImageDataUrl = (backgroundColor: string) => {
        if (this.activeFrame) {
            const composedCanvas = getImageCanvas(this.overlayStore.padding, backgroundColor);
            if (composedCanvas) {
                return composedCanvas.toDataURL();
            }
        }
        return null;
    };

    delay(time: number) {
        return new Promise(resolve => {
            setTimeout(resolve, time);
        });
    }

    // Waits for image data to be ready. This consists of three steps:
    // 1. Wait 25 ms to allow other commands that may request new data to execute
    // 2. Use a MobX "when" to wait until no tiles or contours are required
    // 3. Wait 25 ms to allow for re-rendering of tiles
    waitForImageData = async () => {
        await this.delay(25);
        return new Promise(resolve => {
            when(() => {
                const tilesLoading = this.tileService.remainingTiles > 0;
                const contoursLoading = this.activeFrame && this.activeFrame.contourProgress >= 0 && this.activeFrame.contourProgress < 1;
                return !tilesLoading && !contoursLoading;
            }, async () => {
                await this.delay(25);
                resolve();
            });
        });
    };

    // region requirements calculations

    private initRequirements = () => {
        this.spectralRequirements = new Map<number, Map<number, CARTA.SetSpectralRequirements>>();
        this.spatialRequirements = new Map<number, Map<number, CARTA.SetSpatialRequirements>>();
        this.statsRequirements = new Map<number, Array<number>>();
        this.histogramRequirements = new Map<number, Array<number>>();
    };

    recalculateRequirements = () => {
        this.recalculateSpatialRequirements();
        this.recalculateSpectralRequirements();
        this.recalculateStatsRequirements();
        this.recalculateHistogramRequirements();
    };

    private recalculateStatsRequirements() {
        if (!this.activeFrame) {
            return;
        }

        const updatedRequirements = RegionWidgetStore.CalculateRequirementsArray(this.activeFrame, this.widgetsStore.statsWidgets);
        const diffList = StatsWidgetStore.DiffRequirementsArray(this.statsRequirements, updatedRequirements);
        this.statsRequirements = updatedRequirements;

        if (diffList.length) {
            for (const requirements of diffList) {
                this.backendService.setStatsRequirements(requirements);
            }
        }
    }

    private recalculateHistogramRequirements() {
        if (!this.activeFrame) {
            return;
        }

        const updatedRequirements = RegionWidgetStore.CalculateRequirementsArray(this.activeFrame, this.widgetsStore.histogramWidgets);
        const diffList = HistogramWidgetStore.DiffRequirementsArray(this.histogramRequirements, updatedRequirements);
        this.histogramRequirements = updatedRequirements;

        if (diffList.length) {
            for (const requirements of diffList) {
                this.backendService.setHistogramRequirements(requirements);
            }
        }
    }

    private recalculateSpectralRequirements() {
        if (!this.activeFrame) {
            return;
        }

        const updatedRequirements = SpectralProfileWidgetStore.CalculateRequirementsMap(this.activeFrame, this.widgetsStore.spectralProfileWidgets);
        if (this.activeFrame.hasStokes && this.widgetsStore.stokesAnalysisWidgets.size > 0) {
            StokesAnalysisWidgetStore.addToRequirementsMap(this.activeFrame, updatedRequirements, this.widgetsStore.stokesAnalysisWidgets);
        }
        const diffList = SpectralProfileWidgetStore.DiffSpectralRequirements(this.spectralRequirements, updatedRequirements);
        this.spectralRequirements = updatedRequirements;

        if (diffList.length) {
            diffList.forEach(requirements => this.backendService.setSpectralRequirements(requirements));
        }
    }

    private recalculateSpatialRequirements() {
        if (!this.activeFrame) {
            return;
        }

        const updatedRequirements = SpatialProfileWidgetStore.CalculateRequirementsMap(this.activeFrame, this.widgetsStore.spatialProfileWidgets);
        const diffList = SpatialProfileWidgetStore.DiffSpatialRequirements(this.spatialRequirements, updatedRequirements);
        this.spatialRequirements = updatedRequirements;

        if (diffList.length) {
            diffList.forEach(requirements => this.backendService.setSpatialRequirements(requirements));
        }
    }

    // endregion
}<|MERGE_RESOLUTION|>--- conflicted
+++ resolved
@@ -36,15 +36,10 @@
 import {distinct, GetRequiredTiles} from "utilities";
 import {BackendService, ConnectionStatus, ScriptingService, TileService, TileStreamDetails} from "services";
 import {FrameView, Point2D, ProtobufProcessing, Theme, TileCoordinate, WCSMatchingType} from "models";
-<<<<<<< HEAD
-import {HistogramWidgetStore, RegionWidgetStore, SpatialProfileWidgetStore, SpectralProfileWidgetStore, StatsWidgetStore, StokesAnalysisWidgetStore} from "./widgets";
+import {HistogramWidgetStore, RegionWidgetStore, SpatialProfileWidgetStore, SpectralProfileWidgetStore, StatsWidgetStore, StokesAnalysisWidgetStore, CatalogInfo, CatalogUpdateMode} from "./widgets";
 import {getImageCanvas} from "components";
-import {AppToaster} from "components/Shared";
-=======
-import {HistogramWidgetStore, RegionWidgetStore, SpatialProfileWidgetStore, SpectralProfileWidgetStore, StatsWidgetStore, StokesAnalysisWidgetStore, CatalogInfo, CatalogUpdateMode} from "./widgets";
+import {CatalogOverlayComponent} from "components";
 import {AppToaster} from "../components/Shared";
-import {CatalogOverlayComponent} from "components";
->>>>>>> 4d7ba7d8
 
 export class AppStore {
     // Backend services
@@ -257,7 +252,6 @@
         return this.frames.length;
     }
 
-<<<<<<< HEAD
     @computed get frameMap(): Map<number, FrameStore> {
         const frameMap = new Map<number, FrameStore>();
 
@@ -266,15 +260,15 @@
         }
 
         return frameMap;
-=======
-    // catalog 
+    }
+
+    // catalog
     @computed get catalogNum(): number {
         const fileNumbers = Array.from(this.catalogs.values());
         if (fileNumbers.length) {
-            return Math.max(...fileNumbers);   
+            return Math.max(...fileNumbers);
         }
         return 0;
->>>>>>> 4d7ba7d8
     }
 
     @computed get frameNames(): IOptionProps [] {
@@ -552,14 +546,14 @@
                 let dockedCatalogWidgets = this.widgetsStore.getDockedWidgetByType(config.type).length;
 
                 if (floatingCatalogWidgets === 0  && dockedCatalogWidgets === 0) {
-                    catalogWidgetId = this.widgetsStore.createFloatingCatalogOverlayWidget(catalogInfo, ack.headers, ack.columnsData);   
+                    catalogWidgetId = this.widgetsStore.createFloatingCatalogOverlayWidget(catalogInfo, ack.headers, ack.columnsData);
                 } else {
                     catalogWidgetId = this.widgetsStore.addCatalogOverlayWidget(catalogInfo, ack.headers, ack.columnsData);
                 }
                 if (catalogWidgetId) {
                     this.catalogs.set(catalogWidgetId, fileId);
                     this.catalogStore.addCatalogs(catalogWidgetId);
-                    this.fileBrowserStore.hideFileBrowser(); 
+                    this.fileBrowserStore.hideFileBrowser();
                 }
             }
         }, error => {
@@ -1029,7 +1023,7 @@
             }
         });
 
-        const progress = catalogFilter.progress; 
+        const progress = catalogFilter.progress;
         const catalogWidgetStore = this.widgetsStore.catalogOverlayWidgets.get(catalogWidgetId);
         if (catalogWidgetStore) {
             catalogWidgetStore.updateCatalogData(catalogFilter);
@@ -1039,7 +1033,7 @@
                 catalogWidgetStore.setPlotingData(false);
             }
 
-            if (catalogWidgetStore.updateMode === CatalogUpdateMode.ViewUpdate) {               
+            if (catalogWidgetStore.updateMode === CatalogUpdateMode.ViewUpdate) {
                 const xColumn = catalogWidgetStore.xColumnRepresentation;
                 const yColumn = catalogWidgetStore.yColumnRepresentation;
                 if (xColumn && yColumn) {
@@ -1054,8 +1048,8 @@
                 const scatterWidgetStore = scatterWidgetsStore[index];
                 const scatterWidget = this.widgetsStore.catalogScatterWidgets.get(scatterWidgetStore);
                 if (scatterWidget) {
-                    scatterWidget.updateScatterData();   
-                }    
+                    scatterWidget.updateScatterData();
+                }
             }
         }
     }
