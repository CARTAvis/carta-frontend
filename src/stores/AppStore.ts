import * as _ from "lodash";
import {action, autorun, computed, makeObservable, observable, ObservableMap, runInAction, when} from "mobx";
import * as Long from "long";
import {Classes, Colors, IOptionProps, setHotkeysDialogProps} from "@blueprintjs/core";
import {Utils} from "@blueprintjs/table";
import * as AST from "ast_wrapper";
import * as CARTACompute from "carta_computation";
import {CARTA} from "carta-protobuf";
import {
    AlertStore,
    AnimationMode,
    AnimatorStore,
    BrowserMode,
    CatalogInfo,
    CatalogProfileStore,
    CatalogStore,
    CatalogUpdateMode,
    DialogStore,
    DistanceMeasuringStore,
    FileBrowserStore,
    FrameInfo,
    FrameStore,
    HelpStore,
    LayoutStore,
    SnippetStore,
    LogEntry,
    LogStore,
    OverlayStore,
    PreferenceKeys,
    PreferenceStore,
    RasterRenderType,
    RegionFileType,
    RegionStore,
    SpatialProfileStore,
    SpectralProfileStore,
    WidgetsStore
} from ".";
import {distinct, getColorForTheme, GetRequiredTiles, getTimestamp, mapToObject} from "utilities";
import {ApiService, BackendService, ConnectionStatus, ScriptingService, TileService, TileStreamDetails} from "services";
import {FrameView, Point2D, PresetLayout, ProtobufProcessing, Theme, TileCoordinate, WCSMatchingType} from "models";
import {HistogramWidgetStore, RegionWidgetStore, SpatialProfileWidgetStore, SpectralProfileWidgetStore, StatsWidgetStore, StokesAnalysisWidgetStore} from "./widgets";
import {getImageCanvas, ImageViewLayer} from "components";
import {AppToaster, ErrorToast, SuccessToast, WarningToast} from "components/Shared";
import GitCommit from "../static/gitInfo";

interface FrameOption extends IOptionProps {
    hasZAxis: boolean;
}

export class AppStore {
    private static staticInstance: AppStore;

    static get Instance() {
        return AppStore.staticInstance || new AppStore();
    }

    // Backend services
    readonly backendService: BackendService;
    readonly tileService: TileService;
    readonly scriptingService: ScriptingService;
    readonly apiService: ApiService;

    // Other stores
    readonly alertStore: AlertStore;
    readonly animatorStore: AnimatorStore;
    readonly catalogStore: CatalogStore;
    readonly dialogStore: DialogStore;
    readonly fileBrowserStore: FileBrowserStore;
    readonly helpStore: HelpStore;
    readonly layoutStore: LayoutStore;
    readonly snippetStore: SnippetStore;
    readonly logStore: LogStore;
    readonly overlayStore: OverlayStore;
    readonly preferenceStore: PreferenceStore;
    readonly widgetsStore: WidgetsStore;

    // WebAssembly Module status
    @observable astReady: boolean;
    @observable cartaComputeReady: boolean;
    // Frames
    @observable frames: FrameStore[];
    @observable activeFrame: FrameStore;
    @observable contourDataSource: FrameStore;
    @observable syncContourToFrame: boolean;
    @observable syncFrameToContour: boolean;

    // Profiles and region data
    @observable spatialProfiles: Map<string, SpatialProfileStore>;
    @observable spectralProfiles: Map<number, ObservableMap<number, SpectralProfileStore>>;
    @observable regionStats: Map<number, ObservableMap<number, CARTA.RegionStatsData>>;
    @observable regionHistograms: Map<number, ObservableMap<number, CARTA.IRegionHistogramData>>;

    // Reference images
    @observable spatialReference: FrameStore;
    @observable spectralReference: FrameStore;
    @observable rasterScalingReference: FrameStore;

    // ImageViewer
    @observable activeLayer: ImageViewLayer;
    @observable cursorFrozen: boolean;

    private appContainer: HTMLElement;
    private fileCounter = 0;
    private previousConnectionStatus: ConnectionStatus;

    public getAppContainer = (): HTMLElement => {
        return this.appContainer;
    };

    public setAppContainer = (container: HTMLElement) => {
        this.appContainer = container;
    };

    // Splash screen
    @observable splashScreenVisible: boolean = true;
    @action showSplashScreen = () => {
        this.splashScreenVisible = true;
    };
    @action hideSplashScreen = () => {
        this.splashScreenVisible = false;
    };

    // Image view
    @action setImageViewDimensions = (w: number, h: number) => {
        this.overlayStore.setViewDimension(w, h);
    };

    // Image toolbar
    @observable imageToolbarVisible: boolean;
    @action showImageToolbar = () => {
        this.imageToolbarVisible = true;
    };
    @action hideImageToolbar = () => {
        this.imageToolbarVisible = false;
    };

    // Auth
    @observable username: string = "";
    @action setUsername = (username: string) => {
        this.username = username;
    };

    connectToServer = async () => {
        // Remove query parameters, replace protocol and remove trailing /
        let wsURL = window.location.href.replace(window.location.search, "").replace(/^http/, "ws").replace(/\/$/, "");
        if (process.env.NODE_ENV === "development") {
            wsURL = process.env.REACT_APP_DEFAULT_ADDRESS ? process.env.REACT_APP_DEFAULT_ADDRESS : wsURL;
        } else {
            wsURL = process.env.REACT_APP_DEFAULT_ADDRESS_PROD ? process.env.REACT_APP_DEFAULT_ADDRESS_PROD : wsURL;
        }

        // Check for URL query parameters as a final override
        const url = new URL(window.location.href);
        const socketUrl = url.searchParams.get("socketUrl");

        if (socketUrl) {
            wsURL = socketUrl;
            console.log(`Connecting to override URL: ${wsURL}`);
        } else {
            console.log(`Connecting to default URL: ${wsURL}`);
        }

        const folderSearchParam = url.searchParams.get("folder");
        const fileSearchParam = url.searchParams.get("file");

<<<<<<< HEAD
        try {
            await AST.onReady;
            this.astReady = true;
            const ack = await this.backendService.connect(wsURL);
            console.log(`Connected with session ID ${ack.sessionId}`);
            this.logStore.addInfo(`Connected to server ${wsURL} with session ID ${ack.sessionId}`, ["network"]);
            if (fileSearchParam) {
                await this.loadFile(folderSearchParam, fileSearchParam, "");
            }
            if (this.preferenceStore.autoLaunch && !fileSearchParam) {
                this.fileBrowserStore.showFileBrowser(BrowserMode.File);
            }
        } catch (err) {
            console.log(err);
        }
=======
        let autoFileLoaded = false;

        AST.onReady.then(
            action(() => {
                this.astReady = true;
                if (this.backendService.connectionStatus === ConnectionStatus.ACTIVE && !autoFileLoaded && fileSearchParam) {
                    this.loadFile(folderSearchParam, fileSearchParam, "");
                }
            })
        );

        this.backendService.connect(wsURL).subscribe(
            ack => {
                console.log(`Connected with session ID ${ack.sessionId}`);
                this.logStore.addInfo(`Connected to server ${wsURL} with session ID ${ack.sessionId}`, ["network"]);
                if (this.astReady && fileSearchParam) {
                    autoFileLoaded = true;
                    this.loadFile(folderSearchParam, fileSearchParam, "");
                }
                if (this.preferenceStore.autoLaunch && !fileSearchParam) {
                    this.fileBrowserStore.showFileBrowser(BrowserMode.File);
                }
            },
            err => console.log(err)
        );
>>>>>>> 17b13f04
    };

    @action handleThemeChange = (darkMode: boolean) => {
        this.systemTheme = darkMode ? "dark" : "light";
    };

    // Tasks
    @observable taskProgress: number;
    @observable taskStartTime: number;
    @observable taskCurrentTime: number;
    @observable fileLoading: boolean;
    @observable fileSaving: boolean;
    @observable resumingSession: boolean;

    @action restartTaskProgress = () => {
        this.taskProgress = 0;
        this.taskStartTime = performance.now();
    };

    @action updateTaskProgress = (progress: number) => {
        this.taskProgress = progress;
        this.taskCurrentTime = performance.now();
    };

    @computed get estimatedTaskRemainingTime(): number {
        if (this.taskProgress <= 0 || this.taskProgress >= 1) {
            return undefined;
        }
        const dt = this.taskCurrentTime - this.taskStartTime;
        const estimatedFinishTime = dt / this.taskProgress;
        return estimatedFinishTime - dt;
    }

    @action startFileLoading = () => {
        this.fileLoading = true;
    };

    @action endFileLoading = () => {
        this.fileLoading = false;
    };

    @action startFileSaving = () => {
        this.fileSaving = true;
    };

    @action endFileSaving = () => {
        this.fileSaving = false;
    };

    // Keyboard shortcuts
    @computed get modifierString() {
        // Modifier string for shortcut keys.
        // - OSX/iOS use '⌘'
        // - Windows/Linux uses 'Ctrl + '
        // - Browser uses 'alt +' for compatibility reasons
        if (process.env.REACT_APP_TARGET === "linux") {
            return "ctrl + ";
        } else if (process.env.REACT_APP_TARGET === "darwin") {
            return "cmd +";
        }
        return "alt + ";
    }

    // System theme, based on media query
    @observable systemTheme: string;

    // Apply dark theme if it is forced or the system theme is dark
    @computed get darkTheme(): boolean {
        if (this.preferenceStore.theme === Theme.AUTO) {
            return this.systemTheme === Theme.DARK;
        } else {
            return this.preferenceStore.theme === Theme.DARK;
        }
    }

    @computed get openFileDisabled(): boolean {
        return this.backendService?.connectionStatus !== ConnectionStatus.ACTIVE || this.fileLoading;
    }

    @computed get appendFileDisabled(): boolean {
        return this.openFileDisabled || !this.activeFrame;
    }

    // Frame actions
    @computed get activeFrameFileId(): number {
        return this.activeFrame?.frameInfo.fileId;
    }

    @computed get activeFrameIndex(): number {
        if (!this.activeFrame) {
            return -1;
        }
        return this.frames.findIndex(frame => frame.frameInfo.fileId === this.activeFrame.frameInfo.fileId);
    }

    @computed get frameNum(): number {
        return this.frames.length;
    }

    @computed get frameMap(): Map<number, FrameStore> {
        const frameMap = new Map<number, FrameStore>();

        for (const frame of this.frames) {
            frameMap.set(frame.frameInfo.fileId, frame);
        }

        return frameMap;
    }

    @computed get catalogNum(): number {
        return this.catalogStore.catalogProfileStores.size;
    }

    @computed get catalogNextFileId(): number {
        let id = 1;
        const currentCatalogIds = Array.from(this.catalogStore.catalogProfileStores.keys());
        while (currentCatalogIds?.includes(id) && currentCatalogIds.length) {
            id += 1;
        }
        return id;
    }

    @computed get frameNames(): IOptionProps[] {
        return this.frames?.map((frame, index) => {
            return {
                label: index + ": " + frame.filename,
                value: frame.frameInfo.fileId
            };
        });
    }

    @computed get frameOptions(): FrameOption[] {
        return this.frames?.map((frame, index) => {
            return {
                label: index + ": " + frame.filename,
                value: frame.frameInfo.fileId,
                hasZAxis: frame?.channelInfo !== undefined && frame?.channelInfo !== null
            };
        });
    }

    @computed get frameChannels(): number[] {
        return this.frames.map(frame => frame.requiredChannel);
    }

    @computed get frameStokes(): number[] {
        return this.frames.map(frame => frame.requiredStokes);
    }

    @computed get spatialGroup(): FrameStore[] {
        if (!this.frames || !this.frames.length || !this.activeFrame) {
            return [];
        }

        const activeGroupFrames = [];
        for (const frame of this.frames) {
            const groupMember =
                frame === this.activeFrame || // Frame is active
                frame === this.activeFrame.spatialReference || // Frame is the active frame's reference
                frame.spatialReference === this.activeFrame || // Frame is a secondary image of the active frame
                (frame.spatialReference && frame.spatialReference === this.activeFrame.spatialReference); // Frame has the same reference as the active frame

            if (groupMember) {
                activeGroupFrames.push(frame);
            }
        }

        return activeGroupFrames;
    }

    @computed get spatialAndSpectalMatchedFileIds(): number[] {
        let matchedIds = [];
        if (this.spatialReference) {
            matchedIds.push(this.spatialReference.frameInfo.fileId);
        }

        const spatialMatchedFileIds = this.spatialReference?.spatialSiblings?.map(matchedFrame => {
            return matchedFrame.frameInfo.fileId;
        });
        const spectralMatchedFileIds = this.spatialReference?.spectralSiblings?.map(matchedFrame => {
            return matchedFrame.frameInfo.fileId;
        });
        spatialMatchedFileIds?.forEach(spatialMatchedFileId => {
            if (spectralMatchedFileIds?.includes(spatialMatchedFileId)) {
                matchedIds.push(spatialMatchedFileId);
            }
        });
        return matchedIds;
    }

    @computed get contourFrames(): FrameStore[] {
        return this.spatialGroup.filter(f => f.contourConfig.enabled && f.contourConfig.visible);
    }

    @action addFrame = (ack: CARTA.IOpenFileAck, directory: string, hdu: string): boolean => {
        if (!ack) {
            return false;
        }

        let dimensionsString = `${ack.fileInfoExtended.width}\u00D7${ack.fileInfoExtended.height}`;
        if (ack.fileInfoExtended.dimensions > 2) {
            dimensionsString += `\u00D7${ack.fileInfoExtended.depth}`;
            if (ack.fileInfoExtended.dimensions > 3) {
                dimensionsString += ` (${ack.fileInfoExtended.stokes} Stokes cubes)`;
            }
        }
        this.logStore.addInfo(`Loaded file ${ack.fileInfo.name} with dimensions ${dimensionsString}`, ["file"]);
        const frameInfo: FrameInfo = {
            fileId: ack.fileId,
            directory,
            hdu,
            fileInfo: new CARTA.FileInfo(ack.fileInfo),
            fileInfoExtended: new CARTA.FileInfoExtended(ack.fileInfoExtended),
            fileFeatureFlags: ack.fileFeatureFlags,
            renderMode: CARTA.RenderMode.RASTER,
            beamTable: ack.beamTable
        };

        let newFrame = new FrameStore(frameInfo);

        // Place frame in frame array (replace frame with the same ID if it exists)
        const existingFrameIndex = this.frames.findIndex(f => f.frameInfo.fileId === ack.fileId);
        if (existingFrameIndex !== -1) {
            this.frames[existingFrameIndex].clearContours(false);
            this.frames[existingFrameIndex] = newFrame;
        } else {
            this.frames.push(newFrame);
        }

        // First image defaults to spatial reference and contour source
        if (this.frames.length === 1) {
            this.setSpatialReference(this.frames[0]);
            this.setRasterScalingReference(this.frames[0]);
            this.setContourDataSource(this.frames[0]);
        }

        // Use this image as a spectral reference if it has a spectral axis and there isn't an existing spectral reference
        if (newFrame.frameInfo.fileInfoExtended.depth > 1 && (this.frames.length === 1 || !this.spectralReference)) {
            this.setSpectralReference(newFrame);
        }

        const imageFileId = newFrame.frameInfo.fileId;
        this.setActiveFrame(imageFileId);
        // init image associated catalog
        this.catalogStore.updateImageAssociatedCatalogId(imageFileId, []);

        // Set animation mode to frame if the new image is 2D, or to channel if the image is 3D and there are no other frames
        if (newFrame.frameInfo.fileInfoExtended.depth <= 1 && newFrame.frameInfo.fileInfoExtended.stokes <= 1) {
            this.animatorStore.setAnimationMode(AnimationMode.FRAME);
        } else if (newFrame.frameInfo.fileInfoExtended.depth > 1) {
            this.animatorStore.setAnimationMode(AnimationMode.CHANNEL);
        } else if (newFrame.frameInfo.fileInfoExtended.stokes > 1) {
            this.animatorStore.setAnimationMode(AnimationMode.STOKES);
        }

        if (this.frames.length > 1) {
            if (this.preferenceStore.autoWCSMatching & WCSMatchingType.SPATIAL && this.spatialReference !== newFrame) {
                this.setSpatialMatchingEnabled(newFrame, true);
            }
            if (this.preferenceStore.autoWCSMatching & WCSMatchingType.SPECTRAL && this.spectralReference !== newFrame && newFrame.frameInfo.fileInfoExtended.depth > 1) {
                this.setSpectralMatchingEnabled(newFrame, true);
            }
        }
        this.fileBrowserStore.saveStartingDirectory(newFrame.frameInfo.directory);

        return true;
    };

    loadFile = async (path: string, filename: string, hdu: string) => {
        this.startFileLoading();

        if (!filename) {
            const lastDirSeparator = path.lastIndexOf("/");
            if (lastDirSeparator >= 0) {
                filename = path.substring(lastDirSeparator + 1);
                path = path.substring(0, lastDirSeparator);
            }
        } else if (!path && filename.includes("/")) {
            const lastDirSeparator = filename.lastIndexOf("/");
            if (lastDirSeparator >= 0) {
                path = filename.substring(0, lastDirSeparator);
                filename = filename.substring(lastDirSeparator + 1);
            }
        }

<<<<<<< HEAD
        try {
            const ack = await this.backendService.loadFile(path, filename, hdu, this.fileCounter, CARTA.RenderMode.RASTER);
=======
            this.backendService.loadFile(directory, file, hdu, this.fileCounter, CARTA.RenderMode.RASTER).subscribe(
                ack => {
                    if (!this.addFrame(ack, directory, hdu)) {
                        AppToaster.show({icon: "warning-sign", message: "Load file failed.", intent: "danger", timeout: 3000});
                    }
                    this.endFileLoading();
                    this.fileBrowserStore.hideFileBrowser();
                    WidgetsStore.ResetWidgetPlotXYBounds(this.widgetsStore.spatialProfileWidgets);
                    WidgetsStore.ResetWidgetPlotXYBounds(this.widgetsStore.spectralProfileWidgets);
                    WidgetsStore.ResetWidgetPlotXYBounds(this.widgetsStore.stokesAnalysisWidgets);
                    resolve(ack.fileId);
                },
                err => {
                    this.alertStore.showAlert(`Error loading file: ${err}`);
                    this.endFileLoading();
                    reject(err);
                }
            );

>>>>>>> 17b13f04
            this.fileCounter++;
            if (!this.addFrame(ack, path, hdu)) {
                AppToaster.show({icon: "warning-sign", message: "Load file failed.", intent: "danger", timeout: 3000});
            }
            this.endFileLoading();
            this.fileBrowserStore.hideFileBrowser();
            WidgetsStore.ResetWidgetPlotXYBounds(this.widgetsStore.spatialProfileWidgets);
            WidgetsStore.ResetWidgetPlotXYBounds(this.widgetsStore.spectralProfileWidgets);
            WidgetsStore.ResetWidgetPlotXYBounds(this.widgetsStore.stokesAnalysisWidgets);
            return ack.fileId;
        } catch (err) {
            this.alertStore.showAlert(`Error loading file: ${err}`);
            this.endFileLoading();
            throw(err);
        }
    };

<<<<<<< HEAD
    loadConcatStokes = async (stokesFiles: CARTA.IStokesFile[], directory: string, hdu: string) => {
        this.startFileLoading();
        try {
            const ack = await this.backendService.loadStokeFiles(stokesFiles, this.fileCounter, CARTA.RenderMode.RASTER);
=======
    @action loadConcatStokes = (stokesFiles: CARTA.IStokesFile[], directory: string, hdu: string) => {
        return new Promise<number>((resolve, reject) => {
            this.startFileLoading();
            this.backendService.loadStokeFiles(stokesFiles, this.fileCounter, CARTA.RenderMode.RASTER).subscribe(
                ack => {
                    if (!this.addFrame(ack.openFileAck, directory, hdu)) {
                        AppToaster.show({icon: "warning-sign", message: "Load file failed.", intent: "danger", timeout: 3000});
                    }
                    this.endFileLoading();
                    this.fileBrowserStore.hideFileBrowser();
                    AppStore.Instance.dialogStore.hideStokesDialog();
                    WidgetsStore.ResetWidgetPlotXYBounds(this.widgetsStore.spatialProfileWidgets);
                    WidgetsStore.ResetWidgetPlotXYBounds(this.widgetsStore.spectralProfileWidgets);
                    WidgetsStore.ResetWidgetPlotXYBounds(this.widgetsStore.stokesAnalysisWidgets);
                    resolve(ack.openFileAck.fileId);
                },
                err => {
                    console.log(err);
                    this.alertStore.showAlert(`Error loading files: ${err}`);
                    this.endFileLoading();
                    reject(err);
                }
            );

>>>>>>> 17b13f04
            this.fileCounter++;
            if (!this.addFrame(ack.openFileAck, directory, hdu)) {
                AppToaster.show({icon: "warning-sign", message: "Load file failed.", intent: "danger", timeout: 3000});
            }
            this.endFileLoading();
            this.fileBrowserStore.hideFileBrowser();
            AppStore.Instance.dialogStore.hideStokesDialog();
            WidgetsStore.ResetWidgetPlotXYBounds(this.widgetsStore.spatialProfileWidgets);
            WidgetsStore.ResetWidgetPlotXYBounds(this.widgetsStore.spectralProfileWidgets);
            WidgetsStore.ResetWidgetPlotXYBounds(this.widgetsStore.stokesAnalysisWidgets);
            return ack.openFileAck.fileId;
        } catch (err) {
            console.log(err);
            this.alertStore.showAlert(`Error loading files: ${err}`);
            this.endFileLoading();
            throw(err);
        }
    };

    @action appendConcatFile = (stokesFiles: CARTA.IStokesFile[], directory: string, hdu: string) => {
        // Stop animations playing before loading a new frame
        this.animatorStore.stopAnimation();
        return this.loadConcatStokes(stokesFiles, directory, hdu);
    };

    @action openConcatFile = (stokesFiles: CARTA.IStokesFile[], directory: string, hdu: string) => {
        this.removeAllFrames();
        return this.loadConcatStokes(stokesFiles, directory, hdu);
    };

    /**
     * Appends a file at the given path to the list of existing open files
     * @access public
     * @async
     * @param path - path to the parent directory of the file to open, or of the file itself
     * @param {string=} filename - filename of the file to open
     * @param {string=} hdu - HDU to open. If left blank, the first image HDU will be opened
     * @return {Promise<number>} [async] the file ID of the opened file
     */
    @action appendFile = (path: string, filename: string, hdu: string) => {
        // Stop animations playing before loading a new frame
        this.animatorStore.stopAnimation();
        return this.loadFile(path, filename, hdu);
    };

    /**
     * Closes all existing files and opens a file at the given path
     * @param path - path to the parent directory of the file to open, or of the file itself
     * @param {string=} filename - filename of the file to open
     * @param {string=} hdu - HDU to open. If left blank, the first image HDU will be opened
     * @return {Promise<number>} [async] the file ID of the opened file
     */
    @action openFile = (path: string, filename?: string, hdu?: string) => {
        this.removeAllFrames();
        return this.loadFile(path, filename, hdu);
    };

<<<<<<< HEAD
    saveFile = async (directory: string, filename: string, fileType: CARTA.FileType, regionId?: number, channels?: number[], stokes?: number[], shouldDropDegenerateAxes?: boolean) => {
        if (!this.activeFrame) {
            throw new Error("No active image");
        }
        this.startFileSaving();
        const fileId = this.activeFrame.frameInfo.fileId;
        try {
            const ack = await this.backendService.saveFile(fileId, directory, filename, fileType, regionId, channels, stokes, !shouldDropDegenerateAxes);
            AppToaster.show({icon: "saved", message: `${filename} saved.`, intent: "success", timeout: 3000});
            this.fileBrowserStore.hideFileBrowser();
            this.endFileSaving();
            return ack.fileId;
        } catch (err) {
            console.error(err);
            AppToaster.show({icon: "warning-sign", message: err, intent: "danger", timeout: 3000});
            this.endFileSaving();
            throw err;
        }
=======
    @action saveFile = (directory: string, filename: string, fileType: CARTA.FileType, regionId?: number, channels?: number[], stokes?: number[], shouldDropDegenerateAxes?: boolean) => {
        return new Promise<number>((resolve, reject) => {
            if (!this.activeFrame) {
                reject();
            }
            this.startFileSaving();
            const fileId = this.activeFrame.frameInfo.fileId;
            this.backendService.saveFile(fileId, directory, filename, fileType, regionId, channels, stokes, !shouldDropDegenerateAxes).subscribe(
                ack => {
                    AppToaster.show({icon: "saved", message: `${filename} saved.`, intent: "success", timeout: 3000});
                    this.fileBrowserStore.hideFileBrowser();
                    this.endFileSaving();
                    resolve(ack.fileId);
                },
                error => {
                    console.error(error);
                    AppToaster.show({icon: "warning-sign", message: error, intent: "danger", timeout: 3000});
                    this.endFileSaving();
                    reject(error);
                }
            );
        });
>>>>>>> 17b13f04
    };

    @action closeFile = (frame: FrameStore, confirmClose: boolean = true) => {
        if (!frame) {
            return;
        }
        // Display confirmation if image has secondary images
        const secondaries = frame.secondarySpatialImages.concat(frame.secondarySpectralImages).filter(distinct);
        const numSecondaries = secondaries.length;
        if (confirmClose && numSecondaries) {
            this.alertStore.showInteractiveAlert(`${numSecondaries} image${numSecondaries > 1 ? "s that are" : " that is"} matched to this image will be unmatched.`, confirmed => {
                if (confirmed) {
                    this.removeFrame(frame);
                }
            });
        } else {
            this.removeFrame(frame);
        }
    };

    /**
     * Closes the currently active image
     * @param confirmClose [boolean=] - Flag indicating whether to display a confirmation dialog before closing
     */
    @action closeCurrentFile = (confirmClose: boolean = false) => {
        if (!this.appendFileDisabled) {
            this.closeFile(this.activeFrame, confirmClose);
        }
    };

    @action closeOtherFiles = (frame: FrameStore, confirmClose: boolean = true) => {
        const otherFiles = this.frames.filter(f => f !== frame);
        for (const f of otherFiles) {
            this.closeFile(f, confirmClose);
        }
    };

    @action removeFrame = (frame: FrameStore) => {
        if (frame) {
            // Stop animations playing before removing frame
            this.animatorStore.stopAnimation();
            // Unlink any associated secondary images
            // Create a copy of the array, since clearing the spatial reference will modify it
            const secondarySpatialImages = frame.secondarySpatialImages.slice();
            for (const f of secondarySpatialImages) {
                f.clearSpatialReference();
            }
            // Create a copy of the array, since clearing the spatial reference will modify it
            const secondarySpectralImages = frame.secondarySpectralImages.slice();
            for (const f of secondarySpectralImages) {
                f.clearSpectralReference();
            }

            const removedFrameIsSpatialReference = frame === this.spatialReference;
            const removedFrameIsSpectralReference = frame === this.spectralReference;
            const removedFrameIsRasterScalingReference = frame === this.rasterScalingReference;
            const fileId = frame.frameInfo.fileId;

            // adjust requirements for stores
            WidgetsStore.RemoveFrameFromRegionWidgets(this.widgetsStore.statsWidgets, fileId);
            WidgetsStore.RemoveFrameFromRegionWidgets(this.widgetsStore.histogramWidgets, fileId);
            WidgetsStore.RemoveFrameFromRegionWidgets(this.widgetsStore.spectralProfileWidgets, fileId);
            WidgetsStore.RemoveFrameFromRegionWidgets(this.widgetsStore.stokesAnalysisWidgets, fileId);

            // clear existing requirements for the frame
            this.spectralRequirements.delete(fileId);
            this.spatialRequirements.delete(fileId);
            this.statsRequirements.delete(fileId);
            this.histogramRequirements.delete(fileId);

            this.tileService.handleFileClosed(fileId);

            if (this.backendService.closeFile(fileId)) {
                frame.clearSpatialReference();
                frame.clearSpectralReference();
                frame.clearContours(false);
                this.frames = this.frames.filter(f => f.frameInfo.fileId !== fileId);
                const firstFrame = this.frames.length ? this.frames[0] : null;
                // Clean up if frame is active
                if (this.activeFrame.frameInfo.fileId === fileId) {
                    this.activeFrame = firstFrame;
                }
                // Clean up if frame is contour data source
                if (this.contourDataSource.frameInfo.fileId === fileId) {
                    this.contourDataSource = firstFrame;
                }
                // Clean up if frame is currently spatial reference
                if (removedFrameIsSpatialReference) {
                    const newReference = firstFrame;
                    if (newReference) {
                        this.setSpatialReference(newReference);
                    } else {
                        this.clearSpatialReference();
                    }
                }
                // Clean up if frame is currently spectral reference
                if (removedFrameIsSpectralReference) {
                    // New spectral reference must have spectral axis
                    const spectralFrames = this.frames.filter(f => f.frameInfo.fileInfoExtended.depth > 1);
                    const newReference = spectralFrames.length ? spectralFrames[0] : null;
                    if (newReference) {
                        this.setSpectralReference(newReference);
                    } else {
                        this.clearSpectralReference();
                    }
                }

                if (removedFrameIsRasterScalingReference) {
                    const newReference = firstFrame;
                    if (newReference) {
                        this.setRasterScalingReference(newReference);
                    } else {
                        this.clearRasterScalingReference();
                    }
                }

                // Clean up if frame has associated catalog files
                if (this.catalogNum) {
                    CatalogStore.Instance.closeAssociatedCatalog(fileId);
                    if (firstFrame) {
                        CatalogStore.Instance.resetActiveCatalogFile(firstFrame.frameInfo.fileId);
                    }
                }
            }
        }
    };

    @action removeAllFrames = () => {
        // Stop animations playing before removing frames
        this.animatorStore.stopAnimation();
        if (this.backendService.closeFile(-1)) {
            this.activeFrame = null;
            this.tileService.clearCompressedCache(-1);
            this.frames.forEach(frame => {
                frame.clearContours(false);
                const fileId = frame.frameInfo.fileId;
                this.tileService.handleFileClosed(fileId);
                if (this.catalogNum) {
                    CatalogStore.Instance.closeAssociatedCatalog(fileId);
                }
            });
            this.frames = [];
            // adjust requirements for stores
            WidgetsStore.RemoveFrameFromRegionWidgets(this.widgetsStore.statsWidgets);
            WidgetsStore.RemoveFrameFromRegionWidgets(this.widgetsStore.histogramWidgets);
            WidgetsStore.RemoveFrameFromRegionWidgets(this.widgetsStore.spectralProfileWidgets);
            WidgetsStore.RemoveFrameFromRegionWidgets(this.widgetsStore.stokesAnalysisWidgets);
        }
    };

    @action shiftFrame = (delta: number) => {
        if (this.activeFrame && this.frames.length > 1) {
            const frameIds = this.frames.map(f => f.frameInfo.fileId);
            const currentIndex = frameIds.indexOf(this.activeFrame.frameInfo.fileId);
            const requiredIndex = (this.frames.length + currentIndex + delta) % this.frames.length;
            this.setActiveFrame(frameIds[requiredIndex]);
        }
    };

    @action nextFrame = () => {
        this.shiftFrame(+1);
    };

    @action prevFrame = () => {
        this.shiftFrame(-1);
    };

    // Open catalog file
    appendCatalog = async (directory: string, file: string, previewDataSize: number, type: CARTA.CatalogFileType) => {
        return new Promise<number>((resolve, reject) => {
            if (!this.activeFrame) {
                AppToaster.show(ErrorToast("Please load the image file"));
                throw new Error("No image file");
            }
            if (!(type === CARTA.CatalogFileType.VOTable)) {
                AppToaster.show(ErrorToast("Catalog type not supported"));
                throw new Error("Catalog type not supported");
            }
            this.startFileLoading();

            const frame = this.activeFrame;
            const fileId = this.catalogNextFileId;

<<<<<<< HEAD
            this.backendService.loadCatalogFile(directory, file, fileId, previewDataSize).then(ack => runInAction(() => {
                this.endFileLoading();
                if (frame && ack.success && ack.dataSize) {
                    let catalogInfo: CatalogInfo = {fileId, directory, fileInfo: ack.fileInfo, dataSize: ack.dataSize};
                    let catalogWidgetId;
                    const columnData = ProtobufProcessing.ProcessCatalogData(ack.previewData);

                    // update image associated catalog file
                    let associatedCatalogFiles = [];
                    const catalogStore = CatalogStore.Instance;
                    const catalogComponentSize = catalogStore.catalogProfiles.size;
                    let currentAssociatedCatalogFile = catalogStore.imageAssociatedCatalogId.get(frame.frameInfo.fileId);
                    if (currentAssociatedCatalogFile?.length) {
                        associatedCatalogFiles = currentAssociatedCatalogFile;
                    } else {
                        // new image append
                        catalogStore.catalogProfiles.forEach((value, componentId) => {
                            catalogStore.catalogProfiles.set(componentId, fileId);
                        });
                    }
                    associatedCatalogFiles.push(fileId);
                    catalogStore.updateImageAssociatedCatalogId(AppStore.Instance.activeFrame.frameInfo.fileId, associatedCatalogFiles);

                    if (catalogComponentSize === 0) {
                        const catalog = this.widgetsStore.createFloatingCatalogWidget(fileId);
                        catalogWidgetId = catalog.widgetStoreId;
                        catalogStore.catalogProfiles.set(catalog.widgetComponentId, fileId);
                    } else {
                        catalogWidgetId = this.widgetsStore.addCatalogWidget(fileId);
                        const key = catalogStore.catalogProfiles.keys().next().value;
                        catalogStore.catalogProfiles.set(key, fileId);
                    }
                    if (catalogWidgetId) {
                        this.catalogStore.catalogWidgets.set(fileId, catalogWidgetId);
                        this.catalogStore.addCatalog(fileId);
                        this.fileBrowserStore.hideFileBrowser();

                        const catalogProfileStore = new CatalogProfileStore(catalogInfo, ack.headers, columnData);
                        catalogStore.catalogProfileStores.set(fileId, catalogProfileStore);
                        resolve(fileId);
                    } else {
                        reject();
                    }
                } else {
                    reject();
=======
            this.backendService.loadCatalogFile(directory, file, fileId, previewDataSize).subscribe(
                ack =>
                    runInAction(() => {
                        this.endFileLoading();
                        if (frame && ack.success && ack.dataSize) {
                            let catalogInfo: CatalogInfo = {fileId, directory, fileInfo: ack.fileInfo, dataSize: ack.dataSize};
                            let catalogWidgetId;
                            const columnData = ProtobufProcessing.ProcessCatalogData(ack.previewData);

                            // update image associated catalog file
                            let associatedCatalogFiles = [];
                            const catalogStore = CatalogStore.Instance;
                            const catalogComponentSize = catalogStore.catalogProfiles.size;
                            let currentAssociatedCatalogFile = catalogStore.imageAssociatedCatalogId.get(frame.frameInfo.fileId);
                            if (currentAssociatedCatalogFile?.length) {
                                associatedCatalogFiles = currentAssociatedCatalogFile;
                            } else {
                                // new image append
                                catalogStore.catalogProfiles.forEach((value, componentId) => {
                                    catalogStore.catalogProfiles.set(componentId, fileId);
                                });
                            }
                            associatedCatalogFiles.push(fileId);
                            catalogStore.updateImageAssociatedCatalogId(AppStore.Instance.activeFrame.frameInfo.fileId, associatedCatalogFiles);

                            if (catalogComponentSize === 0) {
                                const catalog = this.widgetsStore.createFloatingCatalogWidget(fileId);
                                catalogWidgetId = catalog.widgetStoreId;
                                catalogStore.catalogProfiles.set(catalog.widgetComponentId, fileId);
                            } else {
                                catalogWidgetId = this.widgetsStore.addCatalogWidget(fileId);
                                const key = catalogStore.catalogProfiles.keys().next().value;
                                catalogStore.catalogProfiles.set(key, fileId);
                            }
                            if (catalogWidgetId) {
                                this.catalogStore.catalogWidgets.set(fileId, catalogWidgetId);
                                this.catalogStore.addCatalog(fileId);
                                this.fileBrowserStore.hideFileBrowser();

                                const catalogProfileStore = new CatalogProfileStore(catalogInfo, ack.headers, columnData);
                                catalogStore.catalogProfileStores.set(fileId, catalogProfileStore);
                                resolve(fileId);
                            } else {
                                reject();
                            }
                        } else {
                            reject();
                        }
                    }),
                error => {
                    console.error(error);
                    AppToaster.show(ErrorToast(error));
                    this.endFileLoading();
                    reject(error);
>>>>>>> 17b13f04
                }
            );
        });
    };

    @action removeCatalog(fileId: number, catalogWidgetId: string, catalogComponentId?: string) {
        if (fileId > -1 && this.backendService.closeCatalogFile(fileId)) {
            const catalogStore = CatalogStore.Instance;
            // close all associated catalog plots widgets
            catalogStore.clearCatalogPlotsByFileId(fileId);
            // remove catalog overlay widget store
            this.catalogStore.catalogWidgets.delete(fileId);
            this.widgetsStore.catalogWidgets.delete(catalogWidgetId);
            // remove overlay
            catalogStore.removeCatalog(fileId, catalogComponentId);
            // remove profile store
            catalogStore.catalogProfileStores.delete(fileId);

            if (!this.activeFrame) {
                return;
            }
        }
    }

    @action sendCatalogFilter(catalogFilter: CARTA.CatalogFilterRequest) {
        if (!this.activeFrame) {
            return;
        }
        this.backendService.setCatalogFilterRequest(catalogFilter);
    }

    @action reorderFrame = (oldIndex: number, newIndex: number, length: number) => {
        if (
            !Number.isInteger(oldIndex) ||
            oldIndex < 0 ||
            oldIndex >= this.frameNum ||
            !Number.isInteger(newIndex) ||
            newIndex < 0 ||
            newIndex >= this.frameNum ||
            !Number.isInteger(length) ||
            length <= 0 ||
            length >= this.frameNum ||
            oldIndex === newIndex
        ) {
            return;
        }
        this.frames = Utils.reorderArray(this.frames, oldIndex, newIndex, length);
    };

    // Region file actions
    importRegion = async (directory: string, file: string, type: CARTA.FileType | CARTA.CatalogFileType) => {
        if (!this.activeFrame || !(type === CARTA.FileType.CRTF || type === CARTA.FileType.DS9_REG)) {
            AppToaster.show(ErrorToast("Region type not supported"));
            return;
        }

        // ensure that the same frame is used in the callback, to prevent issues when the active frame changes while the region is being imported
        const frame = this.activeFrame;
<<<<<<< HEAD
        try {
            const ack = await this.backendService.importRegion(directory, file, type, frame.frameInfo.fileId);
            if (frame && ack.success && ack.regions) {
                const regionMap = new Map<string, CARTA.IRegionInfo>(Object.entries(ack.regions));
                const regionStyles = new Map<string, CARTA.IRegionStyle>(Object.entries(ack.regionStyles));
                regionMap.forEach((regionInfo, regionIdString) => {
                    const styleInfo = regionStyles.get(regionIdString);

                    frame.regionSet.addExistingRegion(
                        regionInfo.controlPoints as Point2D[],
                        regionInfo.rotation,
                        regionInfo.regionType,
                        parseInt(regionIdString),
                        styleInfo?.name,
                        styleInfo?.color,
                        styleInfo?.lineWidth,
                        styleInfo?.dashList
                    );
                });
            }
            this.fileBrowserStore.hideFileBrowser();
        } catch (err) {
            console.error(err);
            AppToaster.show(ErrorToast(err));
        }
=======
        this.backendService.importRegion(directory, file, type, frame.frameInfo.fileId).subscribe(
            ack => {
                if (frame && ack.success && ack.regions) {
                    const regionMap = new Map<string, CARTA.IRegionInfo>(Object.entries(ack.regions));
                    const regionStyles = new Map<string, CARTA.IRegionStyle>(Object.entries(ack.regionStyles));
                    regionMap.forEach((regionInfo, regionIdString) => {
                        const styleInfo = regionStyles.get(regionIdString);

                        frame.regionSet.addExistingRegion(
                            regionInfo.controlPoints as Point2D[],
                            regionInfo.rotation,
                            regionInfo.regionType,
                            parseInt(regionIdString),
                            styleInfo?.name,
                            styleInfo?.color,
                            styleInfo?.lineWidth,
                            styleInfo?.dashList
                        );
                    });
                }
                this.fileBrowserStore.hideFileBrowser();
            },
            error => {
                console.error(error);
                AppToaster.show(ErrorToast(error));
            }
        );
>>>>>>> 17b13f04
    };

    exportRegions = async (directory: string, file: string, coordType: CARTA.CoordinateType, fileType: RegionFileType, exportRegions: number[]) => {
        const frame = this.activeFrame;
        // Prevent exporting if only the cursor region exists
        if (!frame.regionSet?.regions || frame.regionSet.regions.length <= 1 || exportRegions?.length < 1) {
            return;
        }

        const regionStyles = new Map<number, CARTA.IRegionStyle>();
        for (const region of exportRegions.map(value => frame.regionSet.regions[value])) {
            regionStyles.set(region.regionId, {
                name: region.name,
                color: region.color,
                lineWidth: region.lineWidth,
                dashList: region.dashLength ? [region.dashLength] : []
            });
        }
<<<<<<< HEAD

        try {
            await this.backendService.exportRegion(directory, file, fileType, coordType, frame.frameInfo.fileId, regionStyles);
            AppToaster.show(SuccessToast("saved", `Exported regions for ${frame.filename} using ${coordType === CARTA.CoordinateType.WORLD ? "world" : "pixel"} coordinates`));
            this.fileBrowserStore.hideFileBrowser();
        } catch (err) {
            console.error(err);
            AppToaster.show(ErrorToast(err));
        }
=======
        this.backendService.exportRegion(directory, file, fileType, coordType, frame.frameInfo.fileId, regionStyles).subscribe(
            () => {
                AppToaster.show(SuccessToast("saved", `Exported regions for ${frame.filename} using ${coordType === CARTA.CoordinateType.WORLD ? "world" : "pixel"} coordinates`));
                this.fileBrowserStore.hideFileBrowser();
            },
            error => {
                console.error(error);
                AppToaster.show(ErrorToast(error));
            }
        );
>>>>>>> 17b13f04
    };

    @action requestCubeHistogram = (fileId: number = -1) => {
        const frame = this.getFrame(fileId);
        if (frame && frame.renderConfig.cubeHistogramProgress < 1.0) {
            this.backendService.setHistogramRequirements({fileId: frame.frameInfo.fileId, regionId: -2, histograms: [{channel: -2, numBins: -1}]});
            this.restartTaskProgress();
        }
    };

    @action cancelCubeHistogramRequest = (fileId: number = -1) => {
        const frame = this.getFrame(fileId);
        if (frame && frame.renderConfig.cubeHistogramProgress < 1.0) {
            frame.renderConfig.updateCubeHistogram(null, 0);
            this.backendService.setHistogramRequirements({fileId: frame.frameInfo.fileId, regionId: -2, histograms: []});
        }
    };

    @action requestMoment = async (message: CARTA.IMomentRequest, frame: FrameStore) => {
        if (!message || !frame) {
            return;
        }

        this.startFileLoading();
        // clear previously generated moment images under this frame
        if (frame.momentImages && frame.momentImages.length > 0) {
            frame.momentImages.forEach(momentFrame => this.closeFile(momentFrame));
        }
        frame.removeMomentImage();

<<<<<<< HEAD
        this.restartTaskProgress();

        try {
            const ack = await this.backendService.requestMoment(message);
            if (!ack.cancel && ack.openFileAcks) {
                for (const openFileAck of ack.openFileAcks) {
                    if (this.addFrame(CARTA.OpenFileAck.create(openFileAck), this.fileBrowserStore.startingDirectory, "")) {
                        this.fileCounter++;
                        frame.addMomentImage(this.frames.find(f => f.frameInfo.fileId === openFileAck.fileId));
                    } else {
                        AppToaster.show({icon: "warning-sign", message: "Load file failed.", intent: "danger", timeout: 3000});
                    }
                }
            }
        } catch (err) {
            frame.resetMomentRequestState();
            this.endFileLoading();
            console.error(err);
        }
=======
        this.backendService.requestMoment(message).subscribe(
            ack => {
                if (ack.success) {
                    if (!ack.cancel && ack.openFileAcks) {
                        ack.openFileAcks.forEach(openFileAck => {
                            if (this.addFrame(CARTA.OpenFileAck.create(openFileAck), this.fileBrowserStore.startingDirectory, "")) {
                                this.fileCounter++;
                                frame.addMomentImage(this.frames.find(f => f.frameInfo.fileId === openFileAck.fileId));
                            } else {
                                AppToaster.show({icon: "warning-sign", message: "Load file failed.", intent: "danger", timeout: 3000});
                            }
                        });
                    }
                } else {
                    AppToaster.show({icon: "warning-sign", message: `Moment generation failed. ${ack?.message}`, intent: "danger", timeout: 3000});
                }
                frame.resetMomentRequestState();
                this.endFileLoading();
            },
            error => {
                frame.resetMomentRequestState();
                this.endFileLoading();
                console.error(error);
            }
        );
        this.restartTaskProgress();
>>>>>>> 17b13f04
    };

    @action cancelRequestingMoment = (fileId: number = -1) => {
        const frame = this.getFrame(fileId);
        if (frame && frame.requestingMomentsProgress < 1.0) {
            this.backendService.cancelRequestingMoment(fileId);
        }
    };

    @action setDarkTheme = () => {
        this.setTheme(Theme.DARK);
    };

    @action setLightTheme = () => {
        this.setTheme(Theme.LIGHT);
    };

    @action setAutoTheme = () => {
        this.setTheme(Theme.AUTO);
    };

    @action setTheme = (theme: string) => {
        if (Theme.isValid(theme)) {
            this.preferenceStore.setPreference(PreferenceKeys.GLOBAL_THEME, theme);
            this.updateASTColors();
        }
    };

    private updateASTColors() {
        if (this.astReady) {
            const astColors = [
                getColorForTheme(this.overlayStore.global.color),
                getColorForTheme(this.overlayStore.title.color),
                getColorForTheme(this.overlayStore.grid.color),
                getColorForTheme(this.overlayStore.border.color),
                getColorForTheme(this.overlayStore.ticks.color),
                getColorForTheme(this.overlayStore.axes.color),
                getColorForTheme(this.overlayStore.numbers.color),
                getColorForTheme(this.overlayStore.labels.color),
                getColorForTheme(this.activeFrame ? this.activeFrame.distanceMeasuring?.color : DistanceMeasuringStore.DEFAULT_COLOR)
            ];
            AST.setColors(astColors);
        }
    }

    @action toggleCursorFrozen = () => {
        this.cursorFrozen = !this.cursorFrozen;
    };

    @action updateActiveLayer = (layer: ImageViewLayer) => {
        this.activeLayer = layer;
    };

    public static readonly DEFAULT_STATS_TYPES = [
        CARTA.StatsType.NumPixels,
        CARTA.StatsType.Sum,
        CARTA.StatsType.FluxDensity,
        CARTA.StatsType.Mean,
        CARTA.StatsType.RMS,
        CARTA.StatsType.Sigma,
        CARTA.StatsType.SumSq,
        CARTA.StatsType.Min,
        CARTA.StatsType.Max,
        CARTA.StatsType.Extrema
    ];
    private static readonly CursorThrottleTime = 200;
    private static readonly CursorThrottleTimeRotated = 100;
    private static readonly ImageChannelThrottleTime = 500;
    private static readonly RequirementsCheckInterval = 200;

    private spectralRequirements: Map<number, Map<number, CARTA.SetSpectralRequirements>>;
    private spatialRequirements: Map<number, Map<number, CARTA.SetSpatialRequirements>>;
    private statsRequirements: Map<number, Array<number>>;
    private histogramRequirements: Map<number, Array<number>>;
    private pendingChannelHistograms: Map<string, CARTA.IRegionHistogramData>;

    throttledSetChannels = _.throttle((updates: {frame: FrameStore; channel: number; stokes: number}[]) => {
        if (!updates || !updates.length) {
            return;
        }

        updates.forEach(update => {
            const frame = update.frame;
            if (!frame) {
                return;
            }

            frame.channel = update.channel;
            frame.stokes = update.stokes;

            if (frame === this.activeFrame) {
                // Calculate new required frame view (cropped to file size)
                const reqView = frame.requiredFrameView;

                const croppedReq: FrameView = {
                    xMin: Math.max(0, reqView.xMin),
                    xMax: Math.min(frame.frameInfo.fileInfoExtended.width, reqView.xMax),
                    yMin: Math.max(0, reqView.yMin),
                    yMax: Math.min(frame.frameInfo.fileInfoExtended.height, reqView.yMax),
                    mip: reqView.mip
                };
                const imageSize: Point2D = {x: frame.frameInfo.fileInfoExtended.width, y: frame.frameInfo.fileInfoExtended.height};
                const tiles = GetRequiredTiles(croppedReq, imageSize, {x: 256, y: 256});
                const midPointImageCoords = {x: (reqView.xMax + reqView.xMin) / 2.0, y: (reqView.yMin + reqView.yMax) / 2.0};
                // TODO: dynamic tile size
                const tileSizeFullRes = reqView.mip * 256;
                const midPointTileCoords = {x: midPointImageCoords.x / tileSizeFullRes - 0.5, y: midPointImageCoords.y / tileSizeFullRes - 0.5};
                this.tileService.requestTiles(tiles, frame.frameInfo.fileId, frame.channel, frame.stokes, midPointTileCoords, this.preferenceStore.imageCompressionQuality, true);
            } else {
                this.tileService.updateInactiveFileChannel(frame.frameInfo.fileId, frame.channel, frame.stokes);
            }
        });
    }, AppStore.ImageChannelThrottleTime);

    throttledSetView = _.throttle((tiles: TileCoordinate[], fileId: number, channel: number, stokes: number, focusPoint: Point2D) => {
        const isAnimating = this.animatorStore.serverAnimationActive;
        if (isAnimating) {
            this.backendService.addRequiredTiles(
                fileId,
                tiles.map(t => t.encode()),
                this.preferenceStore.animationCompressionQuality
            );
        } else {
            this.tileService.requestTiles(tiles, fileId, channel, stokes, focusPoint, this.preferenceStore.imageCompressionQuality);
        }
    }, AppStore.ImageChannelThrottleTime);

    private constructor() {
        makeObservable(this);
        AppStore.staticInstance = this;
        window["app"] = this;
        // Assign service instances
        this.backendService = BackendService.Instance;
        this.tileService = TileService.Instance;
        this.scriptingService = ScriptingService.Instance;
        this.apiService = ApiService.Instance;

        // Assign lower level store instances
        this.alertStore = AlertStore.Instance;
        this.animatorStore = AnimatorStore.Instance;
        this.catalogStore = CatalogStore.Instance;
        this.dialogStore = DialogStore.Instance;
        this.fileBrowserStore = FileBrowserStore.Instance;
        this.helpStore = HelpStore.Instance;
        this.layoutStore = LayoutStore.Instance;
        this.snippetStore = SnippetStore.Instance;
        this.logStore = LogStore.Instance;
        this.preferenceStore = PreferenceStore.Instance;
        this.overlayStore = OverlayStore.Instance;
        this.widgetsStore = WidgetsStore.Instance;

        this.astReady = false;
        this.cartaComputeReady = false;
        this.spatialProfiles = new Map<string, SpatialProfileStore>();
        this.spectralProfiles = new Map<number, ObservableMap<number, SpectralProfileStore>>();
        this.regionStats = new Map<number, ObservableMap<number, CARTA.RegionStatsData>>();
        this.regionHistograms = new Map<number, ObservableMap<number, CARTA.IRegionHistogramData>>();
        this.pendingChannelHistograms = new Map<string, CARTA.IRegionHistogramData>();

        this.frames = [];
        this.activeFrame = null;
        this.contourDataSource = null;
        this.syncFrameToContour = true;
        this.syncContourToFrame = true;
        this.initRequirements();
        this.activeLayer = ImageViewLayer.RegionMoving;

        AST.onReady.then(
            action(() => {
                this.astReady = true;
                this.logStore.addInfo("AST library loaded", ["ast"]);
            })
        );

        CARTACompute.onReady.then(
            action(() => {
                this.cartaComputeReady = true;
                this.logStore.addInfo("Compute module loaded", ["compute"]);
            })
        );

        // Log the frontend git commit hash
        this.logStore.addDebug(`Current frontend version: ${GitCommit.logMessage}`, ["version"]);
        this.previousConnectionStatus = ConnectionStatus.CLOSED;

        // Adjust document background when theme changes
        autorun(() => {
            document.body.style.backgroundColor = this.darkTheme ? Colors.DARK_GRAY4 : Colors.WHITE;
            const className = this.darkTheme ? Classes.DARK : "";
            setHotkeysDialogProps({className});
        });

        // Watch for system theme preference changes
        const mediaQuery = window.matchMedia("(prefers-color-scheme: dark)");
        if (mediaQuery) {
            if (mediaQuery.addEventListener) {
                mediaQuery.addEventListener("change", changeEvent => this.handleThemeChange(changeEvent.matches));
            } else if (mediaQuery.addListener) {
                // Workaround for Safari
                // @ts-ignore
                mediaQuery.addListener(changeEvent => handleThemeChange(changeEvent.matches));
            }
        }
        this.handleThemeChange(mediaQuery.matches);

        // Display toasts when connection status changes
        autorun(() => {
            const newConnectionStatus = this.backendService.connectionStatus;
            const userString = this.username ? ` as ${this.username}` : "";
            switch (newConnectionStatus) {
                case ConnectionStatus.ACTIVE:
                    AppToaster.clear();
                    if (this.backendService.connectionDropped) {
                        AppToaster.show(WarningToast(`Reconnected to server${userString}. Some errors may occur`));
                    } else {
                        AppToaster.show(SuccessToast("swap-vertical", `Connected to CARTA server${userString}`));
                    }
                    break;
                case ConnectionStatus.CLOSED:
                    if (this.previousConnectionStatus === ConnectionStatus.ACTIVE || this.previousConnectionStatus === ConnectionStatus.PENDING) {
                        AppToaster.show(ErrorToast("Disconnected from server"));
                        this.alertStore.showRetryAlert(
                            "You have been disconnected from the server. Do you want to reconnect? Please note that temporary images such as moment images or PV images generated via the GUI will be unloaded.",
                            this.onReconnectAlertClosed
                        );
                    }
                    break;
                default:
                    break;
            }
            this.previousConnectionStatus = newConnectionStatus;
        });

        const throttledSetCursorRotated = _.throttle(this.setCursor, AppStore.CursorThrottleTimeRotated);
        const throttledSetCursor = _.throttle(this.setCursor, AppStore.CursorThrottleTime);
        // Low-bandwidth mode
        const throttledSetCursorLowBandwidth = _.throttle(this.setCursor, AppStore.CursorThrottleTime * 2);

        // Update frame view
        autorun(() => {
            if (this.activeFrame && (this.preferenceStore.streamContoursWhileZooming || !this.activeFrame.zooming)) {
                // Trigger update raster view/title when switching layout
                this.widgetsStore.updateImageWidgetTitle(this.layoutStore.dockedLayout);

                const reqView = this.activeFrame.requiredFrameView;
                let croppedReq: FrameView = {
                    xMin: Math.max(0, reqView.xMin),
                    xMax: Math.min(this.activeFrame.frameInfo.fileInfoExtended.width, reqView.xMax),
                    yMin: Math.max(0, reqView.yMin),
                    yMax: Math.min(this.activeFrame.frameInfo.fileInfoExtended.height, reqView.yMax),
                    mip: reqView.mip
                };

                const imageSize: Point2D = {x: this.activeFrame.frameInfo.fileInfoExtended.width, y: this.activeFrame.frameInfo.fileInfoExtended.height};
                const tiles = GetRequiredTiles(croppedReq, imageSize, {x: 256, y: 256});
                const midPointImageCoords = {x: (reqView.xMax + reqView.xMin) / 2.0, y: (reqView.yMin + reqView.yMax) / 2.0};
                // TODO: dynamic tile size
                const tileSizeFullRes = reqView.mip * 256;
                const midPointTileCoords = {x: midPointImageCoords.x / tileSizeFullRes - 0.5, y: midPointImageCoords.y / tileSizeFullRes - 0.5};
                this.throttledSetView(tiles, this.activeFrame.frameInfo.fileId, this.activeFrame.channel, this.activeFrame.stokes, midPointTileCoords);
            }

            if (!this.activeFrame) {
                this.widgetsStore.updateImageWidgetTitle(this.layoutStore.dockedLayout);
            }
        });

        // TODO: Move setChannels actions to AppStore and remove this autorun
        // Update channels when manually changed
        autorun(() => {
            if (this.activeFrame) {
                const updates = [];
                // Calculate if new data is required
                const updateRequiredChannels = this.activeFrame.requiredChannel !== this.activeFrame.channel || this.activeFrame.requiredStokes !== this.activeFrame.stokes;
                // Don't auto-update when animation is playing
                if (!this.animatorStore.animationActive && updateRequiredChannels) {
                    updates.push({frame: this.activeFrame, channel: this.activeFrame.requiredChannel, stokes: this.activeFrame.requiredStokes});
                }

                // Update any sibling channels
                this.activeFrame.spectralSiblings.forEach(frame => {
                    const siblingUpdateRequired = frame.requiredChannel !== frame.channel || frame.requiredStokes !== frame.stokes;
                    if (siblingUpdateRequired) {
                        updates.push({frame, channel: frame.requiredChannel, stokes: frame.requiredStokes});
                    }
                });

                if (updates.length) {
                    this.throttledSetChannels(updates);
                }
            }
        });

        // Update cursor profiles
        autorun(() => {
            if (this.activeFrame?.cursorInfo?.posImageSpace) {
                const pos = {x: Math.round(this.activeFrame.cursorInfo.posImageSpace.x), y: Math.round(this.activeFrame.cursorInfo.posImageSpace.y)};
                if (pos.x >= 0 && pos.x <= this.activeFrame.frameInfo.fileInfoExtended.width - 1 && pos.y >= 0 && pos.y <= this.activeFrame.frameInfo.fileInfoExtended.height - 1) {
                    if (this.preferenceStore.lowBandwidthMode) {
                        throttledSetCursorLowBandwidth(this.activeFrame.frameInfo.fileId, pos);
                    } else if (this.activeFrame.frameInfo.fileFeatureFlags & CARTA.FileFeatureFlags.ROTATED_DATASET) {
                        throttledSetCursorRotated(this.activeFrame.frameInfo.fileId, pos);
                    } else {
                        throttledSetCursor(this.activeFrame.frameInfo.fileId, pos);
                    }
                }
            }
        });

        // Set overlay defaults from current frame
        autorun(() => {
            if (this.activeFrame) {
                this.overlayStore.setDefaultsFromAST(this.activeFrame);
            }
        });

        // Update requirements every 200 ms
        setInterval(this.recalculateRequirements, AppStore.RequirementsCheckInterval);

        // Subscribe to frontend streams
        this.backendService.spatialProfileStream.subscribe(this.handleSpatialProfileStream);
        this.backendService.spectralProfileStream.subscribe(this.handleSpectralProfileStream);
        this.backendService.histogramStream.subscribe(this.handleRegionHistogramStream);
        this.backendService.contourStream.subscribe(this.handleContourImageStream);
        this.backendService.catalogStream.subscribe(this.handleCatalogFilterStream);
        this.backendService.errorStream.subscribe(this.handleErrorStream);
        this.backendService.statsStream.subscribe(this.handleRegionStatsStream);
        this.backendService.momentProgressStream.subscribe(this.handleMomentProgressStream);
        this.backendService.scriptingStream.subscribe(this.handleScriptingRequest);
        this.tileService.tileStream.subscribe(this.handleTileStream);
        this.backendService.listProgressStream.subscribe(this.handleFileProgressStream);

        // Set auth token from URL if it exists
        const url = new URL(window.location.href);
        const authTokenParam = url.searchParams.get("token");
        if (authTokenParam) {
            this.apiService.setToken(authTokenParam);
        }

        autorun(() => {
            if (this.astReady && this.zfpReady && this.cartaComputeReady && this.apiService.authenticated) {
                this.preferenceStore.fetchPreferences().then(() => {
                    this.layoutStore.fetchLayouts().then(() => {
                        // Attempt connection after authenticating
                        this.tileService.setCache(this.preferenceStore.gpuTileCache, this.preferenceStore.systemTileCache);
                        if (!this.layoutStore.applyLayout(this.preferenceStore.layout)) {
                            AlertStore.Instance.showAlert(`Applying preference layout "${this.preferenceStore.layout}" failed! Resetting preference layout to default.`);
                            this.layoutStore.applyLayout(PresetLayout.DEFAULT);
                            this.preferenceStore.setPreference(PreferenceKeys.GLOBAL_LAYOUT, PresetLayout.DEFAULT);
                        }
                        this.cursorFrozen = this.preferenceStore.isCursorFrozen;
                        this.connectToServer();
                    });
                    this.snippetStore.fetchSnippets();
                    this.updateASTColors();
                });
            }
        });

        autorun(() => {
            if (this.backendService.connectionStatus === ConnectionStatus.ACTIVE) {
                setTimeout(this.hideSplashScreen, 500);
            } else {
                this.showSplashScreen();
            }
        });
    }

    // region Subscription handlers
    @action handleSpatialProfileStream = (spatialProfileData: CARTA.ISpatialProfileData) => {
        if (this.frames.find(frame => frame.frameInfo.fileId === spatialProfileData.fileId)) {
            const key = `${spatialProfileData.fileId}-${spatialProfileData.regionId}`;
            let profileStore = this.spatialProfiles.get(key);
            if (!profileStore) {
                profileStore = new SpatialProfileStore(spatialProfileData.fileId, spatialProfileData.regionId);
                this.spatialProfiles.set(key, profileStore);
            }
            profileStore.updateFromStream(spatialProfileData);

            // Update cursor value from profile if it matches the file and is the cursor data
            if (this.activeFrame && this.activeFrame.frameInfo.fileId === spatialProfileData.fileId && spatialProfileData.regionId === 0) {
                this.activeFrame.setCursorValue({x: spatialProfileData.x, y: spatialProfileData.y}, spatialProfileData.channel, spatialProfileData.value);
            }
        }
    };

    handleSpectralProfileStream = (spectralProfileData: CARTA.SpectralProfileData) => {
        if (this.frames.find(frame => frame.frameInfo.fileId === spectralProfileData.fileId)) {
            let frameMap = this.spectralProfiles.get(spectralProfileData.fileId);
            if (!frameMap) {
                frameMap = new ObservableMap<number, SpectralProfileStore>();
                this.spectralProfiles.set(spectralProfileData.fileId, frameMap);
            }
            let profileStore = frameMap.get(spectralProfileData.regionId);
            if (!profileStore) {
                profileStore = new SpectralProfileStore(spectralProfileData.fileId, spectralProfileData.regionId);
                frameMap.set(spectralProfileData.regionId, profileStore);
            }

            for (let profile of spectralProfileData.profiles) {
                profileStore.setProfile(ProtobufProcessing.ProcessSpectralProfile(profile, spectralProfileData.progress));
            }
        }
    };

    handleRegionHistogramStream = (regionHistogramData: CARTA.RegionHistogramData) => {
        if (!regionHistogramData) {
            return;
        }

        let frameHistogramMap = this.regionHistograms.get(regionHistogramData.fileId);
        if (!frameHistogramMap) {
            frameHistogramMap = new ObservableMap<number, CARTA.IRegionHistogramData>();
            this.regionHistograms.set(regionHistogramData.fileId, frameHistogramMap);
        }

        frameHistogramMap.set(regionHistogramData.regionId, regionHistogramData);

        // TODO: update histograms directly if the image is not active!

        // Add histogram to pending histogram list
        if (regionHistogramData.regionId === -1) {
            regionHistogramData.histograms.forEach(histogram => {
                const key = `${regionHistogramData.fileId}_${regionHistogramData.stokes}_${histogram.channel}`;
                this.pendingChannelHistograms.set(key, regionHistogramData);
            });
        } else if (regionHistogramData.regionId === -2) {
            // Update cube histogram if it is still required
            const updatedFrame = this.getFrame(regionHistogramData.fileId);
            if (updatedFrame) {
                const cubeHist = regionHistogramData.histograms[0];
                if (cubeHist && (updatedFrame.renderConfig.useCubeHistogram || updatedFrame.renderConfig.useCubeHistogramContours)) {
                    updatedFrame.renderConfig.updateCubeHistogram(cubeHist, regionHistogramData.progress);
                    this.updateTaskProgress(regionHistogramData.progress);
                }
            }
        }
    };

    @action handleTileStream = (tileStreamDetails: TileStreamDetails) => {
        if (this.animatorStore.serverAnimationActive) {
            // Flow control
            const flowControlMessage: CARTA.IAnimationFlowControl = {
                fileId: tileStreamDetails.fileId,
                animationId: 0,
                receivedFrame: {
                    channel: tileStreamDetails.channel,
                    stokes: tileStreamDetails.stokes
                },
                timestamp: Long.fromNumber(Date.now())
            };

            this.backendService.sendAnimationFlowControl(flowControlMessage);

            const frame = this.getFrame(tileStreamDetails.fileId);
            if (frame) {
                frame.setChannels(tileStreamDetails.channel, tileStreamDetails.stokes, false);
                frame.channel = tileStreamDetails.channel;
                frame.stokes = tileStreamDetails.stokes;
            }
        }

        // Apply pending channel histogram
        const key = `${tileStreamDetails.fileId}_${tileStreamDetails.stokes}_${tileStreamDetails.channel}`;
        const pendingHistogram = this.pendingChannelHistograms.get(key);
        if (pendingHistogram && pendingHistogram.histograms && pendingHistogram.histograms.length) {
            const updatedFrame = this.getFrame(pendingHistogram.fileId);
            const channelHist = pendingHistogram.histograms.find(hist => hist.channel === updatedFrame.channel);
            if (updatedFrame && channelHist) {
                updatedFrame.renderConfig.setStokes(pendingHistogram.stokes);
                updatedFrame.renderConfig.updateChannelHistogram(channelHist);
                updatedFrame.channel = tileStreamDetails.channel;
                updatedFrame.stokes = tileStreamDetails.stokes;
            }
            this.pendingChannelHistograms.delete(key);
        }

        // Switch to tiled rendering. TODO: ensure that the correct frame gets set to tiled
        if (this.activeFrame) {
            this.activeFrame.renderType = RasterRenderType.TILED;
        }
    };

    @action handleRegionStatsStream = (regionStatsData: CARTA.RegionStatsData) => {
        if (!regionStatsData) {
            return;
        }

        let frameStatsMap = this.regionStats.get(regionStatsData.fileId);
        if (!frameStatsMap) {
            frameStatsMap = new ObservableMap<number, CARTA.RegionStatsData>();
            this.regionStats.set(regionStatsData.fileId, frameStatsMap);
        }

        frameStatsMap.set(regionStatsData.regionId, regionStatsData);
    };

    handleContourImageStream = (contourImageData: CARTA.ContourImageData) => {
        const updatedFrame = this.getFrame(contourImageData.fileId);
        if (updatedFrame) {
            updatedFrame.updateFromContourData(contourImageData);
        }
    };

    @action handleCatalogFilterStream = (catalogFilter: CARTA.CatalogFilterResponse) => {
        const catalogFileId = catalogFilter.fileId;
        const catalogProfileStore = this.catalogStore.catalogProfileStores.get(catalogFileId);
        const catalogWidgetStoreId = this.catalogStore.catalogWidgets.get(catalogFileId);

        const progress = catalogFilter.progress;
        if (catalogProfileStore) {
            const catalogData = ProtobufProcessing.ProcessCatalogData(catalogFilter.columns);
            catalogProfileStore.updateCatalogData(catalogFilter, catalogData);
            catalogProfileStore.setProgress(progress);
            if (progress === 1) {
                catalogProfileStore.setLoadingDataStatus(false);
                catalogProfileStore.setUpdatingDataStream(false);
            }

            if (catalogProfileStore.updateMode === CatalogUpdateMode.ViewUpdate) {
                const catalogWidgetStore = this.widgetsStore.catalogWidgets.get(catalogWidgetStoreId);
                const xColumn = catalogWidgetStore.xAxis;
                const yColumn = catalogWidgetStore.yAxis;
                const frame = this.getFrame(this.catalogStore.getFrameIdByCatalogId(catalogFileId));
                if (xColumn && yColumn && frame) {
                    const coords = catalogProfileStore.get2DPlotData(xColumn, yColumn, catalogData);
                    const wcs = frame.validWcs ? frame.wcsInfo : 0;
<<<<<<< HEAD
                    this.catalogStore.updateCatalogData(
                        catalogFileId,
                        coords.wcsX,
                        coords.wcsY,
                        wcs,
                        coords.xHeaderInfo.units,
                        coords.yHeaderInfo.units,
                        catalogProfileStore.catalogCoordinateSystem.system
                    );
=======
                    this.catalogStore.updateCatalogData(catalogFileId, coords.wcsX, coords.wcsY, wcs, coords.xHeaderInfo.units, coords.yHeaderInfo.units, catalogProfileStore.catalogCoordinateSystem.system);
>>>>>>> 17b13f04

                    if (frame !== this.activeFrame) {
                        const imageMapId = `${frame.frameInfo.fileId}-${this.activeFrame.frameInfo.fileId}`;
                        this.catalogStore.updateSpatialMatchedCatalog(imageMapId, catalogFileId);
                    }
                }
            }
        }
    };

    handleMomentProgressStream = (momentProgress: CARTA.MomentProgress) => {
        if (!momentProgress) {
            return;
        }
        const frame = this.getFrame(momentProgress.fileId);
        if (frame) {
            frame.updateRequestingMomentsProgress(momentProgress.progress);
            this.updateTaskProgress(momentProgress.progress);
        }
    };

    handleFileProgressStream = (fileProgress: CARTA.ListProgress) => {
        if (!fileProgress) {
            return;
        }
        this.fileBrowserStore.updateLoadingState(fileProgress.percentage, fileProgress.checkedCount, fileProgress.totalCount);
        this.fileBrowserStore.showLoadingDialog();
        this.updateTaskProgress(fileProgress.percentage);
    };

    handleErrorStream = (errorData: CARTA.ErrorData) => {
        if (errorData) {
            const logEntry: LogEntry = {
                level: errorData.severity,
                message: errorData.message,
                tags: errorData.tags.concat(["server-sent"]),
                title: null
            };
            this.logStore.addLog(logEntry);
        }
    };

    handleScriptingRequest = (request: CARTA.IScriptingRequest) => {
        this.scriptingService.handleScriptingRequest(request).then(this.backendService.sendScriptingResponse);
    };

    // endregion

    onReconnectAlertClosed = async (confirmed: boolean) => {
        if (!confirmed) {
            // TODO: How do we handle the situation where the user does not want to resume?
            return;
        }
<<<<<<< HEAD

        try {
            const ack = await this.backendService.connect(this.backendService.serverUrl);
            if (ack.sessionType === CARTA.SessionType.RESUMED) {
                console.log(`Reconnected with session ID ${ack.sessionId}`);
                this.logStore.addInfo(`Reconnected to server with session ID ${ack.sessionId}`, ["network"]);
                this.resumeSession();
            }
        } catch (err) {
            console.log(err);
        }
=======
        this.backendService.connect(this.backendService.serverUrl).subscribe(
            ack => {
                if (ack.sessionType === CARTA.SessionType.RESUMED) {
                    console.log(`Reconnected with session ID ${ack.sessionId}`);
                    this.logStore.addInfo(`Reconnected to server with session ID ${ack.sessionId}`, ["network"]);
                    this.resumeSession();
                }
            },
            err => console.log(err)
        );
>>>>>>> 17b13f04
    };

    @action private resumeSession = async () => {
        // Some things should be reset when the user reconnects
        this.animatorStore.stopAnimation();
        this.tileService.clearRequestQueue();

        // Ignore & remove generated in-memory images(moments/PV, fileId >= 1000)
        const inMemoryImages = this.frames.filter(frame => frame.frameInfo.fileId >= 1000);
        inMemoryImages.forEach(frame => this.removeFrame(frame));

        const images: CARTA.IImageProperties[] = this.frames.map(frame => {
            const info = frame.frameInfo;

            let regions = new Map<string, CARTA.IRegionInfo>();
            // Spatially matched images don't have their own regions
            if (!frame.spatialReference) {
                regions = new Map<string, CARTA.IRegionInfo>();

                for (const region of frame.regionSet.regions) {
                    regions.set(region.regionId.toFixed(), {
                        regionType: region.regionType,
                        controlPoints: region.controlPoints,
                        rotation: region.rotation
                    });
                }
            }

            let contourSettings: CARTA.ISetContourParameters;
            if (frame.contourConfig.enabled) {
                contourSettings = {
                    fileId: frame.frameInfo.fileId,
                    levels: frame.contourConfig.levels,
                    smoothingMode: frame.contourConfig.smoothingMode,
                    smoothingFactor: frame.contourConfig.smoothingFactor,
                    decimationFactor: this.preferenceStore.contourDecimation,
                    compressionLevel: this.preferenceStore.contourCompressionLevel,
                    contourChunkSize: this.preferenceStore.contourChunkSize
                };
            }

            return {
                file: info.fileInfo.name,
                directory: info.directory,
                hdu: info.hdu,
                fileId: info.fileId,
                renderMode: info.renderMode,
                channel: frame.requiredChannel,
                stokes: frame.requiredStokes,
                regions: mapToObject(regions),
                contourSettings,
                stokesFiles: frame.stokesFiles
            };
        });

        const catalogFiles: CARTA.IOpenCatalogFile[] = [];

        this.catalogStore.catalogProfileStores.forEach(profileStore => {
            const catalogInfo = profileStore.catalogInfo;
            const existingEntry = catalogFiles.find(entry => entry.fileId === catalogInfo.fileId);
            // Skip duplicates
            if (existingEntry) {
                return;
            }
            catalogFiles.push({
                fileId: catalogInfo.fileId,
                name: catalogInfo.fileInfo.name,
                directory: catalogInfo.directory
            });
        });

        this.resumingSession = true;

        try {
            await this.backendService.resumeSession({images, catalogFiles});
            this.onSessionResumed();
        } catch (err) {
            console.error(err);
            this.alertStore.showAlert("Error resuming session");
        }
    };

    @action private onSessionResumed = () => {
        console.log(`Resumed successfully`);
        // Clear requirements once session has resumed
        this.initRequirements();
        this.resumingSession = false;
        this.backendService.connectionDropped = false;
    };

    @computed get zfpReady() {
        return this.tileService && this.tileService.workersReady;
    }

    @action setActiveFrame(fileId: number) {
        // Ignore changes when animating
        if (this.animatorStore.serverAnimationActive) {
            return;
        }
        // Disable rendering of old frame
        if (this.activeFrame && this.activeFrame.frameInfo.fileId !== fileId) {
            this.activeFrame.renderType = RasterRenderType.NONE;
        }

        const requiredFrame = this.getFrame(fileId);
        if (requiredFrame) {
            this.changeActiveFrame(requiredFrame);
        } else {
            console.log(`Can't find required frame ${fileId}`);
        }
    }

    @action setActiveFrameByIndex(index: number) {
        // Ignore changes when animating
        if (this.animatorStore.serverAnimationActive) {
            return;
        }
        if (index >= 0 && this.frames.length > index) {
            this.changeActiveFrame(this.frames[index]);
        } else {
            console.log(`Invalid frame index ${index}`);
        }
    }

    private changeActiveFrame(frame: FrameStore) {
        if (frame !== this.activeFrame) {
            this.tileService.clearGPUCache();
            this.tileService.clearRequestQueue();
        }
        this.activeFrame = frame;
        this.widgetsStore.updateImageWidgetTitle(this.layoutStore.dockedLayout);
        this.catalogStore.resetActiveCatalogFile(frame.frameInfo.fileId);
        if (this.syncContourToFrame) {
            this.contourDataSource = frame;
        }
    }

    @action setContourDataSource = (frame: FrameStore) => {
        this.contourDataSource = frame;
        if (this.syncFrameToContour) {
            this.setActiveFrame(frame.frameInfo.fileId);
        }
    };

    @computed get frameLockedToContour() {
        return this.syncFrameToContour && this.syncContourToFrame;
    }

    @action toggleFrameContourLock = () => {
        if (this.frameLockedToContour) {
            this.syncFrameToContour = false;
            this.syncContourToFrame = false;
        } else {
            this.syncContourToFrame = true;
            this.syncFrameToContour = true;
            this.contourDataSource = this.activeFrame;
        }
    };

    getFrame(fileId: number) {
        if (fileId === -1) {
            return this.activeFrame;
        }
        return this.frames.find(f => f.frameInfo.fileId === fileId);
    }

    getFrameName(fileId: number) {
        return this.getFrame(fileId)?.filename;
    }

    getFrameIndex(fileId: number): number {
        return this.frames?.findIndex(frame => frame?.frameInfo.fileId === fileId);
    }

    @computed get selectedRegion(): RegionStore {
        if (this.activeFrame && this.activeFrame.regionSet && this.activeFrame.regionSet.selectedRegion && this.activeFrame.regionSet.selectedRegion.regionId !== 0) {
            return this.activeFrame.regionSet.selectedRegion;
        }
        return null;
    }

    @action deleteSelectedRegion = () => {
        if (this.activeFrame && this.activeFrame.regionSet && this.activeFrame.regionSet.selectedRegion && !this.activeFrame.regionSet.selectedRegion.locked) {
            this.deleteRegion(this.activeFrame.regionSet.selectedRegion);
        }
    };

    @action deleteRegion = (region: RegionStore) => {
        if (region) {
            const frame = this.getFrame(region.fileId);
            const regionId = region.regionId;
            WidgetsStore.RemoveRegionFromRegionWidgets(this.widgetsStore.statsWidgets, region.fileId, regionId);
            WidgetsStore.RemoveRegionFromRegionWidgets(this.widgetsStore.histogramWidgets, region.fileId, regionId);
            WidgetsStore.RemoveRegionFromRegionWidgets(this.widgetsStore.spectralProfileWidgets, region.fileId, regionId);
            WidgetsStore.RemoveRegionFromRegionWidgets(this.widgetsStore.stokesAnalysisWidgets, region.fileId, regionId);
            // delete region
            if (frame) {
                frame.regionSet.deleteRegion(region);
            }
        }
    };

    private setCursor = (fileId: number, pos: Point2D) => {
        const frame = this.getFrame(fileId);
        frame?.updateCursorRegion(pos);
    };

    @action setSpatialReference = (frame: FrameStore) => {
        const oldRef = this.spatialReference;

        // check if the new reference is currently a secondary image of the existing reference
        const newRefIsSecondary = oldRef && oldRef.secondarySpatialImages.includes(frame);

        this.spatialReference = frame;

        // Maintain link between old and new references
        if (newRefIsSecondary) {
            oldRef.setSpatialReference(frame);
        }

        for (const f of this.frames) {
            // The reference image can't reference itself
            if (f === frame) {
                f.clearSpatialReference();
            } else if (f.spatialReference) {
                f.setSpatialReference(frame);
            }
        }

        if (oldRef?.secondarySpatialImages.length) {
            oldRef.secondarySpatialImages = [];
        }
    };

    @action clearSpatialReference = () => {
        this.spatialReference = null;
        for (const f of this.frames) {
            f.clearSpatialReference();
        }
    };

    @action setSpatialMatchingEnabled = (frame: FrameStore, val: boolean) => {
        if (!frame || frame === this.spatialReference) {
            return;
        }

        if (val) {
            if (!frame.setSpatialReference(this.spatialReference)) {
                AppToaster.show(WarningToast(`Could not enable spatial matching of ${frame.filename} to reference image ${this.spatialReference.filename}. No valid transform was found`));
            }
        } else {
            frame.clearSpatialReference();
        }
    };

    @action toggleSpatialMatching = (frame: FrameStore) => {
        if (!frame || frame === this.spatialReference) {
            return;
        }

        this.setSpatialMatchingEnabled(frame, !frame.spatialReference);
    };

    @action setSpectralReference = (frame: FrameStore) => {
        const oldRef = this.spectralReference;

        // check if the new reference is currently a secondary image of the existing reference
        const newRefIsSecondary = oldRef && oldRef.secondarySpectralImages.includes(frame);

        this.spectralReference = frame;

        // Maintain link between old and new references
        if (newRefIsSecondary) {
            oldRef.setSpectralReference(frame);
        }

        for (const f of this.frames) {
            // The reference image can't reference itself
            if (f === frame) {
                f.clearSpectralReference();
            } else if (f.spectralReference) {
                f.setSpectralReference(frame);
            }
        }
    };

    @action clearSpectralReference = () => {
        this.spectralReference = null;
        for (const f of this.frames) {
            f.clearSpectralReference();
        }
    };

    @action setSpectralMatchingEnabled = (frame: FrameStore, val: boolean) => {
        if (!frame || frame === this.spectralReference) {
            return;
        }

        if (val) {
            if (!frame.setSpectralReference(this.spectralReference)) {
                AppToaster.show(WarningToast(`Could not enable spectral matching (velocity system) of ${frame.filename} to reference image ${this.spectralReference.filename}. No valid transform was found`));
            }
        } else {
            frame.clearSpectralReference();
        }
    };

    @action toggleSpectralMatching = (frame: FrameStore) => {
        if (!frame || frame === this.spectralReference) {
            return;
        }

        this.setSpectralMatchingEnabled(frame, !frame.spectralReference);
    };

    @action setRasterScalingReference = (frame: FrameStore) => {
        const oldRef = this.rasterScalingReference;

        // check if the new reference is currently a secondary image of the existing reference
        const newRefIsSecondary = oldRef && oldRef.secondaryRasterScalingImages.includes(frame);

        this.rasterScalingReference = frame;

        // Maintain link between old and new references
        if (newRefIsSecondary) {
            oldRef.setRasterScalingReference(frame);
        }

        for (const f of this.frames) {
            // The reference image can't reference itself
            if (f === frame) {
                f.clearRasterScalingReference();
            } else if (f.rasterScalingReference) {
                f.setRasterScalingReference(frame);
            }
        }
    };

    @action clearRasterScalingReference = () => {
        this.rasterScalingReference = null;
        for (const f of this.frames) {
            f.clearRasterScalingReference();
        }
    };

    @action setRasterScalingMatchingEnabled = (frame: FrameStore, val: boolean) => {
        if (!frame || frame === this.rasterScalingReference) {
            return;
        }

        if (val) {
            frame.setRasterScalingReference(this.rasterScalingReference);
        } else {
            frame.clearRasterScalingReference();
        }
    };

    @action toggleRasterScalingMatching = (frame: FrameStore) => {
        if (!frame || frame === this.rasterScalingReference) {
            return;
        }

        this.setRasterScalingMatchingEnabled(frame, !frame.rasterScalingReference);
    };

    @action setMatchingEnabled = (spatial: boolean, spectral: boolean) => {
        this.setSpatialMatchingEnabled(this.activeFrame, spatial);
        this.setSpectralMatchingEnabled(this.activeFrame, spectral);
    };

    exportImage = (): boolean => {
        if (this.activeFrame) {
            const backgroundColor = this.preferenceStore.transparentImageBackground ? "rgba(255, 255, 255, 0)" : this.darkTheme ? Colors.DARK_GRAY3 : Colors.LIGHT_GRAY5;
            const composedCanvas = getImageCanvas(this.overlayStore.padding, this.overlayStore.colorbar.position, backgroundColor);
            if (composedCanvas) {
                composedCanvas.toBlob(blob => {
                    const link = document.createElement("a") as HTMLAnchorElement;
                    link.download = `${this.activeFrame.filename}-image-${getTimestamp()}.png`;
                    link.href = URL.createObjectURL(blob);
                    link.dispatchEvent(new MouseEvent("click"));
                }, "image/png");
                return true;
            }
        }
        return false;
    };

    getImageDataUrl = (backgroundColor: string) => {
        if (this.activeFrame) {
            const composedCanvas = getImageCanvas(this.overlayStore.padding, this.overlayStore.colorbar.position, backgroundColor);
            if (composedCanvas) {
                return composedCanvas.toDataURL();
            }
        }
        return null;
    };

    delay(time: number) {
        return new Promise(resolve => {
            setTimeout(resolve, time);
        });
    }

    // Waits for image data to be ready. This consists of three steps:
    // 1. Wait 25 ms to allow other commands that may request new data to execute
    // 2. Use a MobX "when" to wait until no tiles or contours are required
    // 3. Wait 25 ms to allow for re-rendering of tiles
    waitForImageData = async () => {
        await this.delay(25);
        return new Promise<void>(resolve => {
            when(
                () => {
                    const tilesLoading = this.tileService.remainingTiles > 0;
                    const contoursLoading = this.activeFrame && this.activeFrame.contourProgress >= 0 && this.activeFrame.contourProgress < 1;
                    return !tilesLoading && !contoursLoading;
                },
                async () => {
                    await this.delay(25);
                    resolve();
                }
            );
        });
    };

    fetchParameter = (val: any) => {
        if (val && val instanceof Map) {
            const obj = {};
            const map = val as Map<any, any>;
            for (let [key, value] of map) {
                obj[key] = value;
            }
            return obj;
        }
        return val;
    };

    getFileList = async (directory: string) => {
        return await this.backendService.getFileList(directory);
    };

    // region requirements calculations

    private initRequirements = () => {
        this.spectralRequirements = new Map<number, Map<number, CARTA.SetSpectralRequirements>>();
        this.spatialRequirements = new Map<number, Map<number, CARTA.SetSpatialRequirements>>();
        this.statsRequirements = new Map<number, Array<number>>();
        this.histogramRequirements = new Map<number, Array<number>>();
    };

    recalculateRequirements = () => {
        this.recalculateSpatialRequirements();
        this.recalculateSpectralRequirements();
        this.recalculateStatsRequirements();
        this.recalculateHistogramRequirements();
    };

    private recalculateStatsRequirements() {
        if (!this.activeFrame) {
            return;
        }

        const updatedRequirements = RegionWidgetStore.CalculateRequirementsArray(this.widgetsStore.statsWidgets);
        const diffList = StatsWidgetStore.DiffRequirementsArray(this.statsRequirements, updatedRequirements);
        this.statsRequirements = updatedRequirements;

        if (diffList.length) {
            for (const requirements of diffList) {
                this.backendService.setStatsRequirements(requirements);
            }
        }
    }

    private recalculateHistogramRequirements() {
        if (!this.activeFrame) {
            return;
        }

        const updatedRequirements = RegionWidgetStore.CalculateRequirementsArray(this.widgetsStore.histogramWidgets);
        const diffList = HistogramWidgetStore.DiffRequirementsArray(this.histogramRequirements, updatedRequirements);
        this.histogramRequirements = updatedRequirements;

        if (diffList.length) {
            for (const requirements of diffList) {
                this.backendService.setHistogramRequirements(requirements);
            }
        }
    }

    private recalculateSpectralRequirements() {
        if (!this.activeFrame) {
            return;
        }

        const updatedRequirements = SpectralProfileWidgetStore.CalculateRequirementsMap(this.widgetsStore.spectralProfileWidgets);
        if (this.widgetsStore.stokesAnalysisWidgets.size > 0) {
            StokesAnalysisWidgetStore.addToRequirementsMap(updatedRequirements, this.widgetsStore.stokesAnalysisWidgets);
        }
        const diffList = SpectralProfileWidgetStore.DiffSpectralRequirements(this.spectralRequirements, updatedRequirements);
        this.spectralRequirements = updatedRequirements;

        if (diffList.length) {
            diffList.forEach(requirements => this.backendService.setSpectralRequirements(requirements));
        }
    }

    private recalculateSpatialRequirements() {
        if (!this.activeFrame) {
            return;
        }

        const updatedRequirements = SpatialProfileWidgetStore.CalculateRequirementsMap(this.activeFrame, this.widgetsStore.spatialProfileWidgets);
        const diffList = SpatialProfileWidgetStore.DiffSpatialRequirements(this.spatialRequirements, updatedRequirements);
        this.spatialRequirements = updatedRequirements;

        if (diffList.length) {
            diffList.forEach(requirements => this.backendService.setSpatialRequirements(requirements));
        }
    }

    // endregion
}<|MERGE_RESOLUTION|>--- conflicted
+++ resolved
@@ -163,7 +163,6 @@
         const folderSearchParam = url.searchParams.get("folder");
         const fileSearchParam = url.searchParams.get("file");
 
-<<<<<<< HEAD
         try {
             await AST.onReady;
             this.astReady = true;
@@ -179,33 +178,6 @@
         } catch (err) {
             console.log(err);
         }
-=======
-        let autoFileLoaded = false;
-
-        AST.onReady.then(
-            action(() => {
-                this.astReady = true;
-                if (this.backendService.connectionStatus === ConnectionStatus.ACTIVE && !autoFileLoaded && fileSearchParam) {
-                    this.loadFile(folderSearchParam, fileSearchParam, "");
-                }
-            })
-        );
-
-        this.backendService.connect(wsURL).subscribe(
-            ack => {
-                console.log(`Connected with session ID ${ack.sessionId}`);
-                this.logStore.addInfo(`Connected to server ${wsURL} with session ID ${ack.sessionId}`, ["network"]);
-                if (this.astReady && fileSearchParam) {
-                    autoFileLoaded = true;
-                    this.loadFile(folderSearchParam, fileSearchParam, "");
-                }
-                if (this.preferenceStore.autoLaunch && !fileSearchParam) {
-                    this.fileBrowserStore.showFileBrowser(BrowserMode.File);
-                }
-            },
-            err => console.log(err)
-        );
->>>>>>> 17b13f04
     };
 
     @action handleThemeChange = (darkMode: boolean) => {
@@ -491,30 +463,8 @@
             }
         }
 
-<<<<<<< HEAD
         try {
             const ack = await this.backendService.loadFile(path, filename, hdu, this.fileCounter, CARTA.RenderMode.RASTER);
-=======
-            this.backendService.loadFile(directory, file, hdu, this.fileCounter, CARTA.RenderMode.RASTER).subscribe(
-                ack => {
-                    if (!this.addFrame(ack, directory, hdu)) {
-                        AppToaster.show({icon: "warning-sign", message: "Load file failed.", intent: "danger", timeout: 3000});
-                    }
-                    this.endFileLoading();
-                    this.fileBrowserStore.hideFileBrowser();
-                    WidgetsStore.ResetWidgetPlotXYBounds(this.widgetsStore.spatialProfileWidgets);
-                    WidgetsStore.ResetWidgetPlotXYBounds(this.widgetsStore.spectralProfileWidgets);
-                    WidgetsStore.ResetWidgetPlotXYBounds(this.widgetsStore.stokesAnalysisWidgets);
-                    resolve(ack.fileId);
-                },
-                err => {
-                    this.alertStore.showAlert(`Error loading file: ${err}`);
-                    this.endFileLoading();
-                    reject(err);
-                }
-            );
-
->>>>>>> 17b13f04
             this.fileCounter++;
             if (!this.addFrame(ack, path, hdu)) {
                 AppToaster.show({icon: "warning-sign", message: "Load file failed.", intent: "danger", timeout: 3000});
@@ -528,41 +478,14 @@
         } catch (err) {
             this.alertStore.showAlert(`Error loading file: ${err}`);
             this.endFileLoading();
-            throw(err);
-        }
-    };
-
-<<<<<<< HEAD
+            throw err;
+        }
+    };
+
     loadConcatStokes = async (stokesFiles: CARTA.IStokesFile[], directory: string, hdu: string) => {
         this.startFileLoading();
         try {
             const ack = await this.backendService.loadStokeFiles(stokesFiles, this.fileCounter, CARTA.RenderMode.RASTER);
-=======
-    @action loadConcatStokes = (stokesFiles: CARTA.IStokesFile[], directory: string, hdu: string) => {
-        return new Promise<number>((resolve, reject) => {
-            this.startFileLoading();
-            this.backendService.loadStokeFiles(stokesFiles, this.fileCounter, CARTA.RenderMode.RASTER).subscribe(
-                ack => {
-                    if (!this.addFrame(ack.openFileAck, directory, hdu)) {
-                        AppToaster.show({icon: "warning-sign", message: "Load file failed.", intent: "danger", timeout: 3000});
-                    }
-                    this.endFileLoading();
-                    this.fileBrowserStore.hideFileBrowser();
-                    AppStore.Instance.dialogStore.hideStokesDialog();
-                    WidgetsStore.ResetWidgetPlotXYBounds(this.widgetsStore.spatialProfileWidgets);
-                    WidgetsStore.ResetWidgetPlotXYBounds(this.widgetsStore.spectralProfileWidgets);
-                    WidgetsStore.ResetWidgetPlotXYBounds(this.widgetsStore.stokesAnalysisWidgets);
-                    resolve(ack.openFileAck.fileId);
-                },
-                err => {
-                    console.log(err);
-                    this.alertStore.showAlert(`Error loading files: ${err}`);
-                    this.endFileLoading();
-                    reject(err);
-                }
-            );
-
->>>>>>> 17b13f04
             this.fileCounter++;
             if (!this.addFrame(ack.openFileAck, directory, hdu)) {
                 AppToaster.show({icon: "warning-sign", message: "Load file failed.", intent: "danger", timeout: 3000});
@@ -578,7 +501,7 @@
             console.log(err);
             this.alertStore.showAlert(`Error loading files: ${err}`);
             this.endFileLoading();
-            throw(err);
+            throw err;
         }
     };
 
@@ -620,7 +543,6 @@
         return this.loadFile(path, filename, hdu);
     };
 
-<<<<<<< HEAD
     saveFile = async (directory: string, filename: string, fileType: CARTA.FileType, regionId?: number, channels?: number[], stokes?: number[], shouldDropDegenerateAxes?: boolean) => {
         if (!this.activeFrame) {
             throw new Error("No active image");
@@ -639,30 +561,6 @@
             this.endFileSaving();
             throw err;
         }
-=======
-    @action saveFile = (directory: string, filename: string, fileType: CARTA.FileType, regionId?: number, channels?: number[], stokes?: number[], shouldDropDegenerateAxes?: boolean) => {
-        return new Promise<number>((resolve, reject) => {
-            if (!this.activeFrame) {
-                reject();
-            }
-            this.startFileSaving();
-            const fileId = this.activeFrame.frameInfo.fileId;
-            this.backendService.saveFile(fileId, directory, filename, fileType, regionId, channels, stokes, !shouldDropDegenerateAxes).subscribe(
-                ack => {
-                    AppToaster.show({icon: "saved", message: `${filename} saved.`, intent: "success", timeout: 3000});
-                    this.fileBrowserStore.hideFileBrowser();
-                    this.endFileSaving();
-                    resolve(ack.fileId);
-                },
-                error => {
-                    console.error(error);
-                    AppToaster.show({icon: "warning-sign", message: error, intent: "danger", timeout: 3000});
-                    this.endFileSaving();
-                    reject(error);
-                }
-            );
-        });
->>>>>>> 17b13f04
     };
 
     @action closeFile = (frame: FrameStore, confirmClose: boolean = true) => {
@@ -846,54 +744,7 @@
             const frame = this.activeFrame;
             const fileId = this.catalogNextFileId;
 
-<<<<<<< HEAD
-            this.backendService.loadCatalogFile(directory, file, fileId, previewDataSize).then(ack => runInAction(() => {
-                this.endFileLoading();
-                if (frame && ack.success && ack.dataSize) {
-                    let catalogInfo: CatalogInfo = {fileId, directory, fileInfo: ack.fileInfo, dataSize: ack.dataSize};
-                    let catalogWidgetId;
-                    const columnData = ProtobufProcessing.ProcessCatalogData(ack.previewData);
-
-                    // update image associated catalog file
-                    let associatedCatalogFiles = [];
-                    const catalogStore = CatalogStore.Instance;
-                    const catalogComponentSize = catalogStore.catalogProfiles.size;
-                    let currentAssociatedCatalogFile = catalogStore.imageAssociatedCatalogId.get(frame.frameInfo.fileId);
-                    if (currentAssociatedCatalogFile?.length) {
-                        associatedCatalogFiles = currentAssociatedCatalogFile;
-                    } else {
-                        // new image append
-                        catalogStore.catalogProfiles.forEach((value, componentId) => {
-                            catalogStore.catalogProfiles.set(componentId, fileId);
-                        });
-                    }
-                    associatedCatalogFiles.push(fileId);
-                    catalogStore.updateImageAssociatedCatalogId(AppStore.Instance.activeFrame.frameInfo.fileId, associatedCatalogFiles);
-
-                    if (catalogComponentSize === 0) {
-                        const catalog = this.widgetsStore.createFloatingCatalogWidget(fileId);
-                        catalogWidgetId = catalog.widgetStoreId;
-                        catalogStore.catalogProfiles.set(catalog.widgetComponentId, fileId);
-                    } else {
-                        catalogWidgetId = this.widgetsStore.addCatalogWidget(fileId);
-                        const key = catalogStore.catalogProfiles.keys().next().value;
-                        catalogStore.catalogProfiles.set(key, fileId);
-                    }
-                    if (catalogWidgetId) {
-                        this.catalogStore.catalogWidgets.set(fileId, catalogWidgetId);
-                        this.catalogStore.addCatalog(fileId);
-                        this.fileBrowserStore.hideFileBrowser();
-
-                        const catalogProfileStore = new CatalogProfileStore(catalogInfo, ack.headers, columnData);
-                        catalogStore.catalogProfileStores.set(fileId, catalogProfileStore);
-                        resolve(fileId);
-                    } else {
-                        reject();
-                    }
-                } else {
-                    reject();
-=======
-            this.backendService.loadCatalogFile(directory, file, fileId, previewDataSize).subscribe(
+            this.backendService.loadCatalogFile(directory, file, fileId, previewDataSize).then(
                 ack =>
                     runInAction(() => {
                         this.endFileLoading();
@@ -947,7 +798,6 @@
                     AppToaster.show(ErrorToast(error));
                     this.endFileLoading();
                     reject(error);
->>>>>>> 17b13f04
                 }
             );
         });
@@ -1006,7 +856,6 @@
 
         // ensure that the same frame is used in the callback, to prevent issues when the active frame changes while the region is being imported
         const frame = this.activeFrame;
-<<<<<<< HEAD
         try {
             const ack = await this.backendService.importRegion(directory, file, type, frame.frameInfo.fileId);
             if (frame && ack.success && ack.regions) {
@@ -1032,35 +881,6 @@
             console.error(err);
             AppToaster.show(ErrorToast(err));
         }
-=======
-        this.backendService.importRegion(directory, file, type, frame.frameInfo.fileId).subscribe(
-            ack => {
-                if (frame && ack.success && ack.regions) {
-                    const regionMap = new Map<string, CARTA.IRegionInfo>(Object.entries(ack.regions));
-                    const regionStyles = new Map<string, CARTA.IRegionStyle>(Object.entries(ack.regionStyles));
-                    regionMap.forEach((regionInfo, regionIdString) => {
-                        const styleInfo = regionStyles.get(regionIdString);
-
-                        frame.regionSet.addExistingRegion(
-                            regionInfo.controlPoints as Point2D[],
-                            regionInfo.rotation,
-                            regionInfo.regionType,
-                            parseInt(regionIdString),
-                            styleInfo?.name,
-                            styleInfo?.color,
-                            styleInfo?.lineWidth,
-                            styleInfo?.dashList
-                        );
-                    });
-                }
-                this.fileBrowserStore.hideFileBrowser();
-            },
-            error => {
-                console.error(error);
-                AppToaster.show(ErrorToast(error));
-            }
-        );
->>>>>>> 17b13f04
     };
 
     exportRegions = async (directory: string, file: string, coordType: CARTA.CoordinateType, fileType: RegionFileType, exportRegions: number[]) => {
@@ -1079,7 +899,6 @@
                 dashList: region.dashLength ? [region.dashLength] : []
             });
         }
-<<<<<<< HEAD
 
         try {
             await this.backendService.exportRegion(directory, file, fileType, coordType, frame.frameInfo.fileId, regionStyles);
@@ -1089,18 +908,6 @@
             console.error(err);
             AppToaster.show(ErrorToast(err));
         }
-=======
-        this.backendService.exportRegion(directory, file, fileType, coordType, frame.frameInfo.fileId, regionStyles).subscribe(
-            () => {
-                AppToaster.show(SuccessToast("saved", `Exported regions for ${frame.filename} using ${coordType === CARTA.CoordinateType.WORLD ? "world" : "pixel"} coordinates`));
-                this.fileBrowserStore.hideFileBrowser();
-            },
-            error => {
-                console.error(error);
-                AppToaster.show(ErrorToast(error));
-            }
-        );
->>>>>>> 17b13f04
     };
 
     @action requestCubeHistogram = (fileId: number = -1) => {
@@ -1131,7 +938,6 @@
         }
         frame.removeMomentImage();
 
-<<<<<<< HEAD
         this.restartTaskProgress();
 
         try {
@@ -1151,34 +957,6 @@
             this.endFileLoading();
             console.error(err);
         }
-=======
-        this.backendService.requestMoment(message).subscribe(
-            ack => {
-                if (ack.success) {
-                    if (!ack.cancel && ack.openFileAcks) {
-                        ack.openFileAcks.forEach(openFileAck => {
-                            if (this.addFrame(CARTA.OpenFileAck.create(openFileAck), this.fileBrowserStore.startingDirectory, "")) {
-                                this.fileCounter++;
-                                frame.addMomentImage(this.frames.find(f => f.frameInfo.fileId === openFileAck.fileId));
-                            } else {
-                                AppToaster.show({icon: "warning-sign", message: "Load file failed.", intent: "danger", timeout: 3000});
-                            }
-                        });
-                    }
-                } else {
-                    AppToaster.show({icon: "warning-sign", message: `Moment generation failed. ${ack?.message}`, intent: "danger", timeout: 3000});
-                }
-                frame.resetMomentRequestState();
-                this.endFileLoading();
-            },
-            error => {
-                frame.resetMomentRequestState();
-                this.endFileLoading();
-                console.error(error);
-            }
-        );
-        this.restartTaskProgress();
->>>>>>> 17b13f04
     };
 
     @action cancelRequestingMoment = (fileId: number = -1) => {
@@ -1706,19 +1484,7 @@
                 if (xColumn && yColumn && frame) {
                     const coords = catalogProfileStore.get2DPlotData(xColumn, yColumn, catalogData);
                     const wcs = frame.validWcs ? frame.wcsInfo : 0;
-<<<<<<< HEAD
-                    this.catalogStore.updateCatalogData(
-                        catalogFileId,
-                        coords.wcsX,
-                        coords.wcsY,
-                        wcs,
-                        coords.xHeaderInfo.units,
-                        coords.yHeaderInfo.units,
-                        catalogProfileStore.catalogCoordinateSystem.system
-                    );
-=======
                     this.catalogStore.updateCatalogData(catalogFileId, coords.wcsX, coords.wcsY, wcs, coords.xHeaderInfo.units, coords.yHeaderInfo.units, catalogProfileStore.catalogCoordinateSystem.system);
->>>>>>> 17b13f04
 
                     if (frame !== this.activeFrame) {
                         const imageMapId = `${frame.frameInfo.fileId}-${this.activeFrame.frameInfo.fileId}`;
@@ -1772,7 +1538,6 @@
             // TODO: How do we handle the situation where the user does not want to resume?
             return;
         }
-<<<<<<< HEAD
 
         try {
             const ack = await this.backendService.connect(this.backendService.serverUrl);
@@ -1784,18 +1549,6 @@
         } catch (err) {
             console.log(err);
         }
-=======
-        this.backendService.connect(this.backendService.serverUrl).subscribe(
-            ack => {
-                if (ack.sessionType === CARTA.SessionType.RESUMED) {
-                    console.log(`Reconnected with session ID ${ack.sessionId}`);
-                    this.logStore.addInfo(`Reconnected to server with session ID ${ack.sessionId}`, ["network"]);
-                    this.resumeSession();
-                }
-            },
-            err => console.log(err)
-        );
->>>>>>> 17b13f04
     };
 
     @action private resumeSession = async () => {
