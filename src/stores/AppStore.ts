--- conflicted
+++ resolved
@@ -159,12 +159,7 @@
 
         let autoFileLoaded = false;
 
-<<<<<<< HEAD
-        AST.onReady.then(() => {
-=======
         AST.onReady.then(runInAction(() => {
-            AST.setPalette(this.darkTheme ? nightPalette : dayPalette);
->>>>>>> 0750dd4b
             this.astReady = true;
             if (this.backendService.connectionStatus === ConnectionStatus.ACTIVE && !autoFileLoaded && fileSearchParam) {
                 this.loadFile(folderSearchParam, fileSearchParam, "");
@@ -959,12 +954,7 @@
         this.initRequirements();
         this.activeLayer = ImageViewLayer.RegionMoving;
 
-<<<<<<< HEAD
-        AST.onReady.then(() => {
-=======
         AST.onReady.then(runInAction(() => {
-            AST.setPalette(this.darkTheme ? nightPalette : dayPalette);
->>>>>>> 0750dd4b
             this.astReady = true;
             this.logStore.addInfo("AST library loaded", ["ast"]);
         }));
