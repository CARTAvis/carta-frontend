import * as _ from "lodash";
import {action, autorun, computed, observable, ObservableMap, when, makeObservable, runInAction} from "mobx";
import * as Long from "long";
import {Classes, Colors, IOptionProps, setHotkeysDialogProps} from "@blueprintjs/core";
import {Utils} from "@blueprintjs/table";
import * as AST from "ast_wrapper";
import * as CARTACompute from "carta_computation";
import {CARTA} from "carta-protobuf";
import {
    AlertStore,
    AnimationMode,
    AnimatorStore,
    BrowserMode,
    CatalogInfo,
    CatalogProfileStore,
    CatalogStore,
    CatalogUpdateMode,
    DialogStore,
    FileBrowserStore,
    FrameInfo,
    FrameStore,
    HelpStore,
    LayoutStore,
    LogEntry,
    LogStore,
    OverlayStore,
    PreferenceKeys,
    PreferenceStore,
    RasterRenderType,
    RegionFileType,
    RegionStore,
    SpatialProfileStore,
    SpectralProfileStore,
    WidgetsStore
} from ".";
import {distinct, GetRequiredTiles, mapToObject, getTimestamp, getColorForTheme} from "utilities";
import {ApiService, BackendService, ConnectionStatus, ScriptingService, TileService, TileStreamDetails} from "services";
import {FrameView, Point2D, PresetLayout, ProtobufProcessing, Theme, TileCoordinate, WCSMatchingType} from "models";
import {HistogramWidgetStore, RegionWidgetStore, SpatialProfileWidgetStore, SpectralProfileWidgetStore, StatsWidgetStore, StokesAnalysisWidgetStore} from "./widgets";
import {getImageCanvas, ImageViewLayer} from "components";
import {AppToaster, ErrorToast, SuccessToast, WarningToast} from "components/Shared";
import GitCommit from "../static/gitInfo";

export class AppStore {
    private static staticInstance: AppStore;

    static get Instance() {
        return AppStore.staticInstance || new AppStore();
    }

    // Backend services
    readonly backendService: BackendService;
    readonly tileService: TileService;
    readonly scriptingService: ScriptingService;
    readonly apiService: ApiService;

    // Other stores
    readonly alertStore: AlertStore;
    readonly animatorStore: AnimatorStore;
    readonly catalogStore: CatalogStore;
    readonly dialogStore: DialogStore;
    readonly fileBrowserStore: FileBrowserStore;
    readonly helpStore: HelpStore;
    readonly layoutStore: LayoutStore;
    readonly logStore: LogStore;
    readonly overlayStore: OverlayStore;
    readonly preferenceStore: PreferenceStore;
    readonly widgetsStore: WidgetsStore;

    // WebAssembly Module status
    @observable astReady: boolean;
    @observable cartaComputeReady: boolean;
    // Frames
    @observable frames: FrameStore[];
    @observable activeFrame: FrameStore;
    @observable contourDataSource: FrameStore;
    @observable syncContourToFrame: boolean;
    @observable syncFrameToContour: boolean;

    // Profiles and region data
    @observable spatialProfiles: Map<string, SpatialProfileStore>;
    @observable spectralProfiles: Map<number, ObservableMap<number, SpectralProfileStore>>;
    @observable regionStats: Map<number, ObservableMap<number, CARTA.RegionStatsData>>;
    @observable regionHistograms: Map<number, ObservableMap<number, CARTA.IRegionHistogramData>>;

    // Reference images
    @observable spatialReference: FrameStore;
    @observable spectralReference: FrameStore;
    @observable rasterScalingReference: FrameStore;

    // ImageViewer
    @observable activeLayer: ImageViewLayer;
    @observable cursorFrozen: boolean;

    private appContainer: HTMLElement;
    private fileCounter = 0;
    private previousConnectionStatus: ConnectionStatus;

    public getAppContainer = (): HTMLElement => {
        return this.appContainer;
    };

    public setAppContainer = (container: HTMLElement) => {
        this.appContainer = container;
    };

    // Splash screen
    @observable splashScreenVisible: boolean = true;
    @action showSplashScreen = () => {
        this.splashScreenVisible = true;
    };
    @action hideSplashScreen = () => {
        this.splashScreenVisible = false;
    };

    // Image view
    @action setImageViewDimensions = (w: number, h: number) => {
        this.overlayStore.setViewDimension(w, h);
    };

    // Image toolbar
    @observable imageToolbarVisible: boolean;
    @action showImageToolbar = () => {
        this.imageToolbarVisible = true;
    };
    @action hideImageToolbar = () => {
        this.imageToolbarVisible = false;
    };

    // Auth
    @observable username: string = "";
    @action setUsername = (username: string) => {
        this.username = username;
    };

    @action connectToServer = () => {
        // Remove query parameters, replace protocol and remove trailing /
        let wsURL = window.location.href.replace(window.location.search, "").replace(/^http/, "ws").replace(/\/$/, "");
        if (process.env.NODE_ENV === "development") {
            wsURL = process.env.REACT_APP_DEFAULT_ADDRESS ? process.env.REACT_APP_DEFAULT_ADDRESS : wsURL;
        } else {
            wsURL = process.env.REACT_APP_DEFAULT_ADDRESS_PROD ? process.env.REACT_APP_DEFAULT_ADDRESS_PROD : wsURL;
        }

        // Check for URL query parameters as a final override
        const url = new URL(window.location.href);
        const socketUrl = url.searchParams.get("socketUrl");

        if (socketUrl) {
            wsURL = socketUrl;
            console.log(`Connecting to override URL: ${wsURL}`);
        } else {
            console.log(`Connecting to default URL: ${wsURL}`);
        }

        const folderSearchParam = url.searchParams.get("folder");
        const fileSearchParam = url.searchParams.get("file");

        let autoFileLoaded = false;

        AST.onReady.then(action(() => {
            this.astReady = true;
            if (this.backendService.connectionStatus === ConnectionStatus.ACTIVE && !autoFileLoaded && fileSearchParam) {
                this.loadFile(folderSearchParam, fileSearchParam, "");
            }
        }));

        this.backendService.connect(wsURL).subscribe(ack => {
            console.log(`Connected with session ID ${ack.sessionId}`);
            this.logStore.addInfo(`Connected to server ${wsURL} with session ID ${ack.sessionId}`, ["network"]);
            if (this.astReady && fileSearchParam) {
                autoFileLoaded = true;
                this.loadFile(folderSearchParam, fileSearchParam, "");
            }
            if (this.preferenceStore.autoLaunch && !fileSearchParam) {
                this.fileBrowserStore.showFileBrowser(BrowserMode.File);
            }
        }, err => console.log(err));
    };

    @action handleThemeChange = (darkMode: boolean) => {
        this.systemTheme = darkMode ? "dark" : "light";
    };

    // Tasks
    @observable taskProgress: number;
    @observable taskStartTime: number;
    @observable taskCurrentTime: number;
    @observable fileLoading: boolean;
    @observable fileSaving: boolean;
    @observable resumingSession: boolean;

    @action restartTaskProgress = () => {
        this.taskProgress = 0;
        this.taskStartTime = performance.now();
    };

    @action updateTaskProgress = (progress: number) => {
        this.taskProgress = progress;
        this.taskCurrentTime = performance.now();
    };

    @computed get estimatedTaskRemainingTime(): number {
        if (this.taskProgress <= 0 || this.taskProgress >= 1) {
            return undefined;
        }
        const dt = this.taskCurrentTime - this.taskStartTime;
        const estimatedFinishTime = dt / this.taskProgress;
        return estimatedFinishTime - dt;
    }

    @action startFileLoading = () => {
        this.fileLoading = true;
    };

    @action endFileLoading = () => {
        this.fileLoading = false;
    };

    @action startFileSaving = () => {
        this.fileSaving = true;
    };

    @action endFileSaving = () => {
        this.fileSaving = false;
    };

    // Keyboard shortcuts
    @computed get modifierString() {
        // Modifier string for shortcut keys.
        // - OSX/iOS use '⌘'
        // - Windows/Linux uses 'Ctrl + '
        // - Browser uses 'alt +' for compatibility reasons
        if (process.env.REACT_APP_TARGET === "linux") {
            return "ctrl + ";
        } else if (process.env.REACT_APP_TARGET === "darwin") {
            return "cmd +";
        }
        return "alt + ";
    }

    // System theme, based on media query
    @observable systemTheme: string;

    // Apply dark theme if it is forced or the system theme is dark
    @computed get darkTheme(): boolean {
        if (this.preferenceStore.theme === Theme.AUTO) {
            return this.systemTheme === Theme.DARK;
        } else {
            return this.preferenceStore.theme === Theme.DARK;
        }
    }

    @computed get openFileDisabled(): boolean {
        return this.backendService?.connectionStatus !== ConnectionStatus.ACTIVE || this.fileLoading;
    }

    @computed get appendFileDisabled(): boolean {
        return this.openFileDisabled || !this.activeFrame;
    }

    // Frame actions
    @computed get activeFrameFileId(): number {
        return this.activeFrame?.frameInfo.fileId;
    }

    @computed get activeFrameIndex(): number {
        if (!this.activeFrame) {
            return -1;
        }
        return this.frames.findIndex((frame) => frame.frameInfo.fileId === this.activeFrame.frameInfo.fileId);
    }

    @computed get frameNum(): number {
        return this.frames.length;
    }

    @computed get frameMap(): Map<number, FrameStore> {
        const frameMap = new Map<number, FrameStore>();

        for (const frame of this.frames) {
            frameMap.set(frame.frameInfo.fileId, frame);
        }

        return frameMap;
    }

    // catalog
    @computed get catalogNum(): number {
        return this.catalogStore.catalogProfileStores.size;
    }

    @computed get frameNames(): IOptionProps[] {
<<<<<<< HEAD
        return this.frames?.map((frame, index) => {
            return {
                label: index + ": " + frame.filename,
                value: frame.frameInfo.fileId
            };
        });
=======
        let names: IOptionProps[] = [];
        this.frames.forEach((frame, index) => names.push({label: index + ": " + frame.filename, value: frame.frameInfo.fileId}));
        return names;
>>>>>>> ebbc8255
    }

    @computed get frameChannels(): number[] {
        return this.frames.map(frame => frame.requiredChannel);
    }

    @computed get frameStokes(): number[] {
        return this.frames.map(frame => frame.requiredStokes);
    }

    @computed get spatialGroup(): FrameStore[] {
        if (!this.frames || !this.frames.length || !this.activeFrame) {
            return [];
        }

        const activeGroupFrames = [];
        for (const frame of this.frames) {
            const groupMember = (frame === this.activeFrame)                                                 // Frame is active
                || (frame === this.activeFrame.spatialReference)                                             // Frame is the active frame's reference
                || (frame.spatialReference === this.activeFrame)                                             // Frame is a secondary image of the active frame
                || (frame.spatialReference && frame.spatialReference === this.activeFrame.spatialReference); // Frame has the same reference as the active frame

            if (groupMember) {
                activeGroupFrames.push(frame);
            }
        }

        return activeGroupFrames;
    }

    @computed get spatialAndSpectalMatchedFileIds(): number[] {
        let matchedIds = [];
        if (this.spatialReference) {
            matchedIds.push(this.spatialReference.frameInfo.fileId);
        }

        const spatialMatchedFileIds = this.spatialReference?.spatialSiblings?.map(matchedFrame => {return matchedFrame.frameInfo.fileId;});
        const spectralMatchedFileIds = this.spatialReference?.spectralSiblings?.map(matchedFrame => {return matchedFrame.frameInfo.fileId;});
        spatialMatchedFileIds?.forEach(spatialMatchedFileId => {
            if (spectralMatchedFileIds?.includes(spatialMatchedFileId)) {
                matchedIds.push(spatialMatchedFileId);
            }
        });
        return matchedIds;
    }

    @computed get contourFrames(): FrameStore[] {
        return this.spatialGroup.filter(f => f.contourConfig.enabled && f.contourConfig.visible);
    }

    @action addFrame = (ack: CARTA.IOpenFileAck, directory: string, hdu: string): boolean => {
        if (!ack) {
            return false;
        }

        let dimensionsString = `${ack.fileInfoExtended.width}\u00D7${ack.fileInfoExtended.height}`;
        if (ack.fileInfoExtended.dimensions > 2) {
            dimensionsString += `\u00D7${ack.fileInfoExtended.depth}`;
            if (ack.fileInfoExtended.dimensions > 3) {
                dimensionsString += ` (${ack.fileInfoExtended.stokes} Stokes cubes)`;
            }
        }
        this.logStore.addInfo(`Loaded file ${ack.fileInfo.name} with dimensions ${dimensionsString}`, ["file"]);
        const frameInfo: FrameInfo = {
            fileId: ack.fileId,
            directory,
            hdu,
            fileInfo: new CARTA.FileInfo(ack.fileInfo),
            fileInfoExtended: new CARTA.FileInfoExtended(ack.fileInfoExtended),
            fileFeatureFlags: ack.fileFeatureFlags,
            renderMode: CARTA.RenderMode.RASTER,
            beamTable: ack.beamTable
        };

        let newFrame = new FrameStore(frameInfo);

        // Place frame in frame array (replace frame with the same ID if it exists)
        const existingFrameIndex = this.frames.findIndex(f => f.frameInfo.fileId === ack.fileId);
        if (existingFrameIndex !== -1) {
            this.frames[existingFrameIndex].clearContours(false);
            this.frames[existingFrameIndex] = newFrame;
        } else {
            this.frames.push(newFrame);
        }

        // First image defaults to spatial reference and contour source
        if (this.frames.length === 1) {
            this.setSpatialReference(this.frames[0]);
            this.setRasterScalingReference(this.frames[0]);
            this.setContourDataSource(this.frames[0]);
        }

        // Use this image as a spectral reference if it has a spectral axis and there isn't an existing spectral reference
        if (newFrame.frameInfo.fileInfoExtended.depth > 1 && (this.frames.length === 1 || !this.spectralReference)) {
            this.setSpectralReference(newFrame);
        }

        const imageFileId = newFrame.frameInfo.fileId;
        this.setActiveFrame(imageFileId);
        // init image associated catalog
        this.catalogStore.updateImageAssociatedCatalogId(imageFileId, []);

        // Set animation mode to frame if the new image is 2D, or to channel if the image is 3D and there are no other frames
        if (newFrame.frameInfo.fileInfoExtended.depth <= 1 && newFrame.frameInfo.fileInfoExtended.stokes <= 1) {
            this.animatorStore.setAnimationMode(AnimationMode.FRAME);
        } else if (newFrame.frameInfo.fileInfoExtended.depth > 1) {
            this.animatorStore.setAnimationMode(AnimationMode.CHANNEL);
        } else if (newFrame.frameInfo.fileInfoExtended.stokes > 1) {
            this.animatorStore.setAnimationMode(AnimationMode.STOKES);
        }

        if (this.frames.length > 1) {
            if ((this.preferenceStore.autoWCSMatching & WCSMatchingType.SPATIAL) && this.spatialReference !== newFrame) {
                this.setSpatialMatchingEnabled(newFrame, true);
            }
            if ((this.preferenceStore.autoWCSMatching & WCSMatchingType.SPECTRAL) && this.spectralReference !== newFrame && newFrame.frameInfo.fileInfoExtended.depth > 1) {
                this.setSpectralMatchingEnabled(newFrame, true);
            }
        }
        this.fileBrowserStore.saveStartingDirectory(newFrame.frameInfo.directory);

        return true;
    };

    @action loadFile = (directory: string, file: string, hdu: string) => {
        return new Promise<number>((resolve, reject) => {
            this.startFileLoading();

            if (!file) {
                const lastDirSeparator = directory.lastIndexOf("/");
                if (lastDirSeparator >= 0) {
                    file = directory.substring(lastDirSeparator + 1);
                    directory = directory.substring(0, lastDirSeparator);
                }
            } else if (!directory && file.includes("/")) {
                const lastDirSeparator = file.lastIndexOf("/");
                if (lastDirSeparator >= 0) {
                    directory = file.substring(0, lastDirSeparator);
                    file = file.substring(lastDirSeparator + 1);
                }
            }

            this.backendService.loadFile(directory, file, hdu, this.fileCounter, CARTA.RenderMode.RASTER).subscribe(ack => {
                if (!this.addFrame(ack, directory, hdu)) {
                    AppToaster.show({icon: "warning-sign", message: "Load file failed.", intent: "danger", timeout: 3000});
                }
                this.endFileLoading();
                this.fileBrowserStore.hideFileBrowser();
                resolve(ack.fileId);
            }, err => {
                this.alertStore.showAlert(`Error loading file: ${err}`);
                this.endFileLoading();
                reject(err);
            });

            this.fileCounter++;
        });
    };

    @action loadConcatStokes = (stokesFiles: CARTA.IStokesFile[], directory: string, hdu: string) => {
        return new Promise<number>((resolve, reject) => {
            this.startFileLoading();
            this.backendService.loadStokeFiles(stokesFiles, this.fileCounter, CARTA.RenderMode.RASTER).subscribe(ack => {
                if (!this.addFrame(ack.openFileAck, directory, hdu)) {
                    AppToaster.show({icon: "warning-sign", message: "Load file failed.", intent: "danger", timeout: 3000});
                }
                this.endFileLoading();
                this.fileBrowserStore.hideFileBrowser();
                AppStore.Instance.dialogStore.hideStokesDialog();
                resolve(ack.openFileAck.fileId);
            }, err => {
                console.log(err)
                this.alertStore.showAlert(`Error loading files: ${err}`);
                this.endFileLoading();
                reject(err);
            });

            this.fileCounter++;
        });
    }

    @action appendConcatFile = (stokesFiles: CARTA.IStokesFile[], directory: string, hdu: string) => {
        // Stop animations playing before loading a new frame
        this.animatorStore.stopAnimation();
        // hide all catalog data
        if (this.catalogNum) {
            CatalogStore.Instance.resetDisplayedData([]);
        }
        return this.loadConcatStokes(stokesFiles, directory, hdu);
    };

    @action openConcatFile = (stokesFiles: CARTA.IStokesFile[], directory: string, hdu: string) => {
        this.removeAllFrames();
        return this.loadConcatStokes(stokesFiles, directory, hdu);
    };

    @action appendFile = (directory: string, file: string, hdu: string) => {
        // Stop animations playing before loading a new frame
        this.animatorStore.stopAnimation();
        // hide all catalog data
        if (this.catalogNum) {
            CatalogStore.Instance.resetDisplayedData([]);
        }
        return this.loadFile(directory, file, hdu);
    };

    @action openFile = (directory: string, file: string, hdu: string) => {
        this.removeAllFrames();
        return this.loadFile(directory, file, hdu);
    };

    @action saveFile = (directory: string, filename: string, fileType: CARTA.FileType, regionId?: number, channels?: number[], stokes?: number[], shouldDropDegenerateAxes?: boolean) => {
        return new Promise<number>((resolve, reject) => {
            if (!this.activeFrame) {
                reject();
            }
            this.startFileSaving();
            const fileId = this.activeFrame.frameInfo.fileId;
            this.backendService.saveFile(fileId, directory, filename, fileType, regionId, channels, stokes, !shouldDropDegenerateAxes).subscribe(ack => {
                AppToaster.show({ icon: "saved", message: `${filename} saved.`, intent: "success", timeout: 3000 });
                this.fileBrowserStore.hideFileBrowser();
                this.endFileSaving();
                resolve(ack.fileId);
            }, error => {
                console.error(error);
                AppToaster.show({ icon: "warning-sign", message: error, intent: "danger", timeout: 3000 });
                this.endFileSaving();
                reject(error);
            });
        });
    };

    @action closeFile = (frame: FrameStore, confirmClose: boolean = true) => {
        if (!frame) {
            return;
        }
        // Display confirmation if image has secondary images
        const secondaries = frame.secondarySpatialImages.concat(frame.secondarySpectralImages).filter(distinct);
        const numSecondaries = secondaries.length;
        if (confirmClose && numSecondaries) {
            this.alertStore.showInteractiveAlert(`${numSecondaries} image${numSecondaries > 1 ? "s that are" : " that is"} matched to this image will be unmatched.`, confirmed => {
                if (confirmed) {
                    this.removeFrame(frame);
                }
            });
        } else {
            this.removeFrame(frame);
        }
    };

    @action closeCurrentFile = (confirmClose: boolean = true) => {
        if (!this.appendFileDisabled) {
            this.closeFile(this.activeFrame, confirmClose);
        }
    };

    @action closeOtherFiles = (frame: FrameStore, confirmClose: boolean = true) => {
        const otherFiles = this.frames.filter(f => f !== frame);
        for (const f of otherFiles) {
            this.closeFile(f, confirmClose);
        }
    };

    @action removeFrame = (frame: FrameStore) => {
        if (frame) {
            // Stop animations playing before removing frame
            this.animatorStore.stopAnimation();
            // Unlink any associated secondary images
            // Create a copy of the array, since clearing the spatial reference will modify it
            const secondarySpatialImages = frame.secondarySpatialImages.slice();
            for (const f of secondarySpatialImages) {
                f.clearSpatialReference();
            }
            // Create a copy of the array, since clearing the spatial reference will modify it
            const secondarySpectralImages = frame.secondarySpectralImages.slice();
            for (const f of secondarySpectralImages) {
                f.clearSpectralReference();
            }

            const removedFrameIsSpatialReference = frame === this.spatialReference;
            const removedFrameIsSpectralReference = frame === this.spectralReference;
            const removedFrameIsRasterScalingReference = frame === this.rasterScalingReference;
            const fileId = frame.frameInfo.fileId;

            // adjust requirements for stores
            WidgetsStore.RemoveFrameFromRegionWidgets(this.widgetsStore.statsWidgets, fileId);
            WidgetsStore.RemoveFrameFromRegionWidgets(this.widgetsStore.histogramWidgets, fileId);
            WidgetsStore.RemoveFrameFromRegionWidgets(this.widgetsStore.spectralProfileWidgets, fileId);
            WidgetsStore.RemoveFrameFromRegionWidgets(this.widgetsStore.stokesAnalysisWidgets, fileId);

            // clear existing requirements for the frame
            this.spectralRequirements.delete(fileId);
            this.spatialRequirements.delete(fileId);
            this.statsRequirements.delete(fileId);
            this.histogramRequirements.delete(fileId);

            this.tileService.handleFileClosed(fileId);

            if (this.backendService.closeFile(fileId)) {
                frame.clearSpatialReference();
                frame.clearSpectralReference();
                frame.clearContours(false);
                this.frames = this.frames.filter(f => f.frameInfo.fileId !== fileId);
                const firstFrame = this.frames.length ? this.frames[0] : null;
                // Clean up if frame is active
                if (this.activeFrame.frameInfo.fileId === fileId) {
                    this.activeFrame = firstFrame;
                }
                // Clean up if frame is contour data source
                if (this.contourDataSource.frameInfo.fileId === fileId) {
                    this.contourDataSource = firstFrame;
                }
                // Clean up if frame is currently spatial reference
                if (removedFrameIsSpatialReference) {
                    const newReference = firstFrame;
                    if (newReference) {
                        this.setSpatialReference(newReference);
                    } else {
                        this.clearSpatialReference();
                    }
                }
                // Clean up if frame is currently spectral reference
                if (removedFrameIsSpectralReference) {
                    // New spectral reference must have spectral axis
                    const spectralFrames = this.frames.filter(f => f.frameInfo.fileInfoExtended.depth > 1);
                    const newReference = spectralFrames.length ? spectralFrames[0] : null;
                    if (newReference) {
                        this.setSpectralReference(newReference);
                    } else {
                        this.clearSpectralReference();
                    }
                }

                if (removedFrameIsRasterScalingReference) {
                    const newReference = firstFrame;
                    if (newReference) {
                        this.setRasterScalingReference(newReference);
                    } else {
                        this.clearRasterScalingReference();
                    }
                }

                // Clean up if frame has associated catalog files
                if (this.catalogNum) {
                    CatalogStore.Instance.closeAssociatedCatalog(fileId);
                    if (firstFrame) {
                        CatalogStore.Instance.resetActiveCatalogFile(firstFrame.frameInfo.fileId);
                    }
                }
            }
        }
    };

    @action removeAllFrames = () => {
        // Stop animations playing before removing frames
        this.animatorStore.stopAnimation();
        if (this.backendService.closeFile(-1)) {
            this.activeFrame = null;
            this.tileService.clearCompressedCache(-1);
            this.frames.forEach(frame => {
                frame.clearContours(false);
                const fileId = frame.frameInfo.fileId;
                this.tileService.handleFileClosed(fileId);
                if (this.catalogNum) {
                    CatalogStore.Instance.closeAssociatedCatalog(fileId);
                }
            });
            this.frames = [];
            // adjust requirements for stores
            WidgetsStore.RemoveFrameFromRegionWidgets(this.widgetsStore.statsWidgets);
            WidgetsStore.RemoveFrameFromRegionWidgets(this.widgetsStore.histogramWidgets);
            WidgetsStore.RemoveFrameFromRegionWidgets(this.widgetsStore.spectralProfileWidgets);
            WidgetsStore.RemoveFrameFromRegionWidgets(this.widgetsStore.stokesAnalysisWidgets);
        }
    };

    @action shiftFrame = (delta: number) => {
        if (this.activeFrame && this.frames.length > 1) {
            const frameIds = this.frames.map(f => f.frameInfo.fileId)
            const currentIndex = frameIds.indexOf(this.activeFrame.frameInfo.fileId);
            const requiredIndex = (this.frames.length + currentIndex + delta) % this.frames.length;
            this.setActiveFrame(frameIds[requiredIndex]);
        }
    };

    @action nextFrame = () => {
        this.shiftFrame(+1);
    };

    @action prevFrame = () => {
        this.shiftFrame(-1);
    };

    // Open catalog file
    @action appendCatalog = (directory: string, file: string, previewDataSize: number, type: CARTA.CatalogFileType) => {
        return new Promise<number>((resolve, reject) => {
            if (!this.activeFrame) {
                AppToaster.show(ErrorToast("Please load the image file"));
                reject();
            }
            if (!(type === CARTA.CatalogFileType.VOTable)) {
                AppToaster.show(ErrorToast("`Catalog type not supported"));
                reject();
            }
            this.startFileLoading();

            const frame = this.activeFrame;
            const fileId = this.catalogNum + 1;

            this.backendService.loadCatalogFile(directory, file, fileId, previewDataSize).subscribe(ack => runInAction(() => {
                this.endFileLoading();
                if (frame && ack.success && ack.dataSize) {
                    let catalogInfo: CatalogInfo = {fileId, directory, fileInfo: ack.fileInfo, dataSize: ack.dataSize};
                    let catalogWidgetId;
                    const columnData = ProtobufProcessing.ProcessCatalogData(ack.previewData);

                    // update image associated catalog file
                    let associatedCatalogFiles = [];
                    const catalogStore = CatalogStore.Instance;
                    const catalogComponentSize = catalogStore.catalogProfiles.size;
                    let currentAssociatedCatalogFile = catalogStore.activeCatalogFiles;
                    if (currentAssociatedCatalogFile?.length) {
                        associatedCatalogFiles = currentAssociatedCatalogFile;
                    } else {
                        // new image append
                        catalogStore.catalogProfiles.forEach((value, componentId) => {
                            catalogStore.catalogProfiles.set(componentId, fileId);
                        });
                    }
                    associatedCatalogFiles.push(fileId);
                    catalogStore.updateImageAssociatedCatalogId(AppStore.Instance.activeFrame.frameInfo.fileId, associatedCatalogFiles);

                    if (catalogComponentSize === 0) {
                        const catalog = this.widgetsStore.createFloatingCatalogWidget(fileId);
                        catalogWidgetId = catalog.widgetStoreId;
                        catalogStore.catalogProfiles.set(catalog.widgetComponentId, fileId);
                    } else {
                        catalogWidgetId = this.widgetsStore.addCatalogWidget(fileId);
                        const key = catalogStore.catalogProfiles.keys().next().value;
                        catalogStore.catalogProfiles.set(key, fileId);
                    }
                    if (catalogWidgetId) {
                        this.catalogStore.catalogWidgets.set(fileId, catalogWidgetId);
                        this.catalogStore.addCatalog(fileId);
                        this.fileBrowserStore.hideFileBrowser();

                        const catalogProfileStore = new CatalogProfileStore(catalogInfo, ack.headers, columnData);
                        catalogStore.catalogProfileStores.set(fileId, catalogProfileStore);
                        resolve(fileId);
                    } else {
                        reject();
                    }
                } else {
                    reject();
                }
            }), error => {
                console.error(error);
                AppToaster.show(ErrorToast(error));
                this.endFileLoading();
                reject(error);
            });
        });
    };

    @action removeCatalog(fileId: number, catalogWidgetId: string, catalogComponentId?: string) {
        if (fileId > -1 && this.backendService.closeCatalogFile(fileId)) {
            const catalogStore = CatalogStore.Instance;
            // close all associated catalog plots widgets
            catalogStore.clearCatalogPlotsByFileId(fileId);
            // remove catalog overlay widget store
            this.catalogStore.catalogWidgets.delete(fileId);
            this.widgetsStore.catalogWidgets.delete(catalogWidgetId);
            // remove overlay
            catalogStore.removeCatalog(fileId);
            // remove profile store
            catalogStore.catalogProfileStores.delete(fileId);

            if (!this.activeFrame) {
                return;
            }
            // update associated image
            const fileIds = catalogStore.activeCatalogFiles;
            const activeImageId = AppStore.Instance.activeFrame.frameInfo.fileId;
            let associatedCatalogId = [];
            if (fileIds) {
                associatedCatalogId = fileIds.filter(catalogFileId => {
                    return catalogFileId !== fileId;
                });
                catalogStore.updateImageAssociatedCatalogId(activeImageId, associatedCatalogId);
            }

            // update catalogProfiles fileId            
            if (catalogComponentId && associatedCatalogId.length) {
                catalogStore.catalogProfiles.forEach((catalogFileId, componentId) => {
                    if (catalogFileId === fileId) {
                        catalogStore.catalogProfiles.set(componentId, associatedCatalogId[0]);
                    }
                });
            }
        }
    }

    @action sendCatalogFilter(catalogFilter: CARTA.CatalogFilterRequest) {
        if (!this.activeFrame) {
            return;
        }
        this.backendService.setCatalogFilterRequest(catalogFilter);
    }

    @action reorderFrame = (oldIndex: number, newIndex: number, length: number) => {
        if (!Number.isInteger(oldIndex) || oldIndex < 0 || oldIndex >= this.frameNum ||
            !Number.isInteger(newIndex) || newIndex < 0 || newIndex >= this.frameNum ||
            !Number.isInteger(length) || length <= 0 || length >= this.frameNum ||
            oldIndex === newIndex) {
            return;
        }
        this.frames = Utils.reorderArray(this.frames, oldIndex, newIndex, length);
    };

    // Region file actions
    @action importRegion = (directory: string, file: string, type: CARTA.FileType | CARTA.CatalogFileType) => {
        if (!this.activeFrame || !(type === CARTA.FileType.CRTF || type === CARTA.FileType.DS9_REG)) {
            AppToaster.show(ErrorToast("Region type not supported"));
            return;
        }

        // ensure that the same frame is used in the callback, to prevent issues when the active frame changes while the region is being imported
        const frame = this.activeFrame;
        this.backendService.importRegion(directory, file, type, frame.frameInfo.fileId).subscribe(ack => {
            if (frame && ack.success && ack.regions) {
                const regionMap = new Map<string, CARTA.IRegionInfo>(Object.entries(ack.regions));
                const regionStyles = new Map<string, CARTA.IRegionStyle>(Object.entries(ack.regionStyles));
                regionMap.forEach((regionInfo, regionIdString) => {
                    const styleInfo = regionStyles.get(regionIdString);

                    frame.regionSet.addExistingRegion(
                        regionInfo.controlPoints as Point2D[],
                        regionInfo.rotation,
                        regionInfo.regionType,
                        parseInt(regionIdString),
                        styleInfo?.name,
                        styleInfo?.color,
                        styleInfo?.lineWidth,
                        styleInfo?.dashList
                    );
                });
            }
            this.fileBrowserStore.hideFileBrowser();
        }, error => {
            console.error(error);
            AppToaster.show(ErrorToast(error));
        });
    };

    @action exportRegions = (directory: string, file: string, coordType: CARTA.CoordinateType, fileType: RegionFileType) => {
        const frame = this.activeFrame;
        // Prevent exporting if only the cursor region exists
        if (!frame.regionSet.regions || frame.regionSet.regions.length <= 1) {
            return;
        }

        const regionStyles = new Map<number, CARTA.IRegionStyle>();
        for (const region of frame.regionSet.regions) {
            regionStyles.set(region.regionId, {
                name: region.name,
                color: region.color,
                lineWidth: region.lineWidth,
                dashList: region.dashLength ? [region.dashLength] : []
            });
        }
        this.backendService.exportRegion(directory, file, fileType, coordType, frame.frameInfo.fileId, regionStyles).subscribe(() => {
            AppToaster.show(SuccessToast("saved", `Exported regions for ${frame.filename} using ${coordType === CARTA.CoordinateType.WORLD ? "world" : "pixel"} coordinates`));
            this.fileBrowserStore.hideFileBrowser();
        }, error => {
            console.error(error);
            AppToaster.show(ErrorToast(error));
        });
    };

    @action requestCubeHistogram = (fileId: number = -1) => {
        const frame = this.getFrame(fileId);
        if (frame && frame.renderConfig.cubeHistogramProgress < 1.0) {
            this.backendService.setHistogramRequirements({fileId: frame.frameInfo.fileId, regionId: -2, histograms: [{channel: -2, numBins: -1}]});
            this.restartTaskProgress();
        }
    };

    @action cancelCubeHistogramRequest = (fileId: number = -1) => {
        const frame = this.getFrame(fileId);
        if (frame && frame.renderConfig.cubeHistogramProgress < 1.0) {
            frame.renderConfig.updateCubeHistogram(null, 0);
            this.backendService.setHistogramRequirements({fileId: frame.frameInfo.fileId, regionId: -2, histograms: []});
        }
    };

    @action requestMoment = (message: CARTA.IMomentRequest, frame: FrameStore) => {
        if (!message || !frame) {
            return;
        }

        this.startFileLoading();
        // clear previously generated moment images under this frame
        if (frame.momentImages && frame.momentImages.length > 0) {
            frame.momentImages.forEach(momentFrame => this.closeFile(momentFrame));
        }
        frame.removeMomentImage();

        this.backendService.requestMoment(message).subscribe(ack => {
            if (ack.success) {
                if (!ack.cancel && ack.openFileAcks) {
                    ack.openFileAcks.forEach(openFileAck => {
                        if (this.addFrame(CARTA.OpenFileAck.create(openFileAck), this.fileBrowserStore.startingDirectory, "")) {
                            this.fileCounter++;
                            frame.addMomentImage(this.frames.find(f => f.frameInfo.fileId === openFileAck.fileId));
                        } else {
                            AppToaster.show({icon: "warning-sign", message: "Load file failed.", intent: "danger", timeout: 3000});
                        }
                    });
                }
            } else {
                AppToaster.show({icon: "warning-sign", message: `Moment generation failed. ${ack?.message}`, intent: "danger", timeout: 3000});
            }
            frame.resetMomentRequestState();
            this.endFileLoading();
        }, error => {
            frame.resetMomentRequestState();
            this.endFileLoading();
            console.error(error);
        });
        this.restartTaskProgress();
    };

    @action cancelRequestingMoment = (fileId: number = -1) => {
        const frame = this.getFrame(fileId);
        if (frame && frame.requestingMomentsProgress < 1.0) {
            this.backendService.cancelRequestingMoment(fileId);
        }
    };

    @action setDarkTheme = () => {
        this.setTheme(Theme.DARK);
    };

    @action setLightTheme = () => {
        this.setTheme(Theme.LIGHT);
    };

    @action setAutoTheme = () => {
        this.setTheme(Theme.AUTO);
    };

    @action setTheme = (theme: string) => {
        if (Theme.isValid(theme)) {
            this.preferenceStore.setPreference(PreferenceKeys.GLOBAL_THEME, theme);
            this.updateASTColors();
        }
    }

    private updateASTColors() {
        if (this.astReady) {
            const astColors = [
                getColorForTheme(this.overlayStore.global.color),
                getColorForTheme(this.overlayStore.title.color),
                getColorForTheme(this.overlayStore.grid.color),
                getColorForTheme(this.overlayStore.border.color),
                getColorForTheme(this.overlayStore.ticks.color),
                getColorForTheme(this.overlayStore.axes.color),
                getColorForTheme(this.overlayStore.numbers.color),
                getColorForTheme(this.overlayStore.labels.color)
            ]
            AST.setColors(astColors);
        }
    }

    @action toggleCursorFrozen = () => {
        this.cursorFrozen = !this.cursorFrozen;
    };

    @action updateActiveLayer = (layer: ImageViewLayer) => {
        this.activeLayer = layer;
    };

    public static readonly DEFAULT_STATS_TYPES = [
        CARTA.StatsType.NumPixels,
        CARTA.StatsType.Sum,
        CARTA.StatsType.FluxDensity,
        CARTA.StatsType.Mean,
        CARTA.StatsType.RMS,
        CARTA.StatsType.Sigma,
        CARTA.StatsType.SumSq,
        CARTA.StatsType.Min,
        CARTA.StatsType.Max,
        CARTA.StatsType.Extrema
    ];
    private static readonly CursorThrottleTime = 200;
    private static readonly CursorThrottleTimeRotated = 100;
    private static readonly ImageChannelThrottleTime = 500;
    private static readonly RequirementsCheckInterval = 200;

    private spectralRequirements: Map<number, Map<number, CARTA.SetSpectralRequirements>>;
    private spatialRequirements: Map<number, Map<number, CARTA.SetSpatialRequirements>>;
    private statsRequirements: Map<number, Array<number>>;
    private histogramRequirements: Map<number, Array<number>>;
    private pendingChannelHistograms: Map<string, CARTA.IRegionHistogramData>;

    throttledSetChannels = _.throttle((updates: { frame: FrameStore, channel: number, stokes: number }[]) => {
        if (!updates || !updates.length) {
            return;
        }

        updates.forEach(update => {
            const frame = update.frame;
            if (!frame) {
                return;
            }

            frame.channel = update.channel;
            frame.stokes = update.stokes;

            if (frame === this.activeFrame) {
                // Calculate new required frame view (cropped to file size)
                const reqView = frame.requiredFrameView;

                const croppedReq: FrameView = {
                    xMin: Math.max(0, reqView.xMin),
                    xMax: Math.min(frame.frameInfo.fileInfoExtended.width, reqView.xMax),
                    yMin: Math.max(0, reqView.yMin),
                    yMax: Math.min(frame.frameInfo.fileInfoExtended.height, reqView.yMax),
                    mip: reqView.mip
                };
                const imageSize: Point2D = {x: frame.frameInfo.fileInfoExtended.width, y: frame.frameInfo.fileInfoExtended.height};
                const tiles = GetRequiredTiles(croppedReq, imageSize, {x: 256, y: 256});
                const midPointImageCoords = {x: (reqView.xMax + reqView.xMin) / 2.0, y: (reqView.yMin + reqView.yMax) / 2.0};
                // TODO: dynamic tile size
                const tileSizeFullRes = reqView.mip * 256;
                const midPointTileCoords = {x: midPointImageCoords.x / tileSizeFullRes - 0.5, y: midPointImageCoords.y / tileSizeFullRes - 0.5};
                this.tileService.requestTiles(tiles, frame.frameInfo.fileId, frame.channel, frame.stokes, midPointTileCoords, this.preferenceStore.imageCompressionQuality, true);
            } else {
                this.tileService.updateInactiveFileChannel(frame.frameInfo.fileId, frame.channel, frame.stokes);
            }
        });
    }, AppStore.ImageChannelThrottleTime);

    throttledSetView = _.throttle((tiles: TileCoordinate[], fileId: number, channel: number, stokes: number, focusPoint: Point2D) => {
        const isAnimating = this.animatorStore.serverAnimationActive;
        if (isAnimating) {
            this.backendService.addRequiredTiles(fileId, tiles.map(t => t.encode()), this.preferenceStore.animationCompressionQuality);
        } else {
            this.tileService.requestTiles(tiles, fileId, channel, stokes, focusPoint, this.preferenceStore.imageCompressionQuality);
        }
    }, AppStore.ImageChannelThrottleTime);

    private constructor() {
        makeObservable(this);
        AppStore.staticInstance = this;
        // Assign service instances
        this.backendService = BackendService.Instance;
        this.tileService = TileService.Instance;
        this.scriptingService = ScriptingService.Instance;
        this.apiService = ApiService.Instance;

        // Assign lower level store instances
        this.alertStore = AlertStore.Instance;
        this.animatorStore = AnimatorStore.Instance;
        this.catalogStore = CatalogStore.Instance;
        this.dialogStore = DialogStore.Instance;
        this.fileBrowserStore = FileBrowserStore.Instance;
        this.helpStore = HelpStore.Instance;
        this.layoutStore = LayoutStore.Instance;
        this.logStore = LogStore.Instance;
        this.preferenceStore = PreferenceStore.Instance;
        this.overlayStore = OverlayStore.Instance;
        this.widgetsStore = WidgetsStore.Instance;

        this.astReady = false;
        this.cartaComputeReady = false;
        this.spatialProfiles = new Map<string, SpatialProfileStore>();
        this.spectralProfiles = new Map<number, ObservableMap<number, SpectralProfileStore>>();
        this.regionStats = new Map<number, ObservableMap<number, CARTA.RegionStatsData>>();
        this.regionHistograms = new Map<number, ObservableMap<number, CARTA.IRegionHistogramData>>();
        this.pendingChannelHistograms = new Map<string, CARTA.IRegionHistogramData>();

        this.frames = [];
        this.activeFrame = null;
        this.contourDataSource = null;
        this.syncFrameToContour = true;
        this.syncContourToFrame = true;
        this.initRequirements();
        this.activeLayer = ImageViewLayer.RegionMoving;

        AST.onReady.then(action(() => {
            this.astReady = true;
            this.logStore.addInfo("AST library loaded", ["ast"]);
        }));

        CARTACompute.onReady.then(action(() => {
            this.cartaComputeReady = true;
            this.logStore.addInfo("Compute module loaded", ["compute"]);
        }));

        // Log the frontend git commit hash
        this.logStore.addDebug(`Current frontend version: ${GitCommit.logMessage}`, ["version"]);
        this.previousConnectionStatus = ConnectionStatus.CLOSED;

        // Adjust document background when theme changes
        autorun(() => {
            document.body.style.backgroundColor = this.darkTheme ? Colors.DARK_GRAY4 : Colors.WHITE;
            const className = this.darkTheme ? Classes.DARK : "";
            setHotkeysDialogProps({className});
        });

        // Watch for system theme preference changes
        const mediaQuery = window.matchMedia("(prefers-color-scheme: dark)");
        if (mediaQuery) {
            if (mediaQuery.addEventListener) {
                mediaQuery.addEventListener("change", changeEvent => this.handleThemeChange(changeEvent.matches));
            } else if (mediaQuery.addListener) {
                // Workaround for Safari
                // @ts-ignore
                mediaQuery.addListener(changeEvent => handleThemeChange(changeEvent.matches));
            }
        }
        this.handleThemeChange(mediaQuery.matches);

        // Display toasts when connection status changes
        autorun(() => {
            const newConnectionStatus = this.backendService.connectionStatus;
            const userString = this.username ? ` as ${this.username}` : "";
            switch (newConnectionStatus) {
                case ConnectionStatus.ACTIVE:
                    if (this.backendService.connectionDropped) {
                        AppToaster.show(WarningToast(`Reconnected to server${userString}. Some errors may occur`));
                    } else {
                        AppToaster.show(SuccessToast("swap-vertical", `Connected to CARTA server${userString}`));
                    }
                    break;
                case ConnectionStatus.CLOSED:
                    if (this.previousConnectionStatus === ConnectionStatus.ACTIVE) {
                        AppToaster.show(ErrorToast("Disconnected from server"));
                    }
                    break;
                default:
                    break;
            }
            this.previousConnectionStatus = newConnectionStatus;
        });

        const throttledSetCursorRotated = _.throttle(this.setCursor, AppStore.CursorThrottleTimeRotated);
        const throttledSetCursor = _.throttle(this.setCursor, AppStore.CursorThrottleTime);
        // Low-bandwidth mode
        const throttledSetCursorLowBandwidth = _.throttle(this.setCursor, AppStore.CursorThrottleTime * 2);

        // Update frame view
        autorun(() => {
            if (this.activeFrame && (this.preferenceStore.streamContoursWhileZooming || !this.activeFrame.zooming)) {
                // Trigger update raster view/title when switching layout
                this.widgetsStore.updateImageWidgetTitle(this.layoutStore.dockedLayout);

                const reqView = this.activeFrame.requiredFrameView;
                let croppedReq: FrameView = {
                    xMin: Math.max(0, reqView.xMin),
                    xMax: Math.min(this.activeFrame.frameInfo.fileInfoExtended.width, reqView.xMax),
                    yMin: Math.max(0, reqView.yMin),
                    yMax: Math.min(this.activeFrame.frameInfo.fileInfoExtended.height, reqView.yMax),
                    mip: reqView.mip
                };

                const imageSize: Point2D = {x: this.activeFrame.frameInfo.fileInfoExtended.width, y: this.activeFrame.frameInfo.fileInfoExtended.height};
                const tiles = GetRequiredTiles(croppedReq, imageSize, {x: 256, y: 256});
                const midPointImageCoords = {x: (reqView.xMax + reqView.xMin) / 2.0, y: (reqView.yMin + reqView.yMax) / 2.0};
                // TODO: dynamic tile size
                const tileSizeFullRes = reqView.mip * 256;
                const midPointTileCoords = {x: midPointImageCoords.x / tileSizeFullRes - 0.5, y: midPointImageCoords.y / tileSizeFullRes - 0.5};
                this.throttledSetView(tiles, this.activeFrame.frameInfo.fileId, this.activeFrame.channel, this.activeFrame.stokes, midPointTileCoords);
            }

            if (!this.activeFrame) {
                this.widgetsStore.updateImageWidgetTitle(this.layoutStore.dockedLayout);
            }
        });

        // TODO: Move setChannels actions to AppStore and remove this autorun
        // Update channels when manually changed
        autorun(() => {
            if (this.activeFrame) {
                const updates = [];
                // Calculate if new data is required
                const updateRequiredChannels = this.activeFrame.requiredChannel !== this.activeFrame.channel || this.activeFrame.requiredStokes !== this.activeFrame.stokes;
                // Don't auto-update when animation is playing
                if (!this.animatorStore.animationActive && updateRequiredChannels) {
                    updates.push({frame: this.activeFrame, channel: this.activeFrame.requiredChannel, stokes: this.activeFrame.requiredStokes});
                }

                // Update any sibling channels
                this.activeFrame.spectralSiblings.forEach(frame => {
                    const siblingUpdateRequired = frame.requiredChannel !== frame.channel || frame.requiredStokes !== frame.stokes;
                    if (siblingUpdateRequired) {
                        updates.push({frame, channel: frame.requiredChannel, stokes: frame.requiredStokes});
                    }
                });

                if (updates.length) {
                    this.throttledSetChannels(updates);
                }
            }
        });

        // Update cursor profiles
        autorun(() => {
            if (this.activeFrame?.cursorInfo?.posImageSpace) {
                const pos = {x: Math.round(this.activeFrame.cursorInfo.posImageSpace.x), y: Math.round(this.activeFrame.cursorInfo.posImageSpace.y)};
                if (pos.x >= 0 && pos.x <= this.activeFrame.frameInfo.fileInfoExtended.width - 1 && pos.y >= 0 && pos.y <= this.activeFrame.frameInfo.fileInfoExtended.height - 1) {
                    if (this.preferenceStore.lowBandwidthMode) {
                        throttledSetCursorLowBandwidth(this.activeFrame.frameInfo.fileId, pos);
                    } else if (this.activeFrame.frameInfo.fileFeatureFlags & CARTA.FileFeatureFlags.ROTATED_DATASET) {
                        throttledSetCursorRotated(this.activeFrame.frameInfo.fileId, pos);
                    } else {
                        throttledSetCursor(this.activeFrame.frameInfo.fileId, pos);
                    }
                }
            }
        });

        // Set overlay defaults from current frame
        autorun(() => {
            if (this.activeFrame) {
                this.overlayStore.setDefaultsFromAST(this.activeFrame);
            }
        });

        // Update requirements every 200 ms
        setInterval(this.recalculateRequirements, AppStore.RequirementsCheckInterval);

        // Subscribe to frontend streams
        this.backendService.spatialProfileStream.subscribe(this.handleSpatialProfileStream);
        this.backendService.spectralProfileStream.subscribe(this.handleSpectralProfileStream);
        this.backendService.histogramStream.subscribe(this.handleRegionHistogramStream);
        this.backendService.contourStream.subscribe(this.handleContourImageStream);
        this.backendService.catalogStream.subscribe(this.handleCatalogFilterStream);
        this.backendService.errorStream.subscribe(this.handleErrorStream);
        this.backendService.statsStream.subscribe(this.handleRegionStatsStream);
        this.backendService.momentProgressStream.subscribe(this.handleMomentProgressStream);
        this.backendService.reconnectStream.subscribe(this.handleReconnectStream);
        this.backendService.scriptingStream.subscribe(this.handleScriptingRequest);
        this.tileService.tileStream.subscribe(this.handleTileStream);

        // Set auth token from URL if it exists
        const url = new URL(window.location.href);
        const authTokenParam = url.searchParams.get("token");
        if (authTokenParam) {
            this.apiService.setToken(authTokenParam);
        }

        // Splash screen mask
        autorun(() => {
            if (this.astReady && this.zfpReady && this.cartaComputeReady && this.apiService.authenticated) {
                this.preferenceStore.fetchPreferences().then(() => {
                    this.layoutStore.fetchLayouts().then(() => {
                        // Attempt connection after authenticating
                        this.tileService.setCache(this.preferenceStore.gpuTileCache, this.preferenceStore.systemTileCache);
                        if (!this.layoutStore.applyLayout(this.preferenceStore.layout)) {
                            AlertStore.Instance.showAlert(`Applying preference layout "${this.preferenceStore.layout}" failed!`);
                            this.layoutStore.applyLayout(PresetLayout.DEFAULT);
                        }
                        this.cursorFrozen = this.preferenceStore.isCursorFrozen;
                        this.connectToServer();
                    });
                    this.updateASTColors();
                });
            }
        });

        autorun(() => {
            if (this.backendService.connectionStatus === ConnectionStatus.ACTIVE) {
                setTimeout(this.hideSplashScreen, 500);
            } else {
                this.showSplashScreen();
            }
        });
    }

    // region Subscription handlers
    @action handleSpatialProfileStream = (spatialProfileData: CARTA.ISpatialProfileData) => {
        if (this.frames.find(frame => frame.frameInfo.fileId === spatialProfileData.fileId)) {
            const key = `${spatialProfileData.fileId}-${spatialProfileData.regionId}`;
            let profileStore = this.spatialProfiles.get(key);
            if (!profileStore) {
                profileStore = new SpatialProfileStore(spatialProfileData.fileId, spatialProfileData.regionId);
                this.spatialProfiles.set(key, profileStore);
            }
            profileStore.updateFromStream(spatialProfileData);

            // Update cursor value from profile if it matches the file and is the cursor data
            if (this.activeFrame && this.activeFrame.frameInfo.fileId === spatialProfileData.fileId && spatialProfileData.regionId === 0) {
                this.activeFrame.setCursorValue({x: spatialProfileData.x, y: spatialProfileData.y}, spatialProfileData.channel, spatialProfileData.value);
            }
        }
    };

    handleSpectralProfileStream = (spectralProfileData: CARTA.SpectralProfileData) => {
        if (this.frames.find(frame => frame.frameInfo.fileId === spectralProfileData.fileId)) {
            let frameMap = this.spectralProfiles.get(spectralProfileData.fileId);
            if (!frameMap) {
                frameMap = new ObservableMap<number, SpectralProfileStore>();
                this.spectralProfiles.set(spectralProfileData.fileId, frameMap);
            }
            let profileStore = frameMap.get(spectralProfileData.regionId);
            if (!profileStore) {
                profileStore = new SpectralProfileStore(spectralProfileData.fileId, spectralProfileData.regionId);
                frameMap.set(spectralProfileData.regionId, profileStore);
            }

            for (let profile of spectralProfileData.profiles) {
                profileStore.setProfile(ProtobufProcessing.ProcessSpectralProfile(profile, spectralProfileData.progress));
            }
        }
    };

    handleRegionHistogramStream = (regionHistogramData: CARTA.RegionHistogramData) => {
        if (!regionHistogramData) {
            return;
        }

        let frameHistogramMap = this.regionHistograms.get(regionHistogramData.fileId);
        if (!frameHistogramMap) {
            frameHistogramMap = new ObservableMap<number, CARTA.IRegionHistogramData>();
            this.regionHistograms.set(regionHistogramData.fileId, frameHistogramMap);
        }

        frameHistogramMap.set(regionHistogramData.regionId, regionHistogramData);

        // TODO: update histograms directly if the image is not active!

        // Add histogram to pending histogram list
        if (regionHistogramData.regionId === -1) {
            regionHistogramData.histograms.forEach(histogram => {
                const key = `${regionHistogramData.fileId}_${regionHistogramData.stokes}_${histogram.channel}`;
                this.pendingChannelHistograms.set(key, regionHistogramData);
            });
        } else if (regionHistogramData.regionId === -2) {
            // Update cube histogram if it is still required
            const updatedFrame = this.getFrame(regionHistogramData.fileId);
            if (updatedFrame) {
                const cubeHist = regionHistogramData.histograms[0];
                if (cubeHist && (updatedFrame.renderConfig.useCubeHistogram || updatedFrame.renderConfig.useCubeHistogramContours)) {
                    updatedFrame.renderConfig.updateCubeHistogram(cubeHist, regionHistogramData.progress);
                    this.updateTaskProgress(regionHistogramData.progress);
                }
            }
        }
    };

    @action handleTileStream = (tileStreamDetails: TileStreamDetails) => {
        if (this.animatorStore.serverAnimationActive) {
            // Flow control
            const flowControlMessage: CARTA.IAnimationFlowControl = {
                fileId: tileStreamDetails.fileId,
                animationId: 0,
                receivedFrame: {
                    channel: tileStreamDetails.channel,
                    stokes: tileStreamDetails.stokes
                },
                timestamp: Long.fromNumber(Date.now())
            };

            this.backendService.sendAnimationFlowControl(flowControlMessage);

            const frame = this.getFrame(tileStreamDetails.fileId);
            if (frame) {
                frame.setChannels(tileStreamDetails.channel, tileStreamDetails.stokes, false);
                frame.channel = tileStreamDetails.channel;
                frame.stokes = tileStreamDetails.stokes;
            }
        }

        // Apply pending channel histogram
        const key = `${tileStreamDetails.fileId}_${tileStreamDetails.stokes}_${tileStreamDetails.channel}`;
        const pendingHistogram = this.pendingChannelHistograms.get(key);
        if (pendingHistogram && pendingHistogram.histograms && pendingHistogram.histograms.length) {
            const updatedFrame = this.getFrame(pendingHistogram.fileId);
            const channelHist = pendingHistogram.histograms.find(hist => hist.channel === updatedFrame.channel);
            if (updatedFrame && channelHist) {
                updatedFrame.renderConfig.setStokes(pendingHistogram.stokes);
                updatedFrame.renderConfig.updateChannelHistogram(channelHist);
                updatedFrame.channel = tileStreamDetails.channel;
                updatedFrame.stokes = tileStreamDetails.stokes;
            }
            this.pendingChannelHistograms.delete(key);
        }

        // Switch to tiled rendering. TODO: ensure that the correct frame gets set to tiled
        if (this.activeFrame) {
            this.activeFrame.renderType = RasterRenderType.TILED;
        }
    };

    handleRegionStatsStream = (regionStatsData: CARTA.RegionStatsData) => {
        if (!regionStatsData) {
            return;
        }

        let frameStatsMap = this.regionStats.get(regionStatsData.fileId);
        if (!frameStatsMap) {
            frameStatsMap = new ObservableMap<number, CARTA.RegionStatsData>();
            this.regionStats.set(regionStatsData.fileId, frameStatsMap);
        }

        frameStatsMap.set(regionStatsData.regionId, regionStatsData);
    };

    handleContourImageStream = (contourImageData: CARTA.ContourImageData) => {
        const updatedFrame = this.getFrame(contourImageData.fileId);
        if (updatedFrame) {
            updatedFrame.updateFromContourData(contourImageData);
        }
    };

    @action handleCatalogFilterStream = (catalogFilter: CARTA.CatalogFilterResponse) => {
        const catalogFileId = catalogFilter.fileId;
        const catalogProfileStore = this.catalogStore.catalogProfileStores.get(catalogFileId);
        const catalogWidgetStoreId = this.catalogStore.catalogWidgets.get(catalogFileId);

        const progress = catalogFilter.progress;
        if (catalogProfileStore) {
            const catalogData = ProtobufProcessing.ProcessCatalogData(catalogFilter.columns);
            catalogProfileStore.updateCatalogData(catalogFilter, catalogData);
            catalogProfileStore.setProgress(progress);
            if (progress === 1) {
                catalogProfileStore.setLoadingDataStatus(false);
                catalogProfileStore.setUpdatingDataStream(false);
            }

            if (catalogProfileStore.updateMode === CatalogUpdateMode.ViewUpdate) {
                const catalogWidgetStore = this.widgetsStore.catalogWidgets.get(catalogWidgetStoreId);
                const xColumn = catalogWidgetStore.xAxis;
                const yColumn = catalogWidgetStore.yAxis;
                if (xColumn && yColumn) {
                    const coords = catalogProfileStore.get2DPlotData(xColumn, yColumn, catalogData);
                    const wcs = this.activeFrame.validWcs ? this.activeFrame.wcsInfo : 0;
                    this.catalogStore.updateCatalogData(catalogFileId, coords.wcsX, coords.wcsY, wcs, coords.xHeaderInfo.units, coords.yHeaderInfo.units, catalogProfileStore.catalogCoordinateSystem.system);
                }
            }
        }
    };

    handleMomentProgressStream = (momentProgress: CARTA.MomentProgress) => {
        if (!momentProgress) {
            return;
        }
        const frame = this.getFrame(momentProgress.fileId);
        if (frame) {
            frame.updateRequestingMomentsProgress(momentProgress.progress);
            this.updateTaskProgress(momentProgress.progress);
        }
    };

    handleErrorStream = (errorData: CARTA.ErrorData) => {
        if (errorData) {
            const logEntry: LogEntry = {
                level: errorData.severity,
                message: errorData.message,
                tags: errorData.tags.concat(["server-sent"]),
                title: null
            };
            this.logStore.addLog(logEntry);
        }
    };

    handleReconnectStream = () => {
        this.alertStore.showInteractiveAlert("Do you want to resume your session? Please note that temporary images such as moment images or PV images generated via the GUI will be unloaded.", this.onResumeAlertClosed);
    };

    handleScriptingRequest = (request: CARTA.IScriptingRequest) => {
        this.scriptingService.handleScriptingRequest(request).then(this.backendService.sendScriptingResponse);
    };

    // endregion

    @action onResumeAlertClosed = (confirmed: boolean) => {
        if (!confirmed) {
            // TODO: How do we handle the situation where the user does not want to resume?
            return;
        }

        // Some things should be reset when the user reconnects
        this.animatorStore.stopAnimation();
        this.tileService.clearRequestQueue();

        // Ignore & remove generated in-memory images(moments/PV, fileId >= 1000)
        const inMemoryImages = this.frames.filter(frame => frame.frameInfo.fileId >= 1000);
        inMemoryImages.forEach(frame => this.removeFrame(frame));

        const images: CARTA.IImageProperties[] = this.frames.map(frame => {
            const info = frame.frameInfo;

            let regions = new Map<string, CARTA.IRegionInfo>();
            // Spatially matched images don't have their own regions
            if (!frame.spatialReference) {
                regions = new Map<string, CARTA.IRegionInfo>();

                for (const region of frame.regionSet.regions) {
                    regions.set(region.regionId.toFixed(), {
                        regionType: region.regionType,
                        controlPoints: region.controlPoints,
                        rotation: region.rotation,
                    });
                }
            }

            let contourSettings: CARTA.ISetContourParameters;
            if (frame.contourConfig.enabled) {
                contourSettings = {
                    fileId: frame.frameInfo.fileId,
                    levels: frame.contourConfig.levels,
                    smoothingMode: frame.contourConfig.smoothingMode,
                    smoothingFactor: frame.contourConfig.smoothingFactor,
                    decimationFactor: this.preferenceStore.contourDecimation,
                    compressionLevel: this.preferenceStore.contourCompressionLevel,
                    contourChunkSize: this.preferenceStore.contourChunkSize
                };
            }

            return {
                file: info.fileInfo.name,
                directory: info.directory,
                hdu: info.hdu,
                fileId: info.fileId,
                renderMode: info.renderMode,
                channel: frame.requiredChannel,
                stokes: frame.requiredStokes,
                regions: mapToObject(regions),
                contourSettings,
                stokesFiles: frame.stokesFiles
            };
        });

        const catalogFiles: CARTA.IOpenCatalogFile[] = [];

        this.catalogStore.catalogProfileStores.forEach((profileStore) => {
            const catalogInfo = profileStore.catalogInfo;
            const existingEntry = catalogFiles.find(entry => entry.fileId === catalogInfo.fileId);
            // Skip duplicates
            if (existingEntry) {
                return;
            }
            catalogFiles.push({
                fileId: catalogInfo.fileId,
                name: catalogInfo.fileInfo.name,
                directory: catalogInfo.directory
            });
        });

        this.resumingSession = true;

        this.backendService.resumeSession({images, catalogFiles}).subscribe(this.onSessionResumed, err => {
            console.error(err);
            this.alertStore.showAlert("Error resuming session");
        });
    };

    @action private onSessionResumed = () => {
        console.log(`Resumed successfully`);
        // Clear requirements once session has resumed
        this.initRequirements();
        this.resumingSession = false;
        this.backendService.connectionDropped = false;
    };

    @computed get zfpReady() {
        return (this.tileService && this.tileService.workersReady);
    }

    @action setActiveFrame(fileId: number) {
        // Ignore changes when animating
        if (this.animatorStore.serverAnimationActive) {
            return;
        }
        // Disable rendering of old frame
        if (this.activeFrame && this.activeFrame.frameInfo.fileId !== fileId) {
            this.activeFrame.renderType = RasterRenderType.NONE;
        }

        const requiredFrame = this.getFrame(fileId);
        if (requiredFrame) {
            this.changeActiveFrame(requiredFrame);
        } else {
            console.log(`Can't find required frame ${fileId}`);
        }
    }

    @action setActiveFrameByIndex(index: number) {
        // Ignore changes when animating
        if (this.animatorStore.serverAnimationActive) {
            return;
        }
        if (index >= 0 && this.frames.length > index) {
            this.changeActiveFrame(this.frames[index]);
        } else {
            console.log(`Invalid frame index ${index}`);
        }
    }

    private changeActiveFrame(frame: FrameStore) {
        if (frame !== this.activeFrame) {
            this.tileService.clearGPUCache();
            this.tileService.clearRequestQueue();
        }
        this.activeFrame = frame;
        this.widgetsStore.updateImageWidgetTitle(this.layoutStore.dockedLayout);
        this.catalogStore.resetActiveCatalogFile(frame.frameInfo.fileId);
        if (this.syncContourToFrame) {
            this.contourDataSource = frame;
        }
    }

    @action setContourDataSource = (frame: FrameStore) => {
        this.contourDataSource = frame;
        if (this.syncFrameToContour) {
            this.setActiveFrame(frame.frameInfo.fileId);
        }
    };

    @computed get frameLockedToContour() {
        return this.syncFrameToContour && this.syncContourToFrame;
    }

    @action toggleFrameContourLock = () => {
        if (this.frameLockedToContour) {
            this.syncFrameToContour = false;
            this.syncContourToFrame = false;
        } else {
            this.syncContourToFrame = true;
            this.syncFrameToContour = true;
            this.contourDataSource = this.activeFrame;
        }
    };

    getFrame(fileId: number) {
        if (fileId === -1) {
            return this.activeFrame;
        }
        return this.frames.find(f => f.frameInfo.fileId === fileId);
    }

    getFrameName(fileId: number) {
        return this.getFrame(fileId)?.filename;
    }

    @computed get selectedRegion(): RegionStore {
        if (this.activeFrame && this.activeFrame.regionSet && this.activeFrame.regionSet.selectedRegion && this.activeFrame.regionSet.selectedRegion.regionId !== 0) {
            return this.activeFrame.regionSet.selectedRegion;
        }
        return null;
    }

    @action deleteSelectedRegion = () => {
        if (this.activeFrame && this.activeFrame.regionSet && this.activeFrame.regionSet.selectedRegion && !this.activeFrame.regionSet.selectedRegion.locked) {
            this.deleteRegion(this.activeFrame.regionSet.selectedRegion);
        }
    };

    @action deleteRegion = (region: RegionStore) => {
        if (region) {
            const frame = this.getFrame(region.fileId);
            const regionId = region.regionId;
            WidgetsStore.RemoveRegionFromRegionWidgets(this.widgetsStore.statsWidgets, region.fileId, regionId);
            WidgetsStore.RemoveRegionFromRegionWidgets(this.widgetsStore.histogramWidgets, region.fileId, regionId);
            WidgetsStore.RemoveRegionFromRegionWidgets(this.widgetsStore.spectralProfileWidgets, region.fileId, regionId);
            WidgetsStore.RemoveRegionFromRegionWidgets(this.widgetsStore.stokesAnalysisWidgets, region.fileId, regionId);
            // delete region
            if (frame) {
                frame.regionSet.deleteRegion(region);
            }
        }
    };

    private setCursor = (fileId: number, pos: Point2D) => {
        const frame = this.getFrame(fileId);
        frame?.updateCursorRegion(pos);
    };

    @action setSpatialReference = (frame: FrameStore) => {
        const oldRef = this.spatialReference;

        // check if the new reference is currently a secondary image of the existing reference
        const newRefIsSecondary = oldRef && oldRef.secondarySpatialImages.includes(frame);

        this.spatialReference = frame;

        // Maintain link between old and new references
        if (newRefIsSecondary) {
            oldRef.setSpatialReference(frame);
        }

        for (const f of this.frames) {
            // The reference image can't reference itself
            if (f === frame) {
                f.clearSpatialReference();
            } else if (f.spatialReference) {
                f.setSpatialReference(frame);
            }
        }

    };

    @action clearSpatialReference = () => {
        this.spatialReference = null;
        for (const f of this.frames) {
            f.clearSpatialReference();
        }
    };

    @action setSpatialMatchingEnabled = (frame: FrameStore, val: boolean) => {
        if (!frame || frame === this.spatialReference) {
            return;
        }

        if (val) {
            if (!frame.setSpatialReference(this.spatialReference)) {
                AppToaster.show(WarningToast(`Could not enable spatial matching of ${frame.filename} to reference image ${this.spatialReference.filename}. No valid transform was found`));
            }
        } else {
            frame.clearSpatialReference();
        }
    };

    @action toggleSpatialMatching = (frame: FrameStore) => {
        if (!frame || frame === this.spatialReference) {
            return;
        }

        this.setSpatialMatchingEnabled(frame, !frame.spatialReference);
    };

    @action setSpectralReference = (frame: FrameStore) => {
        const oldRef = this.spectralReference;

        // check if the new reference is currently a secondary image of the existing reference
        const newRefIsSecondary = oldRef && oldRef.secondarySpectralImages.includes(frame);

        this.spectralReference = frame;

        // Maintain link between old and new references
        if (newRefIsSecondary) {
            oldRef.setSpectralReference(frame);
        }

        for (const f of this.frames) {
            // The reference image can't reference itself
            if (f === frame) {
                f.clearSpectralReference();
            } else if (f.spectralReference) {
                f.setSpectralReference(frame);
            }
        }
    };

    @action clearSpectralReference = () => {
        this.spectralReference = null;
        for (const f of this.frames) {
            f.clearSpectralReference();
        }
    };

    @action setSpectralMatchingEnabled = (frame: FrameStore, val: boolean) => {
        if (!frame || frame === this.spectralReference) {
            return;
        }

        if (val) {
            if (!frame.setSpectralReference(this.spectralReference)) {
                AppToaster.show(WarningToast(`Could not enable spectral matching (velocity system) of ${frame.filename} to reference image ${this.spectralReference.filename}. No valid transform was found`));
            }
        } else {
            frame.clearSpectralReference();
        }
    };

    @action toggleSpectralMatching = (frame: FrameStore) => {
        if (!frame || frame === this.spectralReference) {
            return;
        }

        this.setSpectralMatchingEnabled(frame, !frame.spectralReference);
    };

    @action setRasterScalingReference = (frame: FrameStore) => {
        const oldRef = this.rasterScalingReference;

        // check if the new reference is currently a secondary image of the existing reference
        const newRefIsSecondary = oldRef && oldRef.secondaryRasterScalingImages.includes(frame);

        this.rasterScalingReference = frame;

        // Maintain link between old and new references
        if (newRefIsSecondary) {
            oldRef.setRasterScalingReference(frame);
        }

        for (const f of this.frames) {
            // The reference image can't reference itself
            if (f === frame) {
                f.clearRasterScalingReference();
            } else if (f.rasterScalingReference) {
                f.setRasterScalingReference(frame);
            }
        }
    };

    @action clearRasterScalingReference = () => {
        this.rasterScalingReference = null;
        for (const f of this.frames) {
            f.clearRasterScalingReference();
        }
    };

    @action setRasterScalingMatchingEnabled = (frame: FrameStore, val: boolean) => {
        if (!frame || frame === this.rasterScalingReference) {
            return;
        }

        if (val) {
            frame.setRasterScalingReference(this.rasterScalingReference);
        } else {
            frame.clearRasterScalingReference();
        }
    };

    @action toggleRasterScalingMatching = (frame: FrameStore) => {
        if (!frame || frame === this.rasterScalingReference) {
            return;
        }

        this.setRasterScalingMatchingEnabled(frame, !frame.rasterScalingReference);
    };

    @action setMatchingEnabled = (spatial: boolean, spectral: boolean) => {
        this.setSpatialMatchingEnabled(this.activeFrame, spatial);
        this.setSpectralMatchingEnabled(this.activeFrame, spectral);
    };

    exportImage = (): boolean => {
        if (this.activeFrame) {
            const backgroundColor = this.preferenceStore.transparentImageBackground ? "rgba(255, 255, 255, 0)" : (this.darkTheme ? Colors.DARK_GRAY3 : Colors.LIGHT_GRAY5);
            const composedCanvas = getImageCanvas(this.overlayStore.padding, this.overlayStore.colorbar.position, backgroundColor);
            if (composedCanvas) {
                composedCanvas.toBlob((blob) => {
                    const link = document.createElement("a") as HTMLAnchorElement;
                    link.download = `${this.activeFrame.filename}-image-${getTimestamp()}.png`;
                    link.href = URL.createObjectURL(blob);
                    link.dispatchEvent(new MouseEvent("click"));
                }, "image/png");
                return true;
            }
        }
        return false;
    };

    getImageDataUrl = (backgroundColor: string) => {
        if (this.activeFrame) {
            const composedCanvas = getImageCanvas(this.overlayStore.padding, this.overlayStore.colorbar.position, backgroundColor);
            if (composedCanvas) {
                return composedCanvas.toDataURL();
            }
        }
        return null;
    };

    delay(time: number) {
        return new Promise(resolve => {
            setTimeout(resolve, time);
        });
    }

    // Waits for image data to be ready. This consists of three steps:
    // 1. Wait 25 ms to allow other commands that may request new data to execute
    // 2. Use a MobX "when" to wait until no tiles or contours are required
    // 3. Wait 25 ms to allow for re-rendering of tiles
    waitForImageData = async () => {
        await this.delay(25);
        return new Promise<void>(resolve => {
            when(() => {
                const tilesLoading = this.tileService.remainingTiles > 0;
                const contoursLoading = this.activeFrame && this.activeFrame.contourProgress >= 0 && this.activeFrame.contourProgress < 1;
                return !tilesLoading && !contoursLoading;
            }, async () => {
                await this.delay(25);
                resolve();
            });
        });
    };

    fetchParameter = (val: any) => {
        if (val && val instanceof Map) {
            const obj = {};
            const map = val as Map<any, any>;
            for (let [key, value] of map) {
                obj[key] = value;
            }
            return obj;
        }
        return val;
    };

    // region requirements calculations

    private initRequirements = () => {
        this.spectralRequirements = new Map<number, Map<number, CARTA.SetSpectralRequirements>>();
        this.spatialRequirements = new Map<number, Map<number, CARTA.SetSpatialRequirements>>();
        this.statsRequirements = new Map<number, Array<number>>();
        this.histogramRequirements = new Map<number, Array<number>>();
    };

    recalculateRequirements = () => {
        this.recalculateSpatialRequirements();
        this.recalculateSpectralRequirements();
        this.recalculateStatsRequirements();
        this.recalculateHistogramRequirements();
    };

    private recalculateStatsRequirements() {
        if (!this.activeFrame) {
            return;
        }

        const updatedRequirements = RegionWidgetStore.CalculateRequirementsArray(this.widgetsStore.statsWidgets);
        const diffList = StatsWidgetStore.DiffRequirementsArray(this.statsRequirements, updatedRequirements);
        this.statsRequirements = updatedRequirements;

        if (diffList.length) {
            for (const requirements of diffList) {
                this.backendService.setStatsRequirements(requirements);
            }
        }
    }

    private recalculateHistogramRequirements() {
        if (!this.activeFrame) {
            return;
        }

        const updatedRequirements = RegionWidgetStore.CalculateRequirementsArray(this.widgetsStore.histogramWidgets);
        const diffList = HistogramWidgetStore.DiffRequirementsArray(this.histogramRequirements, updatedRequirements);
        this.histogramRequirements = updatedRequirements;

        if (diffList.length) {
            for (const requirements of diffList) {
                this.backendService.setHistogramRequirements(requirements);
            }
        }
    }

    private recalculateSpectralRequirements() {
        if (!this.activeFrame) {
            return;
        }

        const updatedRequirements = SpectralProfileWidgetStore.CalculateRequirementsMap(this.widgetsStore.spectralProfileWidgets);
        if (this.widgetsStore.stokesAnalysisWidgets.size > 0) {
            StokesAnalysisWidgetStore.addToRequirementsMap(updatedRequirements, this.widgetsStore.stokesAnalysisWidgets);
        }
        const diffList = SpectralProfileWidgetStore.DiffSpectralRequirements(this.spectralRequirements, updatedRequirements);
        this.spectralRequirements = updatedRequirements;

        if (diffList.length) {
            diffList.forEach(requirements => this.backendService.setSpectralRequirements(requirements));
        }
    }

    private recalculateSpatialRequirements() {
        if (!this.activeFrame) {
            return;
        }

        const updatedRequirements = SpatialProfileWidgetStore.CalculateRequirementsMap(this.activeFrame, this.widgetsStore.spatialProfileWidgets);
        const diffList = SpatialProfileWidgetStore.DiffSpatialRequirements(this.spatialRequirements, updatedRequirements);
        this.spatialRequirements = updatedRequirements;

        if (diffList.length) {
            diffList.forEach(requirements => this.backendService.setSpatialRequirements(requirements));
        }
    }

    // endregion
}<|MERGE_RESOLUTION|>--- conflicted
+++ resolved
@@ -291,18 +291,12 @@
     }
 
     @computed get frameNames(): IOptionProps[] {
-<<<<<<< HEAD
         return this.frames?.map((frame, index) => {
             return {
                 label: index + ": " + frame.filename,
                 value: frame.frameInfo.fileId
             };
         });
-=======
-        let names: IOptionProps[] = [];
-        this.frames.forEach((frame, index) => names.push({label: index + ": " + frame.filename, value: frame.frameInfo.fileId}));
-        return names;
->>>>>>> ebbc8255
     }
 
     @computed get frameChannels(): number[] {
