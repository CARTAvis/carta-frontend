--- conflicted
+++ resolved
@@ -6,19 +6,11 @@
     AlertStore, AnimationState, AnimatorStore, dayPalette, FileBrowserStore,
     FrameInfo, FrameStore, LogEntry, LogStore, nightPalette,
     OverlayStore, RegionStore, SpatialProfileStore, SpectralProfileStore, WidgetsStore,
-<<<<<<< HEAD
-    PreferenceStore
-} from ".";
-import {BackendService, ConnectionStatus} from "services";
-import {CursorInfo, FrameView} from "models";
-import {smoothStepOffset} from "utilities";
-=======
     PreferenceStore, AnimationMode
 } from ".";
 import {GetRequiredTiles} from "utilities";
 import {BackendService, TileService} from "services";
 import {CursorInfo, FrameView, Theme, Point2D} from "models";
->>>>>>> c95f4539
 import {HistogramWidgetStore, RegionWidgetStore, SpectralProfileWidgetStore, StatsWidgetStore} from "./widgets";
 
 const CURSOR_DEBOUNCE_TIME = 200;
@@ -455,15 +447,8 @@
         this.alertStore = new AlertStore();
         this.overlayStore = new OverlayStore(this.preferenceStore);
         this.widgetsStore = new WidgetsStore(this);
-<<<<<<< HEAD
-        this.preferenceStore = new PreferenceStore();
-        this.fileBrowserStore = new FileBrowserStore(this.backendService);
-        this.compressionQuality = 11;
-        this.darkTheme = false;
-=======
         this.urlConnectDialogVisible = false;
         this.compressionQuality = this.preferenceStore.imageCompressionQuality;
->>>>>>> c95f4539
         this.spectralRequirements = new Map<number, Map<number, CARTA.SetSpectralRequirements>>();
         this.statsRequirements = new Map<number, Array<number>>();
         this.histogramRequirements = new Map<number, Array<number>>();
