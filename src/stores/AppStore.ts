--- conflicted
+++ resolved
@@ -30,26 +30,14 @@
     RegionStore,
     SpatialProfileStore,
     SpectralProfileStore,
-<<<<<<< HEAD
     WidgetsStore,
-    CatalogStore,
-    HelpStore
-=======
-    WidgetsStore
->>>>>>> a10c7523
+    CatalogStore
 } from ".";
 import {distinct, GetRequiredTiles} from "utilities";
 import {BackendService, ConnectionStatus, TileService, TileStreamDetails} from "services";
-<<<<<<< HEAD
-import {FrameView, Point2D, ProtobufProcessing, Theme, TileCoordinate} from "models";
+import {FrameView, Point2D, ProtobufProcessing, Theme, TileCoordinate, WCSMatchingType} from "models";
 import {HistogramWidgetStore, RegionWidgetStore, SpatialProfileWidgetStore, SpectralProfileWidgetStore, StatsWidgetStore, StokesAnalysisWidgetStore, CatalogInfo, CatalogUpdateMode} from "./widgets";
 import {AppToaster} from "../components/Shared";
-import {Subject} from "rxjs";
-=======
-import {FrameView, Point2D, ProtobufProcessing, Theme, TileCoordinate, WCSMatchingType} from "models";
-import {HistogramWidgetStore, RegionWidgetStore, SpatialProfileWidgetStore, SpectralProfileWidgetStore, StatsWidgetStore, StokesAnalysisWidgetStore} from "./widgets";
-import {AppToaster} from "components/Shared";
->>>>>>> a10c7523
 
 export class AppStore {
     // Backend services
