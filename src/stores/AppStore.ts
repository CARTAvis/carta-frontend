--- conflicted
+++ resolved
@@ -285,7 +285,6 @@
         return this.catalogStore.catalogProfileStores.size;
     }
 
-<<<<<<< HEAD
     @computed get catalogNextFileId(): number {
         let id = 1;
         const currentCatalogIds = Array.from(this.catalogStore.catalogProfileStores.keys());
@@ -297,10 +296,6 @@
 
     @computed get frameNames(): IOptionProps [] {
         let names: IOptionProps [] = [];
-=======
-    @computed get frameNames(): IOptionProps[] {
-        let names: IOptionProps[] = [];
->>>>>>> 6aa8cd37
         this.frames.forEach((frame, index) => names.push({label: index + ": " + frame.filename, value: frame.frameInfo.fileId}));
         return names;
     }
@@ -767,28 +762,6 @@
             if (!this.activeFrame) {
                 return;
             }
-<<<<<<< HEAD
-=======
-            // update associated image
-            const fileIds = catalogStore.activeCatalogFiles;
-            const activeImageId = AppStore.Instance.activeFrame.frameInfo.fileId;
-            let associatedCatalogId = [];
-            if (fileIds) {
-                associatedCatalogId = fileIds.filter(catalogFileId => {
-                    return catalogFileId !== fileId;
-                });
-                catalogStore.updateImageAssociatedCatalogId(activeImageId, associatedCatalogId);
-            }
-
-            // update catalogProfiles fileId            
-            if (catalogComponentId && associatedCatalogId.length) {
-                catalogStore.catalogProfiles.forEach((catalogFileId, componentId) => {
-                    if (catalogFileId === fileId) {
-                        catalogStore.catalogProfiles.set(componentId, associatedCatalogId[0]);
-                    }
-                });
-            }
->>>>>>> 6aa8cd37
         }
     }
 
@@ -1428,9 +1401,10 @@
                 const catalogWidgetStore = this.widgetsStore.catalogWidgets.get(catalogWidgetStoreId);
                 const xColumn = catalogWidgetStore.xAxis;
                 const yColumn = catalogWidgetStore.yAxis;
-                if (xColumn && yColumn) {
+                const frame = this.getFrame(this.catalogStore.getFramIdByCatalogId(catalogFileId));
+                if (xColumn && yColumn && frame) {
                     const coords = catalogProfileStore.get2DPlotData(xColumn, yColumn, catalogData);
-                    const wcs = this.activeFrame.validWcs ? this.activeFrame.wcsInfo : 0;
+                    const wcs = frame.validWcs ? frame.wcsInfo : 0;
                     this.catalogStore.updateCatalogData(
                         catalogFileId, 
                         coords.wcsX, 
