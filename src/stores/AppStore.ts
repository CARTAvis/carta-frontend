--- conflicted
+++ resolved
@@ -799,28 +799,6 @@
             if (!this.activeFrame) {
                 return;
             }
-<<<<<<< HEAD
-            // update associated image
-            const fileIds = catalogStore.activeCatalogFiles;
-            const activeImageId = AppStore.Instance.activeFrame.frameInfo.fileId;
-            let associatedCatalogId = [];
-            if (fileIds) {
-                associatedCatalogId = fileIds.filter(catalogFileId => {
-                    return catalogFileId !== fileId;
-                });
-                catalogStore.updateImageAssociatedCatalogId(activeImageId, associatedCatalogId);
-            }
-
-            // update catalogProfiles fileId
-            if (catalogComponentId && associatedCatalogId.length) {
-                catalogStore.catalogProfiles.forEach((catalogFileId, componentId) => {
-                    if (catalogFileId === fileId) {
-                        catalogStore.catalogProfiles.set(componentId, associatedCatalogId[0]);
-                    }
-                });
-            }
-=======
->>>>>>> be95baca
         }
     }
 
@@ -1469,12 +1447,12 @@
                     const coords = catalogProfileStore.get2DPlotData(xColumn, yColumn, catalogData);
                     const wcs = frame.validWcs ? frame.wcsInfo : 0;
                     this.catalogStore.updateCatalogData(
-                        catalogFileId, 
-                        coords.wcsX, 
-                        coords.wcsY, 
-                        wcs, 
-                        coords.xHeaderInfo.units, 
-                        coords.yHeaderInfo.units, 
+                        catalogFileId,
+                        coords.wcsX,
+                        coords.wcsY,
+                        wcs,
+                        coords.xHeaderInfo.units,
+                        coords.yHeaderInfo.units,
                         catalogProfileStore.catalogCoordinateSystem.system
                     );
 
