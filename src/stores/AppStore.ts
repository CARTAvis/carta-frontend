import * as _ from "lodash";
import {action, autorun, computed, flow, makeObservable, observable, ObservableMap, when} from "mobx";
import * as Long from "long";
import axios from "axios";
import {Classes, Colors, IOptionProps, setHotkeysDialogProps} from "@blueprintjs/core";
import {Utils} from "@blueprintjs/table";
import * as AST from "ast_wrapper";
import * as CARTACompute from "carta_computation";
import {CARTA} from "carta-protobuf";
import {
    AlertStore,
    AnimationMode,
    AnimatorStore,
    BrowserMode,
    CatalogProfileStore,
    CatalogStore,
    CatalogUpdateMode,
    DialogStore,
    FileBrowserStore,
    HelpStore,
    ImageFittingStore,
    LayoutStore,
    LogEntry,
    LogStore,
    OverlayStore,
    PreferenceKeys,
    PreferenceStore,
    RegionFileType,
    SnippetStore,
    SpatialProfileStore,
    SpectralProfileStore,
    WidgetsStore
} from ".";
import {CURSOR_REGION_ID, DistanceMeasuringStore, FrameInfo, FrameStore, RegionStore} from "./Frame";
import {clamp, distinct, getColorForTheme, GetRequiredTiles, getTimestamp, mapToObject} from "utilities";
import {ApiService, BackendService, ConnectionStatus, ScriptingService, TelemetryService, TileService, TileStreamDetails} from "services";
import {CatalogInfo, CatalogType, FileId, FrameView, ImagePanelMode, Point2D, PresetLayout, RegionId, Theme, TileCoordinate, WCSMatchingType, SpectralType, ToFileListFilterMode, COMPUTED_POLARIZATIONS} from "models";
import {HistogramWidgetStore, SpatialProfileWidgetStore, SpectralProfileWidgetStore, StatsWidgetStore, StokesAnalysisWidgetStore} from "./widgets";
import {getImageViewCanvas, ImageViewLayer} from "components";
import {AppToaster, ErrorToast, SuccessToast, WarningToast} from "components/Shared";
import {ProtobufProcessing} from "utilities";
import GitCommit from "../static/gitInfo";

interface FrameOption extends IOptionProps {
    hasZAxis: boolean;
}

interface ViewUpdate {
    tiles: TileCoordinate[];
    fileId: number;
    channel: number;
    stokes: number;
    focusPoint: Point2D;
}

interface ChannelUpdate {
    frame: FrameStore;
    channel: number;
    stokes: number;
}

const IMPORT_REGION_BATCH_SIZE = 100;
const EXPORT_IMAGE_DELAY = 500;

export class AppStore {
    private static staticInstance: AppStore;

    static get Instance() {
        return AppStore.staticInstance || new AppStore();
    }

    // Backend services
    readonly backendService: BackendService;
    readonly tileService: TileService;
    readonly scriptingService: ScriptingService;
    readonly apiService: ApiService;
    readonly telemetryService: TelemetryService;

    // Other stores
    readonly alertStore: AlertStore;
    readonly animatorStore: AnimatorStore;
    readonly catalogStore: CatalogStore;
    readonly dialogStore: DialogStore;
    readonly fileBrowserStore: FileBrowserStore;
    readonly helpStore: HelpStore;
    readonly layoutStore: LayoutStore;
    readonly snippetStore: SnippetStore;
    readonly logStore: LogStore;
    readonly overlayStore: OverlayStore;
    readonly preferenceStore: PreferenceStore;
    readonly widgetsStore: WidgetsStore;
    readonly imageFittingStore: ImageFittingStore;

    // WebAssembly Module status
    @observable astReady: boolean;
    @observable cartaComputeReady: boolean;
    // Frames
    @observable frames: FrameStore[];
    @observable activeFrame: FrameStore;
    @observable hoveredFrame: FrameStore;
    @observable contourDataSource: FrameStore;
    @observable syncContourToFrame: boolean;
    @observable syncFrameToContour: boolean;

    // Profiles and region data
    @observable spatialProfiles: Map<string, SpatialProfileStore>;
    @observable spectralProfiles: Map<FileId, ObservableMap<RegionId, SpectralProfileStore>>;
    @observable regionStats: Map<number, ObservableMap<number, ObservableMap<number, CARTA.RegionStatsData>>>;
    @observable regionHistograms: Map<number, ObservableMap<number, ObservableMap<number, CARTA.IRegionHistogramData>>>;

    // Reference images
    @observable spatialReference: FrameStore;
    @observable spectralReference: FrameStore;
    @observable rasterScalingReference: FrameStore;

    // ImageViewer
    @observable activeLayer: ImageViewLayer;
    @observable cursorFrozen: boolean;
    @observable toolbarExpanded: boolean;
    @observable imageRatio: number;
    @observable isExportingImage: boolean;
    @observable private isCanvasUpdated: boolean;

    private appContainer: HTMLElement;
    private fileCounter = 0;
    private previousConnectionStatus: ConnectionStatus;
    private canvasUpdatedTimer;

    public getAppContainer = (): HTMLElement => {
        return this.appContainer;
    };

    public setAppContainer = (container: HTMLElement) => {
        this.appContainer = container;
    };

    // Splash screen
    @observable splashScreenVisible: boolean = true;
    @action showSplashScreen = () => {
        this.splashScreenVisible = true;
    };
    @action hideSplashScreen = () => {
        this.splashScreenVisible = false;
    };

    // Image view
    @action setImageViewDimensions = (w: number, h: number) => {
        this.overlayStore.setViewDimension(w, h);
    };

    // Auth
    @observable username: string = "";
    @action setUsername = (username: string) => {
        this.username = username;
    };

    // Batch opening files
    @observable isLoadingMultipleFiles: boolean = false;
    @action setLoadingMultipleFiles = (isLoadingMultipleFiles: boolean) => {
        this.isLoadingMultipleFiles = isLoadingMultipleFiles;
    };

    // New release notification
    @observable showNewRelease: boolean = false;
    @observable newRelease: string = "";
    @action setShowNewRelease = (val: boolean) => {
        this.showNewRelease = val;
    };
    @action private updateNewRelease = (release: string) => {
        this.newRelease = release;
        this.showNewRelease = true;
    };

    private connectToServer = async () => {
        // Remove query parameters and replace protocol
        let wsURL = window.location.href.replace(window.location.search, "").replace(/^http/, "ws");
        if (process.env.NODE_ENV === "development") {
            wsURL = process.env.REACT_APP_DEFAULT_ADDRESS ? process.env.REACT_APP_DEFAULT_ADDRESS : wsURL;
        } else {
            wsURL = process.env.REACT_APP_DEFAULT_ADDRESS_PROD ? process.env.REACT_APP_DEFAULT_ADDRESS_PROD : wsURL;
        }

        // Check for URL query parameters as a final override
        const url = new URL(window.location.href);
        const socketUrl = url.searchParams.get("socketUrl");

        if (socketUrl) {
            wsURL = socketUrl;
            console.log(`Connecting to override URL: ${wsURL}`);
        } else {
            console.log(`Connecting to default URL: ${wsURL}`);
        }

        try {
            await AST.onReady;
            this.setAstReady(true);
            const ack = await this.backendService.connect(wsURL);
            console.log(`Connected with session ID ${ack.sessionId}`);
            this.logStore.addInfo(`Connected to server ${wsURL} with session ID ${ack.sessionId}`, ["network"]);
        } catch (err) {
            console.error(err);
        }
    };

    @flow.bound *loadDefaultFiles() {
        const url = new URL(window.location.href);
        const folderSearchParam = url.searchParams.get("folder");

        let fileList: string[];
        if (url.searchParams.has("files")) {
            let filesString = url.searchParams.get("files");
            // Strip the padding [] if it exists
            if (filesString.startsWith("[") && filesString.endsWith("]")) {
                filesString = filesString.slice(1, -1);
            }
            fileList = filesString.split(",")?.map(file => file.trim());
        } else if (url.searchParams.has("file")) {
            fileList = [url.searchParams.get("file")];
        }

        try {
            if (fileList?.length) {
                this.setLoadingMultipleFiles(true);
                for (const file of fileList) {
                    yield this.loadFile(folderSearchParam, file, "", false);
                }
                this.setLoadingMultipleFiles(false);
            } else if (this.preferenceStore.autoLaunch) {
                if (folderSearchParam) {
                    this.fileBrowserStore.setStartingDirectory(folderSearchParam);
                }
                this.fileBrowserStore.showFileBrowser(BrowserMode.File);
            }
        } catch (err) {
            console.error(err);
        }
    }

    @action handleThemeChange = (darkMode: boolean) => {
        this.systemTheme = darkMode ? "dark" : "light";
    };

    // Tasks
    @observable taskProgress: number;
    @observable taskStartTime: number;
    @observable taskCurrentTime: number;
    @observable fileLoading: boolean;
    @observable fileSaving: boolean;
    @observable resumingSession: boolean;

    @action restartTaskProgress = () => {
        this.taskProgress = 0;
        this.taskStartTime = performance.now();
    };

    @action updateTaskProgress = (progress: number) => {
        this.taskProgress = progress;
        this.taskCurrentTime = performance.now();
    };

    @computed get estimatedTaskRemainingTime(): number {
        if (this.taskProgress <= 0 || this.taskProgress >= 1) {
            return undefined;
        }
        const dt = this.taskCurrentTime - this.taskStartTime;
        const estimatedFinishTime = dt / this.taskProgress;
        return estimatedFinishTime - dt;
    }

    @action startFileLoading = () => {
        this.fileLoading = true;
    };

    @action endFileLoading = () => {
        this.fileLoading = false;
    };

    @action startFileSaving = () => {
        this.fileSaving = true;
    };

    @action endFileSaving = () => {
        this.fileSaving = false;
    };

    // Keyboard shortcuts
    @computed get modifierString() {
        // Modifier string for shortcut keys.
        // - OSX/iOS use '⌘'
        // - Windows/Linux uses 'Ctrl + '
        // - Browser uses 'alt +' for compatibility reasons
        if (process.env.REACT_APP_TARGET === "linux") {
            return "ctrl + ";
        } else if (process.env.REACT_APP_TARGET === "darwin") {
            return "cmd +";
        }
        return "alt + ";
    }

    // System theme, based on media query
    @observable systemTheme: string;

    // Apply dark theme if it is forced or the system theme is dark
    @computed get darkTheme(): boolean {
        if (this.preferenceStore.theme === Theme.AUTO) {
            return this.systemTheme === Theme.DARK;
        } else {
            return this.preferenceStore.theme === Theme.DARK;
        }
    }

    @computed get openFileDisabled(): boolean {
        return this.backendService?.connectionStatus !== ConnectionStatus.ACTIVE || this.fileLoading;
    }

    @computed get appendFileDisabled(): boolean {
        return this.openFileDisabled || !this.activeFrame;
    }

    // Frame actions
    @computed get activeFrameFileId(): number {
        return this.activeFrame?.frameInfo.fileId;
    }

    @computed get activeFrameIndex(): number {
        if (!this.activeFrame) {
            return -1;
        }
        return this.frames.findIndex(frame => frame.frameInfo.fileId === this.activeFrame.frameInfo.fileId);
    }

    @computed get frameNum(): number {
        return this.frames.length;
    }

    @computed get frameMap(): Map<number, FrameStore> {
        const frameMap = new Map<number, FrameStore>();

        for (const frame of this.frames) {
            frameMap.set(frame.frameInfo.fileId, frame);
        }

        return frameMap;
    }

    @computed get catalogNum(): number {
        return this.catalogStore.catalogProfileStores.size;
    }

    @computed get catalogNextFileId(): number {
        let id = 1;
        const currentCatalogIds = Array.from(this.catalogStore.catalogProfileStores.keys());
        while (currentCatalogIds?.includes(id) && currentCatalogIds.length) {
            id += 1;
        }
        return id;
    }

    @computed get frameNames(): IOptionProps[] {
        return this.frames?.map((frame, index) => {
            return {
                label: index + ": " + frame.filename,
                value: frame.frameInfo.fileId
            };
        });
    }

    @computed get frameOptions(): FrameOption[] {
        return this.frames?.map((frame, index) => {
            return {
                label: index + ": " + frame.filename,
                value: frame.frameInfo.fileId,
                hasZAxis: frame?.channelInfo !== undefined && frame?.channelInfo !== null
            };
        });
    }

    @computed get frameChannels(): number[] {
        return this.frames.map(frame => frame.requiredChannel);
    }

    @computed get frameStokes(): number[] {
        return this.frames.map(frame => frame.requiredStokes);
    }

    private spatialGroup(baseFrame: FrameStore): FrameStore[] {
        if (!this.frames || !this.frames.length || !this.activeFrame) {
            return [];
        }

        const baseGroupFrames = [];
        for (const frame of this.frames) {
            const groupMember =
                frame === baseFrame || // Frame is the base
                frame === baseFrame.spatialReference || // Frame is the active frame's reference
                frame.spatialReference === baseFrame || // Frame is a secondary image of the active frame
                (frame.spatialReference && frame.spatialReference === baseFrame.spatialReference); // Frame has the same reference as the base frame

            if (groupMember) {
                baseGroupFrames.push(frame);
            }
        }

        return baseGroupFrames;
    }

    @computed get spatialAndSpectalMatchedFileIds(): number[] {
        let matchedIds = [];
        if (this.spatialReference) {
            matchedIds.push(this.spatialReference.frameInfo.fileId);
        }

        const spatialMatchedFileIds = this.spatialReference?.spatialSiblings?.map(matchedFrame => {
            return matchedFrame.frameInfo.fileId;
        });
        const spectralMatchedFileIds = this.spatialReference?.spectralSiblings?.map(matchedFrame => {
            return matchedFrame.frameInfo.fileId;
        });
        spatialMatchedFileIds?.forEach(spatialMatchedFileId => {
            if (spectralMatchedFileIds?.includes(spatialMatchedFileId)) {
                matchedIds.push(spatialMatchedFileId);
            }
        });
        return matchedIds;
    }

    // Calculates which frames have a contour visible as a function of each visible frame
    @computed get contourFrames(): Map<FrameStore, FrameStore[]> {
        const frameMap = new Map<FrameStore, FrameStore[]>();
        for (const frame of this.visibleFrames) {
            const group = this.spatialGroup(frame).filter(f => f.contourConfig.enabled && f.contourConfig.visible);
            frameMap.set(frame, group);
        }
        return frameMap;
    }

    // Calculates which frames have a vector overlay visible as a function of each visible frame
    @computed get vectorOverlayFrames(): Map<FrameStore, FrameStore[]> {
        const frameMap = new Map<FrameStore, FrameStore[]>();
        for (const frame of this.visibleFrames) {
            const group = this.spatialGroup(frame).filter(f => f.vectorOverlayConfig.enabled && f.vectorOverlayConfig.visible);
            frameMap.set(frame, group);
        }
        return frameMap;
    }

    @action addFrame = (ack: CARTA.IOpenFileAck, directory: string, hdu: string, generated: boolean = false): boolean => {
        if (!ack) {
            return false;
        }

        let dimensionsString = `${ack.fileInfoExtended.width}\u00D7${ack.fileInfoExtended.height}`;
        if (ack.fileInfoExtended.dimensions > 2) {
            dimensionsString += `\u00D7${ack.fileInfoExtended.depth}`;
            if (ack.fileInfoExtended.dimensions > 3) {
                dimensionsString += ` (${ack.fileInfoExtended.stokes} Stokes cubes)`;
            }
        }
        this.logStore.addInfo(`Loaded file ${ack.fileInfo.name} with dimensions ${dimensionsString}`, ["file"]);
        const frameInfo: FrameInfo = {
            fileId: ack.fileId,
            directory,
            hdu,
            fileInfo: new CARTA.FileInfo(ack.fileInfo),
            fileInfoExtended: new CARTA.FileInfoExtended(ack.fileInfoExtended),
            fileFeatureFlags: ack.fileFeatureFlags,
            renderMode: CARTA.RenderMode.RASTER,
            beamTable: ack.beamTable
        };
        this.telemetryService.addFileOpenEntry(ack.fileId, ack.fileInfoExtended.width, ack.fileInfoExtended.height, ack.fileInfoExtended.depth, ack.fileInfoExtended.stokes, generated);

        let newFrame = new FrameStore(frameInfo);

        // Place frame in frame array (replace frame with the same ID if it exists)
        const existingFrameIndex = this.frames.findIndex(f => f.frameInfo.fileId === ack.fileId);
        if (existingFrameIndex !== -1) {
            this.frames[existingFrameIndex].clearContours(false);
            this.frames[existingFrameIndex] = newFrame;
        } else {
            this.frames.push(newFrame);
        }

        // First image defaults to spatial reference and contour source
        if (this.frames.length === 1) {
            this.setSpatialReference(this.frames[0]);
            this.setRasterScalingReference(this.frames[0]);
            this.setContourDataSource(this.frames[0]);
        }

        // Use this image as a spectral reference if it has a spectral axis and there isn't an existing spectral reference
        if (newFrame.frameInfo.fileInfoExtended.depth > 1 && (this.frames.length === 1 || !this.spectralReference)) {
            this.setSpectralReference(newFrame);
        }

        this.setActiveFrame(newFrame);
        // init image associated catalog
        this.catalogStore.updateImageAssociatedCatalogId(newFrame.frameInfo.fileId, []);

        // Set animation mode to frame if the new image is 2D, or to channel if the image is 3D and there are no other frames
        if (newFrame.frameInfo.fileInfoExtended.depth <= 1 && newFrame.frameInfo.fileInfoExtended.stokes <= 1) {
            this.animatorStore.setAnimationMode(AnimationMode.FRAME);
        } else if (newFrame.frameInfo.fileInfoExtended.depth > 1) {
            this.animatorStore.setAnimationMode(AnimationMode.CHANNEL);
        } else if (newFrame.frameInfo.fileInfoExtended.stokes > 1) {
            this.animatorStore.setAnimationMode(AnimationMode.STOKES);
        }

        if (this.frames.length > 1) {
            if (this.preferenceStore.autoWCSMatching & WCSMatchingType.SPATIAL && this.spatialReference !== newFrame) {
                this.setSpatialMatchingEnabled(newFrame, true);
            }
            if (this.preferenceStore.autoWCSMatching & WCSMatchingType.SPECTRAL && this.spectralReference !== newFrame && newFrame.frameInfo.fileInfoExtended.depth > 1) {
                this.setSpectralMatchingEnabled(newFrame, true);
            }
        }
        this.fileBrowserStore.saveStartingDirectory(newFrame.frameInfo.directory);

        return true;
    };

    @flow.bound *loadFile(path: string, filename: string, hdu: string, imageArithmetic: boolean) {
        this.startFileLoading();

        if (imageArithmetic) {
            hdu = "";
        } else if (!filename) {
            const lastDirSeparator = path.lastIndexOf("/");
            if (lastDirSeparator >= 0) {
                filename = path.substring(lastDirSeparator + 1);
                path = path.substring(0, lastDirSeparator);
            }
        } else if (!path && filename.includes("/")) {
            const lastDirSeparator = filename.lastIndexOf("/");
            if (lastDirSeparator >= 0) {
                path = filename.substring(0, lastDirSeparator);
                filename = filename.substring(lastDirSeparator + 1);
            }
        }

        // Separate HDU and filename if no HDU is specified
        if (!hdu?.length) {
            const hduRegex = /^(.*)\[(\S+)]$/;
            const matches = hduRegex.exec(filename);
            // Three matching groups. Second is filename, third is HDU
            if (matches?.length === 3) {
                filename = matches[1];
                hdu = matches[2];
            }
        }

        try {
            const ack = yield this.backendService.loadFile(path, filename, hdu, this.fileCounter, imageArithmetic);
            this.fileCounter++;
            if (!this.addFrame(ack, path, hdu)) {
                AppToaster.show({icon: "warning-sign", message: "Load file failed.", intent: "danger", timeout: 3000});
            }
            this.endFileLoading();
            this.fileBrowserStore.hideFileBrowser();
            WidgetsStore.ResetWidgetPlotXYBounds(this.widgetsStore.spatialProfileWidgets);
            WidgetsStore.ResetWidgetPlotXYBounds(this.widgetsStore.spectralProfileWidgets);
            WidgetsStore.ResetWidgetPlotXYBounds(this.widgetsStore.stokesAnalysisWidgets);
            // Ensure loading finishes before next file is added
            yield this.delay(10);
            return this.getFrame(ack.fileId);
        } catch (err) {
            this.alertStore.showAlert(`Error loading file: ${err}`);
            this.endFileLoading();
            throw err;
        }
    }

    loadConcatStokes = async (stokesFiles: CARTA.IStokesFile[], directory: string, hdu: string) => {
        this.startFileLoading();
        try {
            const ack = await this.backendService.loadStokeFiles(stokesFiles, this.fileCounter, CARTA.RenderMode.RASTER);
            this.fileCounter++;
            if (!this.addFrame(ack.openFileAck, directory, hdu)) {
                AppToaster.show({icon: "warning-sign", message: "Load file failed.", intent: "danger", timeout: 3000});
            }
            this.endFileLoading();
            this.fileBrowserStore.hideFileBrowser();
            AppStore.Instance.dialogStore.hideStokesDialog();
            WidgetsStore.ResetWidgetPlotXYBounds(this.widgetsStore.spatialProfileWidgets);
            WidgetsStore.ResetWidgetPlotXYBounds(this.widgetsStore.spectralProfileWidgets);
            WidgetsStore.ResetWidgetPlotXYBounds(this.widgetsStore.stokesAnalysisWidgets);
            return ack.openFileAck.fileId;
        } catch (err) {
            console.log(err);
            this.alertStore.showAlert(`Error loading files: ${err}`);
            this.endFileLoading();
            throw err;
        }
    };

    @action appendConcatFile = (stokesFiles: CARTA.IStokesFile[], directory: string, hdu: string) => {
        // Stop animations playing before loading a new frame
        this.animatorStore.stopAnimation();
        return this.loadConcatStokes(stokesFiles, directory, hdu);
    };

    @action openConcatFile = (stokesFiles: CARTA.IStokesFile[], directory: string, hdu: string) => {
        this.removeAllFrames();
        return this.loadConcatStokes(stokesFiles, directory, hdu);
    };

    /**
     * Appends a file at the given path to the list of existing open files
     * @access public
     * @async
     * @param path - path to the parent directory of the file to open, or of the file itself
     * @param {string=} filename - filename of the file to open
     * @param {string=} hdu - HDU to open. If left blank, the first image HDU will be opened
     * @param {boolean=} imageArithmetic - Whether to treat the filename as an image arithmetic (CASA lattice expression) string
     * @return {Promise<FrameStore>} [async] the FrameStore the opened file
     */
    @flow.bound *appendFile(path: string, filename?: string, hdu?: string, imageArithmetic?: boolean) {
        // Stop animations playing before loading a new frame
        this.animatorStore.stopAnimation();
        return yield this.loadFile(path, filename, hdu, imageArithmetic);
    }

    /**
     * Closes all existing files and opens a file at the given path
     * @param path - path to the parent directory of the file to open, or of the file itself
     * @param {string=} filename - filename of the file to open
     * @param {string=} hdu - HDU to open. If left blank, the first image HDU will be opened
     * @param {boolean=} imageArithmetic - Whether to treat the filename as an image arithmetic (CASA lattice expression) string
     * @return {Promise<FrameStore>} [async] the FrameStore of the opened file
     */
    @flow.bound *openFile(path: string, filename?: string, hdu?: string, imageArithmetic?: boolean) {
        this.removeAllFrames();
        return yield this.loadFile(path, filename, hdu, imageArithmetic);
    }

    @flow.bound *saveFile(directory: string, filename: string, fileType: CARTA.FileType, regionId?: number, channels?: number[], stokes?: number[], shouldDropDegenerateAxes?: boolean, restFreq?: number) {
        if (!this.activeFrame) {
            throw new Error("No active image");
        }
        this.startFileSaving();
        const fileId = this.activeFrame.frameInfo.fileId;
        try {
            const ack = yield this.backendService.saveFile(fileId, directory, filename, fileType, regionId, channels, stokes, !shouldDropDegenerateAxes, restFreq);
            AppToaster.show({icon: "saved", message: `${filename} saved.`, intent: "success", timeout: 3000});
            this.fileBrowserStore.hideFileBrowser();
            this.endFileSaving();
            return ack.fileId;
        } catch (err) {
            console.error(err);
            AppToaster.show({icon: "warning-sign", message: err, intent: "danger", timeout: 3000});
            this.endFileSaving();
            throw err;
        }
    }

    @flow.bound *closeFile(frame: FrameStore, confirmClose: boolean = true) {
        if (!frame) {
            return;
        }
        // Display confirmation if image has secondary images
        const secondaries = frame.secondarySpatialImages.concat(frame.secondarySpectralImages).filter(distinct);
        const numSecondaries = secondaries.length;

        if (confirmClose && numSecondaries) {
            const confirmed = yield this.alertStore.showInteractiveAlert(`${numSecondaries} image${numSecondaries > 1 ? "s that are" : " that is"} matched to this image will be unmatched.`);
            if (confirmed) {
                this.removeFrame(frame);
            }
        } else {
            this.removeFrame(frame);
        }

        this.widgetsStore.updateImageWidgetTitle(this.layoutStore.dockedLayout);
    }

    /**
     * Closes the currently active image
     * @param confirmClose [boolean=] - Flag indicating whether to display a confirmation dialog before closing
     */
    @action closeCurrentFile = (confirmClose: boolean = false) => {
        if (!this.appendFileDisabled) {
            this.closeFile(this.activeFrame, confirmClose);
        }
    };

    @action closeOtherFiles = (frame: FrameStore, confirmClose: boolean = true) => {
        const otherFiles = this.frames.filter(f => f !== frame);
        for (const f of otherFiles) {
            this.closeFile(f, confirmClose);
        }
    };

    @action removeFrame = (frame: FrameStore) => {
        if (frame) {
            // Stop animations playing before removing frame
            this.animatorStore.stopAnimation();
            // Unlink any associated secondary images
            // Create a copy of the array, since clearing the spatial reference will modify it
            const secondarySpatialImages = frame.secondarySpatialImages.slice();
            for (const f of secondarySpatialImages) {
                f.clearSpatialReference();
            }
            // Create a copy of the array, since clearing the spatial reference will modify it
            const secondarySpectralImages = frame.secondarySpectralImages.slice();
            for (const f of secondarySpectralImages) {
                f.clearSpectralReference();
            }

            const removedFrameIsSpatialReference = frame === this.spatialReference;
            const removedFrameIsSpectralReference = frame === this.spectralReference;
            const removedFrameIsRasterScalingReference = frame === this.rasterScalingReference;
            const fileId = frame.frameInfo.fileId;

            // adjust requirements for stores
            this.widgetsStore.removeFrameFromRegionWidgets(fileId);

            // clear existing requirements for the frame
            this.spectralRequirements.delete(fileId);
            this.spatialRequirements.delete(fileId);
            this.statsRequirements.delete(fileId);
            this.histogramRequirements.delete(fileId);

            this.tileService.handleFileClosed(fileId);
            this.telemetryService.addFileCloseEntry(fileId);

            if (this.backendService.closeFile(fileId)) {
                frame.clearSpatialReference();
                frame.clearSpectralReference();
                frame.clearContours(false);
                this.frames = this.frames.filter(f => f.frameInfo.fileId !== fileId);
                const firstFrame = this.frames.length ? this.frames[0] : null;
                // Clean up if frame is active
                if (this.activeFrame.frameInfo.fileId === fileId) {
                    this.activeFrame = firstFrame;
                }
                // Clean up if frame is contour data source
                if (this.contourDataSource.frameInfo.fileId === fileId) {
                    this.contourDataSource = firstFrame;
                }
                // Clean up if frame is currently spatial reference
                if (removedFrameIsSpatialReference) {
                    const newReference = firstFrame;
                    if (newReference) {
                        this.setSpatialReference(newReference);
                    } else {
                        this.clearSpatialReference();
                    }
                }
                // Clean up if frame is currently spectral reference
                if (removedFrameIsSpectralReference) {
                    // New spectral reference must have spectral axis
                    const spectralFrames = this.frames.filter(f => f.frameInfo.fileInfoExtended.depth > 1);
                    const newReference = spectralFrames.length ? spectralFrames[0] : null;
                    if (newReference) {
                        this.setSpectralReference(newReference);
                    } else {
                        this.clearSpectralReference();
                    }
                }

                if (removedFrameIsRasterScalingReference) {
                    const newReference = firstFrame;
                    if (newReference) {
                        this.setRasterScalingReference(newReference);
                    } else {
                        this.clearRasterScalingReference();
                    }
                }

                // TODO: check this
                this.tileService.handleFileClosed(fileId);
                // Clean up if frame has associated catalog files
                if (this.catalogNum) {
                    CatalogStore.Instance.closeAssociatedCatalog(fileId);
                    if (firstFrame) {
                        CatalogStore.Instance.resetActiveCatalogFile(firstFrame.frameInfo.fileId);
                    }
                }
            }
        }
    };

    @action removeAllFrames = () => {
        // Stop animations playing before removing frames
        this.animatorStore.stopAnimation();
        if (this.backendService.closeFile(-1)) {
            this.activeFrame = null;
            this.tileService.clearCompressedCache(-1);
            this.frames.forEach(frame => {
                frame.clearContours(false);
                const fileId = frame.frameInfo.fileId;
                this.telemetryService.addFileCloseEntry(fileId);
                this.tileService.handleFileClosed(fileId);
                if (this.catalogNum) {
                    CatalogStore.Instance.closeAssociatedCatalog(fileId);
                }
            });
            this.frames = [];
            // adjust requirements for stores
            this.widgetsStore.removeFrameFromRegionWidgets();
        }
    };

    @action shiftFrame = (delta: number) => {
        if (this.activeFrame && this.frames.length > 1) {
            const frameIds = this.frames.map(f => f.frameInfo.fileId);
            const currentIndex = frameIds.indexOf(this.activeFrame.frameInfo.fileId);
            const requiredIndex = (this.frames.length + currentIndex + delta) % this.frames.length;
            this.setActiveFrameByIndex(requiredIndex);
        }
    };

    @action nextFrame = () => {
        this.shiftFrame(+1);
    };

    @action prevFrame = () => {
        this.shiftFrame(-1);
    };

    // Open catalog file
    @flow.bound *appendCatalog(directory: string, file: string, previewDataSize: number, type: CARTA.CatalogFileType) {
        if (!this.activeFrame) {
            AppToaster.show(ErrorToast("Please load the image file"));
            throw new Error("No image file");
        }
        if (!(type === CARTA.CatalogFileType.VOTable)) {
            AppToaster.show(ErrorToast("Catalog type not supported"));
            throw new Error("Catalog type not supported");
        }
        this.startFileLoading();

        const frame = this.activeFrame;
        const fileId = this.catalogNextFileId;

        const ack = yield this.backendService.loadCatalogFile(directory, file, fileId, previewDataSize);
        this.endFileLoading();
        if (frame && ack.success && ack.dataSize) {
            let catalogInfo: CatalogInfo = {fileId, directory, fileInfo: ack.fileInfo, dataSize: ack.dataSize};
            const columnData = ProtobufProcessing.ProcessCatalogData(ack.previewData);
            let catalogWidgetId = this.updateCatalogProfile(fileId, frame);
            if (catalogWidgetId) {
                this.catalogStore.catalogWidgets.set(fileId, catalogWidgetId);
                this.catalogStore.addCatalog(fileId, ack.dataSize);
                this.fileBrowserStore.hideFileBrowser();
                const catalogProfileStore = new CatalogProfileStore(catalogInfo, ack.headers, columnData, CatalogType.FILE);
                this.catalogStore.catalogProfileStores.set(fileId, catalogProfileStore);
                return fileId;
            } else {
                throw new Error("No catalog widget ID");
            }
        } else {
            throw new Error("No catalog file loaded");
        }
    }

    updateCatalogProfile = (fileId: number, frame: FrameStore): string => {
        let catalogWidgetId;
        // update image associated catalog file
        let associatedCatalogFiles = [];
        const catalogStore = CatalogStore.Instance;
        const catalogComponentSize = catalogStore.catalogProfiles.size;
        let currentAssociatedCatalogFile = catalogStore.imageAssociatedCatalogId.get(frame.frameInfo.fileId);
        if (currentAssociatedCatalogFile?.length) {
            associatedCatalogFiles = currentAssociatedCatalogFile;
        } else {
            // new image append
            catalogStore.catalogProfiles.forEach((value, componentId) => {
                catalogStore.catalogProfiles.set(componentId, fileId);
            });
        }
        associatedCatalogFiles.push(fileId);
        catalogStore.updateImageAssociatedCatalogId(AppStore.Instance.activeFrame.frameInfo.fileId, associatedCatalogFiles);

        if (catalogComponentSize === 0) {
            const catalog = this.widgetsStore.createFloatingCatalogWidget(fileId);
            catalogWidgetId = catalog.widgetStoreId;
            catalogStore.catalogProfiles.set(catalog.widgetComponentId, fileId);
        } else {
            catalogWidgetId = this.widgetsStore.addCatalogWidget(fileId);
            const key = catalogStore.catalogProfiles.keys().next().value;
            catalogStore.catalogProfiles.set(key, fileId);
        }
        return catalogWidgetId;
    };

    @action removeCatalog(fileId: number, catalogWidgetId: string, catalogComponentId?: string) {
        if (fileId > -1 && this.backendService.closeCatalogFile(fileId)) {
            const catalogStore = CatalogStore.Instance;
            // close all associated catalog plots widgets
            catalogStore.clearCatalogPlotsByFileId(fileId);
            // remove catalog overlay widget store
            this.catalogStore.catalogWidgets.delete(fileId);
            this.widgetsStore.catalogWidgets.delete(catalogWidgetId);
            // remove overlay
            catalogStore.removeCatalog(fileId, catalogComponentId);
            // remove profile store
            catalogStore.catalogProfileStores.delete(fileId);

            if (!this.activeFrame) {
                return;
            }
        }
    }

    @action sendCatalogFilter(catalogFilter: CARTA.CatalogFilterRequest) {
        if (!this.activeFrame) {
            return;
        }
        this.backendService.setCatalogFilterRequest(catalogFilter);
    }

    @action reorderFrame = (oldIndex: number, newIndex: number, length: number) => {
        if (
            !Number.isInteger(oldIndex) ||
            oldIndex < 0 ||
            oldIndex >= this.frameNum ||
            !Number.isInteger(newIndex) ||
            newIndex < 0 ||
            newIndex >= this.frameNum ||
            !Number.isInteger(length) ||
            length <= 0 ||
            length >= this.frameNum ||
            oldIndex === newIndex
        ) {
            return;
        }
        this.frames = Utils.reorderArray(this.frames, oldIndex, newIndex, length);
    };

    // Region file actions
    @flow.bound *importRegion(directory: string, file: string, type: CARTA.FileType | CARTA.CatalogFileType) {
        if (!this.activeFrame || !(type === CARTA.FileType.CRTF || type === CARTA.FileType.DS9_REG)) {
            AppToaster.show(ErrorToast("Region type not supported"));
            return;
        }

        // ensure that the same frame is used in the callback, to prevent issues when the active frame changes while the region is being imported
        const frame = this.activeFrame.spatialReference ?? this.activeFrame;
        try {
            const ack = yield this.backendService.importRegion(directory, file, type, frame.frameInfo.fileId);
            if (frame && ack.success && ack.regions) {
                const regions = Object.entries(ack.regions);
                const regionStyleMap = new Map<string, CARTA.IRegionStyle>(Object.entries(ack.regionStyles));
                let startIndex = 0;
                while (startIndex < regions.length) {
                    this.addRegionsInBatch(frame, regions, regionStyleMap, startIndex, IMPORT_REGION_BATCH_SIZE);
                    startIndex += IMPORT_REGION_BATCH_SIZE;
                    yield this.delay(0);
                }
                this.fileBrowserStore.setImportingRegions(false);
                this.fileBrowserStore.resetLoadingStates();
                this.fileBrowserStore.hideFileBrowser();
            }
        } catch (err) {
            console.error(err);
            this.fileBrowserStore.setImportingRegions(false);
            this.fileBrowserStore.resetLoadingStates();
            AppToaster.show(ErrorToast(err));
        }
    }

    @action addRegionsInBatch = (frame: FrameStore, regions: [string, CARTA.IRegionInfo][], regionStyleMap: Map<string, CARTA.IRegionStyle>, startIndex: number, count: number) => {
        if (!frame || !regions || !regionStyleMap || !isFinite(startIndex)) {
            return;
        }

        const batchEnd = Math.min(startIndex + count, regions.length);
        for (let i = startIndex; i < batchEnd; i++) {
            const [regionIdString, regionInfo] = regions[i];
            const styleInfo = regionStyleMap.get(regionIdString);
            frame.regionSet.addExistingRegion(regionInfo.controlPoints as Point2D[], regionInfo.rotation, regionInfo.regionType, parseInt(regionIdString), styleInfo?.name, styleInfo?.color, styleInfo?.lineWidth, styleInfo?.dashList);
        }
        this.fileBrowserStore.updateLoadingState(batchEnd / regions.length, batchEnd, regions.length);
    };

    @flow.bound *exportRegions(directory: string, file: string, coordType: CARTA.CoordinateType, fileType: RegionFileType, exportRegions: number[]) {
        const frame = this.activeFrame;
        // Prevent exporting if only the cursor region exists
        if (!frame.regionSet?.regions || frame.regionSet.regions.length <= 1 || exportRegions?.length < 1) {
            return;
        }

        const regionStyles = new Map<number, CARTA.IRegionStyle>();
        for (const region of exportRegions.map(value => frame.regionSet.regions[value])) {
            regionStyles.set(region.regionId, {
                name: region.name,
                color: region.color,
                lineWidth: region.lineWidth,
                dashList: region.dashLength ? [region.dashLength] : []
            });
        }

        try {
            yield this.backendService.exportRegion(directory, file, fileType, coordType, frame.frameInfo.fileId, regionStyles);
            AppToaster.show(SuccessToast("saved", `Exported regions for ${frame.filename} using ${coordType === CARTA.CoordinateType.WORLD ? "world" : "pixel"} coordinates`));
            this.fileBrowserStore.hideFileBrowser();
        } catch (err) {
            console.error(err);
            AppToaster.show(ErrorToast(err));
        }
    }

    @action requestCubeHistogram = (fileId: number = -1) => {
        const frame = this.getFrame(fileId);
        if (frame && frame.renderConfig.cubeHistogramProgress < 1.0) {
            this.backendService.setHistogramRequirements({fileId: frame.frameInfo.fileId, regionId: -2, histograms: [{channel: -2, numBins: -1}]});
            this.restartTaskProgress();
        }
    };

    @action cancelCubeHistogramRequest = (fileId: number = -1) => {
        const frame = this.getFrame(fileId);
        if (frame && frame.renderConfig.cubeHistogramProgress < 1.0) {
            frame.renderConfig.updateCubeHistogram(null, 0);
            this.backendService.setHistogramRequirements({fileId: frame.frameInfo.fileId, regionId: -2, histograms: []});
        }
    };

    @flow.bound *requestMoment(message: CARTA.IMomentRequest, frame: FrameStore) {
        if (!message || !frame) {
            return;
        }

        this.startFileLoading();
        // clear previously generated moment images under this frame
        if (frame.momentImages && frame.momentImages.length > 0) {
            frame.momentImages.forEach(momentFrame => this.closeFile(momentFrame));
        }
        frame.removeMomentImage();

        this.restartTaskProgress();

        try {
            const ack = yield this.backendService.requestMoment(message);
            if (!ack.cancel && ack.openFileAcks) {
                for (const openFileAck of ack.openFileAcks) {
                    if (this.addFrame(CARTA.OpenFileAck.create(openFileAck), this.fileBrowserStore.startingDirectory, "", true)) {
                        this.fileCounter++;
                        frame.addMomentImage(this.frames.find(f => f.frameInfo.fileId === openFileAck.fileId));
                    } else {
                        AppToaster.show({icon: "warning-sign", message: "Load file failed.", intent: "danger", timeout: 3000});
                    }
                }
            }
            frame.resetMomentRequestState();
            this.endFileLoading();
        } catch (err) {
            frame.resetMomentRequestState();
            this.endFileLoading();
            console.error(err);
        }
    }

    @action cancelRequestingMoment = (fileId: number = -1) => {
        const frame = this.getFrame(fileId);
        if (frame && frame.requestingMomentsProgress < 1.0) {
            this.backendService.cancelRequestingMoment(fileId);
        }
    };

    @flow.bound *requestPV(message: CARTA.IPvRequest, frame: FrameStore) {
        if (!message || !frame) {
            return;
        }

        this.startFileLoading();
        // clear previously generated moment images under this frame
        if (frame.pvImage) {
            this.closeFile(frame.pvImage);
        }
        frame.removePvImage();

        this.restartTaskProgress();

        try {
            const ack = yield this.backendService.requestPV(message);
            if (!ack.cancel && ack.openFileAck) {
                if (this.addFrame(CARTA.OpenFileAck.create(ack.openFileAck), this.fileBrowserStore.startingDirectory, "", true)) {
                    this.fileCounter++;
                    frame.addPvImage(this.frames.find(f => f.frameInfo.fileId === ack.openFileAck.fileId));
                } else {
                    AppToaster.show({icon: "warning-sign", message: "Load file failed.", intent: "danger", timeout: 3000});
                }
            }
            frame.resetPvRequestState();
            frame.setIsRequestPVCancelling(false);
            this.endFileLoading();
        } catch (err) {
            frame.resetPvRequestState();
            frame.setIsRequestPVCancelling(false);
            this.endFileLoading();
            console.error(err);
            AppToaster.show(ErrorToast(err));
        }
    }

    @action cancelRequestingPV = (fileId: number = -1) => {
        const frame = this.getFrame(fileId);
        if (frame && frame.requestingPVProgress < 1.0) {
            this.backendService.cancelRequestingPV(fileId);
        }
    };

    @flow.bound *requestFitting(message: CARTA.IFittingRequest) {
        if (!message) {
            return;
        }

        if (message.createModelImage || message.createResidualImage) {
            this.startFileLoading();
        }
        const frame = this.getFrame(message.fileId);
        if (frame?.fittingModelImage) {
            this.closeFile(frame.fittingModelImage);
        }
        if (frame?.fittingResidualImage) {
            this.closeFile(frame.fittingResidualImage);
        }
        frame?.resetFitting();
        this.restartTaskProgress();

        try {
            const ack = yield this.backendService.requestFitting(message);
            if (ack.success) {
                this.imageFittingStore.setResultString(message.regionId, message.fovInfo, ack.resultValues, ack.resultErrors, ack.log);
                if (ack.modelImage) {
                    if (this.addFrame(CARTA.OpenFileAck.create(ack.modelImage), this.fileBrowserStore.startingDirectory, "", true)) {
                        this.fileCounter++;
                        frame?.addFittingModelImage(this.getFrame(ack.modelImage.fileId));
                    } else {
                        AppToaster.show({icon: "warning-sign", message: "Load model image failed.", intent: "danger", timeout: 3000});
                    }
                }
                if (ack.residualImage) {
                    if (this.addFrame(CARTA.OpenFileAck.create(ack.residualImage), this.fileBrowserStore.startingDirectory, "", true)) {
                        this.fileCounter++;
                        frame?.addFittingResidualImage(this.getFrame(ack.residualImage.fileId));
                    } else {
                        AppToaster.show({icon: "warning-sign", message: "Load residual image failed.", intent: "danger", timeout: 3000});
                    }
                }
            }
            if (ack.message) {
                AppToaster.show(WarningToast(`Image fitting: ${ack.message}.`));
            }
        } catch (err) {
            AppToaster.show(ErrorToast(`Image fitting failed: ${err}.`));
        }

<<<<<<< HEAD
        this.setActiveFrameById(message.fileId);
        if (message.createModelImage || message.createResidualImage) {
            this.endFileLoading();
        }
        this.imageFittingStore.resetFittingState();
    };
=======
        this.imageFittingStore.setIsFitting(false);
    }
>>>>>>> aec717ad

    @action setAstReady = (val: boolean) => {
        this.astReady = val;
    };

    @action setDarkTheme = () => {
        this.setTheme(Theme.DARK);
    };

    @action setLightTheme = () => {
        this.setTheme(Theme.LIGHT);
    };

    @action setAutoTheme = () => {
        this.setTheme(Theme.AUTO);
    };

    @action setTheme = (theme: string) => {
        if (Theme.isValid(theme)) {
            this.preferenceStore.setPreference(PreferenceKeys.GLOBAL_THEME, theme);
            this.updateASTColors();
        }
    };

    private updateASTColors() {
        if (this.astReady) {
            const astColors = [
                getColorForTheme(this.overlayStore.global.color),
                getColorForTheme(this.overlayStore.title.color),
                getColorForTheme(this.overlayStore.grid.color),
                getColorForTheme(this.overlayStore.border.color),
                getColorForTheme(this.overlayStore.ticks.color),
                getColorForTheme(this.overlayStore.axes.color),
                getColorForTheme(this.overlayStore.numbers.color),
                getColorForTheme(this.overlayStore.labels.color),
                getColorForTheme(this.activeFrame ? this.activeFrame.distanceMeasuring?.color : DistanceMeasuringStore.DEFAULT_COLOR)
            ];
            AST.setColors(astColors);
        }
    }

    @action toggleCursorFrozen = () => {
        this.cursorFrozen = !this.cursorFrozen;
    };

    @action setCursorFrozen = (val: boolean) => {
        this.cursorFrozen = val;
    };

    @action toggleToolbarExpanded = () => {
        this.toolbarExpanded = !this.toolbarExpanded;
    };

    @action setToolbarExpanded = (val: boolean) => {
        this.toolbarExpanded = val;
    };

    @action updateActiveLayer = (layer: ImageViewLayer) => {
        this.activeLayer = layer;
    };

    @action toggleActiveLayer = () => {
        this.activeLayer = this.activeLayer === ImageViewLayer.RegionCreating ? ImageViewLayer.RegionMoving : ImageViewLayer.RegionCreating;
    };

    @action setImageRatio = (val: number) => {
        for (const f of this.frames) {
            if (!f.spatialReference) {
                f.setZoom((f.zoomLevel * val) / this.imageRatio);
            }
        }
        this.imageRatio = val;
    };

    @action setIsExportingImage = (val: boolean) => {
        this.isExportingImage = val;
    };

    @action setIsCanvasUpdated = (val: boolean) => {
        this.isCanvasUpdated = val;
    };

    public static readonly DEFAULT_STATS_TYPES = [
        CARTA.StatsType.NumPixels,
        CARTA.StatsType.Sum,
        CARTA.StatsType.FluxDensity,
        CARTA.StatsType.Mean,
        CARTA.StatsType.RMS,
        CARTA.StatsType.Sigma,
        CARTA.StatsType.SumSq,
        CARTA.StatsType.Min,
        CARTA.StatsType.Max,
        CARTA.StatsType.Extrema
    ];
    private static readonly CursorThrottleTime = 200;
    private static readonly CursorThrottleTimeRotated = 100;
    private static readonly ImageThrottleTime = 50;
    private static readonly ImageChannelThrottleTime = 500;
    private static readonly RequirementsCheckInterval = 200;

    private spectralRequirements: Map<number, Map<number, CARTA.SetSpectralRequirements>>;
    private spatialRequirements: Map<number, Map<number, CARTA.SetSpatialRequirements>>;
    private statsRequirements: Map<number, Map<number, CARTA.SetStatsRequirements>>;
    private histogramRequirements: Map<number, Map<number, CARTA.SetHistogramRequirements>>;
    private pendingChannelHistograms: Map<string, CARTA.IRegionHistogramData>;

    @action updateChannels = (updates: ChannelUpdate[]) => {
        if (!updates || !updates.length) {
            return;
        }

        for (const update of updates) {
            const frame = update.frame;
            if (!frame) {
                return;
            }

            frame.channel = update.channel;
            frame.stokes = update.stokes;

            if (this.visibleFrames.includes(frame)) {
                // Calculate new required frame view (cropped to file size)
                const reqView = frame.requiredFrameView;

                const croppedReq: FrameView = {
                    xMin: Math.max(0, reqView.xMin),
                    xMax: Math.min(frame.frameInfo.fileInfoExtended.width, reqView.xMax),
                    yMin: Math.max(0, reqView.yMin),
                    yMax: Math.min(frame.frameInfo.fileInfoExtended.height, reqView.yMax),
                    mip: reqView.mip
                };
                const imageSize: Point2D = {x: frame.frameInfo.fileInfoExtended.width, y: frame.frameInfo.fileInfoExtended.height};
                const tiles = GetRequiredTiles(croppedReq, imageSize, {x: 256, y: 256});
                const midPointImageCoords = {x: (reqView.xMax + reqView.xMin) / 2.0, y: (reqView.yMin + reqView.yMax) / 2.0};
                // TODO: dynamic tile size
                const tileSizeFullRes = reqView.mip * 256;
                const midPointTileCoords = {x: midPointImageCoords.x / tileSizeFullRes - 0.5, y: midPointImageCoords.y / tileSizeFullRes - 0.5};
                this.tileService.requestTiles(tiles, frame.frameInfo.fileId, frame.channel, frame.stokes, midPointTileCoords, this.preferenceStore.imageCompressionQuality, true);
            } else {
                this.tileService.updateHiddenFileChannels(frame.frameInfo.fileId, frame.channel, frame.stokes);
            }
        }
    };

    private updateViews = (updates: ViewUpdate[]) => {
        for (const update of updates) {
            this.updateView(update.tiles, update.fileId, update.channel, update.stokes, update.focusPoint);
        }
    };

    private updateView = (tiles: TileCoordinate[], fileId: number, channel: number, stokes: number, focusPoint: Point2D) => {
        const isAnimating = this.animatorStore.serverAnimationActive;
        if (isAnimating) {
            this.backendService.addRequiredTiles(
                fileId,
                tiles.map(t => t.encode()),
                this.preferenceStore.animationCompressionQuality
            );
        } else {
            this.tileService.requestTiles(tiles, fileId, channel, stokes, focusPoint, this.preferenceStore.imageCompressionQuality);
        }
    };

    private initCarta = async (isAstReady: boolean, isZfpReady: boolean, isCartaComputeReady: boolean, isApiServiceAuthenticated: boolean) => {
        if (isAstReady && isZfpReady && isCartaComputeReady && isApiServiceAuthenticated) {
            try {
                await this.preferenceStore.fetchPreferences();
                await this.telemetryService.checkAndGenerateId();
                await this.telemetryService.flushTelemetry();
                await this.connectToServer();
                await this.fileBrowserStore.restoreStartingDirectory();
                await this.layoutStore.fetchLayouts();
                await this.snippetStore.fetchSnippets();

                this.tileService.setCache(this.preferenceStore.gpuTileCache, this.preferenceStore.systemTileCache);
                if (!this.layoutStore.applyLayout(this.preferenceStore.layout)) {
                    AlertStore.Instance.showAlert(`Applying preference layout "${this.preferenceStore.layout}" failed! Resetting preference layout to default.`);
                    this.layoutStore.applyLayout(PresetLayout.DEFAULT);
                    this.preferenceStore.setPreference(PreferenceKeys.GLOBAL_LAYOUT, PresetLayout.DEFAULT);
                }
                await this.loadDefaultFiles();
                this.setCursorFrozen(this.preferenceStore.isCursorFrozen);
                this.updateASTColors();
                if (this.preferenceStore.checkNewRelease) {
                    await this.checkNewRelease();
                }
            } catch (err) {
                console.error(err);
            }
        }
    };

    private checkNewRelease = async () => {
        try {
            const response = await axios("https://api.github.com/repos/CARTAvis/carta/releases", {headers: {Accept: "application/vnd.github+json"}});
            const latestRelease = response?.data?.[0]?.tag_name;

            if (latestRelease && this.preferenceStore.latestRelease !== latestRelease) {
                console.log("new release available: ", latestRelease);
                this.updateNewRelease(latestRelease);
            }
        } catch (err) {
            console.error("Failed to check new releases: ", err);
        }
    };

    private constructor() {
        makeObservable(this);
        AppStore.staticInstance = this;
        window["app"] = this;
        window["carta"] = this;

        // Assign service instances
        this.backendService = BackendService.Instance;
        this.tileService = TileService.Instance;
        this.scriptingService = ScriptingService.Instance;
        this.apiService = ApiService.Instance;
        this.telemetryService = TelemetryService.Instance;

        // Assign lower level store instances
        this.alertStore = AlertStore.Instance;
        this.animatorStore = AnimatorStore.Instance;
        this.catalogStore = CatalogStore.Instance;
        this.dialogStore = DialogStore.Instance;
        this.fileBrowserStore = FileBrowserStore.Instance;
        this.helpStore = HelpStore.Instance;
        this.layoutStore = LayoutStore.Instance;
        this.snippetStore = SnippetStore.Instance;
        this.logStore = LogStore.Instance;
        this.preferenceStore = PreferenceStore.Instance;
        this.overlayStore = OverlayStore.Instance;
        this.widgetsStore = WidgetsStore.Instance;
        this.imageFittingStore = ImageFittingStore.Instance;

        this.astReady = false;
        this.cartaComputeReady = false;
        this.spatialProfiles = new Map<string, SpatialProfileStore>();
        this.spectralProfiles = new Map<FileId, ObservableMap<RegionId, SpectralProfileStore>>();
        this.regionStats = new Map<number, ObservableMap<number, ObservableMap<number, CARTA.RegionStatsData>>>();
        this.regionHistograms = new Map<number, ObservableMap<number, ObservableMap<number, CARTA.IRegionHistogramData>>>();
        this.pendingChannelHistograms = new Map<string, CARTA.IRegionHistogramData>();

        this.frames = [];
        this.activeFrame = null;
        this.hoveredFrame = null;
        this.contourDataSource = null;
        this.syncFrameToContour = true;
        this.syncContourToFrame = true;
        this.initRequirements();
        this.activeLayer = ImageViewLayer.RegionMoving;
        this.toolbarExpanded = true;
        this.imageRatio = 1;
        this.isExportingImage = false;

        AST.onReady.then(
            action(() => {
                this.setAstReady(true);
                this.logStore.addInfo("AST library loaded", ["ast"]);
            })
        );

        CARTACompute.onReady.then(
            action(() => {
                this.cartaComputeReady = true;
                this.logStore.addInfo("Compute module loaded", ["compute"]);
            })
        );

        // Log the frontend git commit hash
        this.logStore.addDebug(`Current frontend version: ${GitCommit.logMessage}`, ["version"]);
        this.previousConnectionStatus = ConnectionStatus.CLOSED;

        // Adjust document background when theme changes
        autorun(() => {
            document.body.style.backgroundColor = this.darkTheme ? Colors.DARK_GRAY4 : Colors.WHITE;
            const className = this.darkTheme ? Classes.DARK : "";
            setHotkeysDialogProps({className});
        });

        // Watch for system theme preference changes
        const mediaQuery = window.matchMedia("(prefers-color-scheme: dark)");
        if (mediaQuery) {
            if (mediaQuery.addEventListener) {
                mediaQuery.addEventListener("change", changeEvent => this.handleThemeChange(changeEvent.matches));
            } else if (mediaQuery.addListener) {
                // Workaround for Safari
                // @ts-ignore
                mediaQuery.addListener(changeEvent => handleThemeChange(changeEvent.matches));
            }
        }
        this.handleThemeChange(mediaQuery.matches);

        // Display toasts when connection status changes
        autorun(() => {
            const newConnectionStatus = this.backendService.connectionStatus;
            const userString = this.username ? ` as ${this.username}` : "";
            switch (newConnectionStatus) {
                case ConnectionStatus.ACTIVE:
                    AppToaster.clear();
                    if (this.backendService.connectionDropped) {
                        AppToaster.show(WarningToast(`Reconnected to server${userString}. Some errors may occur`));
                    } else {
                        AppToaster.show(SuccessToast("swap-vertical", `Connected to CARTA server${userString}`));
                    }
                    break;
                case ConnectionStatus.CLOSED:
                    if (this.previousConnectionStatus === ConnectionStatus.ACTIVE || this.previousConnectionStatus === ConnectionStatus.PENDING) {
                        AppToaster.show(ErrorToast("Disconnected from server"));
                        this.alertStore
                            .showRetryAlert(
                                "You have been disconnected from the server. Do you want to reconnect? Please note that temporary images such as moment images or PV images generated via the GUI will be unloaded.",
                                "offline",
                                true
                            )
                            .then(this.onReconnectAlertClosed);
                    }
                    break;
                default:
                    break;
            }
            this.previousConnectionStatus = newConnectionStatus;
        });

        // Throttled functions for use in autoruns
        const throttledSetViews = _.throttle(this.updateViews, AppStore.ImageThrottleTime);
        const throttledSetChannels = _.throttle(this.updateChannels, AppStore.ImageChannelThrottleTime);
        const throttledSetCursorRotated = _.throttle(this.setCursor, AppStore.CursorThrottleTimeRotated);
        const throttledSetCursor = _.throttle(this.setCursor, AppStore.CursorThrottleTime);
        // Low-bandwidth mode
        const throttledSetCursorLowBandwidth = _.throttle(this.setCursor, AppStore.CursorThrottleTime * 2);

        // Update frame view for each visible frame
        autorun(() => {
            // Ignore view changes when zooming if preference not set
            if (this.activeFrame && (!this.activeFrame.zooming || this.preferenceStore.streamContoursWhileZooming)) {
                // Group all view updates for visible images into one throttled call
                const viewUpdates: ViewUpdate[] = [];
                for (const frame of this.visibleFrames) {
                    const reqView = frame.requiredFrameView;
                    let croppedReq: FrameView = {
                        xMin: Math.max(0, reqView.xMin),
                        xMax: Math.min(frame.frameInfo.fileInfoExtended.width, reqView.xMax),
                        yMin: Math.max(0, reqView.yMin),
                        yMax: Math.min(frame.frameInfo.fileInfoExtended.height, reqView.yMax),
                        mip: reqView.mip
                    };

                    const imageSize: Point2D = {x: frame.frameInfo.fileInfoExtended.width, y: frame.frameInfo.fileInfoExtended.height};
                    const tiles = GetRequiredTiles(croppedReq, imageSize, {x: 256, y: 256});
                    const midPointImageCoords = {x: (reqView.xMax + reqView.xMin) / 2.0, y: (reqView.yMin + reqView.yMax) / 2.0};
                    const tileSizeFullRes = reqView.mip * 256;
                    const midPointTileCoords = {x: midPointImageCoords.x / tileSizeFullRes - 0.5, y: midPointImageCoords.y / tileSizeFullRes - 0.5};
                    if (tiles.length) {
                        viewUpdates.push({tiles, fileId: frame.frameInfo.fileId, channel: frame.channel, stokes: frame.stokes, focusPoint: midPointTileCoords});
                    }
                }
                throttledSetViews(viewUpdates);
            }
        });

        // TODO: Move setChannels actions to AppStore and remove this autorun
        // Update channels when manually changed
        autorun(() => {
            if (this.activeFrame) {
                const updates: ChannelUpdate[] = [];
                // Calculate if new data is required for the active channel
                const updateRequiredChannels = this.activeFrame.requiredChannel !== this.activeFrame.channel || this.activeFrame.requiredStokes !== this.activeFrame.stokes;
                // Don't auto-update when animation is playing
                if (!this.animatorStore.animationActive && updateRequiredChannels) {
                    updates.push({frame: this.activeFrame, channel: this.activeFrame.requiredChannel, stokes: this.activeFrame.requiredStokes});
                }

                // Update any sibling channels
                this.activeFrame.spectralSiblings.forEach(frame => {
                    const siblingUpdateRequired = frame.requiredChannel !== frame.channel || frame.requiredStokes !== frame.stokes;
                    if (siblingUpdateRequired) {
                        updates.push({frame, channel: frame.requiredChannel, stokes: frame.requiredStokes});
                    }
                });

                if (updates.length) {
                    throttledSetChannels(updates);
                }
            }
        });

        // Update cursor profiles
        autorun(() => {
            const pos = this.hoveredFrame?.cursorInfo?.posImageSpace;
            if (pos) {
                if (this.preferenceStore.lowBandwidthMode) {
                    throttledSetCursorLowBandwidth(this.hoveredFrame.frameInfo.fileId, pos);
                } else if (this.hoveredFrame.frameInfo.fileFeatureFlags & CARTA.FileFeatureFlags.ROTATED_DATASET) {
                    throttledSetCursorRotated(this.hoveredFrame.frameInfo.fileId, pos);
                } else {
                    throttledSetCursor(this.hoveredFrame.frameInfo.fileId, pos);
                }
            }
        });

        // Set overlay defaults from current frame
        autorun(() => {
            if (this.activeFrame) {
                this.overlayStore.setDefaultsFromAST(this.activeFrame);
            }
        });

        // Update image panel page buttons
        autorun(() => {
            if (this.activeFrame && this.numImageColumns && this.numImageRows) {
                this.widgetsStore.updateImagePanelPageButtons();
            }
        });

        // Update requirements every 200 ms
        setInterval(this.recalculateRequirements, AppStore.RequirementsCheckInterval);

        // Subscribe to frontend streams
        this.backendService.spatialProfileStream.subscribe(this.handleSpatialProfileStream);
        this.backendService.spectralProfileStream.subscribe(this.handleSpectralProfileStream);
        this.backendService.histogramStream.subscribe(this.handleRegionHistogramStream);
        this.backendService.contourStream.subscribe(this.handleContourImageStream);
        this.backendService.catalogStream.subscribe(this.handleCatalogFilterStream);
        this.backendService.errorStream.subscribe(this.handleErrorStream);
        this.backendService.statsStream.subscribe(this.handleRegionStatsStream);
        this.backendService.momentProgressStream.subscribe(this.handleMomentProgressStream);
        this.backendService.scriptingStream.subscribe(this.handleScriptingRequest);
        this.tileService.tileStream.subscribe(this.handleTileStream);
        this.backendService.listProgressStream.subscribe(this.handleFileProgressStream);
        this.backendService.pvProgressStream.subscribe(this.handlePvProgressStream);
        this.backendService.fittingProgressStream.subscribe(this.handleFittingProgressStream);
        this.backendService.vectorTileStream.subscribe(this.handleVectorTileStream);

        // Set auth token from URL if it exists
        const url = new URL(window.location.href);
        const authTokenParam = url.searchParams.get("token");
        if (authTokenParam) {
            this.apiService.setToken(authTokenParam);
        }

        autorun(() => {
            this.initCarta(this.astReady, this.tileService?.zfpReady, this.cartaComputeReady, this.apiService?.authenticated);
        });

        autorun(() => {
            if (this.backendService.connectionStatus === ConnectionStatus.ACTIVE) {
                setTimeout(this.hideSplashScreen, 500);
            } else {
                this.showSplashScreen();
            }
        });

        autorun(() => {
            this.activateStatsPanel(this.preferenceStore.statsPanelEnabled);
        });
    }

    // region Subscription handlers
    @action handleSpatialProfileStream = (spatialProfileData: CARTA.ISpatialProfileData) => {
        if (this.frames.find(frame => frame.frameInfo.fileId === spatialProfileData.fileId)) {
            const key = `${spatialProfileData.fileId}-${spatialProfileData.regionId}`;
            let profileStore = this.spatialProfiles.get(key);
            if (!profileStore) {
                profileStore = new SpatialProfileStore(spatialProfileData.fileId, spatialProfileData.regionId);
                this.spatialProfiles.set(key, profileStore);
            }
            profileStore.updateFromStream(spatialProfileData);

            // Update cursor value from profile if it is the cursor data
            if (spatialProfileData.regionId === 0) {
                this.getFrame(spatialProfileData.fileId).setCursorValue({x: spatialProfileData.x, y: spatialProfileData.y}, spatialProfileData.channel, spatialProfileData.value);
            }
        }
    };

    handleSpectralProfileStream = (spectralProfileData: CARTA.SpectralProfileData) => {
        if (this.frames.find(frame => frame.frameInfo.fileId === spectralProfileData.fileId)) {
            let frameMap = this.spectralProfiles.get(spectralProfileData.fileId);
            if (!frameMap) {
                frameMap = new ObservableMap<number, SpectralProfileStore>();
                this.spectralProfiles.set(spectralProfileData.fileId, frameMap);
            }
            let profileStore = frameMap.get(spectralProfileData.regionId);
            if (!profileStore) {
                profileStore = new SpectralProfileStore(spectralProfileData.fileId, spectralProfileData.regionId);
                frameMap.set(spectralProfileData.regionId, profileStore);
            }

            for (let profile of spectralProfileData.profiles) {
                profileStore.setProfile(ProtobufProcessing.ProcessSpectralProfile(profile, spectralProfileData.progress));
            }
        }
    };

    handleRegionHistogramStream = (regionHistogramData: CARTA.RegionHistogramData) => {
        if (!regionHistogramData) {
            return;
        }

        let frameHistogramMap = this.regionHistograms.get(regionHistogramData.fileId);
        if (!frameHistogramMap) {
            frameHistogramMap = new ObservableMap<number, ObservableMap<number, CARTA.IRegionHistogramData>>();
            this.regionHistograms.set(regionHistogramData.fileId, frameHistogramMap);
        }

        let regionHistogramMap = frameHistogramMap.get(regionHistogramData.regionId);

        if (!regionHistogramMap) {
            regionHistogramMap = new ObservableMap<number, CARTA.IRegionHistogramData>();
            frameHistogramMap.set(regionHistogramData.regionId, regionHistogramMap);
        }

        regionHistogramMap.set(regionHistogramData.stokes, regionHistogramData);
        // TODO: update histograms directly if the image is not active!

        // Add histogram to pending histogram list
        if (regionHistogramData.regionId === -1) {
            const key = `${regionHistogramData.fileId}_${regionHistogramData.stokes}_${regionHistogramData.channel}`;
            this.pendingChannelHistograms.set(key, regionHistogramData);
        } else if (regionHistogramData.regionId === -2) {
            // Update cube histogram if it is still required
            const updatedFrame = this.getFrame(regionHistogramData.fileId);
            if (updatedFrame) {
                const cubeHist = regionHistogramData.histograms;
                if (cubeHist && (updatedFrame.renderConfig.useCubeHistogram || updatedFrame.renderConfig.useCubeHistogramContours)) {
                    updatedFrame.renderConfig.updateCubeHistogram(cubeHist, regionHistogramData.progress);
                    this.updateTaskProgress(regionHistogramData.progress);
                }
            }
        }
    };

    @action handleTileStream = (tileStreamDetails: TileStreamDetails) => {
        if (this.animatorStore.serverAnimationActive) {
            const frame = this.getFrame(tileStreamDetails.fileId);
            // Flow control
            const flowControlMessage: CARTA.IAnimationFlowControl = {
                fileId: tileStreamDetails.fileId,
                animationId: 0,
                receivedFrame: {
                    channel: tileStreamDetails.channel,
                    stokes: frame?.requiredPolarizationIndex ?? tileStreamDetails.stokes
                },
                timestamp: Long.fromNumber(Date.now())
            };

            this.backendService.sendAnimationFlowControl(flowControlMessage);

            if (frame) {
                frame.setChannels(tileStreamDetails.channel, tileStreamDetails.stokes, false);
                frame.channel = tileStreamDetails.channel;
                frame.stokes = tileStreamDetails.stokes;
            }
        }

        // Apply pending channel histogram
        const key = `${tileStreamDetails.fileId}_${tileStreamDetails.stokes}_${tileStreamDetails.channel}`;
        const pendingHistogram = this.pendingChannelHistograms.get(key);
        if (pendingHistogram?.histograms) {
            const updatedFrame = this.getFrame(pendingHistogram.fileId);
            const channelHist = pendingHistogram.histograms;
            if (updatedFrame && channelHist) {
                const stokesIndex = COMPUTED_POLARIZATIONS.has(pendingHistogram.stokes) && updatedFrame.polarizations.includes(pendingHistogram.stokes) ? updatedFrame.polarizations.indexOf(pendingHistogram.stokes) : pendingHistogram.stokes;
                updatedFrame.renderConfig.setStokesIndex(stokesIndex);
                updatedFrame.renderConfig.setHistChannel(pendingHistogram.channel);
                updatedFrame.renderConfig.updateChannelHistogram(channelHist);
                updatedFrame.channel = tileStreamDetails.channel;
                updatedFrame.stokes = tileStreamDetails.stokes;
            }
            this.pendingChannelHistograms.delete(key);
        }
    };

    @action handleRegionStatsStream = (regionStatsData: CARTA.RegionStatsData) => {
        if (!regionStatsData) {
            return;
        }

        let frameStatsMap = this.regionStats.get(regionStatsData.fileId);
        if (!frameStatsMap) {
            frameStatsMap = new ObservableMap<number, ObservableMap<number, CARTA.RegionStatsData>>();
            this.regionStats.set(regionStatsData.fileId, frameStatsMap);
        }

        let regionStatsMap = frameStatsMap.get(regionStatsData.regionId);
        if (!regionStatsMap) {
            regionStatsMap = new ObservableMap<number, CARTA.RegionStatsData>();
            frameStatsMap.set(regionStatsData.regionId, regionStatsMap);
        }

        regionStatsMap.set(regionStatsData.stokes, regionStatsData);
    };

    handleContourImageStream = (contourImageData: CARTA.ContourImageData) => {
        const updatedFrame = this.getFrame(contourImageData.fileId);
        if (updatedFrame) {
            updatedFrame.updateFromContourData(contourImageData);
        }
    };

    @action handleCatalogFilterStream = (catalogFilter: CARTA.CatalogFilterResponse) => {
        const catalogFileId = catalogFilter.fileId;
        const catalogProfileStore = this.catalogStore.catalogProfileStores.get(catalogFileId);
        const catalogWidgetStoreId = this.catalogStore.catalogWidgets.get(catalogFileId);

        const progress = catalogFilter.progress;
        if (catalogProfileStore) {
            const catalogData = ProtobufProcessing.ProcessCatalogData(catalogFilter.columns);
            catalogProfileStore.updateCatalogData(catalogFilter, catalogData);
            catalogProfileStore.setProgress(progress);
            if (progress === 1) {
                catalogProfileStore.setLoadingDataStatus(false);
                catalogProfileStore.setUpdatingDataStream(false);
            }

            if (catalogProfileStore.updateMode === CatalogUpdateMode.ViewUpdate) {
                const catalogWidgetStore = this.widgetsStore.catalogWidgets.get(catalogWidgetStoreId);
                const xColumn = catalogWidgetStore.xAxis;
                const yColumn = catalogWidgetStore.yAxis;
                const frame = this.getFrame(this.catalogStore.getFrameIdByCatalogId(catalogFileId));
                if (xColumn && yColumn && frame) {
                    const coords = catalogProfileStore.get2DPlotData(xColumn, yColumn, catalogData);
                    const wcs = frame.validWcs ? frame.wcsInfo : 0;
                    this.catalogStore.convertToImageCoordinate(
                        catalogFileId,
                        coords.wcsX,
                        coords.wcsY,
                        wcs,
                        coords.xHeaderInfo.units,
                        coords.yHeaderInfo.units,
                        catalogProfileStore.catalogCoordinateSystem.system,
                        catalogFilter.subsetEndIndex,
                        catalogFilter.subsetDataSize
                    );
                }
            }
        }
    };

    handleMomentProgressStream = (momentProgress: CARTA.MomentProgress) => {
        if (!momentProgress) {
            return;
        }
        const frame = this.getFrame(momentProgress.fileId);
        if (frame) {
            frame.updateRequestingMomentsProgress(momentProgress.progress);
            this.updateTaskProgress(momentProgress.progress);
        }
    };

    handleFileProgressStream = (fileProgress: CARTA.ListProgress) => {
        if (!fileProgress) {
            return;
        }
        this.fileBrowserStore.updateLoadingState(fileProgress.percentage, fileProgress.checkedCount, fileProgress.totalCount);
        this.fileBrowserStore.showLoadingDialog();
        this.updateTaskProgress(fileProgress.percentage);
    };

    handlePvProgressStream = (pvProgress: CARTA.PvProgress) => {
        if (!pvProgress) {
            return;
        }
        const frame = this.getFrame(pvProgress.fileId);
        if (frame) {
            frame.updateRequestingPvProgress(pvProgress.progress);
            this.updateTaskProgress(pvProgress.progress);
        }
    };

    handleFittingProgressStream = (fittingProgress: CARTA.FittingProgress) => {
        if (!fittingProgress) {
            return;
        }
        this.imageFittingStore.setProgress(fittingProgress.progress);
        this.updateTaskProgress(fittingProgress.progress);
    };

    handleVectorTileStream = (vectorTileData: CARTA.IVectorOverlayTileData) => {
        const updatedFrame = this.getFrame(vectorTileData.fileId);
        if (updatedFrame) {
            updatedFrame.updateFromVectorOverlayData(vectorTileData);
        }
    };

    handleErrorStream = (errorData: CARTA.ErrorData) => {
        if (errorData) {
            const logEntry: LogEntry = {
                level: errorData.severity,
                message: errorData.message,
                tags: errorData.tags.concat(["server-sent"]),
                title: null
            };
            this.logStore.addLog(logEntry);
        }
    };

    handleScriptingRequest = (request: CARTA.IScriptingRequest) => {
        this.scriptingService.handleScriptingRequest(request).then(this.backendService.sendScriptingResponse);
    };

    // endregion

    onReconnectAlertClosed = async () => {
        try {
            const ack = await this.backendService.connect(this.backendService.serverUrl);
            if (ack.sessionType === CARTA.SessionType.RESUMED) {
                console.log(`Reconnected with session ID ${ack.sessionId}`);
                this.logStore.addInfo(`Reconnected to server with session ID ${ack.sessionId}`, ["network"]);
                this.resumeSession();
            }
        } catch (err) {
            console.log(err);
        }
    };

    @flow.bound private *resumeSession() {
        // Some things should be reset when the user reconnects
        this.animatorStore.stopAnimation();
        this.tileService.clearRequestQueue();

        // Ignore & remove generated in-memory images(moments/PV, fileId >= 1000)
        const inMemoryImages = this.frames.filter(frame => frame.frameInfo.fileId >= 1000);
        inMemoryImages.forEach(frame => this.removeFrame(frame));

        const images: CARTA.IImageProperties[] = this.frames.map(frame => {
            const info = frame.frameInfo;

            let regions = new Map<string, CARTA.IRegionInfo>();
            // Spatially matched images don't have their own regions
            if (!frame.spatialReference) {
                regions = new Map<string, CARTA.IRegionInfo>();

                for (const region of frame.regionSet.regions) {
                    regions.set(region.regionId.toFixed(), {
                        regionType: region.regionType,
                        controlPoints: region.controlPoints,
                        rotation: region.rotation
                    });
                }
            }

            let contourSettings: CARTA.ISetContourParameters;
            if (frame.contourConfig.enabled) {
                contourSettings = {
                    fileId: frame.frameInfo.fileId,
                    levels: frame.contourConfig.levels,
                    smoothingMode: frame.contourConfig.smoothingMode,
                    smoothingFactor: frame.contourConfig.smoothingFactor,
                    decimationFactor: this.preferenceStore.contourDecimation,
                    compressionLevel: this.preferenceStore.contourCompressionLevel,
                    contourChunkSize: this.preferenceStore.contourChunkSize
                };
            }

            return {
                file: info.fileInfo.name,
                directory: info.directory,
                hdu: info.hdu,
                fileId: info.fileId,
                renderMode: info.renderMode,
                channel: frame.requiredChannel,
                stokes: frame.requiredStokes,
                regions: mapToObject(regions),
                contourSettings,
                stokesFiles: frame.stokesFiles
            };
        });

        const catalogFiles: CARTA.IOpenCatalogFile[] = [];

        this.catalogStore.catalogProfileStores.forEach(profileStore => {
            const catalogInfo = profileStore.catalogInfo;
            const existingEntry = catalogFiles.find(entry => entry.fileId === catalogInfo.fileId);
            // Skip duplicates
            if (existingEntry) {
                return;
            }
            catalogFiles.push({
                fileId: catalogInfo.fileId,
                name: catalogInfo.fileInfo.name,
                directory: catalogInfo.directory
            });
        });

        this.resumingSession = true;

        try {
            yield this.backendService.resumeSession({images, catalogFiles});
            this.onSessionResumed();
        } catch (err) {
            console.error(err);
            this.alertStore.showAlert("Error resuming session");
        }
    }

    @action private onSessionResumed = () => {
        console.log(`Resumed successfully`);
        // Clear requirements once session has resumed
        this.initRequirements();
        this.resumingSession = false;
        this.backendService.connectionDropped = false;
    };

    @action setActiveFrame = (frame: FrameStore) => {
        if (!frame) {
            return;
        }

        // Ignore changes when animating
        if (this.animatorStore.serverAnimationActive) {
            return;
        }

        this.changeActiveFrame(frame);
    };

    @action setActiveFrameById = (fileId: number) => {
        const requiredFrame = this.getFrame(fileId);
        if (requiredFrame) {
            this.setActiveFrame(requiredFrame);
        } else {
            console.log(`Can't find required frame ${fileId}`);
        }
    };

    @action setActiveFrameByIndex(index: number) {
        if (index >= 0 && this.frames.length > index) {
            this.setActiveFrame(this.frames[index]);
        } else {
            console.log(`Invalid frame index ${index}`);
        }
    }

    private changeActiveFrame(frame: FrameStore) {
        if (frame !== this.activeFrame) {
            // Set overlay defaults from current frame
            this.overlayStore.setDefaultsFromAST(frame);
        }
        this.activeFrame = frame;
        this.widgetsStore.updateImageWidgetTitle(this.layoutStore.dockedLayout);
        this.catalogStore.resetActiveCatalogFile(frame.frameInfo.fileId);
        if (this.syncContourToFrame) {
            this.contourDataSource = frame;
        }
    }

    @action setHoveredFrame(frame: FrameStore) {
        if (!frame) {
            return;
        }
        this.hoveredFrame = frame;
    }

    @action setContourDataSource = (frame: FrameStore) => {
        this.contourDataSource = frame;
        if (this.syncFrameToContour) {
            this.setActiveFrame(frame);
        }
    };

    @computed get frameLockedToContour() {
        return this.syncFrameToContour && this.syncContourToFrame;
    }

    @action toggleFrameContourLock = () => {
        if (this.frameLockedToContour) {
            this.syncFrameToContour = false;
            this.syncContourToFrame = false;
        } else {
            this.syncContourToFrame = true;
            this.syncFrameToContour = true;
            this.contourDataSource = this.activeFrame;
        }
    };

    getFrame(fileId: number) {
        if (fileId === -1) {
            return this.activeFrame;
        }
        return this.frames.find(f => f.frameInfo.fileId === fileId);
    }

    getFrameName(fileId: number) {
        return this.getFrame(fileId)?.filename;
    }

    getFrameIndex(fileId: number): number {
        return this.frames?.findIndex(frame => frame?.frameInfo.fileId === fileId);
    }

    @computed get selectedRegion(): RegionStore {
        if (this.activeFrame && this.activeFrame.regionSet && this.activeFrame.regionSet.selectedRegion && this.activeFrame.regionSet.selectedRegion.regionId !== 0) {
            return this.activeFrame.regionSet.selectedRegion;
        }
        return null;
    }

    @action deleteSelectedRegion = () => {
        if (this.activeFrame && this.activeFrame.regionSet && this.activeFrame.regionSet.selectedRegion && !this.activeFrame.regionSet.selectedRegion.locked) {
            this.deleteRegion(this.activeFrame.regionSet.selectedRegion);
        }
    };

    @action deleteRegion = (region: RegionStore) => {
        if (region) {
            const frame = this.getFrame(region.fileId);
            // adjust requirements for stores
            this.widgetsStore.removeRegionFromRegionWidgets(region.fileId, region.regionId);
            // delete region
            if (frame) {
                frame.secondarySpatialImages.forEach(image => {
                    this.widgetsStore.removeRegionFromRegionWidgets(image.frameInfo.fileId, region.regionId);
                });
                frame.regionSet.deleteRegion(region);
            }
        }
    };

    private setCursor = (fileId: number, pos: Point2D) => {
        const frame = this.getFrame(fileId);
        frame?.updateCursorRegion(pos);
    };

    @action setSpatialReference = (frame: FrameStore) => {
        const oldRef = this.spatialReference;

        // check if the new reference is currently a secondary image of the existing reference
        const newRefIsSecondary = oldRef && oldRef.secondarySpatialImages.includes(frame);

        this.spatialReference = frame;

        // Maintain link between old and new references
        if (newRefIsSecondary) {
            oldRef.setSpatialReference(frame);
        }

        for (const f of this.frames) {
            // The reference image can't reference itself
            if (f === frame) {
                f.clearSpatialReference();
            } else if (f.spatialReference) {
                f.setSpatialReference(frame);
            }
        }

        if (oldRef?.secondarySpatialImages.length) {
            oldRef.secondarySpatialImages = [];
        }
    };

    @action clearSpatialReference = () => {
        this.spatialReference = null;
        for (const f of this.frames) {
            f.clearSpatialReference();
        }
    };

    @action setSpatialMatchingEnabled = (frame: FrameStore, val: boolean) => {
        if (!frame || frame === this.spatialReference) {
            return;
        }

        if (val) {
            if (!frame.setSpatialReference(this.spatialReference)) {
                AppToaster.show(WarningToast(`Could not enable spatial matching of ${frame.filename} to reference image ${this.spatialReference.filename}. No valid transform was found.`));
            }
        } else {
            frame.clearSpatialReference();
        }
    };

    @action toggleSpatialMatching = (frame: FrameStore) => {
        if (!frame || frame === this.spatialReference) {
            return;
        }

        this.setSpatialMatchingEnabled(frame, !frame.spatialReference);
    };

    @action setSpectralReference = (frame: FrameStore) => {
        const oldRef = this.spectralReference;

        // check if the new reference is currently a secondary image of the existing reference
        const newRefIsSecondary = oldRef && oldRef.secondarySpectralImages.includes(frame);

        this.spectralReference = frame;

        // Maintain link between old and new references
        if (newRefIsSecondary) {
            oldRef.setSpectralReference(frame);
        }

        for (const f of this.frames) {
            // The reference image can't reference itself
            if (f === frame) {
                f.clearSpectralReference();
            } else if (f.spectralReference) {
                f.setSpectralReference(frame);
            }
        }
    };

    @action clearSpectralReference = () => {
        this.spectralReference = null;
        for (const f of this.frames) {
            f.clearSpectralReference();
        }
    };

    @action setSpectralMatchingEnabled = (frame: FrameStore, val: boolean) => {
        if (!frame || frame === this.spectralReference) {
            return;
        }

        if (val) {
            if (!frame.setSpectralReference(this.spectralReference)) {
                AppToaster.show(WarningToast(`Could not enable spectral matching (velocity system) of ${frame.filename} to reference image ${this.spectralReference.filename}. No valid transform was found`));
            }
        } else {
            frame.clearSpectralReference();
        }
    };

    @action toggleSpectralMatching = (frame: FrameStore) => {
        if (!frame || frame === this.spectralReference) {
            return;
        }

        this.setSpectralMatchingEnabled(frame, !frame.spectralReference);
    };

    setSpectralMatchingType = (spectralMatchingType: SpectralType) => {
        this.preferenceStore.setPreference(PreferenceKeys.GLOBAL_SPECTRAL_MATCHING_TYPE, spectralMatchingType);
        for (const f of this.frames) {
            if (f.spectralReference) {
                this.setSpectralMatchingEnabled(f, true);
            }
        }
    };

    @action setRasterScalingReference = (frame: FrameStore) => {
        const oldRef = this.rasterScalingReference;

        // check if the new reference is currently a secondary image of the existing reference
        const newRefIsSecondary = oldRef && oldRef.secondaryRasterScalingImages.includes(frame);

        this.rasterScalingReference = frame;

        // Maintain link between old and new references
        if (newRefIsSecondary) {
            oldRef.setRasterScalingReference(frame);
        }

        for (const f of this.frames) {
            // The reference image can't reference itself
            if (f === frame) {
                f.clearRasterScalingReference();
            } else if (f.rasterScalingReference) {
                f.setRasterScalingReference(frame);
            }
        }
    };

    @action clearRasterScalingReference = () => {
        this.rasterScalingReference = null;
        for (const f of this.frames) {
            f.clearRasterScalingReference();
        }
    };

    @action setRasterScalingMatchingEnabled = (frame: FrameStore, val: boolean) => {
        if (!frame || frame === this.rasterScalingReference) {
            return;
        }

        if (val) {
            frame.setRasterScalingReference(this.rasterScalingReference);
        } else {
            frame.clearRasterScalingReference();
        }
    };

    @action toggleRasterScalingMatching = (frame: FrameStore) => {
        if (!frame || frame === this.rasterScalingReference) {
            return;
        }

        this.setRasterScalingMatchingEnabled(frame, !frame.rasterScalingReference);
    };

    @action setMatchingEnabled = (spatial: boolean, spectral: boolean) => {
        this.setSpatialMatchingEnabled(this.activeFrame, spatial);
        this.setSpectralMatchingEnabled(this.activeFrame, spectral);
    };

    @computed get numImagePages() {
        if (this.numImageColumns <= 0 || this.numImageRows <= 0 || !this.frames) {
            return 0;
        }

        return Math.ceil(this.frames.length / this.imagesPerPage);
    }

    @computed get currentImagePage() {
        if (!this.frames?.length || !this.activeFrame) {
            return 0;
        }

        const index = this.frames.indexOf(this.activeFrame);
        return Math.floor(index / this.imagesPerPage);
    }

    @computed get visibleFrames(): FrameStore[] {
        if (!this.frames?.length) {
            return [];
        }

        const pageIndex = clamp(this.currentImagePage, 0, this.numImagePages);
        const firstFrameIndex = pageIndex * this.imagesPerPage;
        const indexUpperBound = Math.min(firstFrameIndex + this.imagesPerPage, this.frames.length);
        const pageFrames = [];
        for (let i = firstFrameIndex; i < indexUpperBound; i++) {
            pageFrames.push(this.frames[i]);
        }
        return pageFrames;
    }

    @computed get numImageColumns() {
        switch (this.imagePanelMode) {
            case ImagePanelMode.None:
                return 1;
            case ImagePanelMode.Fixed:
                return Math.max(1, this.preferenceStore.imagePanelColumns);
            default:
                const numImages = this.frames?.length ?? 0;
                return clamp(numImages, 1, this.preferenceStore.imagePanelColumns);
        }
    }

    @computed get numImageRows() {
        switch (this.imagePanelMode) {
            case ImagePanelMode.None:
                return 1;
            case ImagePanelMode.Fixed:
                return Math.max(1, this.preferenceStore.imagePanelRows);
            default:
                const numImages = this.frames?.length ?? 0;
                return clamp(Math.ceil(numImages / this.preferenceStore.imagePanelColumns), 1, this.preferenceStore.imagePanelRows);
        }
    }

    @computed get imagesPerPage() {
        return this.numImageColumns * this.numImageRows;
    }

    @computed get imagePanelMode() {
        const preferenceStore = PreferenceStore.Instance;
        return preferenceStore.imageMultiPanelEnabled ? preferenceStore.imagePanelMode : ImagePanelMode.None;
    }

    exportImage = (imageRatio: number) => {
        if (this.activeFrame) {
            const index = this.visibleFrames.indexOf(this.activeFrame);
            if (index === -1) {
                return;
            }

            this.setIsExportingImage(true);
            this.setImageRatio(imageRatio);
            this.waitForImageData().then(() => {
                const backgroundColor = this.preferenceStore.transparentImageBackground ? "rgba(255, 255, 255, 0)" : this.darkTheme ? Colors.DARK_GRAY3 : Colors.LIGHT_GRAY5;
                const composedCanvas = getImageViewCanvas(this.overlayStore.padding, this.overlayStore.colorbar.position, backgroundColor);
                if (composedCanvas) {
                    composedCanvas.toBlob(blob => {
                        const link = document.createElement("a") as HTMLAnchorElement;
                        const joinedNames = this.visibleFrames.map(f => f.filename).join("-");
                        // Trim filename before timestamp to 200 characters to prevent browser errors
                        link.download = `${joinedNames}-image`.substring(0, 200) + `-${getTimestamp()}.png`;
                        link.href = URL.createObjectURL(blob);
                        link.dispatchEvent(new MouseEvent("click"));
                    }, "image/png");
                }
                this.setIsExportingImage(false);
            });
        }
    };

    updateLayerPixelRatio = layerRef => {
        const pixelRatio = devicePixelRatio * this.imageRatio;
        const canvas = layerRef?.current?.getCanvas();
        if (canvas && canvas.pixelRatio !== pixelRatio) {
            canvas.setPixelRatio(pixelRatio);
        }
    };

    resetImageRatio = () => {
        if (this.imageRatio !== 1 && this.isExportingImage === false) {
            this.setImageRatio(1);
        }
    };

    decreaseImageRatio = () => {
        if (this.imageRatio !== 1 && this.isExportingImage === true) {
            AppToaster.show(WarningToast(`Exceeded the maximum canvas size; exporting image with ${this.imageRatio - 1}00% resolution instead.`));
            this.setImageRatio(this.imageRatio - 1);
        }
    };

    getImageDataUrl = (backgroundColor: string) => {
        if (this.activeFrame) {
            const composedCanvas = getImageViewCanvas(this.overlayStore.padding, this.overlayStore.colorbar.position, backgroundColor);
            if (composedCanvas) {
                return composedCanvas.toDataURL();
            }
        }
        return null;
    };

    delay(time: number) {
        return new Promise(resolve => {
            setTimeout(resolve, time);
        });
    }

    // Waits for image data to be ready. This consists of three steps:
    // 1. Wait 500 ms to allow other commands that may request new data to execute
    // 2. Use a MobX "when" to wait until no tiles or contours are required
    // 3. Use a MobX "when" to wait for re-rendering of raster and contour canvas
    waitForImageData = async () => {
        await this.delay(500);
        return new Promise<void>(resolve => {
            when(
                () => {
                    const tilesLoading = this.tileService.remainingTiles > 0;
                    let contoursLoading = false;
                    for (const frame of this.visibleFrames) {
                        if (frame.contourProgress >= 0 && frame.contourProgress < 1) {
                            contoursLoading = true;
                            break;
                        }
                    }
                    return !tilesLoading && !contoursLoading;
                },
                () => {
                    this.setIsCanvasUpdated(false);
                    this.setCanvasUpdated();
                    when(
                        () => this.isCanvasUpdated,
                        async () => resolve()
                    );
                }
            );
        });
    };

    setCanvasUpdated = () => {
        clearTimeout(this.canvasUpdatedTimer);
        this.canvasUpdatedTimer = setTimeout(() => this.setIsCanvasUpdated(true), EXPORT_IMAGE_DELAY);
    };

    fetchParameter = (val: any) => {
        if (val && val instanceof Map) {
            const obj = {};
            const map = val as Map<any, any>;
            for (let [key, value] of map) {
                obj[key] = value;
            }
            return obj;
        }
        return val;
    };

    getFileList = async (directory: string) => {
        return await this.backendService.getFileList(directory, ToFileListFilterMode(this.preferenceStore.fileFilterMode));
    };

    // region requirements calculations

    private initRequirements = () => {
        this.spectralRequirements = new Map<number, Map<number, CARTA.SetSpectralRequirements>>();
        this.spatialRequirements = new Map<number, Map<number, CARTA.SetSpatialRequirements>>();
        this.statsRequirements = new Map<number, Map<number, CARTA.SetStatsRequirements>>();
        this.histogramRequirements = new Map<number, Map<number, CARTA.SetHistogramRequirements>>();
    };

    recalculateRequirements = () => {
        this.recalculateSpatialRequirements();
        this.recalculateSpectralRequirements();
        this.recalculateStatsRequirements();
        this.recalculateHistogramRequirements();
    };

    private recalculateStatsRequirements() {
        if (!this.activeFrame) {
            return;
        }

        const updatedRequirements = StatsWidgetStore.CalculateRequirementsMap(this.widgetsStore.statsWidgets);
        const diffList = StatsWidgetStore.DiffStatsRequirements(this.statsRequirements, updatedRequirements);
        this.statsRequirements = updatedRequirements;

        if (diffList.length) {
            for (const requirements of diffList) {
                this.backendService.setStatsRequirements(requirements);
            }
        }
    }

    private recalculateHistogramRequirements() {
        if (!this.activeFrame) {
            return;
        }

        const updatedRequirements = HistogramWidgetStore.CalculateRequirementsMap(this.widgetsStore.histogramWidgets);
        const diffList = HistogramWidgetStore.DiffHistoRequirements(this.histogramRequirements, updatedRequirements);
        this.histogramRequirements = updatedRequirements;

        if (diffList.length) {
            for (const requirements of diffList) {
                this.backendService.setHistogramRequirements(requirements);
            }
        }
    }

    private recalculateSpectralRequirements() {
        if (!this.activeFrame) {
            return;
        }

        const updatedRequirements = SpectralProfileWidgetStore.CalculateRequirementsMap(this.widgetsStore.spectralProfileWidgets);
        if (this.widgetsStore.stokesAnalysisWidgets.size > 0) {
            StokesAnalysisWidgetStore.addToRequirementsMap(updatedRequirements, this.widgetsStore.stokesAnalysisWidgets);
        }
        const diffList = SpectralProfileWidgetStore.DiffSpectralRequirements(this.spectralRequirements, updatedRequirements);
        this.spectralRequirements = updatedRequirements;

        if (diffList.length) {
            diffList.forEach(requirements => this.backendService.setSpectralRequirements(requirements));
        }
    }

    private recalculateSpatialRequirements() {
        if (!this.activeFrame) {
            return;
        }

        const updatedRequirements = SpatialProfileWidgetStore.CalculateRequirementsMap(this.widgetsStore.spatialProfileWidgets);
        const diffList = SpatialProfileWidgetStore.DiffSpatialRequirements(this.spatialRequirements, updatedRequirements);
        this.spatialRequirements = updatedRequirements;

        if (diffList.length) {
            diffList.forEach(requirements => this.backendService.setSpatialRequirements(requirements));
        }
    }

    // endregion

    private activateStatsPanel = (statsPanelEnabled: boolean) => {
        if (statsPanelEnabled) {
            import("stats-js")
                .then(({default: Stats}) => {
                    const stats = new Stats();
                    stats.showPanel(this.preferenceStore.statsPanelMode); // 0: fps, 1: ms, 2: mb, 3+: custom
                    document.body.appendChild(stats.dom);

                    function animate() {
                        stats.begin();
                        // monitored code goes here
                        stats.end();
                        requestAnimationFrame(animate);
                    }

                    requestAnimationFrame(animate);
                    stats.dom.style.right = "0";
                    stats.dom.style.left = "initial";
                })
                .catch(err => {
                    console.log(err);
                });
        }
    };

    // Reset spectral profile's progress to 0 instead of cleaning the entire out-dated profile to avoid flashy effect in spectral profiler.
    // Flashy effect: render empty profile and then render the coming profile, repeatedly.
    public resetCursorRegionSpectralProfileProgress = (fileId: FileId) => {
        this.spectralProfiles.get(fileId)?.get(CURSOR_REGION_ID)?.resetProfilesProgress();
    };

    public resetRegionSpectralProfileProgress = (regionId: RegionId) => {
        this.spectralProfiles?.forEach(regionProfileStoreMap => {
            regionProfileStoreMap.get(regionId)?.resetProfilesProgress();
        });
    };

    // helper function for getting the current devicePixelRatio value
    get pixelRatio() {
        return devicePixelRatio;
    }
}<|MERGE_RESOLUTION|>--- conflicted
+++ resolved
@@ -1147,17 +1147,12 @@
             AppToaster.show(ErrorToast(`Image fitting failed: ${err}.`));
         }
 
-<<<<<<< HEAD
         this.setActiveFrameById(message.fileId);
         if (message.createModelImage || message.createResidualImage) {
             this.endFileLoading();
         }
         this.imageFittingStore.resetFittingState();
-    };
-=======
-        this.imageFittingStore.setIsFitting(false);
-    }
->>>>>>> aec717ad
+    }
 
     @action setAstReady = (val: boolean) => {
         this.astReady = val;
