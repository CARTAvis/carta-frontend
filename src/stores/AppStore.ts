--- conflicted
+++ resolved
@@ -17,6 +17,7 @@
     FileBrowserStore,
     FrameInfo,
     FrameStore,
+    HelpStore,
     LayoutStore,
     LogEntry,
     LogStore,
@@ -30,7 +31,7 @@
     SpatialProfileStore,
     SpectralProfileStore,
     WidgetsStore,
-    CatalogStore, HelpStore
+    CatalogStore
 } from ".";
 import {distinct, GetRequiredTiles} from "utilities";
 import {BackendService, ConnectionStatus, TileService, TileStreamDetails} from "services";
@@ -527,13 +528,8 @@
                 }
                 if (catalogWidgetId) {
                     this.catalogs.set(catalogWidgetId, fileId);
-<<<<<<< HEAD
-                    this.catalogStore.addCatalogs(catalogWidgetId);
+                    this.catalogStore.addCatalogs(catalogWidgetId, fileId);
                     this.fileBrowserStore.hideFileBrowser();
-=======
-                    this.catalogStore.addCatalogs(catalogWidgetId, fileId);
-                    this.fileBrowserStore.hideFileBrowser(); 
->>>>>>> ed71ca16
                 }
             }
         }, error => {
