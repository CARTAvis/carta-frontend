import * as _ from "lodash";
import * as AST from "ast_wrapper";
import {action, autorun, computed, observable, ObservableMap} from "mobx";
import {IOptionProps} from "@blueprintjs/core";
import {Utils} from "@blueprintjs/table";
import {CARTA} from "carta-protobuf";
import {
    AlertStore,
    AnimationMode,
    AnimationState,
    AnimatorStore,
    BrowserMode,
    CURSOR_REGION_ID,
    dayPalette,
    DialogStore,
    FileBrowserStore,
    FrameInfo,
    FrameStore,
    LayoutStore,
    LogEntry,
    LogStore,
    nightPalette,
    OverlayStore,
    PreferenceKeys,
    PreferenceStore,
    RasterRenderType,
    RegionFileType,
    RegionStore,
    SpatialProfileStore,
    SpectralProfileStore,
    WidgetsStore,
    HelpStore
} from ".";
import {GetRequiredTiles} from "utilities";
import {BackendService, ConnectionStatus, TileService} from "services";
import {FrameView, Point2D, ProtobufProcessing, Theme} from "models";
import {HistogramWidgetStore, RegionWidgetStore, SpatialProfileWidgetStore, SpectralProfileWidgetStore, StatsWidgetStore, StokesAnalysisWidgetStore} from "./widgets";
import {AppToaster} from "../components/Shared";

export class AppStore {
    // Backend services
    backendService: BackendService;
    tileService: TileService;

    @observable compressionQuality: number;
    // WebAssembly Module status
    @observable astReady: boolean;
    @observable cartaComputeReady: boolean;
    // Frames
    @observable frames: FrameStore[];
    @observable activeFrame: FrameStore;
    // Animation
    @observable animatorStore: AnimatorStore;
    // Error alerts
    readonly alertStore: AlertStore;
    // Logs
    readonly logStore: LogStore;
    // User preference
    @observable preferenceStore: PreferenceStore;
    // Layouts
    readonly layoutStore: LayoutStore;
    // Dialogs
    readonly dialogStore: DialogStore;
    // Overlay
    readonly overlayStore: OverlayStore;
    // File Browser
<<<<<<< HEAD
    @observable fileBrowserStore: FileBrowserStore;
    // Help
    @observable helpStore: HelpStore;
=======
    readonly fileBrowserStore: FileBrowserStore;
    // Widgets
    readonly widgetsStore: WidgetsStore;
>>>>>>> e1d642f8

    // Profiles and region data
    @observable spatialProfiles: Map<string, SpatialProfileStore>;
    @observable spectralProfiles: Map<number, ObservableMap<number, SpectralProfileStore>>;
    @observable regionStats: Map<number, ObservableMap<number, CARTA.RegionStatsData>>;
    @observable regionHistograms: Map<number, ObservableMap<number, CARTA.IRegionHistogramData>>;

    // Spatial WCS reference
    @observable spatialReference: FrameStore;

    private appContainer: HTMLElement;
    private contourWebGLContext: WebGLRenderingContext;

    public getAppContainer = (): HTMLElement => {
        return this.appContainer;
    };

    public setAppContainer = (container: HTMLElement) => {
        this.appContainer = container;
    };

    public get ContourContext() {
        return this.contourWebGLContext;
    }

    public set ContourContext(gl: WebGLRenderingContext) {
        this.contourWebGLContext = gl;
    }

    // Splash screen
    @observable splashScreenVisible: boolean = true;
    @action showSplashScreen = () => {
        this.splashScreenVisible = true;
    };
    @action hideSplashScreen = () => {
        this.splashScreenVisible = false;
    };

    // Image view
    @action setImageViewDimensions = (w: number, h: number) => {
        this.overlayStore.setViewDimension(w, h);
    };

    // Image toolbar
    @observable imageToolbarVisible: boolean;
    @action showImageToolbar = () => {
        this.imageToolbarVisible = true;
    };
    @action hideImageToolbar = () => {
        this.imageToolbarVisible = false;
    };

    // Auth
    @observable username: string = "";
    @action setUsername = (username: string) => {
        this.username = username;
    };

    @action connectToServer = (socketName: string = "socket") => {
        let wsURL = `${location.protocol === "https:" ? "wss:" : "ws:"}//${window.location.hostname}/${socketName}`;
        if (process.env.NODE_ENV === "development") {
            wsURL = process.env.REACT_APP_DEFAULT_ADDRESS ? process.env.REACT_APP_DEFAULT_ADDRESS : wsURL;
        } else {
            wsURL = process.env.REACT_APP_DEFAULT_ADDRESS_PROD ? process.env.REACT_APP_DEFAULT_ADDRESS_PROD : wsURL;
        }

        // Check for URL query parameters as a final override
        const url = new URL(window.location.href);
        const socketUrl = url.searchParams.get("socketUrl");

        if (socketUrl) {
            wsURL = socketUrl;
            console.log(`Connecting to override URL: ${wsURL}`);
        } else {
            console.log(`Connecting to default URL: ${wsURL}`);
        }

        const folderSearchParam = url.searchParams.get("folder");
        const fileSearchParam = url.searchParams.get("file");

        let connected = false;
        let autoFileLoaded = false;

        AST.onReady.then(() => {
            AST.setPalette(this.darkTheme ? nightPalette : dayPalette);
            this.astReady = true;
            if (this.backendService.connectionStatus === ConnectionStatus.ACTIVE && !autoFileLoaded && fileSearchParam) {
                this.addFrame(folderSearchParam, fileSearchParam, "", 0);
            }
        });

        this.backendService.connect(wsURL).subscribe(ack => {
            console.log(`Connected with session ID ${ack.sessionId}`);
            connected = true;
            this.logStore.addInfo(`Connected to server ${wsURL}`, ["network"]);

            // Init layout/preference store after connection is built
            const supportsServerLayout = ack.serverFeatureFlags & CARTA.ServerFeatureFlags.USER_LAYOUTS ? true : false;
            this.layoutStore.initUserDefinedLayouts(supportsServerLayout, ack.userLayouts);
            const supportsServerPreference = ack.serverFeatureFlags & CARTA.ServerFeatureFlags.USER_PREFERENCES ? true : false;
            this.preferenceStore.initUserDefinedPreferences(supportsServerPreference, ack.userPreferences);
            this.tileService.setCache(this.preferenceStore.gpuTileCache, this.preferenceStore.systemTileCache);
            this.layoutStore.applyLayout(this.preferenceStore.layout);
            this.compressionQuality = this.preferenceStore.imageCompressionQuality;

            if (this.astReady && fileSearchParam) {
                autoFileLoaded = true;
                this.addFrame(folderSearchParam, fileSearchParam, "", 0);
            }
            if (this.preferenceStore.autoLaunch) {
                this.fileBrowserStore.showFileBrowser(BrowserMode.File);
            }
        }, err => console.log(err));
    };

    // Tasks
    @observable taskProgress: number;
    @observable taskStartTime: number;
    @observable taskCurrentTime: number;
    @observable fileLoading: boolean;
    @observable resumingSession: boolean;

    @action restartTaskProgress = () => {
        this.taskProgress = 0;
        this.taskStartTime = performance.now();
    };

    @action updateTaskProgress = (progress: number) => {
        this.taskProgress = progress;
        this.taskCurrentTime = performance.now();
    };

    @computed get estimatedTaskRemainingTime(): number {
        if (this.taskProgress <= 0 || this.taskProgress >= 1) {
            return undefined;
        }
        const dt = this.taskCurrentTime - this.taskStartTime;
        const estimatedFinishTime = dt / this.taskProgress;
        return estimatedFinishTime - dt;
    }

    // Keyboard shortcuts
    @computed get modifierString() {
        // Modifier string for shortcut keys.
        // - OSX/iOS use '⌘'
        // - Windows/Linux uses 'Ctrl + '
        // - Browser uses 'alt +' for compatibility reasons
        if (process.env.REACT_APP_TARGET === "linux") {
            return "ctrl + ";
        } else if (process.env.REACT_APP_TARGET === "darwin") {
            return "cmd +";
        }
        return "alt + ";
    }

    // Dark theme
    @computed get darkTheme(): boolean {
        return this.preferenceStore.isDarkTheme;
    }

    // Frame actions
    @computed get activeFrameIndex(): number {
        if (!this.activeFrame) {
            return -1;
        }
        return this.frames.findIndex((frame) => frame.frameInfo.fileId === this.activeFrame.frameInfo.fileId);
    }

    @computed get frameNum(): number {
        return this.frames.length;
    }

    @computed get frameNames(): IOptionProps [] {
        let names: IOptionProps [] = [];
        this.frames.forEach(frame => names.push({label: frame.frameInfo.fileInfo.name, value: frame.frameInfo.fileId}));
        return names;
    }

    @computed get frameChannels(): number [] {
        return this.frames.map(frame => frame.channel);
    }

    @computed get frameStokes(): number [] {
        return this.frames.map(frame => frame.stokes);
    }

    @computed get spatialGroup(): FrameStore[] {
        if (!this.frames || !this.frames.length || !this.activeFrame) {
            return [];
        }

        const activeGroupFrames = [];
        for (const frame of this.frames) {
            const groupMember = (frame === this.activeFrame)                                                 // Frame is active
                || (frame === this.activeFrame.spatialReference)                                             // Frame is the active frame's reference
                || (frame.spatialReference === this.activeFrame)                                             // Frame is a secondary image of the active frame
                || (frame.spatialReference && frame.spatialReference === this.activeFrame.spatialReference); // Frame has the same reference as the active frame

            if (groupMember) {
                activeGroupFrames.push(frame);
            }
        }

        return activeGroupFrames;
    }

    @computed get contourFrames(): FrameStore[] {
        return this.spatialGroup.filter(f => f.contourConfig.enabled && f.contourConfig.visible);
    }

    @action addFrame = (directory: string, file: string, hdu: string, fileId: number) => {
        this.fileLoading = true;
        this.backendService.loadFile(directory, file, hdu, fileId, CARTA.RenderMode.RASTER).subscribe(ack => {
            this.fileLoading = false;
            let dimensionsString = `${ack.fileInfoExtended.width}\u00D7${ack.fileInfoExtended.height}`;
            if (ack.fileInfoExtended.dimensions > 2) {
                dimensionsString += `\u00D7${ack.fileInfoExtended.depth}`;
                if (ack.fileInfoExtended.dimensions > 3) {
                    dimensionsString += ` (${ack.fileInfoExtended.stokes} Stokes cubes)`;
                }
            }
            this.logStore.addInfo(`Loaded file ${ack.fileInfo.name} with dimensions ${dimensionsString}`, ["file"]);
            const frameInfo: FrameInfo = {
                fileId: ack.fileId,
                directory,
                hdu,
                fileInfo: new CARTA.FileInfo(ack.fileInfo),
                fileInfoExtended: new CARTA.FileInfoExtended(ack.fileInfoExtended),
                fileFeatureFlags: ack.fileFeatureFlags,
                renderMode: CARTA.RenderMode.RASTER
            };

            // Clear existing tile cache if it exists
            this.tileService.clearCompressedCache(fileId);

            let newFrame = new FrameStore(this.preferenceStore, this.overlayStore, this.logStore, frameInfo, this.backendService, this.ContourContext);

            // clear existing requirements for the frame
            this.spectralRequirements.delete(ack.fileId);
            this.spatialRequirements.delete(ack.fileId);
            this.statsRequirements.delete(ack.fileId);
            this.histogramRequirements.delete(ack.fileId);

            // Place frame in frame array (replace frame with the same ID if it exists)
            const existingFrameIndex = this.frames.findIndex(f => f.frameInfo.fileId === fileId);
            if (existingFrameIndex !== -1) {
                this.frames[existingFrameIndex].clearContours(false);
                this.frames[existingFrameIndex] = newFrame;
            } else {
                this.frames.push(newFrame);
            }

            // First image defaults to spatial reference
            if (this.frames.length === 1) {
                this.setSpatialReference(this.frames[0]);
            }

            this.setActiveFrame(newFrame.frameInfo.fileId);
            this.fileBrowserStore.hideFileBrowser();
        }, err => {
            this.alertStore.showAlert(`Error loading file: ${err}`);
            this.fileLoading = false;
        });
    };

    @action appendFile = (directory: string, file: string, hdu: string) => {
        // Stop animations playing before loading a new frame
        if (this.animatorStore.animationState === AnimationState.PLAYING) {
            this.animatorStore.stopAnimation();
        }
        const currentIdList = this.frames.map(frame => frame.frameInfo.fileId).sort((a, b) => a - b);
        const newId = currentIdList.pop() + 1;
        this.addFrame(directory, file, hdu, newId);
    };

    @action openFile = (directory: string, file: string, hdu: string) => {
        // Stop animations playing before loading a new frame
        if (this.animatorStore.animationState === AnimationState.PLAYING) {
            this.animatorStore.stopAnimation();
        }
        this.removeAllFrames();
        this.addFrame(directory, file, hdu, 0);
    };

    @action closeCurrentFile = (confirmClose: boolean = true) => {
        // Display confirmation if image has secondary images
        if (confirmClose && this.activeFrame && this.activeFrame.secondaryImages && this.activeFrame.secondaryImages.length) {
            const numSecondaries = this.activeFrame.secondaryImages.length;
            this.alertStore.showInteractiveAlert(
                `${numSecondaries} image${numSecondaries > 1 ? "s that are" : " that is"} spatially matched to this image will be unmatched and regions will be removed.`,
                (confirmed => {
                    if (confirmed) {
                        this.removeFrame(this.activeFrame);
                    }
                }));
        } else {
            this.removeFrame(this.activeFrame);
        }
    };

    @action removeFrame = (frame: FrameStore) => {
        if (frame) {
            // Unlink any associated secondary images
            if (frame.secondaryImages) {
                // Create a copy of the array, since clearing the spatial reference will modify it
                const secondaryImages = frame.secondaryImages.slice();
                for (const f of secondaryImages) {
                    f.clearSpatialReference();
                }
            }

            const removedFrameIsSpatialReference = frame === this.spatialReference;
            const fileId = frame.frameInfo.fileId;

            // adjust requirements for stores
            WidgetsStore.RemoveFrameFromRegionWidgets(this.widgetsStore.statsWidgets, fileId);
            WidgetsStore.RemoveFrameFromRegionWidgets(this.widgetsStore.histogramWidgets, fileId);
            WidgetsStore.RemoveFrameFromRegionWidgets(this.widgetsStore.spectralProfileWidgets, fileId);
            WidgetsStore.RemoveFrameFromRegionWidgets(this.widgetsStore.stokesAnalysisWidgets, fileId);

            if (this.backendService.closeFile(fileId)) {
                frame.clearSpatialReference();
                frame.clearContours(false);
                this.tileService.clearCompressedCache(fileId);
                this.frames = this.frames.filter(f => f.frameInfo.fileId !== fileId);
                // Clean up if frame is active
                if (this.activeFrame.frameInfo.fileId === fileId) {
                    this.activeFrame = this.frames.length ? this.frames[0] : null;
                }
                // Clean up if frame is currently spatial reference
                if (removedFrameIsSpatialReference) {
                    const newReference = this.frames.length ? this.frames[0] : null;
                    if (newReference) {
                        this.setSpatialReference(newReference);
                    } else {
                        this.clearSpatialReference();
                    }
                }
            }
        }
    };

    @action removeAllFrames = () => {
        if (this.backendService.closeFile(-1)) {
            this.activeFrame = null;
            this.tileService.clearCompressedCache(-1);
            this.frames.forEach(frame => frame.clearContours(false));
            this.frames = [];
            // adjust requirements for stores
            WidgetsStore.RemoveFrameFromRegionWidgets(this.widgetsStore.statsWidgets);
            WidgetsStore.RemoveFrameFromRegionWidgets(this.widgetsStore.histogramWidgets);
            WidgetsStore.RemoveFrameFromRegionWidgets(this.widgetsStore.spectralProfileWidgets);
            WidgetsStore.RemoveFrameFromRegionWidgets(this.widgetsStore.stokesAnalysisWidgets);
        }
    };

    @action shiftFrame = (delta: number) => {
        if (this.activeFrame && this.frames.length > 1) {
            const frameIds = this.frames.map(f => f.frameInfo.fileId).sort();
            const currentIndex = frameIds.indexOf(this.activeFrame.frameInfo.fileId);
            const requiredIndex = (this.frames.length + currentIndex + delta) % this.frames.length;
            this.setActiveFrame(frameIds[requiredIndex]);
        }
    };

    @action nextFrame = () => {
        this.shiftFrame(+1);
    };

    @action prevFrame = () => {
        this.shiftFrame(-1);
    };

    @action reorderFrame = (oldIndex: number, newIndex: number, length: number) => {
        if (!Number.isInteger(oldIndex) || oldIndex < 0 || oldIndex >= this.frameNum ||
            !Number.isInteger(newIndex) || newIndex < 0 || newIndex >= this.frameNum ||
            !Number.isInteger(length) || length <= 0 || length >= this.frameNum ||
            oldIndex === newIndex) {
            return;
        }
        this.frames = Utils.reorderArray(this.frames, oldIndex, newIndex, length);
    };

    // Region file actions
    @action importRegion = (directory: string, file: string, type: CARTA.FileType) => {
        if (!this.activeFrame || !(type === CARTA.FileType.CRTF || type === CARTA.FileType.REG)) {
            AppToaster.show({icon: "warning-sign", message: `Region type not supported`, intent: "danger", timeout: 3000});
            return;
        }

        // ensure that the same frame is used in the callback, to prevent issues when the active frame changes while the region is being imported
        const frame = this.activeFrame;
        this.backendService.importRegion(directory, file, type, frame.frameInfo.fileId).subscribe(ack => {
            if (frame && ack.success && ack.regions) {
                for (const region of ack.regions) {
                    if (region.regionInfo) {
                        frame.regionSet.addExistingRegion(region.regionInfo.controlPoints as Point2D[], region.regionInfo.rotation, region.regionInfo.regionType, region.regionId, region.regionInfo.regionName);
                    }
                }
            }
            this.fileBrowserStore.hideFileBrowser();
        }, error => {
            console.error(error);
            AppToaster.show({icon: "warning-sign", message: error, intent: "danger", timeout: 3000});
        });
    };

    @action exportRegions = (directory: string, file: string, coordType: CARTA.CoordinateType, fileType: RegionFileType) => {
        const frame = this.activeFrame;
        // Prevent exporting if only the cursor region exists
        if (!frame.regionSet.regions || frame.regionSet.regions.length <= 1) {
            return;
        }

        const regionIds = frame.regionSet.regions.map(r => r.regionId).filter(id => id !== CURSOR_REGION_ID);
        this.backendService.exportRegion(directory, file, fileType, coordType, frame.frameInfo.fileId, regionIds).subscribe(() => {
            AppToaster.show({icon: "saved", message: `Exported regions for ${frame.frameInfo.fileInfo.name} using ${coordType === CARTA.CoordinateType.WORLD ? "world" : "pixel"} coordinates`, intent: "success", timeout: 3000});
            this.fileBrowserStore.hideFileBrowser();
        }, error => {
            console.error(error);
            AppToaster.show({icon: "warning-sign", message: error, intent: "danger", timeout: 3000});
        });
    };

    @action requestCubeHistogram = (fileId: number = -1) => {
        const frame = this.getFrame(fileId);
        if (frame && frame.renderConfig.cubeHistogramProgress < 1.0) {
            this.backendService.setHistogramRequirements({fileId: frame.frameInfo.fileId, regionId: -2, histograms: [{channel: -2, numBins: -1}]});
            this.restartTaskProgress();
        }
    };

    @action cancelCubeHistogramRequest = (fileId: number = -1) => {
        const frame = this.getFrame(fileId);
        if (frame && frame.renderConfig.cubeHistogramProgress < 1.0) {
            frame.renderConfig.updateCubeHistogram(null, 0);
            this.backendService.setHistogramRequirements({fileId: frame.frameInfo.fileId, regionId: -2, histograms: []});
        }
    };

    @action setDarkTheme = () => {
        this.preferenceStore.setPreference(PreferenceKeys.GLOBAL_THEME, Theme.DARK);
    };

    @action setLightTheme = () => {
        this.preferenceStore.setPreference(PreferenceKeys.GLOBAL_THEME, Theme.LIGHT);
    };

    @action toggleCursorFrozen = () => {
        if (this.activeFrame) {
            this.activeFrame.cursorFrozen = !this.activeFrame.cursorFrozen;
        }
    };

    public static readonly DEFAULT_STATS_TYPES = [
        CARTA.StatsType.NumPixels,
        CARTA.StatsType.Sum,
        CARTA.StatsType.FluxDensity,
        CARTA.StatsType.Mean,
        CARTA.StatsType.RMS,
        CARTA.StatsType.Sigma,
        CARTA.StatsType.SumSq,
        CARTA.StatsType.Min,
        CARTA.StatsType.Max
    ];
    private static readonly CursorThrottleTime = 200;
    private static readonly CursorThrottleTimeRotated = 100;
    private static readonly ImageThrottleTime = 200;
    private static readonly ImageChannelThrottleTime = 500;
    private static readonly RequirementsCheckInterval = 200;

    private spectralRequirements: Map<number, Map<number, CARTA.SetSpectralRequirements>>;
    private spatialRequirements: Map<number, Map<number, CARTA.SetSpatialRequirements>>;
    private statsRequirements: Map<number, Array<number>>;
    private histogramRequirements: Map<number, Array<number>>;
    private pendingHistogram: CARTA.RegionHistogramData;

    constructor() {
        this.alertStore = new AlertStore();
        this.layoutStore = new LayoutStore(this, this.alertStore);
        this.preferenceStore = new PreferenceStore(this);
        this.logStore = new LogStore();
        this.backendService = new BackendService(this.logStore, this.preferenceStore);
        this.tileService = new TileService(this.backendService);
        this.astReady = false;
        this.cartaComputeReady = false;
        this.spatialProfiles = new Map<string, SpatialProfileStore>();
        this.spectralProfiles = new Map<number, ObservableMap<number, SpectralProfileStore>>();
        this.regionStats = new Map<number, ObservableMap<number, CARTA.RegionStatsData>>();
        this.regionHistograms = new Map<number, ObservableMap<number, CARTA.IRegionHistogramData>>();

        this.frames = [];
        this.activeFrame = null;
        this.fileBrowserStore = new FileBrowserStore(this, this.backendService);
        this.animatorStore = new AnimatorStore(this);
        this.overlayStore = new OverlayStore(this, this.preferenceStore);
        this.widgetsStore = new WidgetsStore(this);
        this.compressionQuality = this.preferenceStore.imageCompressionQuality;
        this.initRequirements();
        this.dialogStore = new DialogStore(this);
        this.helpStore = new HelpStore();

        const throttledSetView = _.throttle((fileId: number, view: FrameView, quality: number) => {
            this.backendService.setImageView(fileId, Math.floor(view.xMin), Math.ceil(view.xMax), Math.floor(view.yMin), Math.ceil(view.yMax), view.mip, quality);
        }, AppStore.ImageThrottleTime);

        const throttledSetChannels = _.throttle((fileId: number, channel: number, stokes: number) => {
            const frame = this.getFrame(fileId);
            if (!frame) {
                return;
            }

            frame.channel = channel;
            frame.stokes = stokes;

            // Calculate new required frame view (cropped to file size)
            const reqView = frame.requiredFrameView;

            const croppedReq: FrameView = {
                xMin: Math.max(0, reqView.xMin),
                xMax: Math.min(frame.frameInfo.fileInfoExtended.width, reqView.xMax),
                yMin: Math.max(0, reqView.yMin),
                yMax: Math.min(frame.frameInfo.fileInfoExtended.height, reqView.yMax),
                mip: reqView.mip
            };
            const imageSize: Point2D = {x: frame.frameInfo.fileInfoExtended.width, y: frame.frameInfo.fileInfoExtended.height};
            const tiles = GetRequiredTiles(croppedReq, imageSize, {x: 256, y: 256});
            const midPointImageCoords = {x: (reqView.xMax + reqView.xMin) / 2.0, y: (reqView.yMin + reqView.yMax) / 2.0};
            // TODO: dynamic tile size
            const tileSizeFullRes = reqView.mip * 256;
            const midPointTileCoords = {x: midPointImageCoords.x / tileSizeFullRes - 0.5, y: midPointImageCoords.y / tileSizeFullRes - 0.5};
            this.tileService.requestTiles(tiles, frame.frameInfo.fileId, frame.channel, frame.stokes, midPointTileCoords, this.compressionQuality);
        }, AppStore.ImageChannelThrottleTime);

        const throttledSetCursorRotated = _.throttle(this.setCursor, AppStore.CursorThrottleTimeRotated);
        const throttledSetCursor = _.throttle(this.setCursor, AppStore.CursorThrottleTime);
        // Low-bandwidth mode
        const throttledSetCursorLowBandwidth = _.throttle(this.setCursor, AppStore.CursorThrottleTime * 2);

        // Update frame view outside of animation
        autorun(() => {
            if (this.activeFrame &&
                (this.preferenceStore.streamContoursWhileZooming || !this.activeFrame.zooming) &&
                (this.animatorStore.animationState === AnimationState.STOPPED || this.animatorStore.animationMode === AnimationMode.FRAME)) {
                // Trigger update raster view/title when switching layout
                const layout = this.layoutStore.dockedLayout;
                this.widgetsStore.updateImageWidgetTitle();

                const reqView = this.activeFrame.requiredFrameView;
                let croppedReq: FrameView = {
                    xMin: Math.max(0, reqView.xMin),
                    xMax: Math.min(this.activeFrame.frameInfo.fileInfoExtended.width, reqView.xMax),
                    yMin: Math.max(0, reqView.yMin),
                    yMax: Math.min(this.activeFrame.frameInfo.fileInfoExtended.height, reqView.yMax),
                    mip: reqView.mip
                };

                const imageSize: Point2D = {x: this.activeFrame.frameInfo.fileInfoExtended.width, y: this.activeFrame.frameInfo.fileInfoExtended.height};
                const tiles = GetRequiredTiles(croppedReq, imageSize, {x: 256, y: 256});
                const midPointImageCoords = {x: (reqView.xMax + reqView.xMin) / 2.0, y: (reqView.yMin + reqView.yMax) / 2.0};
                // TODO: dynamic tile size
                const tileSizeFullRes = reqView.mip * 256;
                const midPointTileCoords = {x: midPointImageCoords.x / tileSizeFullRes - 0.5, y: midPointImageCoords.y / tileSizeFullRes - 0.5};
                // TODO: throttle tile requests somehow
                this.tileService.requestTiles(tiles, this.activeFrame.frameInfo.fileId, this.activeFrame.channel, this.activeFrame.stokes, midPointTileCoords, this.compressionQuality);
            }
        });

        // Update frame view during animation
        autorun(() => {
            if (this.activeFrame && (this.animatorStore.animationState !== AnimationState.STOPPED && this.animatorStore.animationMode !== AnimationMode.FRAME)) {
                // Calculate new required frame view (cropped to file size)
                const reqView = this.activeFrame.requiredFrameView;

                const croppedReq: FrameView = {
                    xMin: Math.max(0, reqView.xMin),
                    xMax: Math.min(this.activeFrame.frameInfo.fileInfoExtended.width, reqView.xMax),
                    yMin: Math.max(0, reqView.yMin),
                    yMax: Math.min(this.activeFrame.frameInfo.fileInfoExtended.height, reqView.yMax),
                    mip: reqView.mip
                };
                throttledSetView(this.activeFrame.frameInfo.fileId, croppedReq, this.preferenceStore.animationCompressionQuality);
            }
        });

        // TODO: Move setChannels actions to AppStore and remove this autorun
        // Update channels when manually changed
        autorun(() => {
            if (this.activeFrame) {
                // Calculate if new data is required
                const updateRequiredChannels = this.activeFrame.requiredChannel !== this.activeFrame.channel || this.activeFrame.requiredStokes !== this.activeFrame.stokes;
                // Don't auto-update when animation is playing
                if (this.animatorStore.animationState === AnimationState.STOPPED && updateRequiredChannels) {
                    throttledSetChannels(this.activeFrame.frameInfo.fileId, this.activeFrame.requiredChannel, this.activeFrame.requiredStokes);
                }
            }
        });

        // Update cursor profiles
        autorun(() => {
            if (this.activeFrame && this.activeFrame.cursorInfo && this.activeFrame.cursorInfo.posImageSpace) {
                const pos = {x: Math.round(this.activeFrame.cursorInfo.posImageSpace.x), y: Math.round(this.activeFrame.cursorInfo.posImageSpace.y)};
                if (pos.x >= 0 && pos.x <= this.activeFrame.frameInfo.fileInfoExtended.width - 1 && pos.y >= 0 && pos.y <= this.activeFrame.frameInfo.fileInfoExtended.height - 1) {
                    if (this.preferenceStore.lowBandwidthMode) {
                        throttledSetCursorLowBandwidth(this.activeFrame.frameInfo.fileId, pos.x, pos.y);
                    } else if (this.activeFrame.frameInfo.fileFeatureFlags & CARTA.FileFeatureFlags.ROTATED_DATASET) {
                        throttledSetCursorRotated(this.activeFrame.frameInfo.fileId, pos.x, pos.y);
                    } else {
                        throttledSetCursor(this.activeFrame.frameInfo.fileId, pos.x, pos.y);
                    }
                }
            }
        });

        // Set overlay defaults from current frame
        autorun(() => {
            if (this.activeFrame) {
                this.overlayStore.setDefaultsFromAST(this.activeFrame);
            }
        });

        // Set palette if theme changes
        autorun(() => {
            AST.setPalette(this.darkTheme ? nightPalette : dayPalette);
        });

        // Update requirements every 200 ms
        setInterval(this.recalculateRequirements, AppStore.RequirementsCheckInterval);

        // Subscribe to frontend streams
        this.backendService.getSpatialProfileStream().subscribe(this.handleSpatialProfileStream);
        this.backendService.getSpectralProfileStream().subscribe(this.handleSpectralProfileStream);
        this.backendService.getRegionHistogramStream().subscribe(this.handleRegionHistogramStream);
        this.backendService.getRasterStream().subscribe(this.handleRasterImageStream);
        this.backendService.getContourStream().subscribe(this.handleContourImageStream);
        this.backendService.getErrorStream().subscribe(this.handleErrorStream);
        this.backendService.getRegionStatsStream().subscribe(this.handleRegionStatsStream);
        this.backendService.getReconnectStream().subscribe(this.handleReconnectStream);
        this.tileService.GetTileStream().subscribe(this.handleTileStream);

        // Auth and connection
        if (process.env.REACT_APP_AUTHENTICATION === "true") {
            this.dialogStore.showAuthDialog();
        } else {
            this.connectToServer();
        }

        // Splash screen mask
        autorun(() => {
            if (this.astReady && this.zfpReady && this.cartaComputeReady) {
                setTimeout(this.hideSplashScreen, 500);
            }
        });
    }

    // region Subscription handlers
    @action handleSpatialProfileStream = (spatialProfileData: CARTA.ISpatialProfileData) => {
        if (this.frames.find(frame => frame.frameInfo.fileId === spatialProfileData.fileId)) {
            const key = `${spatialProfileData.fileId}-${spatialProfileData.regionId}`;
            let profileStore = this.spatialProfiles.get(key);
            if (!profileStore) {
                profileStore = new SpatialProfileStore(spatialProfileData.fileId, spatialProfileData.regionId);
                this.spatialProfiles.set(key, profileStore);
            }
            profileStore.updateFromStream(spatialProfileData);

            // Update cursor value from profile if it matches the file and is the cursor data
            if (this.activeFrame && this.activeFrame.frameInfo.fileId === spatialProfileData.fileId && spatialProfileData.regionId === 0) {
                this.activeFrame.setCursorValue(spatialProfileData.value);
            }
        }
    };

    handleSpectralProfileStream = (spectralProfileData: CARTA.SpectralProfileData) => {
        if (this.frames.find(frame => frame.frameInfo.fileId === spectralProfileData.fileId)) {
            let frameMap = this.spectralProfiles.get(spectralProfileData.fileId);
            if (!frameMap) {
                frameMap = new ObservableMap<number, SpectralProfileStore>();
                this.spectralProfiles.set(spectralProfileData.fileId, frameMap);
            }
            let profileStore = frameMap.get(spectralProfileData.regionId);
            if (!profileStore) {
                profileStore = new SpectralProfileStore(spectralProfileData.fileId, spectralProfileData.regionId);
                frameMap.set(spectralProfileData.regionId, profileStore);
            }

            profileStore.stokes = spectralProfileData.stokes;
            for (let profile of spectralProfileData.profiles) {
                profileStore.setProfile(ProtobufProcessing.ProcessSpectralProfile(profile, spectralProfileData.progress));
            }
        }
    };

    handleRegionHistogramStream = (regionHistogramData: CARTA.RegionHistogramData) => {
        if (!regionHistogramData) {
            return;
        }

        let frameHistogramMap = this.regionHistograms.get(regionHistogramData.fileId);
        if (!frameHistogramMap) {
            frameHistogramMap = new ObservableMap<number, CARTA.IRegionHistogramData>();
            this.regionHistograms.set(regionHistogramData.fileId, frameHistogramMap);
        }

        frameHistogramMap.set(regionHistogramData.regionId, regionHistogramData);

        const updatedFrame = this.getFrame(regionHistogramData.fileId);
        if (updatedFrame && regionHistogramData.stokes === updatedFrame.requiredStokes && regionHistogramData.histograms && regionHistogramData.histograms.length) {
            if (regionHistogramData.regionId === -1) {
                // Update channel histograms
                const channelHist = regionHistogramData.histograms.find(hist => hist.channel === updatedFrame.requiredChannel);
                if (channelHist) {
                    if (!this.tileService.waitingForSync) {
                        updatedFrame.renderConfig.updateChannelHistogram(channelHist);
                    } else {
                        // Defer channel histogram update until tiles arrive
                        this.pendingHistogram = regionHistogramData;
                    }
                }
            } else if (regionHistogramData.regionId === -2) {
                // Update cube histogram if it is still required
                const cubeHist = regionHistogramData.histograms[0];
                if (cubeHist && (updatedFrame.renderConfig.useCubeHistogram || updatedFrame.renderConfig.useCubeHistogramContours)) {
                    updatedFrame.renderConfig.updateCubeHistogram(cubeHist, regionHistogramData.progress);
                    this.updateTaskProgress(regionHistogramData.progress);
                }
            }
        }
    };

    handleTileStream = (newTileCount: number) => {
        // Apply pending channel histogram
        if (this.pendingHistogram && this.pendingHistogram.regionId === -1 && this.pendingHistogram.histograms && this.pendingHistogram.histograms.length) {
            const updatedFrame = this.getFrame(this.pendingHistogram.fileId);
            const channelHist = this.pendingHistogram.histograms.find(hist => hist.channel === updatedFrame.requiredChannel);
            if (updatedFrame && channelHist) {
                updatedFrame.renderConfig.updateChannelHistogram(channelHist);
                this.pendingHistogram = null;
            }
        }

        // Switch to tiled rendering. TODO: ensure that the correct frame gets set to tiled
        if (this.activeFrame) {
            this.activeFrame.renderType = RasterRenderType.TILED;
        }
    };

    handleRegionStatsStream = (regionStatsData: CARTA.RegionStatsData) => {
        if (!regionStatsData) {
            return;
        }

        let frameStatsMap = this.regionStats.get(regionStatsData.fileId);
        if (!frameStatsMap) {
            frameStatsMap = new ObservableMap<number, CARTA.RegionStatsData>();
            this.regionStats.set(regionStatsData.fileId, frameStatsMap);
        }

        frameStatsMap.set(regionStatsData.regionId, regionStatsData);
    };

    handleRasterImageStream = (rasterImageData: CARTA.RasterImageData) => {
        // Only handle animation stream when in animating state, to prevent extraneous frames from being rendered
        if (this.animatorStore.animationState === AnimationState.PLAYING && this.animatorStore.animationMode !== AnimationMode.FRAME) {
            const updatedFrame = this.getFrame(rasterImageData.fileId);
            if (updatedFrame) {
                updatedFrame.updateFromRasterData(rasterImageData);
                updatedFrame.requiredChannel = rasterImageData.channel;
                updatedFrame.requiredStokes = rasterImageData.stokes;
                updatedFrame.renderType = RasterRenderType.ANIMATION;
            }
        }
    };

    handleContourImageStream = (contourImageData: CARTA.ContourImageData) => {
        const updatedFrame = this.getFrame(contourImageData.fileId);
        if (updatedFrame) {
            updatedFrame.updateFromContourData(contourImageData);
        }
    };

    handleErrorStream = (errorData: CARTA.ErrorData) => {
        if (errorData) {
            const logEntry: LogEntry = {
                level: errorData.severity,
                message: errorData.message,
                tags: errorData.tags.concat(["server-sent"]),
                title: null
            };
            this.logStore.addLog(logEntry);
        }
    };

    handleReconnectStream = () => {
        this.alertStore.showInteractiveAlert("You have reconnected to the CARTA server. Do you want to resume your session?", this.onResumeAlertClosed);
    };

    // endregion

    @action onResumeAlertClosed = (confirmed: boolean) => {
        if (!confirmed) {
            // TODO: How do we handle the situation where the user does not want to resume?
            return;
        }

        // Some things should be reset when the user reconnects
        this.animatorStore.stopAnimation();
        this.tileService.clearRequestQueue();

        const images: CARTA.IImageProperties[] = this.frames.map(frame => {
            const info = frame.frameInfo;

            const regions: CARTA.IRegionProperties[] = frame.regionSet.regions.map(region => {
                const regionInfo: CARTA.IRegionInfo = {
                    regionName: region.name,
                    regionType: region.regionType,
                    controlPoints: region.controlPoints,
                    rotation: region.rotation
                };

                return {
                    regionId: region.regionId,
                    regionInfo
                };
            });

            return {
                file: info.fileInfo.name,
                directory: info.directory,
                hdu: info.hdu,
                fileId: info.fileId,
                renderMode: info.renderMode,
                channel: frame.requiredChannel,
                stokes: frame.requiredStokes,
                regions
            };
        });

        this.resumingSession = true;

        this.backendService.resumeSession({images}).subscribe(this.onSessionResumed, err => {
            console.error(err);
            this.alertStore.showAlert("Error resuming session");
        });
    };

    @action private onSessionResumed = () => {
        console.log(`Resumed successfully`);
        // Clear requirements once session has resumed
        this.initRequirements();
        this.resumingSession = false;
        this.backendService.connectionDropped = false;
    };

    @computed get zfpReady() {
        return (this.backendService && this.backendService.zfpReady);
    }

    @action setActiveFrame(fileId: number) {
        // Disable rendering of old frame
        if (this.activeFrame && this.activeFrame.frameInfo.fileId !== fileId) {
            this.activeFrame.renderType = RasterRenderType.NONE;
        }

        const requiredFrame = this.getFrame(fileId);
        if (requiredFrame) {
            this.changeActiveFrame(requiredFrame);
        } else {
            console.log(`Can't find required frame ${fileId}`);
        }
    }

    @action setActiveFrameByIndex(index: number) {
        if (index >= 0 && this.frames.length > index) {
            this.changeActiveFrame(this.frames[index]);
        } else {
            console.log(`Invalid frame index ${index}`);
        }
    }

    private changeActiveFrame(frame: FrameStore) {
        if (frame !== this.activeFrame) {
            this.tileService.clearGPUCache();
            this.tileService.clearRequestQueue();
        }
        this.activeFrame = frame;
        this.widgetsStore.updateImageWidgetTitle();
    }

    getFrame(fileId: number) {
        if (fileId === -1) {
            return this.activeFrame;
        }
        return this.frames.find(f => f.frameInfo.fileId === fileId);
    }

    @computed get selectedRegion(): RegionStore {
        if (this.activeFrame && this.activeFrame.regionSet && this.activeFrame.regionSet.selectedRegion && this.activeFrame.regionSet.selectedRegion.regionId !== 0) {
            return this.activeFrame.regionSet.selectedRegion;
        }
        return null;
    }

    @action deleteSelectedRegion = () => {
        if (this.activeFrame && this.activeFrame.regionSet && this.activeFrame.regionSet.selectedRegion && !this.activeFrame.regionSet.selectedRegion.locked) {
            this.deleteRegion(this.activeFrame.regionSet.selectedRegion);
        }
    };

    @action deleteRegion = (region: RegionStore) => {
        if (region) {
            const frame = this.getFrame(region.fileId);
            const regionId = region.regionId;
            WidgetsStore.RemoveRegionFromRegionWidgets(this.widgetsStore.statsWidgets, region.fileId, regionId);
            WidgetsStore.RemoveRegionFromRegionWidgets(this.widgetsStore.histogramWidgets, region.fileId, regionId);
            WidgetsStore.RemoveRegionFromRegionWidgets(this.widgetsStore.spectralProfileWidgets, region.fileId, regionId);
            WidgetsStore.RemoveRegionFromRegionWidgets(this.widgetsStore.stokesAnalysisWidgets, region.fileId, regionId);
            // delete region
            if (frame) {
                frame.regionSet.deleteRegion(region);
            }
        }
    };

    @action deselectRegion = () => {
        if (this.activeFrame && this.activeFrame.regionSet) {
            this.activeFrame.regionSet.deselectRegion();
        }
    };

    private setCursor = (fileId: number, x: number, y: number) => {
        const frame = this.getFrame(fileId);
        if (frame && frame.regionSet.regions[0]) {
            frame.regionSet.regions[0].setControlPoint(0, {x, y});
        }
    };

    @action setSpatialReference = (frame: FrameStore) => {
        this.spatialReference = frame;

        for (const f of this.frames) {
            // The reference image can't reference itself
            if (f === frame) {
                f.clearSpatialReference();
            } else if (f.spatialReference) {
                f.setSpatialReference(frame);
            }
        }
    };

    @action clearSpatialReference = () => {
        this.spatialReference = null;
        for (const f of this.frames) {
            f.clearSpatialReference();
        }
    };

    @action toggleSpatialMatching = (frame: FrameStore) => {
        if (!frame || frame === this.spatialReference) {
            return;
        }

        if (frame.spatialReference) {
            frame.clearSpatialReference();
        } else {
            frame.setSpatialReference(this.spatialReference);
        }
    };

    // region requirements calculations

    private initRequirements = () => {
        this.spectralRequirements = new Map<number, Map<number, CARTA.SetSpectralRequirements>>();
        this.spatialRequirements = new Map<number, Map<number, CARTA.SetSpatialRequirements>>();
        this.statsRequirements = new Map<number, Array<number>>();
        this.histogramRequirements = new Map<number, Array<number>>();
    };

    recalculateRequirements = () => {
        this.recalculateSpatialRequirements();
        this.recalculateSpectralRequirements();
        this.recalculateStatsRequirements();
        this.recalculateHistogramRequirements();
    };

    private recalculateStatsRequirements() {
        if (!this.activeFrame) {
            return;
        }

        const updatedRequirements = RegionWidgetStore.CalculateRequirementsArray(this.activeFrame, this.widgetsStore.statsWidgets);
        const diffList = StatsWidgetStore.DiffRequirementsArray(this.statsRequirements, updatedRequirements);
        this.statsRequirements = updatedRequirements;

        if (diffList.length) {
            for (const requirements of diffList) {
                this.backendService.setStatsRequirements(requirements);
            }
        }
    }

    private recalculateHistogramRequirements() {
        if (!this.activeFrame) {
            return;
        }

        const updatedRequirements = RegionWidgetStore.CalculateRequirementsArray(this.activeFrame, this.widgetsStore.histogramWidgets);
        const diffList = HistogramWidgetStore.DiffRequirementsArray(this.histogramRequirements, updatedRequirements);
        this.histogramRequirements = updatedRequirements;

        if (diffList.length) {
            for (const requirements of diffList) {
                this.backendService.setHistogramRequirements(requirements);
            }
        }
    }

    private recalculateSpectralRequirements() {
        if (!this.activeFrame) {
            return;
        }

        const updatedRequirements = SpectralProfileWidgetStore.CalculateRequirementsMap(this.activeFrame, this.widgetsStore.spectralProfileWidgets);
        if (this.widgetsStore.stokesAnalysisWidgets.size > 0) {
            StokesAnalysisWidgetStore.addToRequirementsMap(this.activeFrame, updatedRequirements, this.widgetsStore.stokesAnalysisWidgets);
        }
        const diffList = SpectralProfileWidgetStore.DiffSpectralRequirements(this.spectralRequirements, updatedRequirements);
        this.spectralRequirements = updatedRequirements;

        if (diffList.length) {
            diffList.forEach(requirements => this.backendService.setSpectralRequirements(requirements));
        }
    }

    private recalculateSpatialRequirements() {
        if (!this.activeFrame) {
            return;
        }

        const updatedRequirements = SpatialProfileWidgetStore.CalculateRequirementsMap(this.activeFrame, this.widgetsStore.spatialProfileWidgets);
        const diffList = SpatialProfileWidgetStore.DiffSpatialRequirements(this.spatialRequirements, updatedRequirements);
        this.spatialRequirements = updatedRequirements;

        if (diffList.length) {
            diffList.forEach(requirements => this.backendService.setSpatialRequirements(requirements));
        }
    }

    // endregion
}<|MERGE_RESOLUTION|>--- conflicted
+++ resolved
@@ -64,15 +64,11 @@
     // Overlay
     readonly overlayStore: OverlayStore;
     // File Browser
-<<<<<<< HEAD
-    @observable fileBrowserStore: FileBrowserStore;
-    // Help
-    @observable helpStore: HelpStore;
-=======
     readonly fileBrowserStore: FileBrowserStore;
     // Widgets
     readonly widgetsStore: WidgetsStore;
->>>>>>> e1d642f8
+    // Help
+    @observable helpStore: HelpStore;
 
     // Profiles and region data
     @observable spatialProfiles: Map<string, SpatialProfileStore>;
