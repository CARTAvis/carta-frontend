import * as _ from "lodash";
import {action, autorun, computed, observable, ObservableMap, when, makeObservable, runInAction} from "mobx";
import * as Long from "long";
import {Classes, Colors, IOptionProps, setHotkeysDialogProps} from "@blueprintjs/core";
import {Utils} from "@blueprintjs/table";
import * as AST from "ast_wrapper";
import * as CARTACompute from "carta_computation";
import {CARTA} from "carta-protobuf";
import {
    AlertStore,
    AnimationMode,
    AnimatorStore,
    BrowserMode,
    CatalogInfo,
    CatalogProfileStore,
    CatalogStore,
    CatalogUpdateMode,
    DialogStore,
    FileBrowserStore,
    FrameInfo,
    FrameStore,
    HelpStore,
    LayoutStore,
    LogEntry,
    LogStore,
    OverlayStore,
    PreferenceKeys,
    PreferenceStore,
    RasterRenderType,
    RegionFileType,
    RegionStore,
    SpatialProfileStore,
    SpectralProfileStore,
    WidgetsStore
} from ".";
import {distinct, GetRequiredTiles, mapToObject, getTimestamp, getColorForTheme} from "utilities";
import {ApiService, BackendService, ConnectionStatus, ScriptingService, TileService, TileStreamDetails} from "services";
import {FrameView, Point2D, PresetLayout, ProtobufProcessing, Theme, TileCoordinate, WCSMatchingType} from "models";
import {HistogramWidgetStore, RegionWidgetStore, SpatialProfileWidgetStore, SpectralProfileWidgetStore, StatsWidgetStore, StokesAnalysisWidgetStore} from "./widgets";
import {getImageCanvas, ImageViewLayer} from "components";
import {AppToaster, ErrorToast, SuccessToast, WarningToast} from "components/Shared";
import GitCommit from "../static/gitInfo";

export class AppStore {
    private static staticInstance: AppStore;

    static get Instance() {
        return AppStore.staticInstance || new AppStore();
    }

    // Backend services
    readonly backendService: BackendService;
    readonly tileService: TileService;
    readonly scriptingService: ScriptingService;
    readonly apiService: ApiService;

    // Other stores
    readonly alertStore: AlertStore;
    readonly animatorStore: AnimatorStore;
    readonly catalogStore: CatalogStore;
    readonly dialogStore: DialogStore;
    readonly fileBrowserStore: FileBrowserStore;
    readonly helpStore: HelpStore;
    readonly layoutStore: LayoutStore;
    readonly logStore: LogStore;
    readonly overlayStore: OverlayStore;
    readonly preferenceStore: PreferenceStore;
    readonly widgetsStore: WidgetsStore;

    // WebAssembly Module status
    @observable astReady: boolean;
    @observable cartaComputeReady: boolean;
    // Frames
    @observable frames: FrameStore[];
    @observable activeFrame: FrameStore;
    @observable contourDataSource: FrameStore;
    @observable syncContourToFrame: boolean;
    @observable syncFrameToContour: boolean;

    // Profiles and region data
    @observable spatialProfiles: Map<string, SpatialProfileStore>;
    @observable spectralProfiles: Map<number, ObservableMap<number, SpectralProfileStore>>;
    @observable regionStats: Map<number, ObservableMap<number, CARTA.RegionStatsData>>;
    @observable regionHistograms: Map<number, ObservableMap<number, CARTA.IRegionHistogramData>>;

    // Reference images
    @observable spatialReference: FrameStore;
    @observable spectralReference: FrameStore;
    @observable rasterScalingReference: FrameStore;

    // ImageViewer
    @observable activeLayer: ImageViewLayer;
    @observable cursorFrozen: boolean;

    private appContainer: HTMLElement;
    private fileCounter = 0;
    private previousConnectionStatus: ConnectionStatus;

    public getAppContainer = (): HTMLElement => {
        return this.appContainer;
    };

    public setAppContainer = (container: HTMLElement) => {
        this.appContainer = container;
    };

    // Splash screen
    @observable splashScreenVisible: boolean = true;
    @action showSplashScreen = () => {
        this.splashScreenVisible = true;
    };
    @action hideSplashScreen = () => {
        this.splashScreenVisible = false;
    };

    // Image view
    @action setImageViewDimensions = (w: number, h: number) => {
        this.overlayStore.setViewDimension(w, h);
    };

    // Image toolbar
    @observable imageToolbarVisible: boolean;
    @action showImageToolbar = () => {
        this.imageToolbarVisible = true;
    };
    @action hideImageToolbar = () => {
        this.imageToolbarVisible = false;
    };

    // Auth
    @observable username: string = "";
    @action setUsername = (username: string) => {
        this.username = username;
    };

    @action connectToServer = () => {
        // Remove query parameters, replace protocol and remove trailing /
        let wsURL = window.location.href.replace(window.location.search, "").replace(/^http/, "ws").replace(/\/$/, "");
        if (process.env.NODE_ENV === "development") {
            wsURL = process.env.REACT_APP_DEFAULT_ADDRESS ? process.env.REACT_APP_DEFAULT_ADDRESS : wsURL;
        } else {
            wsURL = process.env.REACT_APP_DEFAULT_ADDRESS_PROD ? process.env.REACT_APP_DEFAULT_ADDRESS_PROD : wsURL;
        }

        // Check for URL query parameters as a final override
        const url = new URL(window.location.href);
        const socketUrl = url.searchParams.get("socketUrl");

        if (socketUrl) {
            wsURL = socketUrl;
            console.log(`Connecting to override URL: ${wsURL}`);
        } else {
            console.log(`Connecting to default URL: ${wsURL}`);
        }

        const folderSearchParam = url.searchParams.get("folder");
        const fileSearchParam = url.searchParams.get("file");

        let autoFileLoaded = false;

        AST.onReady.then(action(() => {
            this.astReady = true;
            if (this.backendService.connectionStatus === ConnectionStatus.ACTIVE && !autoFileLoaded && fileSearchParam) {
                this.loadFile(folderSearchParam, fileSearchParam, "");
            }
        }));

        this.backendService.connect(wsURL).subscribe(ack => {
            console.log(`Connected with session ID ${ack.sessionId}`);
            this.logStore.addInfo(`Connected to server ${wsURL} with session ID ${ack.sessionId}`, ["network"]);
            if (this.astReady && fileSearchParam) {
                autoFileLoaded = true;
                this.loadFile(folderSearchParam, fileSearchParam, "");
            }
            if (this.preferenceStore.autoLaunch && !fileSearchParam) {
                this.fileBrowserStore.showFileBrowser(BrowserMode.File);
            }
        }, err => console.log(err));
    };

    @action handleThemeChange = (darkMode: boolean) => {
        this.systemTheme = darkMode ? "dark" : "light";
    };

    // Tasks
    @observable taskProgress: number;
    @observable taskStartTime: number;
    @observable taskCurrentTime: number;
    @observable fileLoading: boolean;
    @observable resumingSession: boolean;

    @action restartTaskProgress = () => {
        this.taskProgress = 0;
        this.taskStartTime = performance.now();
    };

    @action updateTaskProgress = (progress: number) => {
        this.taskProgress = progress;
        this.taskCurrentTime = performance.now();
    };

    @computed get estimatedTaskRemainingTime(): number {
        if (this.taskProgress <= 0 || this.taskProgress >= 1) {
            return undefined;
        }
        const dt = this.taskCurrentTime - this.taskStartTime;
        const estimatedFinishTime = dt / this.taskProgress;
        return estimatedFinishTime - dt;
    }

    @action startFileLoading = () => {
        this.fileLoading = true;
    };

    @action endFileLoading = () => {
        this.fileLoading = false;
    };

    // Keyboard shortcuts
    @computed get modifierString() {
        // Modifier string for shortcut keys.
        // - OSX/iOS use '⌘'
        // - Windows/Linux uses 'Ctrl + '
        // - Browser uses 'alt +' for compatibility reasons
        if (process.env.REACT_APP_TARGET === "linux") {
            return "ctrl + ";
        } else if (process.env.REACT_APP_TARGET === "darwin") {
            return "cmd +";
        }
        return "alt + ";
    }

    // System theme, based on media query
    @observable systemTheme: string;

    // Apply dark theme if it is forced or the system theme is dark
    @computed get darkTheme(): boolean {
        if (this.preferenceStore.theme === Theme.AUTO) {
            return this.systemTheme === Theme.DARK;
        } else {
            return this.preferenceStore.theme === Theme.DARK;
        }
    }

    // Frame actions
    @computed get activeFrameIndex(): number {
        if (!this.activeFrame) {
            return -1;
        }
        return this.frames.findIndex((frame) => frame.frameInfo.fileId === this.activeFrame.frameInfo.fileId);
    }

    @computed get frameNum(): number {
        return this.frames.length;
    }

    @computed get frameMap(): Map<number, FrameStore> {
        const frameMap = new Map<number, FrameStore>();

        for (const frame of this.frames) {
            frameMap.set(frame.frameInfo.fileId, frame);
        }

        return frameMap;
    }

    // catalog
    @computed get catalogNum(): number {
        return this.catalogStore.catalogProfileStores.size;
    }

    @computed get frameNames(): IOptionProps [] {
        let names: IOptionProps [] = [];
        this.frames.forEach((frame, index) => names.push({label: index + ": " + frame.filename, value: frame.frameInfo.fileId}));
        return names;
    }

    @computed get frameChannels(): number [] {
        return this.frames.map(frame => frame.requiredChannel);
    }

    @computed get frameStokes(): number [] {
        return this.frames.map(frame => frame.requiredStokes);
    }

    @computed get spatialGroup(): FrameStore[] {
        if (!this.frames || !this.frames.length || !this.activeFrame) {
            return [];
        }

        const activeGroupFrames = [];
        for (const frame of this.frames) {
            const groupMember = (frame === this.activeFrame)                                                 // Frame is active
                || (frame === this.activeFrame.spatialReference)                                             // Frame is the active frame's reference
                || (frame.spatialReference === this.activeFrame)                                             // Frame is a secondary image of the active frame
                || (frame.spatialReference && frame.spatialReference === this.activeFrame.spatialReference); // Frame has the same reference as the active frame

            if (groupMember) {
                activeGroupFrames.push(frame);
            }
        }

        return activeGroupFrames;
    }

    @computed get contourFrames(): FrameStore[] {
        return this.spatialGroup.filter(f => f.contourConfig.enabled && f.contourConfig.visible);
    }

    @action addFrame = (ack: CARTA.IOpenFileAck, directory: string, hdu: string): boolean => {
        if (!ack) {
            return false;
        }

        let dimensionsString = `${ack.fileInfoExtended.width}\u00D7${ack.fileInfoExtended.height}`;
        if (ack.fileInfoExtended.dimensions > 2) {
            dimensionsString += `\u00D7${ack.fileInfoExtended.depth}`;
            if (ack.fileInfoExtended.dimensions > 3) {
                dimensionsString += ` (${ack.fileInfoExtended.stokes} Stokes cubes)`;
            }
        }
        this.logStore.addInfo(`Loaded file ${ack.fileInfo.name} with dimensions ${dimensionsString}`, ["file"]);
        const frameInfo: FrameInfo = {
            fileId: ack.fileId,
            directory,
            hdu,
            fileInfo: new CARTA.FileInfo(ack.fileInfo),
            fileInfoExtended: new CARTA.FileInfoExtended(ack.fileInfoExtended),
            fileFeatureFlags: ack.fileFeatureFlags,
            renderMode: CARTA.RenderMode.RASTER,
            beamTable: ack.beamTable
        };

        let newFrame = new FrameStore(frameInfo);

        // Place frame in frame array (replace frame with the same ID if it exists)
        const existingFrameIndex = this.frames.findIndex(f => f.frameInfo.fileId === ack.fileId);
        if (existingFrameIndex !== -1) {
            this.frames[existingFrameIndex].clearContours(false);
            this.frames[existingFrameIndex] = newFrame;
        } else {
            this.frames.push(newFrame);
        }

        // First image defaults to spatial reference and contour source
        if (this.frames.length === 1) {
            this.setSpatialReference(this.frames[0]);
            this.setRasterScalingReference(this.frames[0]);
            this.setContourDataSource(this.frames[0]);
        }

        // Use this image as a spectral reference if it has a spectral axis and there isn't an existing spectral reference
        if (newFrame.frameInfo.fileInfoExtended.depth > 1 && (this.frames.length === 1 || !this.spectralReference)) {
            this.setSpectralReference(newFrame);
        }

        const imageFileId = newFrame.frameInfo.fileId;
        this.setActiveFrame(imageFileId);
        // init image associated catalog
        this.catalogStore.updateImageAssociatedCatalogId(imageFileId, []);

        // Set animation mode to frame if the new image is 2D, or to channel if the image is 3D and there are no other frames
        if (newFrame.frameInfo.fileInfoExtended.depth <= 1 && newFrame.frameInfo.fileInfoExtended.stokes <= 1) {
            this.animatorStore.setAnimationMode(AnimationMode.FRAME);
        } else if (newFrame.frameInfo.fileInfoExtended.depth > 1) {
            this.animatorStore.setAnimationMode(AnimationMode.CHANNEL);
        } else if (newFrame.frameInfo.fileInfoExtended.stokes > 1) {
            this.animatorStore.setAnimationMode(AnimationMode.STOKES);
        }

        if (this.frames.length > 1) {
            if ((this.preferenceStore.autoWCSMatching & WCSMatchingType.SPATIAL) && this.spatialReference !== newFrame) {
                this.setSpatialMatchingEnabled(newFrame, true);
            }
            if ((this.preferenceStore.autoWCSMatching & WCSMatchingType.SPECTRAL) && this.spectralReference !== newFrame && newFrame.frameInfo.fileInfoExtended.depth > 1) {
                this.setSpectralMatchingEnabled(newFrame, true);
            }
        }
        this.fileBrowserStore.saveStartingDirectory(newFrame.frameInfo.directory);

        return true;
    };

    @action loadFile = (directory: string, file: string, hdu: string) => {
        return new Promise<number>((resolve, reject) => {
            this.startFileLoading();

            if (!file) {
                const lastDirSeparator = directory.lastIndexOf("/");
                if (lastDirSeparator >= 0) {
                    file = directory.substring(lastDirSeparator + 1);
                    directory = directory.substring(0, lastDirSeparator);
                }
            } else if (!directory && file.includes("/")) {
                const lastDirSeparator = file.lastIndexOf("/");
                if (lastDirSeparator >= 0) {
                    directory = file.substring(0, lastDirSeparator);
                    file = file.substring(lastDirSeparator + 1);
                }
            }

            this.backendService.loadFile(directory, file, hdu, this.fileCounter, CARTA.RenderMode.RASTER).subscribe(ack => {
                if (!this.addFrame(ack, directory, hdu)) {
                    AppToaster.show({icon: "warning-sign", message: "Load file failed.", intent: "danger", timeout: 3000});
                }
                this.endFileLoading();
                this.fileBrowserStore.hideFileBrowser();
                resolve(ack.fileId);
            }, err => {
                this.alertStore.showAlert(`Error loading file: ${err}`);
                this.endFileLoading();
                reject(err);
            });

            this.fileCounter++;
        });
    };

    @action loadConcatStokes = (stokesFiles: CARTA.IStokesFile[], directory: string, hdu: string) => {
        return new Promise<number>((resolve, reject) => {
            this.startFileLoading();
            this.backendService.loadStokeFiles(stokesFiles, this.fileCounter, CARTA.RenderMode.RASTER).subscribe(ack => {
                if (!this.addFrame(ack.openFileAck, directory, hdu)) {
                    AppToaster.show({icon: "warning-sign", message: "Load file failed.", intent: "danger", timeout: 3000});
                }
                this.endFileLoading();
                this.fileBrowserStore.hideFileBrowser();
                AppStore.Instance.dialogStore.hideStokesDialog();
                resolve(ack.openFileAck.fileId);
            }, err => {
                console.log(err)
                this.alertStore.showAlert(`Error loading files: ${err}`);
                this.endFileLoading();
                reject(err);
            });

            this.fileCounter++;
        });
    }

    @action appendConcatFile = (stokesFiles: CARTA.IStokesFile[], directory: string, hdu: string) => {
        // Stop animations playing before loading a new frame
        this.animatorStore.stopAnimation();
        return this.loadConcatStokes(stokesFiles, directory, hdu);
    };

    @action openConcatFile = (stokesFiles: CARTA.IStokesFile[], directory: string, hdu: string) => {
        this.removeAllFrames();
        return this.loadConcatStokes(stokesFiles, directory, hdu);
    };

    @action appendFile = (directory: string, file: string, hdu: string) => {
        // Stop animations playing before loading a new frame
        this.animatorStore.stopAnimation();
        return this.loadFile(directory, file, hdu);
    };

    @action openFile = (directory: string, file: string, hdu: string) => {
        this.removeAllFrames();
        return this.loadFile(directory, file, hdu);
    };

    @action saveFile = (directory: string, filename: string, fileType: CARTA.FileType) => {
        if (!this.activeFrame) {
            return;
        }
        const fileId = this.activeFrame.frameInfo.fileId;
        this.backendService.saveFile(fileId, directory, filename, fileType).subscribe(() => {
            AppToaster.show({icon: "saved", message: `${filename} saved.`, intent: "success", timeout: 3000});
            this.fileBrowserStore.hideFileBrowser();
        }, error => {
            console.error(error);
            AppToaster.show({icon: "warning-sign", message: error, intent: "danger", timeout: 3000});
        });
    };

    @action closeFile = (frame: FrameStore, confirmClose: boolean = true) => {
        if (!frame) {
            return;
        }
        // Display confirmation if image has secondary images
        const secondaries = frame.secondarySpatialImages.concat(frame.secondarySpectralImages).filter(distinct);
        const numSecondaries = secondaries.length;
        if (confirmClose && numSecondaries) {
            this.alertStore.showInteractiveAlert(`${numSecondaries} image${numSecondaries > 1 ? "s that are" : " that is"} matched to this image will be unmatched.`, confirmed => {
                if (confirmed) {
                    this.removeFrame(frame);
                }
            });
        } else {
            this.removeFrame(frame);
        }
    };

    @action closeCurrentFile = (confirmClose: boolean = true) => {
        this.closeFile(this.activeFrame, confirmClose);
    };

    @action closeOtherFiles = (frame: FrameStore, confirmClose: boolean = true) => {
        const otherFiles = this.frames.filter(f => f !== frame);
        for (const f of otherFiles) {
            this.closeFile(f, confirmClose);
        }
    };

    @action removeFrame = (frame: FrameStore) => {
        if (frame) {
            // Stop animations playing before removing frame
            this.animatorStore.stopAnimation();
            // Unlink any associated secondary images
            // Create a copy of the array, since clearing the spatial reference will modify it
            const secondarySpatialImages = frame.secondarySpatialImages.slice();
            for (const f of secondarySpatialImages) {
                f.clearSpatialReference();
            }
            // Create a copy of the array, since clearing the spatial reference will modify it
            const secondarySpectralImages = frame.secondarySpectralImages.slice();
            for (const f of secondarySpectralImages) {
                f.clearSpectralReference();
            }

            const removedFrameIsSpatialReference = frame === this.spatialReference;
            const removedFrameIsSpectralReference = frame === this.spectralReference;
            const removedFrameIsRasterScalingReference = frame === this.rasterScalingReference;
            const fileId = frame.frameInfo.fileId;

            // adjust requirements for stores
            WidgetsStore.RemoveFrameFromRegionWidgets(this.widgetsStore.statsWidgets, fileId);
            WidgetsStore.RemoveFrameFromRegionWidgets(this.widgetsStore.histogramWidgets, fileId);
            WidgetsStore.RemoveFrameFromRegionWidgets(this.widgetsStore.spectralProfileWidgets, fileId);
            WidgetsStore.RemoveFrameFromRegionWidgets(this.widgetsStore.stokesAnalysisWidgets, fileId);

            // clear existing requirements for the frame
            this.spectralRequirements.delete(fileId);
            this.spatialRequirements.delete(fileId);
            this.statsRequirements.delete(fileId);
            this.histogramRequirements.delete(fileId);

            this.tileService.handleFileClosed(fileId);

            if (this.backendService.closeFile(fileId)) {
                frame.clearSpatialReference();
                frame.clearSpectralReference();
                frame.clearContours(false);
                this.frames = this.frames.filter(f => f.frameInfo.fileId !== fileId);
                const firstFrame = this.frames.length ? this.frames[0] : null;
                // Clean up if frame is active
                if (this.activeFrame.frameInfo.fileId === fileId) {
                    this.activeFrame = firstFrame;
                }
                // Clean up if frame is contour data source
                if (this.contourDataSource.frameInfo.fileId === fileId) {
                    this.contourDataSource = firstFrame;
                }
                // Clean up if frame is currently spatial reference
                if (removedFrameIsSpatialReference) {
                    const newReference = firstFrame;
                    if (newReference) {
                        this.setSpatialReference(newReference);
                    } else {
                        this.clearSpatialReference();
                    }
                }
                // Clean up if frame is currently spectral reference
                if (removedFrameIsSpectralReference) {
                    // New spectral reference must have spectral axis
                    const spectralFrames = this.frames.filter(f => f.frameInfo.fileInfoExtended.depth > 1);
                    const newReference = spectralFrames.length ? spectralFrames[0] : null;
                    if (newReference) {
                        this.setSpectralReference(newReference);
                    } else {
                        this.clearSpectralReference();
                    }
                }

                if (removedFrameIsRasterScalingReference) {
                    const newReference = firstFrame;
                    if (newReference) {
                        this.setRasterScalingReference(newReference);
                    } else {
                        this.clearRasterScalingReference();
                    }
                }

                // Clean up if frame has associated catalog files
                if (this.catalogNum) {
                    CatalogStore.Instance.closeAssociatedCatalog(fileId);
                    if (firstFrame) {
                        CatalogStore.Instance.resetActiveCatalogFile(firstFrame.frameInfo.fileId);
                    }
                }
            }
        }
    };

    @action removeAllFrames = () => {
        // Stop animations playing before removing frames
        this.animatorStore.stopAnimation();
        if (this.backendService.closeFile(-1)) {
            this.activeFrame = null;
            this.tileService.clearCompressedCache(-1);
            this.frames.forEach(frame => {
                frame.clearContours(false);
                const fileId = frame.frameInfo.fileId;
                this.tileService.handleFileClosed(fileId);
                if (this.catalogNum) {
                    CatalogStore.Instance.closeAssociatedCatalog(fileId);
                }
            });
            this.frames = [];
            // adjust requirements for stores
            WidgetsStore.RemoveFrameFromRegionWidgets(this.widgetsStore.statsWidgets);
            WidgetsStore.RemoveFrameFromRegionWidgets(this.widgetsStore.histogramWidgets);
            WidgetsStore.RemoveFrameFromRegionWidgets(this.widgetsStore.spectralProfileWidgets);
            WidgetsStore.RemoveFrameFromRegionWidgets(this.widgetsStore.stokesAnalysisWidgets);
        }
    };

    @action shiftFrame = (delta: number) => {
        if (this.activeFrame && this.frames.length > 1) {
            const frameIds = this.frames.map(f => f.frameInfo.fileId)
            const currentIndex = frameIds.indexOf(this.activeFrame.frameInfo.fileId);
            const requiredIndex = (this.frames.length + currentIndex + delta) % this.frames.length;
            this.setActiveFrame(frameIds[requiredIndex]);
        }
    };

    @action nextFrame = () => {
        this.shiftFrame(+1);
    };

    @action prevFrame = () => {
        this.shiftFrame(-1);
    };

    // Open catalog file
    @action appendCatalog = (directory: string, file: string, previewDataSize: number, type: CARTA.CatalogFileType) => {
        return new Promise<number>((resolve, reject) => {
            if (!this.activeFrame) {
                AppToaster.show(ErrorToast("Please load the image file"));
                reject();
            }
            if (!(type === CARTA.CatalogFileType.VOTable)) {
                AppToaster.show(ErrorToast("`Catalog type not supported"));
                reject();
            }
            this.startFileLoading();

            const frame = this.activeFrame;
            const fileId = this.catalogNum + 1;

            this.backendService.loadCatalogFile(directory, file, fileId, previewDataSize).subscribe(ack => runInAction(() => {
                this.endFileLoading();
                if (frame && ack.success && ack.dataSize) {
                    let catalogInfo: CatalogInfo = {fileId, directory, fileInfo: ack.fileInfo, dataSize: ack.dataSize};
                    let catalogWidgetId;
                    const columnData = ProtobufProcessing.ProcessCatalogData(ack.previewData);

                    // update image associated catalog file
                    let associatedCatalogFiles = [];
                    const catalogStore = CatalogStore.Instance;
                    const catalogComponentSize = catalogStore.catalogProfiles.size;
                    let currentAssociatedCatalogFile = catalogStore.activeCatalogFiles;
                    if (currentAssociatedCatalogFile?.length) {
                        associatedCatalogFiles = currentAssociatedCatalogFile;
                    } else {
                        // new image append
                        catalogStore.catalogProfiles.forEach((value, componentId) => {
                            catalogStore.catalogProfiles.set(componentId, fileId);
                        });
                    }
                    associatedCatalogFiles.push(fileId);
                    catalogStore.updateImageAssociatedCatalogId(AppStore.Instance.activeFrame.frameInfo.fileId, associatedCatalogFiles);

                    if (catalogComponentSize === 0) {
                        const catalog = this.widgetsStore.createFloatingCatalogWidget(fileId);
                        catalogWidgetId = catalog.widgetStoreId;
                        catalogStore.catalogProfiles.set(catalog.widgetComponentId, fileId);
                    } else {
                        catalogWidgetId = this.widgetsStore.addCatalogWidget(fileId);
                        const key = catalogStore.catalogProfiles.keys().next().value;
                        catalogStore.catalogProfiles.set(key, fileId);
                    }
                    if (catalogWidgetId) {
                        this.catalogStore.catalogWidgets.set(fileId, catalogWidgetId);
                        this.catalogStore.addCatalog(fileId);
                        this.fileBrowserStore.hideFileBrowser();

                        const catalogProfileStore = new CatalogProfileStore(catalogInfo, ack.headers, columnData);
                        catalogStore.catalogProfileStores.set(fileId, catalogProfileStore);
                        resolve(fileId);
                    } else {
                        reject();
                    }
                } else {
                    reject();
                }
            }), error => {
                console.error(error);
                AppToaster.show(ErrorToast(error));
                this.endFileLoading();
                reject(error);
            });
        });
    };

    @action removeCatalog(fileId: number, catalogWidgetId: string, catalogComponentId?: string) {
        if (fileId > -1 && this.backendService.closeCatalogFile(fileId)) {
            const catalogStore = CatalogStore.Instance;
            // close all associated catalog plots widgets
            catalogStore.clearCatalogPlotsByFileId(fileId);
            // remove catalog overlay widget store
            this.catalogStore.catalogWidgets.delete(fileId);
            this.widgetsStore.catalogWidgets.delete(catalogWidgetId);
            // remove overlay
            catalogStore.removeCatalog(fileId);
            // remove profile store
            catalogStore.catalogProfileStores.delete(fileId);

            if (!this.activeFrame) {
                return;
            }
            // update associated image
            const fileIds = catalogStore.imageAssociatedCatalogId.get(this.activeFrame.frameInfo.fileId);
            const activeImageId = AppStore.Instance.activeFrame.frameInfo.fileId;
            let associatedCatalogId = [];
            if (fileIds) {
                associatedCatalogId = fileIds.filter(catalogFileId => {
                    return catalogFileId !== fileId;
                });
                catalogStore.updateImageAssociatedCatalogId(activeImageId, associatedCatalogId);
            }

            // update catalogProfiles fileId            
            if (catalogComponentId && associatedCatalogId.length) {
                catalogStore.catalogProfiles.forEach((catalogFileId, componentId) => {
                    if (catalogFileId === fileId) {
                        catalogStore.catalogProfiles.set(componentId, associatedCatalogId[0]);
                    }
                });
            }
        }
    }

    @action sendCatalogFilter(catalogFilter: CARTA.CatalogFilterRequest) {
        if (!this.activeFrame) {
            return;
        }
        this.backendService.setCatalogFilterRequest(catalogFilter);
    }

    @action reorderFrame = (oldIndex: number, newIndex: number, length: number) => {
        if (!Number.isInteger(oldIndex) || oldIndex < 0 || oldIndex >= this.frameNum ||
            !Number.isInteger(newIndex) || newIndex < 0 || newIndex >= this.frameNum ||
            !Number.isInteger(length) || length <= 0 || length >= this.frameNum ||
            oldIndex === newIndex) {
            return;
        }
        this.frames = Utils.reorderArray(this.frames, oldIndex, newIndex, length);
    };

    // Region file actions
    @action importRegion = (directory: string, file: string, type: CARTA.FileType | CARTA.CatalogFileType) => {
        if (!this.activeFrame || !(type === CARTA.FileType.CRTF || type === CARTA.FileType.DS9_REG)) {
            AppToaster.show(ErrorToast("Region type not supported"));
            return;
        }

        // ensure that the same frame is used in the callback, to prevent issues when the active frame changes while the region is being imported
        const frame = this.activeFrame;
        this.backendService.importRegion(directory, file, type, frame.frameInfo.fileId).subscribe(ack => {
            if (frame && ack.success && ack.regions) {
                const regionMap = new Map<string, CARTA.IRegionInfo>(Object.entries(ack.regions));
                const regionStyles = new Map<string, CARTA.IRegionStyle>(Object.entries(ack.regionStyles));
                regionMap.forEach((regionInfo, regionIdString) => {
                    const styleInfo = regionStyles.get(regionIdString);

                    frame.regionSet.addExistingRegion(
                        regionInfo.controlPoints as Point2D[],
                        regionInfo.rotation,
                        regionInfo.regionType,
                        parseInt(regionIdString),
                        styleInfo?.name,
                        styleInfo?.color,
                        styleInfo?.lineWidth,
                        styleInfo?.dashList
                    );
                });
            }
            this.fileBrowserStore.hideFileBrowser();
        }, error => {
            console.error(error);
            AppToaster.show(ErrorToast(error));
        });
    };

    @action exportRegions = (directory: string, file: string, coordType: CARTA.CoordinateType, fileType: RegionFileType) => {
        const frame = this.activeFrame;
        // Prevent exporting if only the cursor region exists
        if (!frame.regionSet.regions || frame.regionSet.regions.length <= 1) {
            return;
        }

        const regionStyles = new Map<number, CARTA.IRegionStyle>();
        for (const region of frame.regionSet.regions) {
            regionStyles.set(region.regionId, {
                name: region.name,
                color: region.color,
                lineWidth: region.lineWidth,
                dashList: region.dashLength ? [region.dashLength] : []
            });
        }
        this.backendService.exportRegion(directory, file, fileType, coordType, frame.frameInfo.fileId, regionStyles).subscribe(() => {
            AppToaster.show(SuccessToast("saved", `Exported regions for ${frame.filename} using ${coordType === CARTA.CoordinateType.WORLD ? "world" : "pixel"} coordinates`));
            this.fileBrowserStore.hideFileBrowser();
        }, error => {
            console.error(error);
            AppToaster.show(ErrorToast(error));
        });
    };

    @action requestCubeHistogram = (fileId: number = -1) => {
        const frame = this.getFrame(fileId);
        if (frame && frame.renderConfig.cubeHistogramProgress < 1.0) {
            this.backendService.setHistogramRequirements({fileId: frame.frameInfo.fileId, regionId: -2, histograms: [{channel: -2, numBins: -1}]});
            this.restartTaskProgress();
        }
    };

    @action cancelCubeHistogramRequest = (fileId: number = -1) => {
        const frame = this.getFrame(fileId);
        if (frame && frame.renderConfig.cubeHistogramProgress < 1.0) {
            frame.renderConfig.updateCubeHistogram(null, 0);
            this.backendService.setHistogramRequirements({fileId: frame.frameInfo.fileId, regionId: -2, histograms: []});
        }
    };

    @action requestMoment = (message: CARTA.IMomentRequest, frame: FrameStore) => {
        if (!message || !frame) {
            return;
        }

        this.startFileLoading();
        // clear previously generated moment images under this frame
        if (frame.momentImages && frame.momentImages.length > 0) {
            frame.momentImages.forEach(momentFrame => this.closeFile(momentFrame));
        }
        frame.removeMomentImage();

        this.backendService.requestMoment(message).subscribe(ack => {
            if (ack.success) {
                if (!ack.cancel && ack.openFileAcks) {
                    ack.openFileAcks.forEach(openFileAck => {
                        if (this.addFrame(CARTA.OpenFileAck.create(openFileAck), this.fileBrowserStore.startingDirectory, "")) {
                            this.fileCounter++;
                            frame.addMomentImage(this.frames.find(f => f.frameInfo.fileId === openFileAck.fileId));
                        } else {
                            AppToaster.show({icon: "warning-sign", message: "Load file failed.", intent: "danger", timeout: 3000});
                        }
                    });
                }
            } else {
                AppToaster.show({icon: "warning-sign", message: `Moment generation failed. ${ack?.message}`, intent: "danger", timeout: 3000});
            }
            frame.resetMomentRequestState();
            this.endFileLoading();
        }, error => {
            frame.resetMomentRequestState();
            this.endFileLoading();
            console.error(error);
        });
        this.restartTaskProgress();
    };

    @action cancelRequestingMoment = (fileId: number = -1) => {
        const frame = this.getFrame(fileId);
        if (frame && frame.requestingMomentsProgress < 1.0) {
            this.backendService.cancelRequestingMoment(fileId);
        }
    };

    @action setDarkTheme = () => {
        this.setTheme(Theme.DARK);
    };

    @action setLightTheme = () => {
        this.setTheme(Theme.LIGHT);
    };

    @action setAutoTheme = () => {
        this.setTheme(Theme.AUTO);
    };

    @action setTheme = (theme: string) => {
        if (Theme.isValid(theme)) {
            this.preferenceStore.setPreference(PreferenceKeys.GLOBAL_THEME, theme);
            this.updateASTColors();
        }
    }

    private updateASTColors() {
        if (this.astReady) {
            const astColors = [
                getColorForTheme(this.overlayStore.global.color),
                getColorForTheme(this.overlayStore.title.color),
                getColorForTheme(this.overlayStore.grid.color),
                getColorForTheme(this.overlayStore.border.color),
                getColorForTheme(this.overlayStore.ticks.color),
                getColorForTheme(this.overlayStore.axes.color),
                getColorForTheme(this.overlayStore.numbers.color),
                getColorForTheme(this.overlayStore.labels.color)
            ]
            AST.setColors(astColors);
        }
    }

    @action toggleCursorFrozen = () => {
        this.cursorFrozen = !this.cursorFrozen;
    };

    @action updateActiveLayer = (layer: ImageViewLayer) => {
        this.activeLayer = layer;
    };

    public static readonly DEFAULT_STATS_TYPES = [
        CARTA.StatsType.NumPixels,
        CARTA.StatsType.Sum,
        CARTA.StatsType.FluxDensity,
        CARTA.StatsType.Mean,
        CARTA.StatsType.RMS,
        CARTA.StatsType.Sigma,
        CARTA.StatsType.SumSq,
        CARTA.StatsType.Min,
        CARTA.StatsType.Max,
        CARTA.StatsType.Extrema
    ];
    private static readonly CursorThrottleTime = 200;
    private static readonly CursorThrottleTimeRotated = 100;
    private static readonly ImageChannelThrottleTime = 500;
    private static readonly RequirementsCheckInterval = 200;

    private spectralRequirements: Map<number, Map<number, CARTA.SetSpectralRequirements>>;
    private spatialRequirements: Map<number, Map<number, CARTA.SetSpatialRequirements>>;
    private statsRequirements: Map<number, Array<number>>;
    private histogramRequirements: Map<number, Array<number>>;
    private pendingChannelHistograms: Map<string, CARTA.IRegionHistogramData>;

    throttledSetChannels = _.throttle((updates: { frame: FrameStore, channel: number, stokes: number }[]) => {
        if (!updates || !updates.length) {
            return;
        }

        updates.forEach(update => {
            const frame = update.frame;
            if (!frame) {
                return;
            }

            frame.channel = update.channel;
            frame.stokes = update.stokes;

            if (frame === this.activeFrame) {
                // Calculate new required frame view (cropped to file size)
                const reqView = frame.requiredFrameView;

                const croppedReq: FrameView = {
                    xMin: Math.max(0, reqView.xMin),
                    xMax: Math.min(frame.frameInfo.fileInfoExtended.width, reqView.xMax),
                    yMin: Math.max(0, reqView.yMin),
                    yMax: Math.min(frame.frameInfo.fileInfoExtended.height, reqView.yMax),
                    mip: reqView.mip
                };
                const imageSize: Point2D = {x: frame.frameInfo.fileInfoExtended.width, y: frame.frameInfo.fileInfoExtended.height};
                const tiles = GetRequiredTiles(croppedReq, imageSize, {x: 256, y: 256});
                const midPointImageCoords = {x: (reqView.xMax + reqView.xMin) / 2.0, y: (reqView.yMin + reqView.yMax) / 2.0};
                // TODO: dynamic tile size
                const tileSizeFullRes = reqView.mip * 256;
                const midPointTileCoords = {x: midPointImageCoords.x / tileSizeFullRes - 0.5, y: midPointImageCoords.y / tileSizeFullRes - 0.5};
                this.tileService.requestTiles(tiles, frame.frameInfo.fileId, frame.channel, frame.stokes, midPointTileCoords, this.preferenceStore.imageCompressionQuality, true);
            } else {
                this.tileService.updateInactiveFileChannel(frame.frameInfo.fileId, frame.channel, frame.stokes);
            }
        });
    }, AppStore.ImageChannelThrottleTime);

    throttledSetView = _.throttle((tiles: TileCoordinate[], fileId: number, channel: number, stokes: number, focusPoint: Point2D) => {
        const isAnimating = this.animatorStore.serverAnimationActive;
        if (isAnimating) {
            this.backendService.addRequiredTiles(fileId, tiles.map(t => t.encode()), this.preferenceStore.animationCompressionQuality);
        } else {
            this.tileService.requestTiles(tiles, fileId, channel, stokes, focusPoint, this.preferenceStore.imageCompressionQuality);
        }
    }, AppStore.ImageChannelThrottleTime);

    private constructor() {
        makeObservable(this);
        AppStore.staticInstance = this;
        // Assign service instances
        this.backendService = BackendService.Instance;
        this.tileService = TileService.Instance;
        this.scriptingService = ScriptingService.Instance;
        this.apiService = ApiService.Instance;

        // Assign lower level store instances
        this.alertStore = AlertStore.Instance;
        this.animatorStore = AnimatorStore.Instance;
        this.catalogStore = CatalogStore.Instance;
        this.dialogStore = DialogStore.Instance;
        this.fileBrowserStore = FileBrowserStore.Instance;
        this.helpStore = HelpStore.Instance;
        this.layoutStore = LayoutStore.Instance;
        this.logStore = LogStore.Instance;
        this.preferenceStore = PreferenceStore.Instance;
        this.overlayStore = OverlayStore.Instance;
        this.widgetsStore = WidgetsStore.Instance;

        this.astReady = false;
        this.cartaComputeReady = false;
        this.spatialProfiles = new Map<string, SpatialProfileStore>();
        this.spectralProfiles = new Map<number, ObservableMap<number, SpectralProfileStore>>();
        this.regionStats = new Map<number, ObservableMap<number, CARTA.RegionStatsData>>();
        this.regionHistograms = new Map<number, ObservableMap<number, CARTA.IRegionHistogramData>>();
        this.pendingChannelHistograms = new Map<string, CARTA.IRegionHistogramData>();

        this.frames = [];
        this.activeFrame = null;
        this.contourDataSource = null;
        this.syncFrameToContour = true;
        this.syncContourToFrame = true;
        this.initRequirements();
        this.activeLayer = ImageViewLayer.RegionMoving;

        AST.onReady.then(action(() => {
            this.astReady = true;
            this.logStore.addInfo("AST library loaded", ["ast"]);
        }));

        CARTACompute.onReady.then(action(() => {
            this.cartaComputeReady = true;
            this.logStore.addInfo("Compute module loaded", ["compute"]);
        }));

        // Log the frontend git commit hash
        this.logStore.addDebug(`Current frontend version: ${GitCommit.logMessage}`, ["version"]);
        this.previousConnectionStatus = ConnectionStatus.CLOSED;

        // Adjust document background when theme changes
        autorun(() => {
            document.body.style.backgroundColor = this.darkTheme ? Colors.DARK_GRAY4 : Colors.WHITE;
            const className = this.darkTheme ? Classes.DARK : "";
            setHotkeysDialogProps({className});
        });

        // Watch for system theme preference changes
        const mediaQuery = window.matchMedia("(prefers-color-scheme: dark)");
        if (mediaQuery) {
            if (mediaQuery.addEventListener) {
                mediaQuery.addEventListener("change", changeEvent => this.handleThemeChange(changeEvent.matches));
            } else if (mediaQuery.addListener) {
                // Workaround for Safari
                // @ts-ignore
                mediaQuery.addListener(changeEvent => handleThemeChange(changeEvent.matches));
            }
        }
        this.handleThemeChange(mediaQuery.matches);

        // Display toasts when connection status changes
        autorun(() => {
            const newConnectionStatus = this.backendService.connectionStatus;
            const userString = this.username ? ` as ${this.username}` : "";
            switch (newConnectionStatus) {
                case ConnectionStatus.ACTIVE:
                    if (this.backendService.connectionDropped) {
                        AppToaster.show(WarningToast(`Reconnected to server${userString}. Some errors may occur`));
                    } else {
                        AppToaster.show(SuccessToast("swap-vertical", `Connected to CARTA server${userString}`));
                    }
                    break;
                case ConnectionStatus.CLOSED:
                    if (this.previousConnectionStatus === ConnectionStatus.ACTIVE) {
                        AppToaster.show(ErrorToast("Disconnected from server"));
                    }
                    break;
                default:
                    break;
            }
            this.previousConnectionStatus = newConnectionStatus;
        });

        const throttledSetCursorRotated = _.throttle(this.setCursor, AppStore.CursorThrottleTimeRotated);
        const throttledSetCursor = _.throttle(this.setCursor, AppStore.CursorThrottleTime);
        // Low-bandwidth mode
        const throttledSetCursorLowBandwidth = _.throttle(this.setCursor, AppStore.CursorThrottleTime * 2);

        // Update frame view
        autorun(() => {
            if (this.activeFrame && (this.preferenceStore.streamContoursWhileZooming || !this.activeFrame.zooming)) {
                // Trigger update raster view/title when switching layout
                this.widgetsStore.updateImageWidgetTitle(this.layoutStore.dockedLayout);

                const reqView = this.activeFrame.requiredFrameView;
                let croppedReq: FrameView = {
                    xMin: Math.max(0, reqView.xMin),
                    xMax: Math.min(this.activeFrame.frameInfo.fileInfoExtended.width, reqView.xMax),
                    yMin: Math.max(0, reqView.yMin),
                    yMax: Math.min(this.activeFrame.frameInfo.fileInfoExtended.height, reqView.yMax),
                    mip: reqView.mip
                };

                const imageSize: Point2D = {x: this.activeFrame.frameInfo.fileInfoExtended.width, y: this.activeFrame.frameInfo.fileInfoExtended.height};
                const tiles = GetRequiredTiles(croppedReq, imageSize, {x: 256, y: 256});
                const midPointImageCoords = {x: (reqView.xMax + reqView.xMin) / 2.0, y: (reqView.yMin + reqView.yMax) / 2.0};
                // TODO: dynamic tile size
                const tileSizeFullRes = reqView.mip * 256;
                const midPointTileCoords = {x: midPointImageCoords.x / tileSizeFullRes - 0.5, y: midPointImageCoords.y / tileSizeFullRes - 0.5};
                this.throttledSetView(tiles, this.activeFrame.frameInfo.fileId, this.activeFrame.channel, this.activeFrame.stokes, midPointTileCoords);
            }

            if (!this.activeFrame) {
                this.widgetsStore.updateImageWidgetTitle(this.layoutStore.dockedLayout);
            }
        });

        // TODO: Move setChannels actions to AppStore and remove this autorun
        // Update channels when manually changed
        autorun(() => {
            if (this.activeFrame) {
                const updates = [];
                // Calculate if new data is required
                const updateRequiredChannels = this.activeFrame.requiredChannel !== this.activeFrame.channel || this.activeFrame.requiredStokes !== this.activeFrame.stokes;
                // Don't auto-update when animation is playing
                if (!this.animatorStore.animationActive && updateRequiredChannels) {
                    updates.push({frame: this.activeFrame, channel: this.activeFrame.requiredChannel, stokes: this.activeFrame.requiredStokes});
                }

                // Update any sibling channels
                this.activeFrame.spectralSiblings.forEach(frame => {
                    const siblingUpdateRequired = frame.requiredChannel !== frame.channel || frame.requiredStokes !== frame.stokes;
                    if (siblingUpdateRequired) {
                        updates.push({frame, channel: frame.requiredChannel, stokes: frame.requiredStokes});
                    }
                });

                if (updates.length) {
                    this.throttledSetChannels(updates);
                }
            }
        });

        // Update cursor profiles
        autorun(() => {
            if (this.activeFrame?.cursorInfo?.posImageSpace) {
                const pos = {x: Math.round(this.activeFrame.cursorInfo.posImageSpace.x), y: Math.round(this.activeFrame.cursorInfo.posImageSpace.y)};
                if (pos.x >= 0 && pos.x <= this.activeFrame.frameInfo.fileInfoExtended.width - 1 && pos.y >= 0 && pos.y <= this.activeFrame.frameInfo.fileInfoExtended.height - 1) {
                    if (this.preferenceStore.lowBandwidthMode) {
                        throttledSetCursorLowBandwidth(this.activeFrame.frameInfo.fileId, pos);
                    } else if (this.activeFrame.frameInfo.fileFeatureFlags & CARTA.FileFeatureFlags.ROTATED_DATASET) {
                        throttledSetCursorRotated(this.activeFrame.frameInfo.fileId, pos);
                    } else {
                        throttledSetCursor(this.activeFrame.frameInfo.fileId, pos);
                    }
                }
            }
        });

        // Set overlay defaults from current frame
        autorun(() => {
            if (this.activeFrame) {
                this.overlayStore.setDefaultsFromAST(this.activeFrame);
            }
        });

        // Update requirements every 200 ms
        setInterval(this.recalculateRequirements, AppStore.RequirementsCheckInterval);

        // Subscribe to frontend streams
        this.backendService.spatialProfileStream.subscribe(this.handleSpatialProfileStream);
        this.backendService.spectralProfileStream.subscribe(this.handleSpectralProfileStream);
        this.backendService.histogramStream.subscribe(this.handleRegionHistogramStream);
        this.backendService.contourStream.subscribe(this.handleContourImageStream);
        this.backendService.catalogStream.subscribe(this.handleCatalogFilterStream);
        this.backendService.errorStream.subscribe(this.handleErrorStream);
        this.backendService.statsStream.subscribe(this.handleRegionStatsStream);
        this.backendService.momentProgressStream.subscribe(this.handleMomentProgressStream);
        this.backendService.reconnectStream.subscribe(this.handleReconnectStream);
        this.backendService.scriptingStream.subscribe(this.handleScriptingRequest);
        this.tileService.tileStream.subscribe(this.handleTileStream);

        // Set auth token from URL if it exists
        const url = new URL(window.location.href);
        const authTokenParam = url.searchParams.get("token");
        if (authTokenParam) {
            this.apiService.setToken(authTokenParam);
        }

        // Splash screen mask
        autorun(() => {
            if (this.astReady && this.zfpReady && this.cartaComputeReady && this.apiService.authenticated) {
                this.preferenceStore.fetchPreferences().then(() => {
                    this.layoutStore.fetchLayouts().then(() => {
                        // Attempt connection after authenticating
                        this.tileService.setCache(this.preferenceStore.gpuTileCache, this.preferenceStore.systemTileCache);
                        if (!this.layoutStore.applyLayout(this.preferenceStore.layout)) {
                            AlertStore.Instance.showAlert(`Applying preference layout "${this.preferenceStore.layout}" failed!`);
                            this.layoutStore.applyLayout(PresetLayout.DEFAULT);
                        }
                        this.cursorFrozen = this.preferenceStore.isCursorFrozen;
                        this.connectToServer();
                    });
                    this.updateASTColors();
                });
            }
        });

        autorun(() => {
            if (this.backendService.connectionStatus === ConnectionStatus.ACTIVE) {
                setTimeout(this.hideSplashScreen, 500);
            } else {
                this.showSplashScreen();
            }
        });
    }

    // region Subscription handlers
    @action handleSpatialProfileStream = (spatialProfileData: CARTA.ISpatialProfileData) => {
        if (this.frames.find(frame => frame.frameInfo.fileId === spatialProfileData.fileId)) {
            const key = `${spatialProfileData.fileId}-${spatialProfileData.regionId}`;
            let profileStore = this.spatialProfiles.get(key);
            if (!profileStore) {
                profileStore = new SpatialProfileStore(spatialProfileData.fileId, spatialProfileData.regionId);
                this.spatialProfiles.set(key, profileStore);
            }
            profileStore.updateFromStream(spatialProfileData);

            // Update cursor value from profile if it matches the file and is the cursor data
            if (this.activeFrame && this.activeFrame.frameInfo.fileId === spatialProfileData.fileId && spatialProfileData.regionId === 0) {
                this.activeFrame.setCursorValue({x: spatialProfileData.x, y: spatialProfileData.y}, spatialProfileData.channel, spatialProfileData.value);
            }
        }
    };

    handleSpectralProfileStream = (spectralProfileData: CARTA.SpectralProfileData) => {
        if (this.frames.find(frame => frame.frameInfo.fileId === spectralProfileData.fileId)) {
            let frameMap = this.spectralProfiles.get(spectralProfileData.fileId);
            if (!frameMap) {
                frameMap = new ObservableMap<number, SpectralProfileStore>();
                this.spectralProfiles.set(spectralProfileData.fileId, frameMap);
            }
            let profileStore = frameMap.get(spectralProfileData.regionId);
            if (!profileStore) {
                profileStore = new SpectralProfileStore(spectralProfileData.fileId, spectralProfileData.regionId);
                frameMap.set(spectralProfileData.regionId, profileStore);
            }

            profileStore.stokes = spectralProfileData.stokes;
            for (let profile of spectralProfileData.profiles) {
                profileStore.setProfile(ProtobufProcessing.ProcessSpectralProfile(profile, spectralProfileData.progress));
            }
        }
    };

    handleRegionHistogramStream = (regionHistogramData: CARTA.RegionHistogramData) => {
        if (!regionHistogramData) {
            return;
        }

        let frameHistogramMap = this.regionHistograms.get(regionHistogramData.fileId);
        if (!frameHistogramMap) {
            frameHistogramMap = new ObservableMap<number, CARTA.IRegionHistogramData>();
            this.regionHistograms.set(regionHistogramData.fileId, frameHistogramMap);
        }

        frameHistogramMap.set(regionHistogramData.regionId, regionHistogramData);

        // TODO: update histograms directly if the image is not active!

        // Add histogram to pending histogram list
        if (regionHistogramData.regionId === -1) {
            regionHistogramData.histograms.forEach(histogram => {
                const key = `${regionHistogramData.fileId}_${regionHistogramData.stokes}_${histogram.channel}`;
                this.pendingChannelHistograms.set(key, regionHistogramData);
            });
        } else if (regionHistogramData.regionId === -2) {
            // Update cube histogram if it is still required
            const updatedFrame = this.getFrame(regionHistogramData.fileId);
            if (updatedFrame) {
                const cubeHist = regionHistogramData.histograms[0];
                if (cubeHist && (updatedFrame.renderConfig.useCubeHistogram || updatedFrame.renderConfig.useCubeHistogramContours)) {
                    updatedFrame.renderConfig.updateCubeHistogram(cubeHist, regionHistogramData.progress);
                    this.updateTaskProgress(regionHistogramData.progress);
                }
            }
        }
    };

    @action handleTileStream = (tileStreamDetails: TileStreamDetails) => {
        if (this.animatorStore.serverAnimationActive) {
            // Flow control
            const flowControlMessage: CARTA.IAnimationFlowControl = {
                fileId: tileStreamDetails.fileId,
                animationId: 0,
                receivedFrame: {
                    channel: tileStreamDetails.channel,
                    stokes: tileStreamDetails.stokes
                },
                timestamp: Long.fromNumber(Date.now())
            };

            this.backendService.sendAnimationFlowControl(flowControlMessage);

            const frame = this.getFrame(tileStreamDetails.fileId);
            if (frame) {
                frame.setChannels(tileStreamDetails.channel, tileStreamDetails.stokes, false);
                frame.channel = tileStreamDetails.channel;
                frame.stokes = tileStreamDetails.stokes;
            }
        }

        // Apply pending channel histogram
        const key = `${tileStreamDetails.fileId}_${tileStreamDetails.stokes}_${tileStreamDetails.channel}`;
        const pendingHistogram = this.pendingChannelHistograms.get(key);
        if (pendingHistogram && pendingHistogram.histograms && pendingHistogram.histograms.length) {
            const updatedFrame = this.getFrame(pendingHistogram.fileId);
            const channelHist = pendingHistogram.histograms.find(hist => hist.channel === updatedFrame.channel);
            if (updatedFrame && channelHist) {
                updatedFrame.renderConfig.setStokes(pendingHistogram.stokes);
                updatedFrame.renderConfig.updateChannelHistogram(channelHist);
                updatedFrame.channel = tileStreamDetails.channel;
                updatedFrame.stokes = tileStreamDetails.stokes;
            }
            this.pendingChannelHistograms.delete(key);
        }

        // Switch to tiled rendering. TODO: ensure that the correct frame gets set to tiled
        if (this.activeFrame) {
            this.activeFrame.renderType = RasterRenderType.TILED;
        }
    };

    handleRegionStatsStream = (regionStatsData: CARTA.RegionStatsData) => {
        if (!regionStatsData) {
            return;
        }

        let frameStatsMap = this.regionStats.get(regionStatsData.fileId);
        if (!frameStatsMap) {
            frameStatsMap = new ObservableMap<number, CARTA.RegionStatsData>();
            this.regionStats.set(regionStatsData.fileId, frameStatsMap);
        }

        frameStatsMap.set(regionStatsData.regionId, regionStatsData);
    };

    handleContourImageStream = (contourImageData: CARTA.ContourImageData) => {
        const updatedFrame = this.getFrame(contourImageData.fileId);
        if (updatedFrame) {
            updatedFrame.updateFromContourData(contourImageData);
        }
    };

    @action handleCatalogFilterStream = (catalogFilter: CARTA.CatalogFilterResponse) => {
        const catalogFileId = catalogFilter.fileId;
        const catalogProfileStore = this.catalogStore.catalogProfileStores.get(catalogFileId);
        const catalogWidgetStoreId = this.catalogStore.catalogWidgets.get(catalogFileId);

        const progress = catalogFilter.progress;
        if (catalogProfileStore) {
            const catalogData = ProtobufProcessing.ProcessCatalogData(catalogFilter.columns);
            catalogProfileStore.updateCatalogData(catalogFilter, catalogData);
            catalogProfileStore.setProgress(progress);
            if (progress === 1) {
                catalogProfileStore.setLoadingDataStatus(false);
                catalogProfileStore.setUpdatingDataStream(false);
            }

            if (catalogProfileStore.updateMode === CatalogUpdateMode.ViewUpdate) {
                const catalogWidgetStore = this.widgetsStore.catalogWidgets.get(catalogWidgetStoreId);
                const xColumn = catalogWidgetStore.xAxis;
                const yColumn = catalogWidgetStore.yAxis;
                const frame = this.getFrame(this.catalogStore.getFramIdByCatalogId(catalogFileId));
                if (xColumn && yColumn && frame) {
                    const coords = catalogProfileStore.get2DPlotData(xColumn, yColumn, catalogData);
<<<<<<< HEAD
                    const wcs = this.activeFrame.validWcs ? this.activeFrame.wcsInfo : 0;
=======
                    const wcs = frame.validWcs ? frame.wcsInfo : 0;
>>>>>>> 96eb16be
                    this.catalogStore.updateCatalogData(
                        catalogFileId, 
                        coords.wcsX, 
                        coords.wcsY, 
                        wcs, 
                        coords.xHeaderInfo.units, 
                        coords.yHeaderInfo.units, 
                        catalogProfileStore.catalogCoordinateSystem.system
                    );
                }
            }
        }
    };

    handleMomentProgressStream = (momentProgress: CARTA.MomentProgress) => {
        if (!momentProgress) {
            return;
        }
        const frame = this.getFrame(momentProgress.fileId);
        if (frame) {
            frame.updateRequestingMomentsProgress(momentProgress.progress);
            this.updateTaskProgress(momentProgress.progress);
        }
    };

    handleErrorStream = (errorData: CARTA.ErrorData) => {
        if (errorData) {
            const logEntry: LogEntry = {
                level: errorData.severity,
                message: errorData.message,
                tags: errorData.tags.concat(["server-sent"]),
                title: null
            };
            this.logStore.addLog(logEntry);
        }
    };

    handleReconnectStream = () => {
        this.alertStore.showInteractiveAlert("Do you want to resume your session? Please note that temporary images such as moment images or PV images generated via the GUI will be unloaded.", this.onResumeAlertClosed);
    };

    handleScriptingRequest = (request: CARTA.IScriptingRequest) => {
        this.scriptingService.handleScriptingRequest(request).then(this.backendService.sendScriptingResponse);
    };

    // endregion

    @action onResumeAlertClosed = (confirmed: boolean) => {
        if (!confirmed) {
            // TODO: How do we handle the situation where the user does not want to resume?
            return;
        }

        // Some things should be reset when the user reconnects
        this.animatorStore.stopAnimation();
        this.tileService.clearRequestQueue();

        // Ignore & remove generated in-memory images(moments/PV, fileId >= 1000)
        const inMemoryImages = this.frames.filter(frame => frame.frameInfo.fileId >= 1000);
        inMemoryImages.forEach(frame => this.removeFrame(frame));

        const images: CARTA.IImageProperties[] = this.frames.map(frame => {
            const info = frame.frameInfo;

            let regions = new Map<string, CARTA.IRegionInfo>();
            // Spatially matched images don't have their own regions
            if (!frame.spatialReference) {
                regions = new Map<string, CARTA.IRegionInfo>();

                for (const region of frame.regionSet.regions) {
                    regions.set(region.regionId.toFixed(), {
                        regionType: region.regionType,
                        controlPoints: region.controlPoints,
                        rotation: region.rotation,
                    });
                }
            }

            let contourSettings: CARTA.ISetContourParameters;
            if (frame.contourConfig.enabled) {
                contourSettings = {
                    fileId: frame.frameInfo.fileId,
                    levels: frame.contourConfig.levels,
                    smoothingMode: frame.contourConfig.smoothingMode,
                    smoothingFactor: frame.contourConfig.smoothingFactor,
                    decimationFactor: this.preferenceStore.contourDecimation,
                    compressionLevel: this.preferenceStore.contourCompressionLevel,
                    contourChunkSize: this.preferenceStore.contourChunkSize
                };
            }

            return {
                file: info.fileInfo.name,
                directory: info.directory,
                hdu: info.hdu,
                fileId: info.fileId,
                renderMode: info.renderMode,
                channel: frame.requiredChannel,
                stokes: frame.requiredStokes,
                regions: mapToObject(regions),
                contourSettings,
                stokesFiles: frame.stokesFiles
            };
        });

        const catalogFiles: CARTA.IOpenCatalogFile[] = [];

        this.catalogStore.catalogProfileStores.forEach((profileStore) => {
            const catalogInfo = profileStore.catalogInfo;
            const existingEntry = catalogFiles.find(entry => entry.fileId === catalogInfo.fileId);
            // Skip duplicates
            if (existingEntry) {
                return;
            }
            catalogFiles.push({
                fileId: catalogInfo.fileId,
                name: catalogInfo.fileInfo.name,
                directory: catalogInfo.directory
            });
        });

        this.resumingSession = true;

        this.backendService.resumeSession({images, catalogFiles}).subscribe(this.onSessionResumed, err => {
            console.error(err);
            this.alertStore.showAlert("Error resuming session");
        });
    };

    @action private onSessionResumed = () => {
        console.log(`Resumed successfully`);
        // Clear requirements once session has resumed
        this.initRequirements();
        this.resumingSession = false;
        this.backendService.connectionDropped = false;
    };

    @computed get zfpReady() {
        return (this.tileService && this.tileService.workersReady);
    }

    @action setActiveFrame(fileId: number) {
        // Ignore changes when animating
        if (this.animatorStore.serverAnimationActive) {
            return;
        }
        // Disable rendering of old frame
        if (this.activeFrame && this.activeFrame.frameInfo.fileId !== fileId) {
            this.activeFrame.renderType = RasterRenderType.NONE;
        }

        const requiredFrame = this.getFrame(fileId);
        if (requiredFrame) {
            this.changeActiveFrame(requiredFrame);
        } else {
            console.log(`Can't find required frame ${fileId}`);
        }
    }

    @action setActiveFrameByIndex(index: number) {
        // Ignore changes when animating
        if (this.animatorStore.serverAnimationActive) {
            return;
        }
        if (index >= 0 && this.frames.length > index) {
            this.changeActiveFrame(this.frames[index]);
        } else {
            console.log(`Invalid frame index ${index}`);
        }
    }

    private changeActiveFrame(frame: FrameStore) {
        if (frame !== this.activeFrame) {
            this.tileService.clearGPUCache();
            this.tileService.clearRequestQueue();
        }
        this.activeFrame = frame;
        this.widgetsStore.updateImageWidgetTitle(this.layoutStore.dockedLayout);
        this.catalogStore.resetActiveCatalogFile(frame.frameInfo.fileId);
        if (this.syncContourToFrame) {
            this.contourDataSource = frame;
        }
    }

    @action setContourDataSource = (frame: FrameStore) => {
        this.contourDataSource = frame;
        if (this.syncFrameToContour) {
            this.setActiveFrame(frame.frameInfo.fileId);
        }
    };

    @computed get frameLockedToContour() {
        return this.syncFrameToContour && this.syncContourToFrame;
    }

    @action toggleFrameContourLock = () => {
        if (this.frameLockedToContour) {
            this.syncFrameToContour = false;
            this.syncContourToFrame = false;
        } else {
            this.syncContourToFrame = true;
            this.syncFrameToContour = true;
            this.contourDataSource = this.activeFrame;
        }
    };

    getFrame(fileId: number) {
        if (fileId === -1) {
            return this.activeFrame;
        }
        return this.frames.find(f => f.frameInfo.fileId === fileId);
    }

    @computed get selectedRegion(): RegionStore {
        if (this.activeFrame && this.activeFrame.regionSet && this.activeFrame.regionSet.selectedRegion && this.activeFrame.regionSet.selectedRegion.regionId !== 0) {
            return this.activeFrame.regionSet.selectedRegion;
        }
        return null;
    }

    @action deleteSelectedRegion = () => {
        if (this.activeFrame && this.activeFrame.regionSet && this.activeFrame.regionSet.selectedRegion && !this.activeFrame.regionSet.selectedRegion.locked) {
            this.deleteRegion(this.activeFrame.regionSet.selectedRegion);
        }
    };

    @action deleteRegion = (region: RegionStore) => {
        if (region) {
            const frame = this.getFrame(region.fileId);
            const regionId = region.regionId;
            WidgetsStore.RemoveRegionFromRegionWidgets(this.widgetsStore.statsWidgets, region.fileId, regionId);
            WidgetsStore.RemoveRegionFromRegionWidgets(this.widgetsStore.histogramWidgets, region.fileId, regionId);
            WidgetsStore.RemoveRegionFromRegionWidgets(this.widgetsStore.spectralProfileWidgets, region.fileId, regionId);
            WidgetsStore.RemoveRegionFromRegionWidgets(this.widgetsStore.stokesAnalysisWidgets, region.fileId, regionId);
            // delete region
            if (frame) {
                frame.regionSet.deleteRegion(region);
            }
        }
    };

    private setCursor = (fileId: number, pos: Point2D) => {
        const frame = this.getFrame(fileId);
        frame?.updateCursorRegion(pos);
    };

    @action setSpatialReference = (frame: FrameStore) => {
        const oldRef = this.spatialReference;

        // check if the new reference is currently a secondary image of the existing reference
        const newRefIsSecondary = oldRef && oldRef.secondarySpatialImages.includes(frame);

        this.spatialReference = frame;

        // Maintain link between old and new references
        if (newRefIsSecondary) {
            oldRef.setSpatialReference(frame);
        }

        for (const f of this.frames) {
            // The reference image can't reference itself
            if (f === frame) {
                f.clearSpatialReference();
            } else if (f.spatialReference) {
                f.setSpatialReference(frame);
            }
        }

    };

    @action clearSpatialReference = () => {
        this.spatialReference = null;
        for (const f of this.frames) {
            f.clearSpatialReference();
        }
    };

    @action setSpatialMatchingEnabled = (frame: FrameStore, val: boolean) => {
        if (!frame || frame === this.spatialReference) {
            return;
        }

        if (val) {
            if (!frame.setSpatialReference(this.spatialReference)) {
                AppToaster.show(WarningToast(`Could not enable spatial matching of ${frame.filename} to reference image ${this.spatialReference.filename}. No valid transform was found`));
            }
        } else {
            frame.clearSpatialReference();
        }
    };

    @action toggleSpatialMatching = (frame: FrameStore) => {
        if (!frame || frame === this.spatialReference) {
            return;
        }

        this.setSpatialMatchingEnabled(frame, !frame.spatialReference);
    };

    @action setSpectralReference = (frame: FrameStore) => {
        const oldRef = this.spectralReference;

        // check if the new reference is currently a secondary image of the existing reference
        const newRefIsSecondary = oldRef && oldRef.secondarySpectralImages.includes(frame);

        this.spectralReference = frame;

        // Maintain link between old and new references
        if (newRefIsSecondary) {
            oldRef.setSpectralReference(frame);
        }

        for (const f of this.frames) {
            // The reference image can't reference itself
            if (f === frame) {
                f.clearSpectralReference();
            } else if (f.spectralReference) {
                f.setSpectralReference(frame);
            }
        }
    };

    @action clearSpectralReference = () => {
        this.spectralReference = null;
        for (const f of this.frames) {
            f.clearSpectralReference();
        }
    };

    @action setSpectralMatchingEnabled = (frame: FrameStore, val: boolean) => {
        if (!frame || frame === this.spectralReference) {
            return;
        }

        if (val) {
            if (!frame.setSpectralReference(this.spectralReference)) {
                AppToaster.show(WarningToast(`Could not enable spectral matching (velocity system) of ${frame.filename} to reference image ${this.spectralReference.filename}. No valid transform was found`));
            }
        } else {
            frame.clearSpectralReference();
        }
    };

    @action toggleSpectralMatching = (frame: FrameStore) => {
        if (!frame || frame === this.spectralReference) {
            return;
        }

        this.setSpectralMatchingEnabled(frame, !frame.spectralReference);
    };

    @action setRasterScalingReference = (frame: FrameStore) => {
        const oldRef = this.rasterScalingReference;

        // check if the new reference is currently a secondary image of the existing reference
        const newRefIsSecondary = oldRef && oldRef.secondaryRasterScalingImages.includes(frame);

        this.rasterScalingReference = frame;

        // Maintain link between old and new references
        if (newRefIsSecondary) {
            oldRef.setRasterScalingReference(frame);
        }

        for (const f of this.frames) {
            // The reference image can't reference itself
            if (f === frame) {
                f.clearRasterScalingReference();
            } else if (f.rasterScalingReference) {
                f.setRasterScalingReference(frame);
            }
        }
    };

    @action clearRasterScalingReference = () => {
        this.rasterScalingReference = null;
        for (const f of this.frames) {
            f.clearRasterScalingReference();
        }
    };

    @action setRasterScalingMatchingEnabled = (frame: FrameStore, val: boolean) => {
        if (!frame || frame === this.rasterScalingReference) {
            return;
        }

        if (val) {
            frame.setRasterScalingReference(this.rasterScalingReference);
        } else {
            frame.clearRasterScalingReference();
        }
    };

    @action toggleRasterScalingMatching = (frame: FrameStore) => {
        if (!frame || frame === this.rasterScalingReference) {
            return;
        }

        this.setRasterScalingMatchingEnabled(frame, !frame.rasterScalingReference);
    };

    @action setMatchingEnabled = (spatial: boolean, spectral: boolean) => {
        this.setSpatialMatchingEnabled(this.activeFrame, spatial);
        this.setSpectralMatchingEnabled(this.activeFrame, spectral);
    };

    exportImage = (): boolean => {
        if (this.activeFrame) {
            const backgroundColor = this.preferenceStore.transparentImageBackground ? "rgba(255, 255, 255, 0)" : (this.darkTheme ? Colors.DARK_GRAY3 : Colors.LIGHT_GRAY5);
            const composedCanvas = getImageCanvas(this.overlayStore.padding, this.overlayStore.colorbar.position, backgroundColor);
            if (composedCanvas) {
                composedCanvas.toBlob((blob) => {
                    const link = document.createElement("a") as HTMLAnchorElement;
                    link.download = `${this.activeFrame.filename}-image-${getTimestamp()}.png`;
                    link.href = URL.createObjectURL(blob);
                    link.dispatchEvent(new MouseEvent("click"));
                }, "image/png");
                return true;
            }
        }
        return false;
    };

    getImageDataUrl = (backgroundColor: string) => {
        if (this.activeFrame) {
            const composedCanvas = getImageCanvas(this.overlayStore.padding, this.overlayStore.colorbar.position, backgroundColor);
            if (composedCanvas) {
                return composedCanvas.toDataURL();
            }
        }
        return null;
    };

    delay(time: number) {
        return new Promise(resolve => {
            setTimeout(resolve, time);
        });
    }

    // Waits for image data to be ready. This consists of three steps:
    // 1. Wait 25 ms to allow other commands that may request new data to execute
    // 2. Use a MobX "when" to wait until no tiles or contours are required
    // 3. Wait 25 ms to allow for re-rendering of tiles
    waitForImageData = async () => {
        await this.delay(25);
        return new Promise<void>(resolve => {
            when(() => {
                const tilesLoading = this.tileService.remainingTiles > 0;
                const contoursLoading = this.activeFrame && this.activeFrame.contourProgress >= 0 && this.activeFrame.contourProgress < 1;
                return !tilesLoading && !contoursLoading;
            }, async () => {
                await this.delay(25);
                resolve();
            });
        });
    };

    fetchParameter = (val: any) => {
        if (val && val instanceof Map) {
            const obj = {};
            const map = val as Map<any, any>;
            for (let [key, value] of map) {
                obj[key] = value;
            }
            return obj;
        }
        return val;
    };

    // region requirements calculations

    private initRequirements = () => {
        this.spectralRequirements = new Map<number, Map<number, CARTA.SetSpectralRequirements>>();
        this.spatialRequirements = new Map<number, Map<number, CARTA.SetSpatialRequirements>>();
        this.statsRequirements = new Map<number, Array<number>>();
        this.histogramRequirements = new Map<number, Array<number>>();
    };

    recalculateRequirements = () => {
        this.recalculateSpatialRequirements();
        this.recalculateSpectralRequirements();
        this.recalculateStatsRequirements();
        this.recalculateHistogramRequirements();
    };

    private recalculateStatsRequirements() {
        if (!this.activeFrame) {
            return;
        }

        const updatedRequirements = RegionWidgetStore.CalculateRequirementsArray(this.widgetsStore.statsWidgets);
        const diffList = StatsWidgetStore.DiffRequirementsArray(this.statsRequirements, updatedRequirements);
        this.statsRequirements = updatedRequirements;

        if (diffList.length) {
            for (const requirements of diffList) {
                this.backendService.setStatsRequirements(requirements);
            }
        }
    }

    private recalculateHistogramRequirements() {
        if (!this.activeFrame) {
            return;
        }

        const updatedRequirements = RegionWidgetStore.CalculateRequirementsArray(this.widgetsStore.histogramWidgets);
        const diffList = HistogramWidgetStore.DiffRequirementsArray(this.histogramRequirements, updatedRequirements);
        this.histogramRequirements = updatedRequirements;

        if (diffList.length) {
            for (const requirements of diffList) {
                this.backendService.setHistogramRequirements(requirements);
            }
        }
    }

    private recalculateSpectralRequirements() {
        if (!this.activeFrame) {
            return;
        }

        const updatedRequirements = SpectralProfileWidgetStore.CalculateRequirementsMap(this.widgetsStore.spectralProfileWidgets);
        if (this.widgetsStore.stokesAnalysisWidgets.size > 0) {
            StokesAnalysisWidgetStore.addToRequirementsMap(updatedRequirements, this.widgetsStore.stokesAnalysisWidgets);
        }
        const diffList = SpectralProfileWidgetStore.DiffSpectralRequirements(this.spectralRequirements, updatedRequirements);
        this.spectralRequirements = updatedRequirements;

        if (diffList.length) {
            diffList.forEach(requirements => this.backendService.setSpectralRequirements(requirements));
        }
    }

    private recalculateSpatialRequirements() {
        if (!this.activeFrame) {
            return;
        }

        const updatedRequirements = SpatialProfileWidgetStore.CalculateRequirementsMap(this.activeFrame, this.widgetsStore.spatialProfileWidgets);
        const diffList = SpatialProfileWidgetStore.DiffSpatialRequirements(this.spatialRequirements, updatedRequirements);
        this.spatialRequirements = updatedRequirements;

        if (diffList.length) {
            diffList.forEach(requirements => this.backendService.setSpatialRequirements(requirements));
        }
    }

    // endregion
}<|MERGE_RESOLUTION|>--- conflicted
+++ resolved
@@ -1380,11 +1380,7 @@
                 const frame = this.getFrame(this.catalogStore.getFramIdByCatalogId(catalogFileId));
                 if (xColumn && yColumn && frame) {
                     const coords = catalogProfileStore.get2DPlotData(xColumn, yColumn, catalogData);
-<<<<<<< HEAD
-                    const wcs = this.activeFrame.validWcs ? this.activeFrame.wcsInfo : 0;
-=======
                     const wcs = frame.validWcs ? frame.wcsInfo : 0;
->>>>>>> 96eb16be
                     this.catalogStore.updateCatalogData(
                         catalogFileId, 
                         coords.wcsX, 
