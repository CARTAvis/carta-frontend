--- conflicted
+++ resolved
@@ -1205,17 +1205,11 @@
             }
         });
 
-<<<<<<< HEAD
-        // Set palette if theme changes
-        autorun(() => {
-            AST.setPalette(this.darkTheme ? nightPalette : dayPalette);
-=======
         // Set overlay defaults from current frame
         autorun(() => {
             if (this.activeFrame) {
                 this.overlayStore.setDefaultsFromAST(this.activeFrame);
             }
->>>>>>> f9bfccd5
         });
 
         // Update requirements every 200 ms
