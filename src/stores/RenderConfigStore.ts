import {action, computed, observable, makeObservable} from "mobx";
import {FrameStore, PreferenceStore} from "stores";
import {CARTA} from "carta-protobuf";
import {clamp, getColorsForValues, getPercentiles, scaleValueInverse} from "utilities";

export enum FrameScaling {
    LINEAR = 0,
    LOG = 1,
    SQRT = 2,
    SQUARE = 3,
    POWER = 4,
    GAMMA = 5,
    EXP = 6,
    CUSTOM = 7
}

export class RenderConfigStore {
    static readonly SCALING_TYPES = new Map<FrameScaling, string>([
        [FrameScaling.LINEAR, "Linear"],
        [FrameScaling.LOG, "Log"],
        [FrameScaling.SQRT, "Square root"],
        [FrameScaling.SQUARE, "Squared"],
        [FrameScaling.GAMMA, "Gamma"],
        [FrameScaling.POWER, "Power"]
    ]);

    static readonly COLOR_MAPS_ALL = [
        "accent", "afmhot", "autumn", "binary", "Blues",
        "bone", "BrBG", "brg", "BuGn", "BuPu",
        "bwr", "CMRmap", "cool", "coolwarm", "copper",
        "cubehelix", "dark2", "flag", "gist_earth", "gist_gray",
        "gist_heat", "gist_ncar", "gist_rainbow", "gist_stern", "gist_yarg",
        "GnBu", "gnuplot", "gnuplot2", "gray", "greens",
        "greys", "hot", "hsv", "inferno", "jet",
        "magma", "nipy_spectral", "ocean", "oranges", "OrRd",
        "paired", "pastel1", "pastel2", "pink", "PiYG",
        "plasma", "PRGn", "prism", "PuBu", "PuBuGn",
        "PuOr", "PuRd", "purples", "rainbow", "RdBu",
        "RdGy", "RdPu", "RdYlBu", "RdYlGn", "reds",
        "seismic", "set1", "set2", "set3", "spectral",
        "spring", "summer", "tab10", "tab20", "tab20b",
        "tab20c", "terrain", "viridis", "winter", "Wistia",
        "YlGn", "YlGnBu", "YlOrBr", "YlOrRd"
    ];
    static readonly COLOR_MAPS_SELECTED = [
        "afmhot", "Blues", "coolwarm", "cubehelix", "gist_heat",
        "gist_stern", "gnuplot", "gnuplot2", "gray", "greens",
        "greys", "hot", "inferno", "jet", "magma",
        "nipy_spectral", "plasma", "rainbow", "RdBu", "RdGy",
        "reds", "seismic", "spectral", "tab10", "viridis"
    ];

    static readonly PERCENTILE_RANKS = [90, 95, 99, 99.5, 99.9, 99.95, 99.99, 100];

    static readonly GAMMA_MIN = 0.1;
    static readonly GAMMA_MAX = 2;
<<<<<<< HEAD
    static readonly BIAS_MIN = -1;
    static readonly BIAS_MAX = 1;
    static readonly CONTRAST_MIN = 0;
    static readonly CONTRAST_MAX = 2;
=======
    static readonly ALPHA_MIN = 0.1;
    static readonly ALPHA_MAX = 1000000;
>>>>>>> 1858b8d2

    @observable scaling: FrameScaling;
    @observable colorMapIndex: number;
    @observable contrast: number;
    @observable bias: number;
    @observable gamma: number;
    @observable alpha: number;
    @observable inverted: boolean;
    @observable channelHistogram: CARTA.IHistogram;
    @observable cubeHistogram: CARTA.IHistogram;
    @observable useCubeHistogram: boolean;
    @observable useCubeHistogramContours: boolean;
    @observable cubeHistogramProgress: number;
    @observable selectedPercentile: number[];
    @observable stokes: number;
    @observable scaleMin: number[];
    @observable scaleMax: number[];
    @observable visible: boolean;

    private frame: FrameStore;

    constructor(readonly preference: PreferenceStore, frame: FrameStore) {
        makeObservable(this);
        this.frame = frame;
        const percentile = preference.percentile;
        this.selectedPercentile = [percentile, percentile, percentile, percentile];
        this.bias = 0;
        this.contrast = 1;
        this.alpha = preference.scalingAlpha;
        this.gamma = preference.scalingGamma;
        this.scaling = preference.scaling;
        this.inverted = false;
        this.cubeHistogramProgress = 0;
        this.setColorMap(preference.colormap);
        this.stokes = 0;
        this.scaleMin = [0, 0, 0, 0];
        this.scaleMax = [1, 1, 1, 1];
        this.visible = true;
    }

    public static IsScalingValid(scaling: FrameScaling): boolean {
        return RenderConfigStore.SCALING_TYPES.has(scaling);
    }

    public static IsGammaValid(gamma: number): boolean {
        return gamma >= RenderConfigStore.GAMMA_MIN && gamma <= RenderConfigStore.GAMMA_MAX;
    }

    public static IsColormapValid(colormap: string): boolean {
        return RenderConfigStore.COLOR_MAPS_SELECTED.includes(colormap);
    }

    public static IsPercentileValid(percentile: number): boolean {
        return RenderConfigStore.PERCENTILE_RANKS.includes(percentile);
    }

    @computed get colorMap() {
        if (this.colorMapIndex >= 0 && this.colorMapIndex <= RenderConfigStore.COLOR_MAPS_ALL.length - 1) {
            return RenderConfigStore.COLOR_MAPS_ALL[this.colorMapIndex];
        } else {
            return "Unknown";
        }
    }

    @computed get colorscaleArray() {
        const colorsForValues = getColorsForValues(this.colorMap);
        const indexArray = Array.from(Array(colorsForValues.size).keys()).map(x => this.inverted ? x / colorsForValues.size : 1 - x / colorsForValues.size);
        const scaledAarray = indexArray.map(x => 1.0 - scaleValueInverse(1.0 - x, this.scaling, this.alpha, this.gamma));

        let colorscale = [];
        for (let i = 0; i < colorsForValues.size; i++) {
            colorscale.push(scaledAarray[i],
                `rgb(${colorsForValues.color[i * 4]}, ${colorsForValues.color[i * 4 + 1]}, ${colorsForValues.color[i * 4 + 2]}, ${colorsForValues.color[i * 4 + 3]})`);
        }
        return colorscale
    };

    @computed get scalingName() {
        const scalingType = RenderConfigStore.SCALING_TYPES.get(this.scaling);
        if (scalingType) {
            return scalingType;
        } else {
            return "Unknown";
        }
    }

    @computed get histogram() {
        if (this.useCubeHistogram && this.cubeHistogram) {
            return this.cubeHistogram;
        } else {
            return this.channelHistogram;
        }
    }

    @computed get contourHistogram() {
        if (this.useCubeHistogramContours && this.cubeHistogram) {
            return this.cubeHistogram;
        } else {
            return this.channelHistogram;
        }
    }

    @computed get scaleMinVal() {
        return this.scaleMin[this.stokes];
    }

    @computed get scaleMaxVal() {
        return this.scaleMax[this.stokes];
    }

    @computed get selectedPercentileVal() {
        return this.selectedPercentile[this.stokes];
    }

    @action setStokes = (val: number) => {
        this.stokes = val;
    };

    @action setUseCubeHistogram = (val: boolean) => {
        if (val !== this.useCubeHistogram) {
            this.useCubeHistogram = val;
            if (this.selectedPercentile[this.stokes] > 0) {
                this.setPercentileRank(this.selectedPercentile[this.stokes]);
            }
        }
    };

    @action setUseCubeHistogramContours = (val: boolean) => {
        this.useCubeHistogramContours = val;
    };

    @computed get histogramMin() {
        if (!this.histogram) {
            return undefined;
        }
        return this.histogram.firstBinCenter - 0.5 * this.histogram.binWidth;
    }

    @computed get histogramMax() {
        if (!this.histogram) {
            return undefined;
        }
        return this.histogram.firstBinCenter + (this.histogram.bins.length + 0.5) * this.histogram.binWidth;
    }

    @action setPercentileRank = (rank: number) => {
        this.selectedPercentile[this.stokes] = rank;
        // Find max and min if the rank is 100%
        if (rank === 100) {
            this.scaleMin[this.stokes] = this.histogramMin;
            this.scaleMax[this.stokes] = this.histogramMax;
            this.updateSiblings();
            return true;
        }

        if (rank < 0 || rank > 100) {
            return false;
        }

        const rankComplement = 100 - rank;
        const percentiles = getPercentiles(this.histogram, [rankComplement, rank]);
        if (percentiles.length === 2) {
            this.scaleMin[this.stokes] = percentiles[0];
            this.scaleMax[this.stokes] = percentiles[1];
            this.updateSiblings();
            return true;
        } else {
            return false;
        }
    };

    @action updateChannelHistogram = (histogram: CARTA.IHistogram) => {
        this.channelHistogram = histogram;
        if (this.selectedPercentile[this.stokes] > 0 && !this.useCubeHistogram) {
            this.setPercentileRank(this.selectedPercentile[this.stokes]);
        }
    };

    @action updateCubeHistogram = (histogram: CARTA.IHistogram, progress: number) => {
        this.cubeHistogram = histogram;
        this.cubeHistogramProgress = progress;
        if (this.selectedPercentile[this.stokes] > 0 && this.useCubeHistogram) {
            this.setPercentileRank(this.selectedPercentile[this.stokes]);
        }
    };

    @action setCustomScale = (minVal: number, maxVal: number) => {
        this.scaleMin[this.stokes] = minVal;
        this.scaleMax[this.stokes] = maxVal;
        this.selectedPercentile[this.stokes] = -1;
        this.updateSiblings();
    };

    @action setColorMapIndex = (index: number) => {
        this.colorMapIndex = clamp(index, 0, RenderConfigStore.COLOR_MAPS_ALL.length - 1);
    };

    @action setColorMap = (colormap: string) => {
        const index = RenderConfigStore.COLOR_MAPS_ALL.indexOf(colormap);
        if (index >= 0) {
            this.setColorMapIndex(index);
        }
    };

    @action setScaling = (newScaling: FrameScaling) => {
        if (RenderConfigStore.SCALING_TYPES.has(newScaling)) {
            this.scaling = newScaling;
            this.updateSiblings();
        }
    };

    @action setGamma = (gamma: number) => {
        this.gamma = gamma;
        this.updateSiblings();
    };

    @action setAlpha = (alpha: number) => {
        this.alpha = alpha;
        this.updateSiblings();
    };

    @action setBias = (bias: number) => {
        this.bias = bias;
    };

    @action resetBias = () => {
        this.bias = 0;
    };

    @action setContrast = (contrast: number) => {
        this.contrast = contrast;
    };

    @action resetContrast = () => {
        this.contrast = 1;
    };

    @action setInverted = (inverted: boolean) => {
        this.inverted = inverted;
    };

    @action setVisible = (visible: boolean) => {
        this.visible = visible;
    };

    @action toggleVisibility = () => {
        this.visible = !this.visible;
    };

    @action updateSiblings = () => {
        const siblings = this.frame?.renderConfigSiblings;
        for (const frame of siblings) {
            frame.renderConfig.updateFrom(this);
        }
    }

    @action updateFrom = (other: RenderConfigStore) => {
        this.scaling = other.scaling;
        this.alpha = other.alpha;
        this.gamma = other.gamma;
        this.bias = other.bias;
        this.contrast = other.contrast;
        this.scaleMin[this.stokes] = other.scaleMinVal;
        this.scaleMax[this.stokes] = other.scaleMaxVal;
        this.selectedPercentile[this.stokes] = -1;
    }
}<|MERGE_RESOLUTION|>--- conflicted
+++ resolved
@@ -54,15 +54,12 @@
 
     static readonly GAMMA_MIN = 0.1;
     static readonly GAMMA_MAX = 2;
-<<<<<<< HEAD
+    static readonly ALPHA_MIN = 0.1;
+    static readonly ALPHA_MAX = 1000000;
     static readonly BIAS_MIN = -1;
     static readonly BIAS_MAX = 1;
     static readonly CONTRAST_MIN = 0;
     static readonly CONTRAST_MAX = 2;
-=======
-    static readonly ALPHA_MIN = 0.1;
-    static readonly ALPHA_MAX = 1000000;
->>>>>>> 1858b8d2
 
     @observable scaling: FrameScaling;
     @observable colorMapIndex: number;
