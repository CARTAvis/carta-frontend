--- conflicted
+++ resolved
@@ -22,15 +22,7 @@
         [FrameScaling.GAMMA, "Gamma"],
         [FrameScaling.POWER, "Power"]
     ]);
-<<<<<<< HEAD
-    static readonly COLOR_MAPS_ALL = ["accent", "afmhot", "autumn", "binary", "Blues", "bone", "BrBG", "brg", "BuGn", "BuPu", "bwr", "CMRmap", "cool", "coolwarm",
-        "copper", "cubehelix", "dark2", "flag", "gist_earth", "gist_gray", "gist_heat", "gist_ncar", "gist_rainbow", "gist_stern", "gist_yarg",
-        "GnBu", "gnuplot", "gnuplot2", "gray", "greens", "greys", "hot", "hsv", "inferno", "jet", "magma", "nipy_spectral", "ocean", "oranges",
-        "OrRd", "paired", "pastel1", "pastel2", "pink", "PiYG", "plasma", "PRGn", "prism", "PuBu", "PuBuGn", "PuOr", "PuRd", "purples", "rainbow",
-        "RdBu", "RdGy", "RdPu", "RdYlBu", "RdYlGn", "reds", "seismic", "set1", "set2", "set3", "spectral", "spring", "summer", "tab10", "tab20",
-        "tab20b", "tab20c", "terrain", "viridis", "winter", "Wistia", "YlGn", "YlGnBu", "YlOrBr", "YlOrRd"];
     
-=======
     static readonly COLOR_MAPS_ALL = [
         "accent", "afmhot", "autumn", "binary", "Blues",
         "bone", "BrBG", "brg", "BuGn", "BuPu",
@@ -56,7 +48,7 @@
         "nipy_spectral", "plasma", "rainbow", "RdBu", "RdGy",
         "reds", "seismic", "spectral", "tab10", "viridis"
     ];
->>>>>>> 3d092943
+
     @observable scaling: FrameScaling;
     @observable colorMap: number;
     @observable contrast: number;
