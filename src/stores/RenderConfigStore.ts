import {action, computed, observable} from "mobx";
import {PreferenceStore} from "stores";
import {CARTA} from "carta-protobuf";
import {clamp} from "utilities";

export enum FrameScaling {
    LINEAR = 0,
    LOG = 1,
    SQRT = 2,
    SQUARE = 3,
    POWER = 4,
    GAMMA = 5,
    EXP = 6,
    CUSTOM = 7
}

export class RenderConfigStore {
    static readonly SCALING_TYPES = new Map<FrameScaling, string>([
        [FrameScaling.LINEAR, "Linear"],
        [FrameScaling.LOG, "Log"],
        [FrameScaling.SQRT, "Square root"],
        [FrameScaling.SQUARE, "Squared"],
        [FrameScaling.GAMMA, "Gamma"],
        [FrameScaling.POWER, "Power"]
    ]);

    static readonly COLOR_MAPS_ALL = [
        "accent", "afmhot", "autumn", "binary", "Blues",
        "bone", "BrBG", "brg", "BuGn", "BuPu",
        "bwr", "CMRmap", "cool", "coolwarm", "copper",
        "cubehelix", "dark2", "flag", "gist_earth", "gist_gray",
        "gist_heat", "gist_ncar", "gist_rainbow", "gist_stern", "gist_yarg",
        "GnBu", "gnuplot", "gnuplot2", "gray", "greens",
        "greys", "hot", "hsv", "inferno", "jet",
        "magma", "nipy_spectral", "ocean", "oranges", "OrRd",
        "paired", "pastel1", "pastel2", "pink", "PiYG",
        "plasma", "PRGn", "prism", "PuBu", "PuBuGn",
        "PuOr", "PuRd", "purples", "rainbow", "RdBu",
        "RdGy", "RdPu", "RdYlBu", "RdYlGn", "reds",
        "seismic", "set1", "set2", "set3", "spectral",
        "spring", "summer", "tab10", "tab20", "tab20b",
        "tab20c", "terrain", "viridis", "winter", "Wistia",
        "YlGn", "YlGnBu", "YlOrBr", "YlOrRd"
    ];
    static readonly COLOR_MAPS_SELECTED = [
        "afmhot", "Blues", "coolwarm", "cubehelix", "gist_heat",
        "gist_stern", "gnuplot", "gnuplot2", "gray", "greens",
        "greys", "hot", "inferno", "jet", "magma",
        "nipy_spectral", "plasma", "rainbow", "RdBu", "RdGy",
        "reds", "seismic", "spectral", "tab10", "viridis"
    ];

    static readonly PERCENTILE_RANKS = [90, 95, 99, 99.5, 99.9, 99.95, 99.99, 100];

    static readonly GAMMA_MIN = 0;
    static readonly GAMMA_MAX = 2;

    @observable scaling: FrameScaling;
    @observable colorMap: number;
    @observable contrast: number;
    @observable bias: number;
    @observable gamma: number;
    @observable alpha: number;
    @observable inverted: boolean;
    @observable channelHistogram: CARTA.IHistogram;
    @observable cubeHistogram: CARTA.IHistogram;
    @observable useCubeHistogram: boolean;
    @observable cubeHistogramProgress: number;
    @observable selectedPercentile: number[];
    @observable stokes: number;
    @observable scaleMin: number[];
    @observable scaleMax: number[];

    constructor(readonly preference: PreferenceStore) {
        const percentile = preference.percentile;
        this.selectedPercentile = [percentile, percentile, percentile, percentile];
        this.bias = 0;
        this.contrast = 1;
        this.alpha = preference.scalingAlpha;
        this.gamma = preference.scalingGamma;
        this.scaling = preference.scaling;
        this.inverted = false;
        this.cubeHistogramProgress = 0;
        this.setColorMap(preference.colormap);
        this.stokes = 0;
        this.scaleMin = [0, 0, 0, 0];
        this.scaleMax = [1, 1, 1, 1];
    }

    public static IsScalingValid(scaling: FrameScaling): boolean {
        return RenderConfigStore.SCALING_TYPES.has(scaling);
    }

<<<<<<< HEAD
    public static IsColormapValid(colormap: string): boolean {
        return RenderConfigStore.COLOR_MAPS_SELECTED.includes(colormap);
    }

    public static IsPercentileValid(percentile: number): boolean {
        return RenderConfigStore.PERCENTILE_RANKS.includes(percentile);
=======
    public static IsGammaValid(gamma: number): boolean {
        return gamma >= RenderConfigStore.GAMMA_MIN && gamma <= RenderConfigStore.GAMMA_MAX;
    }

    public static IsColormapValid(colormap: string): boolean {
        return RenderConfigStore.COLOR_MAPS_SELECTED.includes(colormap) ? true : false;
    }

    public static IsPercentileValid(percentile: number): boolean {
        return RenderConfigStore.PERCENTILE_RANKS.includes(percentile) ? true : false;
>>>>>>> 84c095dd
    }

    @computed get colorMapName() {
        if (this.colorMap >= 0 && this.colorMap <= RenderConfigStore.COLOR_MAPS_ALL.length - 1) {
            return RenderConfigStore.COLOR_MAPS_ALL[this.colorMap];
        } else {
            return "Unknown";
        }
    }

    @computed get scalingName() {
        const scalingType = RenderConfigStore.SCALING_TYPES.get(this.scaling);
        if (scalingType) {
            return scalingType;
        } else {
            return "Unknown";
        }
    }

    @computed get histogram() {
        if (this.useCubeHistogram && this.cubeHistogram) {
            return this.cubeHistogram;
        } else {
            return this.channelHistogram;
        }
    }

    @computed get scaleMinVal() {
        return this.scaleMin[this.stokes];
    }

    @computed get scaleMaxVal() {
        return this.scaleMax[this.stokes];
    }

    @computed get selectedPercentileVal() {
        return this.selectedPercentile[this.stokes];
    }

    @action setStokes = (val: number) => {
        this.stokes = val;
    };

    @action setUseCubeHistogram = (val: boolean) => {
        if (val !== this.useCubeHistogram) {
            this.useCubeHistogram = val;
            if (this.selectedPercentile[this.stokes] > 0) {
                this.setPercentileRank(this.selectedPercentile[this.stokes]);
            }
        }
    };

    @computed get histogramMin() {
        if (!this.histogram) {
            return undefined;
        }
        return this.histogram.firstBinCenter - 0.5 * this.histogram.binWidth;
    }

    @computed get histogramMax() {
        if (!this.histogram) {
            return undefined;
        }
        return this.histogram.firstBinCenter + (this.histogram.bins.length + 0.5) * this.histogram.binWidth;
    }

    @action setPercentileRank = (rank: number) => {
        this.selectedPercentile[this.stokes] = rank;
        // Find max and min if the rank is 100%
        if (rank === 100) {
            this.scaleMin[this.stokes] = this.histogramMin;
            this.scaleMax[this.stokes] = this.histogramMax;
            return true;
        }

        if (rank < 0 || rank > 100) {
            return false;
        }

        const rankComplement = 100 - rank;
        const percentiles = this.getPercentiles([rankComplement, rank]);
        if (percentiles.length === 2) {
            this.scaleMin[this.stokes] = percentiles[0];
            this.scaleMax[this.stokes] = percentiles[1];
            return true;
        } else {
            return false;
        }
    };

    @action updateChannelHistogram = (histogram: CARTA.IHistogram) => {
        this.channelHistogram = histogram;
        if (this.selectedPercentile[this.stokes] > 0 && !this.useCubeHistogram) {
            this.setPercentileRank(this.selectedPercentile[this.stokes]);
        }
    };

    @action updateCubeHistogram = (histogram: CARTA.IHistogram, progress: number) => {
        this.cubeHistogram = histogram;
        this.cubeHistogramProgress = progress;
        if (this.selectedPercentile[this.stokes] > 0 && this.useCubeHistogram) {
            this.setPercentileRank(this.selectedPercentile[this.stokes]);
        }
    };

    @action setCustomScale = (minVal: number, maxVal: number) => {
        this.scaleMin[this.stokes] = minVal;
        this.scaleMax[this.stokes] = maxVal;
        this.selectedPercentile[this.stokes] = -1;
    };

    @action setColorMapIndex = (index: number) => {
        this.colorMap = clamp(index, 0, RenderConfigStore.COLOR_MAPS_ALL.length - 1);
    };

    @action setColorMap = (colormap: string) => {
        const index = RenderConfigStore.COLOR_MAPS_ALL.indexOf(colormap);
        if (index >= 0) {
            this.setColorMapIndex(index);
        }
    };

    @action setScaling = (newScaling: FrameScaling) => {
        if (RenderConfigStore.SCALING_TYPES.has(newScaling)) {
            this.scaling = newScaling;
        }
    };

    @action setGamma = (gamma: number) => {
        this.gamma = gamma;
    };

    @action setAlpha = (alpha: number) => {
        this.alpha = alpha;
    };

    @action setInverted = (inverted: boolean) => {
        this.inverted = inverted;
    };

    private getPercentiles(ranks: number[]): number[] {
        if (!ranks || !ranks.length || !this.histogram || !this.histogram.bins.length) {
            return [];
        }

        const minVal = this.histogram.firstBinCenter - this.histogram.binWidth / 2.0;
        const dx = this.histogram.binWidth;
        const vals = this.histogram.bins;
        let remainingRanks = ranks.slice();
        let cumulativeSum = 0;

        let totalSum = 0;
        for (let i = 0; i < vals.length; i++) {
            totalSum += vals[i];
        }

        if (totalSum === 0) {
            return [];
        }

        let calculatedPercentiles = [];

        for (let i = 0; i < vals.length && remainingRanks.length; i++) {
            const currentFraction = cumulativeSum / totalSum;
            const nextFraction = (cumulativeSum + vals[i]) / totalSum;
            let nextRank = remainingRanks[0] / 100.0;
            while (nextFraction >= nextRank && remainingRanks.length) {
                // Assumes a locally uniform distribution between bins
                const portion = (nextRank - currentFraction) / (nextFraction - currentFraction);
                calculatedPercentiles.push(minVal + dx * (i + portion));
                // Move to next rank
                remainingRanks.shift();
                nextRank = remainingRanks[0] / 100.0;
            }
            cumulativeSum += vals[i];
        }
        return calculatedPercentiles;
    }
}<|MERGE_RESOLUTION|>--- conflicted
+++ resolved
@@ -91,25 +91,16 @@
         return RenderConfigStore.SCALING_TYPES.has(scaling);
     }
 
-<<<<<<< HEAD
+    public static IsGammaValid(gamma: number): boolean {
+        return gamma >= RenderConfigStore.GAMMA_MIN && gamma <= RenderConfigStore.GAMMA_MAX;
+    }
+
     public static IsColormapValid(colormap: string): boolean {
         return RenderConfigStore.COLOR_MAPS_SELECTED.includes(colormap);
     }
 
     public static IsPercentileValid(percentile: number): boolean {
         return RenderConfigStore.PERCENTILE_RANKS.includes(percentile);
-=======
-    public static IsGammaValid(gamma: number): boolean {
-        return gamma >= RenderConfigStore.GAMMA_MIN && gamma <= RenderConfigStore.GAMMA_MAX;
-    }
-
-    public static IsColormapValid(colormap: string): boolean {
-        return RenderConfigStore.COLOR_MAPS_SELECTED.includes(colormap) ? true : false;
-    }
-
-    public static IsPercentileValid(percentile: number): boolean {
-        return RenderConfigStore.PERCENTILE_RANKS.includes(percentile) ? true : false;
->>>>>>> 84c095dd
     }
 
     @computed get colorMapName() {
