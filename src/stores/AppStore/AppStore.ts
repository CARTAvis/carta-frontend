import {Classes, Colors, IOptionProps, setHotkeysDialogProps} from "@blueprintjs/core";
import * as AST from "ast_wrapper";
import axios from "axios";
import * as CARTACompute from "carta_computation";
import {CARTA} from "carta-protobuf";
import * as _ from "lodash";
import * as Long from "long";
<<<<<<< HEAD
import {action, autorun, computed, flow, makeObservable, observable, ObservableMap, reaction, when} from "mobx";
=======
import {action, autorun, computed, flow, makeObservable, observable, ObservableMap, when} from "mobx";
import * as Path from "path-browserify";
>>>>>>> 68f0fd09
import * as Semver from "semver";

import {getImageViewCanvas, ImageViewLayer, PvGeneratorComponent} from "components";
import {AppToaster, ErrorToast, SuccessToast, WarningToast} from "components/Shared";
import {
    CARTA_INFO,
    CatalogInfo,
    CatalogType,
    COMPUTED_POLARIZATIONS,
    FileId,
    FloatingObjzIndexManager,
    FrameView,
    ImageItem,
    ImageType,
    ImageViewItem,
    Point2D,
    PresetLayout,
    RegionId,
    SpectralType,
    Theme,
    TileCoordinate,
    ToFileListFilterMode,
    WCSMatchingType,
    Workspace,
    WorkspaceFile
} from "models";
import {ApiService, BackendService, ConnectionStatus, ScriptingService, TelemetryAction, TelemetryService, TileService, TileStreamDetails} from "services";
import {
    AlertStore,
    AnimationMode,
    AnimatorStore,
    BrowserMode,
    CatalogProfileStore,
    CatalogStore,
    CatalogUpdateMode,
    DialogId,
    DialogStore,
    FileBrowserStore,
    HelpStore,
    ImageFittingStore,
    ImageViewConfigStore,
    LayoutStore,
    LogEntry,
    LogStore,
    OverlayStore,
    PreferenceKeys,
    PreferenceStore,
    RegionFileType,
    SnippetStore,
    SpatialProfileStore,
    SpectralProfileStore,
    WidgetsStore
} from "stores";
import {CompassAnnotationStore, CURSOR_REGION_ID, DistanceMeasuringStore, FrameInfo, FrameStore, PointAnnotationStore, RegionStore, RulerAnnotationStore, TextAnnotationStore} from "stores/Frame";
import {HistogramWidgetStore, SpatialProfileWidgetStore, SpectralProfileWidgetStore, StatsWidgetStore, StokesAnalysisWidgetStore} from "stores/Widgets";
import {distinct, exportScreenshot, getColorForTheme, GetRequiredTiles, getTimestamp, mapToObject, ProtobufProcessing} from "utilities";

import GitCommit from "../../static/gitInfo";

interface FrameOption extends IOptionProps {
    hasZAxis: boolean;
}

interface ViewUpdate {
    tiles: TileCoordinate[];
    fileId: number;
    channel: number;
    stokes: number;
    focusPoint: Point2D;
    headerUnit: string;
}

interface ChannelUpdate {
    frame: FrameStore;
    channel: number;
    stokes: number;
}

const IMPORT_REGION_BATCH_SIZE = 1000;
const EXPORT_IMAGE_DELAY = 500;
export const PREVIEW_PV_FILEID = -2;

export class AppStore {
    private static staticInstance: AppStore;

    static get Instance() {
        return AppStore.staticInstance || new AppStore();
    }

    // Backend services
    readonly backendService: BackendService;
    readonly tileService: TileService;
    readonly scriptingService: ScriptingService;
    readonly apiService: ApiService;
    readonly telemetryService: TelemetryService;

    // Other stores
    readonly alertStore: AlertStore;
    readonly animatorStore: AnimatorStore;
    readonly catalogStore: CatalogStore;
    readonly dialogStore: DialogStore;
    readonly fileBrowserStore: FileBrowserStore;
    readonly helpStore: HelpStore;
    readonly layoutStore: LayoutStore;
    readonly snippetStore: SnippetStore;
    readonly logStore: LogStore;
    readonly overlayStore: OverlayStore;
    readonly preferenceStore: PreferenceStore;
    readonly widgetsStore: WidgetsStore;
    readonly imageFittingStore: ImageFittingStore;
    /** Configuration of the images in the image view widget. */
    readonly imageViewConfigStore = ImageViewConfigStore.Instance;

    // WebAssembly Module status
    @observable astReady: boolean;
    @observable cartaComputeReady: boolean;
    // Frames
    @observable previewFrames = new ObservableMap<number, FrameStore>();
    /** The active image, which can be a loaded image, a color blended image, or a PV preivew. */
    @observable activeImage: ImageItem = null;
    @observable hoveredFrame: FrameStore = null;
    @observable contourDataSource: FrameStore = null;
    @observable syncContourToFrame = true;
    @observable syncFrameToContour = true;
    @observable activeWorkspace: Workspace;

    // Profiles and region data
    @observable spatialProfiles: Map<string, SpatialProfileStore>;
    @observable spectralProfiles: Map<FileId, ObservableMap<RegionId, SpectralProfileStore>>;
    @observable regionStats: Map<number, ObservableMap<number, ObservableMap<number, CARTA.RegionStatsData>>>;
    @observable regionHistograms: Map<number, ObservableMap<number, ObservableMap<number, CARTA.IRegionHistogramData>>>;

    // Reference images
    @observable spatialReference: FrameStore;
    @observable spectralReference: FrameStore;
    @observable rasterScalingReference: FrameStore;

    // ImageViewer
    @observable activeLayer = ImageViewLayer.RegionMoving;
    @observable cursorFrozen: boolean;
    @observable cursorMirror = false;
    @observable toolbarExpanded = true;
    @observable imageRatio = 1;
    @observable isExportingImage = false;
    @observable private isCanvasUpdated: boolean;

    // dynamic zIndex
    public zIndexManager = new FloatingObjzIndexManager();

    private appContainer: HTMLElement;
    private fileCounter = 0;
    private previousConnectionStatus: ConnectionStatus;
    private canvasUpdatedTimer;

    public getAppContainer = (): HTMLElement => {
        return this.appContainer;
    };

    public setAppContainer = (container: HTMLElement) => {
        this.appContainer = container;
    };

    // Splash screen
    @observable splashScreenVisible: boolean = true;
    @action showSplashScreen = () => {
        this.splashScreenVisible = true;
    };
    @action hideSplashScreen = () => {
        this.splashScreenVisible = false;
    };

    // Image view
    @action setImageViewDimensions = (w: number, h: number) => {
        this.overlayStore.setViewDimension(w, h);
    };

    // Auth
    @observable username: string = "";
    @action setUsername = (username: string) => {
        this.username = username;
    };

    // Batch opening files
    @observable isLoadingMultipleFiles: boolean = false;
    @action setLoadingMultipleFiles = (isLoadingMultipleFiles: boolean) => {
        this.isLoadingMultipleFiles = isLoadingMultipleFiles;
    };

    // New release notification
    @observable showNewRelease: boolean = false;
    @observable newRelease: string = "";
    @action setShowNewRelease = (val: boolean) => {
        this.showNewRelease = val;
    };
    @action private updateNewRelease = (release: string) => {
        this.newRelease = release;
        this.showNewRelease = true;
    };

    private connectToServer = async () => {
        // Remove query parameters and replace protocol
        let wsURL = window.location.href.replace(window.location.search, "").replace(/^http/, "ws");
        if (process.env.NODE_ENV === "development") {
            wsURL = process.env.REACT_APP_DEFAULT_ADDRESS ? process.env.REACT_APP_DEFAULT_ADDRESS : wsURL;
        } else {
            wsURL = process.env.REACT_APP_DEFAULT_ADDRESS_PROD ? process.env.REACT_APP_DEFAULT_ADDRESS_PROD : wsURL;
        }

        // Check for URL query parameters as a final override
        const url = new URL(window.location.href);
        const socketUrl = url.searchParams.get("socketUrl");

        if (socketUrl) {
            wsURL = socketUrl;
            console.log(`Connecting to override URL: ${wsURL}`);
        } else {
            console.log(`Connecting to default URL: ${wsURL}`);
        }

        try {
            await AST.onReady;
            this.setAstReady(true);
            const ack = await this.backendService.connect(wsURL);
            console.log(`Connected with session ID ${ack.sessionId}`);
            this.logStore.addInfo(`Connected to server ${wsURL} with session ID ${ack.sessionId}`, ["network"]);
        } catch (err) {
            console.error(err);
        }
    };

    @flow.bound
    *loadDefaultFiles() {
        const url = new URL(window.location.href);
        const folderSearchParam = url.searchParams.get("folder");
        const workspaceKeyParam = url.searchParams.get("key");
        const workspaceNameParam = url.searchParams.get("workspace");
        const hasWorkspaceParam = workspaceKeyParam || workspaceNameParam;

        // Load workspace first if it exists
        if (hasWorkspaceParam) {
            try {
                yield this.loadWorkspace(workspaceKeyParam ?? workspaceNameParam, !!workspaceKeyParam);
            } catch (err) {
                console.error(err);
            }
        }

        let fileList: string[];
        if (url.searchParams.has("files")) {
            let filesString = url.searchParams.get("files");
            // Strip the padding [] if it exists
            if (filesString.startsWith("[") && filesString.endsWith("]")) {
                filesString = filesString.slice(1, -1);
            }
            fileList = filesString.split(",")?.map(file => file.trim());
        } else if (url.searchParams.has("file")) {
            fileList = [url.searchParams.get("file")];
        }

        try {
            if (fileList?.length) {
                this.setLoadingMultipleFiles(true);
                for (const file of fileList) {
                    yield this.loadFile(folderSearchParam, file, "", false);
                }
                this.setLoadingMultipleFiles(false);
            } else if (this.preferenceStore.autoLaunch && !hasWorkspaceParam) {
                if (folderSearchParam) {
                    this.fileBrowserStore.setStartingDirectory(folderSearchParam);
                }
                this.fileBrowserStore.showFileBrowser(BrowserMode.File);
            }
        } catch (err) {
            console.error(err);
        }
    }

    @action handleThemeChange = (darkMode: boolean) => {
        this.systemTheme = darkMode ? "dark" : "light";
    };

    // Tasks
    @observable taskProgress: number;
    @observable taskStartTime: number;
    @observable taskCurrentTime: number;
    @observable fileLoading: boolean;
    @observable fileSaving: boolean;
    @observable resumingSession: boolean;
    @observable loadingWorkspace: boolean;

    @action restartTaskProgress = () => {
        this.taskProgress = 0;
        this.taskStartTime = performance.now();
    };

    @action updateTaskProgress = (progress: number) => {
        this.taskProgress = progress;
        this.taskCurrentTime = performance.now();
    };

    @computed get estimatedTaskRemainingTime(): number {
        if (this.taskProgress <= 0 || this.taskProgress >= 1) {
            return undefined;
        }
        const dt = this.taskCurrentTime - this.taskStartTime;
        const estimatedFinishTime = dt / this.taskProgress;
        return estimatedFinishTime - dt;
    }

    @action startFileLoading = () => {
        this.fileLoading = true;
    };

    @action endFileLoading = () => {
        this.fileLoading = false;
    };

    @action startFileSaving = () => {
        this.fileSaving = true;
    };

    @action endFileSaving = () => {
        this.fileSaving = false;
    };

    // Keyboard shortcuts
    @computed get modifierString() {
        // Modifier string for shortcut keys.
        // - OSX/iOS use '⌘'
        // - Windows/Linux uses 'Ctrl + '
        // - Browser uses 'alt +' for compatibility reasons
        if (process.env.REACT_APP_TARGET === "linux") {
            return "ctrl + ";
        } else if (process.env.REACT_APP_TARGET === "darwin") {
            return "cmd +";
        }
        return "alt + ";
    }

    // System theme, based on media query
    @observable systemTheme: string;

    // Apply dark theme if it is forced or the system theme is dark
    @computed get darkTheme(): boolean {
        if (this.preferenceStore.theme === Theme.AUTO) {
            return this.systemTheme === Theme.DARK;
        } else {
            return this.preferenceStore.theme === Theme.DARK;
        }
    }

    // Spectral matching type, initialized by global preferences, modified by the Image List Settings
    @observable spectralMatchingType: SpectralType;

    // Match generated moment image(s) to the spatial reference image
    @observable momentToMatch: boolean;

    /** All the loaded images in the image list. */
    @computed get frames(): FrameStore[] {
        return this.imageViewConfigStore.frames;
    }

    @computed get openFileDisabled(): boolean {
        return this.backendService?.connectionStatus !== ConnectionStatus.ACTIVE || this.fileLoading;
    }

    @computed get appendFileDisabled(): boolean {
        return this.openFileDisabled || !this.activeFrame;
    }

    // Frame actions
    @computed get activeFrameFileId(): number {
        return this.activeFrame?.frameInfo.fileId;
    }

    @computed get activeFrameIndex(): number {
        if (!this.activeFrame) {
            return -1;
        }
        return this.frames.findIndex(frame => frame.frameInfo.fileId === this.activeFrame.frameInfo.fileId);
    }

    @computed get frameNum(): number {
        return this.frames.length;
    }

    @computed get frameMap(): Map<number, FrameStore> {
        const frameMap = new Map<number, FrameStore>();

        for (const frame of this.frames) {
            frameMap.set(frame.frameInfo.fileId, frame);
        }

        return frameMap;
    }

    @computed get catalogNum(): number {
        return this.catalogStore.catalogProfileStores.size;
    }

    @computed get catalogNextFileId(): number {
        let id = 1;
        const currentCatalogIds = Array.from(this.catalogStore.catalogProfileStores.keys());
        while (currentCatalogIds?.includes(id) && currentCatalogIds.length) {
            id += 1;
        }
        return id;
    }

    @computed get frameNames(): IOptionProps[] {
        return this.frames?.map(frame => {
            const index = this.imageViewConfigStore.getImageListIndex(ImageType.FRAME, frame.id);
            return {
                label: index + ": " + frame.filename,
                value: frame.frameInfo.fileId
            };
        });
    }

    @computed get frameOptions(): FrameOption[] {
        return this.frames?.map(frame => {
            const index = this.imageViewConfigStore.getImageListIndex(ImageType.FRAME, frame.id);
            return {
                label: index + ": " + frame.filename,
                value: frame.frameInfo.fileId,
                hasZAxis: frame?.channelInfo !== undefined && frame?.channelInfo !== null
            };
        });
    }

    @computed get frameChannels(): number[] {
        return this.frames.map(frame => frame.requiredChannel);
    }

    @computed get frameStokes(): number[] {
        return this.frames.map(frame => frame.requiredStokes);
    }

    private spatialGroup(baseFrame: FrameStore): FrameStore[] {
        if (!this.frames || !this.frames.length || !this.activeFrame) {
            return [];
        }

        const baseGroupFrames = [];
        for (const frame of this.frames) {
            const groupMember =
                frame === baseFrame || // Frame is the base
                frame === baseFrame.spatialReference || // Frame is the active frame's reference
                frame.spatialReference === baseFrame || // Frame is a secondary image of the active frame
                (frame.spatialReference && frame.spatialReference === baseFrame.spatialReference); // Frame has the same reference as the base frame

            if (groupMember) {
                baseGroupFrames.push(frame);
            }
        }

        return baseGroupFrames;
    }

    @computed get spatialAndSpectalMatchedFileIds(): number[] {
        let matchedIds = [];
        const spatialReferenceId = this.spatialReference?.frameInfo?.fileId;
        const spectralReferenceId = this.spectralReference?.frameInfo?.fileId;

        const spatialMatchedFileIds = this.spatialReference?.spatialSiblings?.map(matchedFrame => {
            return matchedFrame.frameInfo.fileId;
        });
        spatialMatchedFileIds?.unshift(spatialReferenceId);
        const spectralMatchedFileIds = this.spectralReference?.spectralSiblings?.map(matchedFrame => {
            return matchedFrame.frameInfo.fileId;
        });
        spectralMatchedFileIds?.unshift(spectralReferenceId);

        spatialMatchedFileIds?.forEach(spatialMatchedFileId => {
            if (spectralMatchedFileIds?.includes(spatialMatchedFileId)) {
                matchedIds.push(spatialMatchedFileId);
            }
        });

        return [...new Set(matchedIds)]; //Remove duplicate
    }

    // Calculates which frames have a contour visible as a function of each visible frame
    @computed get contourFrames(): Map<FrameStore, FrameStore[]> {
        const frameMap = new Map<FrameStore, FrameStore[]>();
        for (const frame of this.imageViewConfigStore.visibleFrames) {
            const group = this.spatialGroup(frame).filter(f => f.contourConfig.enabled && f.contourConfig.visible);
            frameMap.set(frame, group);
        }
        return frameMap;
    }

    // Calculates which frames have a vector overlay visible as a function of each visible frame
    @computed get vectorOverlayFrames(): Map<FrameStore, FrameStore[]> {
        const frameMap = new Map<FrameStore, FrameStore[]>();
        for (const frame of this.imageViewConfigStore.visibleFrames) {
            const group = this.spatialGroup(frame).filter(f => f.vectorOverlayConfig.enabled && f.vectorOverlayConfig.visible);
            frameMap.set(frame, group);
        }
        return frameMap;
    }

    /**
     * Adds a frame to the frame array based on the provided parameters.
     *
     * @param ack - The ack message received after opening a file.
     * @param directory - The path to the parent directory of the file.
     * @param lelExpr - Whether the file is opened with an image arithmetic (CASA lattice expression) string.
     * @param hdu - The Header Data Unit (HDU) identifier of the file.
     * @param generated - Whether the frame is a generated in-memory image. Used for the telemetry message.
     * @param setAsActive - Whether the frame should be set as the active frame.
     * @param updateStartingDirectory - Whether to update the starting directory in the file browser. Required for carta-python.
     * @returns Whether the frame was successfully added.
     */
    @action addFrame = (ack: CARTA.IOpenFileAck, directory: string, lelExpr: boolean, hdu: string, generated: boolean = false, setAsActive: boolean = true, updateStartingDirectory: boolean = true): boolean => {
        if (!ack) {
            return false;
        }

        let dimensionsString = `${ack.fileInfoExtended.width}\u00D7${ack.fileInfoExtended.height}`;
        if (ack.fileInfoExtended.dimensions > 2) {
            dimensionsString += `\u00D7${ack.fileInfoExtended.depth}`;
            if (ack.fileInfoExtended.dimensions > 3) {
                dimensionsString += ` (${ack.fileInfoExtended.stokes} Stokes cubes)`;
            }
        }
        this.logStore.addInfo(`Loaded file ${ack.fileInfo.name} with dimensions ${dimensionsString}`, ["file"]);
        const frameInfo: FrameInfo = {
            fileId: ack.fileId,
            directory,
            lelExpr,
            hdu,
            fileInfo: new CARTA.FileInfo(ack.fileInfo),
            fileInfoExtended: new CARTA.FileInfoExtended(ack.fileInfoExtended),
            fileFeatureFlags: ack.fileFeatureFlags,
            renderMode: CARTA.RenderMode.RASTER,
            beamTable: ack.beamTable,
            generated
        };
        this.telemetryService.addFileOpenEntry(ack.fileId, ack.fileInfo.type, ack.fileInfoExtended.width, ack.fileInfoExtended.height, ack.fileInfoExtended.depth, ack.fileInfoExtended.stokes, generated);

        let newFrame = new FrameStore(frameInfo);

        // Place frame in frame array (replace frame with the same ID if it exists)
        const existingFrameIndex = this.imageViewConfigStore.getImageListIndex(ImageType.FRAME, ack.fileId);
        if (existingFrameIndex !== -1) {
            this.imageViewConfigStore.replaceFrame(existingFrameIndex, newFrame);
        } else {
            this.imageViewConfigStore.addFrame(newFrame);
        }

        // First image defaults to spatial reference and contour source
        if (this.frames.length === 1) {
            this.setSpatialReference(this.frames[0]);
            this.setRasterScalingReference(this.frames[0]);
            this.setContourDataSource(this.frames[0]);
        }

        // Use this image as a spectral reference if it has a spectral axis and there isn't an existing spectral reference
        if (newFrame.frameInfo.fileInfoExtended.depth > 1 && (this.frames.length === 1 || !this.spectralReference)) {
            this.setSpectralReference(newFrame);
        }

        if (setAsActive) {
            this.updateActiveImageByFrame(newFrame);
        }
        // init image associated catalog
        this.catalogStore.updateImageAssociatedCatalogId(newFrame.frameInfo.fileId, []);

        // Set animation mode to frame if the new image is 2D, or to channel if the image is 3D and there are no other frames
        if (newFrame.frameInfo.fileInfoExtended.depth <= 1 && newFrame.frameInfo.fileInfoExtended.stokes <= 1) {
            this.animatorStore.setAnimationMode(AnimationMode.FRAME);
        } else if (newFrame.frameInfo.fileInfoExtended.depth > 1) {
            this.animatorStore.setAnimationMode(AnimationMode.CHANNEL);
        } else if (newFrame.frameInfo.fileInfoExtended.stokes > 1) {
            this.animatorStore.setAnimationMode(AnimationMode.STOKES);
        }

        if (this.frames.length > 1) {
            // putting spectral matching before spatial matching avoids spectral matching fail when spatial matching is unable.
            if (this.preferenceStore.autoWCSMatching & WCSMatchingType.SPECTRAL && this.spectralReference !== newFrame && newFrame.frameInfo.fileInfoExtended.depth > 1) {
                this.setSpectralMatchingEnabled(newFrame, true);
            }
            if (this.preferenceStore.autoWCSMatching & WCSMatchingType.SPATIAL && this.spatialReference !== newFrame) {
                this.setSpatialMatchingEnabled(newFrame, true);
            }
            if (this.preferenceStore.autoWCSMatching & WCSMatchingType.RASTER && this.rasterScalingReference !== newFrame) {
                this.setRasterScalingMatchingEnabled(newFrame, true);
            }
        }

        if (updateStartingDirectory) {
            this.fileBrowserStore.saveStartingDirectory(newFrame.frameInfo.directory);
        }

        return true;
    };

    @action addPreviewFrame = (ack: any, directory: string, hdu: string) => {
        if (!ack) {
            return undefined;
        }

        const frameInfo: FrameInfo = {
            fileId: PREVIEW_PV_FILEID,
            directory,
            lelExpr: false,
            hdu,
            fileInfo: new CARTA.FileInfo(ack.imageInfo),
            fileInfoExtended: new CARTA.FileInfoExtended(ack.imageInfo),
            fileFeatureFlags: ack.fileFeatureFlags,
            renderMode: CARTA.RenderMode.RASTER,
            beamTable: ack.beamTable,
            generated: true,
            preview: true
        };

        const newFrame = new FrameStore(frameInfo);

        if (newFrame) {
            this.previewFrames.set(ack.previewId, newFrame);
            newFrame.updatePreviewDataGenerator = newFrame.updatePreviewData(ack);
            // The initial next() function call executes the FrameStore.updatePreviewData until the first yield keyword
            newFrame.updatePreviewDataGenerator.next();
            this.updateActiveImageByFrame(newFrame);
        }

        return newFrame;
    };

    /**
     * Loads a file at the given path and adds it as a frame to the application.
     *
     * @param path - The path to the parent directory of the file to load, or of the file itself.
     * @param filename - The filename of the file to load.
     * @param hdu - The Header Data Unit (HDU) to load. If left blank, the first image HDU will be loaded.
     * @param imageArithmetic - Whether to treat the file as an image arithmetic (CASA lattice expression) string.
     * @param setAsActive - Whether the loaded frame should be set as the active frame.
     * @param updateStartingDirectory - Whether to update the starting directory in the file browser. Required for carta-python.
     * @returns The added frame.
     *
     * @throws If there is an error loading the file.
     */
    @flow.bound
    *loadFile(path: string, filename: string, hdu: string, imageArithmetic: boolean, setAsActive: boolean = true, updateStartingDirectory: boolean = true) {
        this.startFileLoading();

        if (imageArithmetic) {
            hdu = "";
        } else {
            const fullPath = Path.join(path || "", filename || "");
            path = Path.dirname(fullPath);
            filename = Path.basename(fullPath);
        }

        // Separate HDU and filename if no HDU is specified
        if (!hdu?.length && !imageArithmetic) {
            const hduRegex = /^(.*)\[(\S+)]$/;
            const matches = hduRegex.exec(filename);
            // Three matching groups. Second is filename, third is HDU
            if (matches?.length === 3) {
                filename = matches[1];
                hdu = matches[2];
            }
        }

        try {
            const ack = yield this.backendService.loadFile(path, filename, hdu, this.fileCounter, imageArithmetic);
            this.fileCounter++;
            if (!this.addFrame(ack, path, imageArithmetic, hdu, false, setAsActive, updateStartingDirectory)) {
                AppToaster.show({icon: "warning-sign", message: "Load file failed.", intent: "danger", timeout: 3000});
            }
            this.endFileLoading();
            this.fileBrowserStore.hideFileBrowser();
            WidgetsStore.ResetWidgetPlotXYBounds(this.widgetsStore.spatialProfileWidgets);
            WidgetsStore.ResetWidgetPlotXYBounds(this.widgetsStore.spectralProfileWidgets);
            WidgetsStore.ResetWidgetPlotXYBounds(this.widgetsStore.stokesAnalysisWidgets);
            // Ensure loading finishes before next file is added
            yield this.delay(10);
            return this.getFrame(ack.fileId);
        } catch (err) {
            this.alertStore.showAlert(`Error loading file: ${err}`);
            this.endFileLoading();
            throw err;
        }
    }

    loadConcatStokes = async (stokesFiles: CARTA.IStokesFile[], directory: string, hdu: string) => {
        this.startFileLoading();
        try {
            const ack = await this.backendService.loadStokeFiles(stokesFiles, this.fileCounter, CARTA.RenderMode.RASTER);
            this.fileCounter++;
            if (!this.addFrame(ack.openFileAck, directory, false, hdu)) {
                AppToaster.show({icon: "warning-sign", message: "Load file failed.", intent: "danger", timeout: 3000});
            }
            this.endFileLoading();
            this.fileBrowserStore.hideFileBrowser();
            AppStore.Instance.dialogStore.hideDialog(DialogId.Stokes);
            WidgetsStore.ResetWidgetPlotXYBounds(this.widgetsStore.spatialProfileWidgets);
            WidgetsStore.ResetWidgetPlotXYBounds(this.widgetsStore.spectralProfileWidgets);
            WidgetsStore.ResetWidgetPlotXYBounds(this.widgetsStore.stokesAnalysisWidgets);
            return ack.openFileAck.fileId;
        } catch (err) {
            console.log(err);
            this.alertStore.showAlert(`Error loading files: ${err}`);
            this.endFileLoading();
            throw err;
        }
    };

    @action appendConcatFile = (stokesFiles: CARTA.IStokesFile[], directory: string, hdu: string) => {
        // Stop animations playing before loading a new frame
        this.animatorStore.stopAnimation();
        return this.loadConcatStokes(stokesFiles, directory, hdu);
    };

    @action openConcatFile = (stokesFiles: CARTA.IStokesFile[], directory: string, hdu: string) => {
        this.removeAllFrames();
        return this.loadConcatStokes(stokesFiles, directory, hdu);
    };

    /**
     * Appends a file at the given path to the list of existing open files.
     *
     * @param path - The path to the parent directory of the file to open, or of the file itself.
     * @param filename - The filename of the file to open.
     * @param hdu - The Header Data Unit (HDU) to open. If left blank, the first image HDU will be opened.
     * @param imageArithmetic - Whether to treat the filename as an image arithmetic (CASA lattice expression) string.
     * @param setAsActive - Whether to set the appended file as the active frame.
     * @param updateStartingDirectory - Whether to update the starting directory in the file browser. Required for carta-python.
     * @returns A promise that resolves to the FrameStore of the opened file.
     *
     * @example
     * // Append a file with the given path and filename
     * const file = await appendFile("/path/to/directory", "example.fits");
     */
    @flow.bound
    *appendFile(path: string, filename?: string, hdu?: string, imageArithmetic: boolean = false, setAsActive: boolean = true, updateStartingDirectory: boolean = true) {
        // Stop animations playing before loading a new frame
        this.animatorStore.stopAnimation();
        return yield this.loadFile(path, filename, hdu, imageArithmetic, setAsActive, updateStartingDirectory);
    }

    /**
     * Closes all existing files and opens a file at the given path.
     *
     * @param path - The path to the parent directory of the file to open, or of the file itself.
     * @param filename - The filename of the file to open.
     * @param hdu - The Header Data Unit (HDU) to open. If left blank, the first image HDU will be opened.
     * @param imageArithmetic - Whether to treat the filename as an image arithmetic (CASA lattice expression) string.
     * @param updateStartingDirectory - Whether to update the starting directory in the file browser. Required for carta-python.
     * @returns A promise that resolves to the FrameStore of the opened file.
     *
     * @example
     * // Open a file with the given path and filename
     * const openedFile = await openFile("/path/to/directory", "example.fits");
     */
    @flow.bound
    *openFile(path: string, filename?: string, hdu?: string, imageArithmetic?: boolean, updateStartingDirectory: boolean = true) {
        this.removeAllFrames();
        return yield this.loadFile(path, filename, hdu, imageArithmetic, true, updateStartingDirectory);
    }

    @flow.bound
    *saveFile(directory: string, filename: string, fileType: CARTA.FileType, regionId?: number, channels?: number[], stokes?: number[], shouldDropDegenerateAxes?: boolean, restFreq?: number) {
        if (!this.activeFrame) {
            throw new Error("No active image");
        }
        this.startFileSaving();
        const fileId = this.activeFrame.frameInfo.fileId;
        try {
            const ack = yield this.backendService.saveFile(fileId, directory, filename, fileType, regionId, channels, stokes, !shouldDropDegenerateAxes, restFreq);
            AppToaster.show({icon: "saved", message: `${filename} saved.`, intent: "success", timeout: 3000});
            this.fileBrowserStore.hideFileBrowser();
            this.endFileSaving();
            return ack.fileId;
        } catch (err) {
            console.error(err);
            AppToaster.show({icon: "warning-sign", message: err, intent: "danger", timeout: 3000});
            this.endFileSaving();
            throw err;
        }
    }

    /**
     * Closes a loaded image or a color blended image.
     * @param image - The image item to close.
     * @param confirmClose - Flag indicating whether to display a confirmation dialog before closing.
     */
    closeImage = (image: ImageViewItem, confirmClose: boolean = true) => {
        if (image?.type === ImageType.COLOR_BLENDING) {
            this.imageViewConfigStore.removeColorBlending(image.store);
        } else {
            this.closeFile(image.store, confirmClose);
        }
    };

    /**
     * Closes a loaded image.
     * @param frame - The loaded image.
     * @param confirmClose - Flag indicating whether to display a confirmation dialog before closing.
     */
    @flow.bound *closeFile(frame: FrameStore, confirmClose: boolean = true) {
        if (!frame) {
            return;
        }

        if (confirmClose) {
            const confirmed = yield this.confirmColorBlendingRemoval(frame);
            if (!confirmed) {
                return;
            }

            // Display confirmation if image has secondary images
            const secondaries = frame.secondarySpatialImages.concat(frame.secondarySpectralImages).filter(distinct);
            const numSecondaries = secondaries.length;
            if (numSecondaries) {
                const confirmed = yield this.alertStore.showInteractiveAlert(`${numSecondaries} image${numSecondaries > 1 ? "s that are" : " that is"} matched to this image will be unmatched.`);
                if (!confirmed) {
                    return;
                }
            }
        }

        this.removeFrame(frame);
    }

    /**
     * Closes the currently active image if the active image is not a PV preview.
     * @param confirmClose - Flag indicating whether to display a confirmation dialog before closing.
     */
    @action closeCurrentFile = (confirmClose: boolean = false) => {
        if (!this.appendFileDisabled && this.activeImage?.type !== ImageType.PV_PREVIEW) {
            this.closeImage(this.activeImage, confirmClose);
        }
    };

    /**
     * Closes all the images except the provided loaded image.
     * @param frame - A loaded image.
     */
    @action closeOtherImages = (frame: FrameStore) => {
        const colorBlendingImages = this.imageViewConfigStore.colorBlendingImages.slice();
        for (const colorBlendingImage of colorBlendingImages) {
            this.imageViewConfigStore.removeColorBlending(colorBlendingImage);
        }
        this.closeOtherFiles(frame, false);
    };

    /**
     * Closes all the loaded image except the provided one.
     * @param frame - A loaded image.
     * @param confirmClose - Flag indicating whether to display a confirmation dialog before closing.
     */
    @action closeOtherFiles = (frame: FrameStore, confirmClose: boolean = true) => {
        const otherFiles = this.frames.filter(f => f !== frame);
        for (const f of otherFiles) {
            this.closeFile(f, confirmClose);
        }
    };

    /**
     * Closes a loaded image.
     * @param frame - A loaded image.
     */
    @action private removeFrame = (frame: FrameStore) => {
        if (frame) {
            // Stop animations playing before removing frame
            this.animatorStore.stopAnimation();
            // Unlink any associated secondary images
            // Create a copy of the array, since clearing the spatial reference will modify it
            const secondarySpatialImages = frame.secondarySpatialImages.slice();
            for (const f of secondarySpatialImages) {
                f.clearSpatialReference();
            }
            // Create a copy of the array, since clearing the spatial reference will modify it
            const secondarySpectralImages = frame.secondarySpectralImages.slice();
            for (const f of secondarySpectralImages) {
                f.clearSpectralReference();
            }

            const removedFrameIsSpatialReference = frame === this.spatialReference;
            const removedFrameIsSpectralReference = frame === this.spectralReference;
            const removedFrameIsRasterScalingReference = frame === this.rasterScalingReference;
            const fileId = frame.frameInfo.fileId;

            // adjust requirements for stores
            this.widgetsStore.removeFrameFromRegionWidgets(fileId);

            // clear pv preview frames
            const previewFrame = this.previewFrames.get(fileId);
            let pvGeneratorWidgetId;

            for (const [key, value] of this.widgetsStore.pvGeneratorWidgets) {
                if (_.isEqual(value?.previewFrame, previewFrame)) {
                    pvGeneratorWidgetId = key;
                }
            }

            this.widgetsStore.pvGeneratorWidgets.get(pvGeneratorWidgetId)?.removePreviewFrame(parseInt(pvGeneratorWidgetId.split("-")[2]));
            this.widgetsStore.removeFloatingWidget(pvGeneratorWidgetId);
            this.previewFrames.delete(fileId);

            // clear existing requirements for the frame
            this.spectralRequirements.delete(fileId);
            this.spatialRequirements.delete(fileId);
            this.statsRequirements.delete(fileId);
            this.histogramRequirements.delete(fileId);

            this.tileService.handleFileClosed(fileId);
            this.telemetryService.addFileCloseEntry(fileId);

            if (this.backendService.closeFile(fileId)) {
                frame.clearSpatialReference();
                frame.clearSpectralReference();
                frame.clearContours(false);
                this.imageViewConfigStore.removeFrame(fileId);
                const firstFrame = this.frames.length ? this.frames[0] : null;

                // Clean up if frame is active
                if (this.activeFrame.frameInfo.fileId === fileId) {
                    const firstImage = this.imageViewConfigStore.imageNum ? this.imageViewConfigStore.getImage(0) : null;
                    this.setActiveImage(firstImage);
                }

                // Clean up if frame is contour data source
                if (this.contourDataSource.frameInfo.fileId === fileId) {
                    this.contourDataSource = firstFrame;
                }
                // Clean up if frame is currently spatial reference
                if (removedFrameIsSpatialReference) {
                    const newReference = firstFrame;
                    if (newReference) {
                        this.setSpatialReference(newReference, false);
                    } else {
                        this.clearSpatialReference();
                    }
                }
                // Clean up if frame is currently spectral reference
                if (removedFrameIsSpectralReference) {
                    // New spectral reference must have spectral axis
                    const spectralFrames = this.frames.filter(f => f.frameInfo.fileInfoExtended.depth > 1);
                    const newReference = spectralFrames.length ? spectralFrames[0] : null;
                    if (newReference) {
                        this.setSpectralReference(newReference);
                    } else {
                        this.clearSpectralReference();
                    }
                }

                if (removedFrameIsRasterScalingReference) {
                    const newReference = firstFrame;
                    if (newReference) {
                        this.setRasterScalingReference(newReference);
                    } else {
                        this.clearRasterScalingReference();
                    }
                }

                if (!this.frames?.length) {
                    this.activeWorkspace = undefined;

                    const colorBlendingImages = this.imageViewConfigStore?.colorBlendingImages.slice();
                    for (const colorBlendingImage of colorBlendingImages) {
                        this.imageViewConfigStore?.removeColorBlending(colorBlendingImage);
                    }
                }

                // TODO: check this
                this.tileService.handleFileClosed(fileId);
                // Clean up if frame has associated catalog files
                if (this.catalogNum) {
                    CatalogStore.Instance.closeAssociatedCatalog(fileId);
                    if (firstFrame) {
                        CatalogStore.Instance.resetActiveCatalogFile(firstFrame.frameInfo.fileId);
                    }
                }
            }
        }
    };

    /** Closes all the images in the image view widget. */
    @action removeAllFrames = () => {
        // Stop animations playing before removing frames
        this.animatorStore.stopAnimation();
        this.clearSpectralReference();
        this.clearSpatialReference();
        this.clearRasterScalingReference();
        this.activeWorkspace = undefined;
        if (this.backendService.closeFile(-1)) {
            this.setActiveImage(null);
            this.tileService.clearCompressedCache(-1);
            this.previewFrames.forEach((previewFrameStore, previewFrameId) => {
                this.removePreviewFrame(previewFrameId);
            });
            this.widgetsStore.pvGeneratorWidgets.forEach((value, key) => {
                this.widgetsStore.removeFloatingWidget(key);
            });
            this.frames.forEach(frame => {
                frame.clearContours(false);
                const fileId = frame.frameInfo.fileId;
                this.telemetryService.addFileCloseEntry(fileId);
                this.tileService.handleFileClosed(fileId);
                if (this.catalogNum) {
                    CatalogStore.Instance.closeAssociatedCatalog(fileId);
                }
            });
            this.imageViewConfigStore.removeAllImages();
            // adjust requirements for stores
            this.widgetsStore.removeFrameFromRegionWidgets();
        }
    };

    /**
     * Closes a PV preview.
     * @param previewId - The file id of the image cube from which the PV preview was created.
     */
    @action removePreviewFrame = (previewId: number) => {
        if (this.previewFrames.delete(previewId)) {
            this.backendService.closePvPreview(previewId);
            this.setActiveImage(this.imageViewConfigStore.visibleImages[0]);
        }
    };

    /**
     * Shifts the active image.
     * @param delta - The amount to shift the active image by.
     *                A positive delta shifts to the next image, while a negative delta shifts to the previous image.
     *                If the active image is a PV preview, the shift doesn't occur.
     */
    @action private shiftImage = (delta: number) => {
        if (this.activeImage && this.activeImage.type !== ImageType.PV_PREVIEW && this.imageViewConfigStore.imageNum > 1) {
            const currentIndex = this.imageViewConfigStore.getImageListIndex(this.activeImage.type, this.activeImage.store.id);
            const requiredIndex = (this.imageViewConfigStore.imageNum + currentIndex + delta) % this.imageViewConfigStore.imageNum;
            this.setActiveImageByIndex(requiredIndex);
        }
    };

    /** Shifts the active image to the next image. If the active image is a PV preview, the shift doesn't occur. */
    @action nextImage = () => {
        this.shiftImage(+1);
    };

    /** Shifts the active image to the previous image. If the active image is a PV preview, the shift doesn't occur. */
    @action prevImage = () => {
        this.shiftImage(-1);
    };

    // Open catalog file
    @flow.bound
    *appendCatalog(directory: string, file: string, previewDataSize: number, type: CARTA.CatalogFileType) {
        if (!this.activeFrame) {
            AppToaster.show(ErrorToast("Please load the image file"));
            throw new Error("No image file");
        }
        if (!(type === CARTA.CatalogFileType.VOTable)) {
            AppToaster.show(ErrorToast("Catalog type not supported"));
            throw new Error("Catalog type not supported");
        }
        this.startFileLoading();

        const frame = this.activeFrame;
        const fileId = this.catalogNextFileId;

        const ack = yield this.backendService.loadCatalogFile(directory, file, fileId, previewDataSize);
        this.endFileLoading();
        if (frame && ack.success && ack.dataSize) {
            let catalogInfo: CatalogInfo = {fileId, directory, fileInfo: ack.fileInfo, dataSize: ack.dataSize};
            const columnData = ProtobufProcessing.ProcessCatalogData(ack.previewData);
            let catalogWidgetId = this.updateCatalogProfile(fileId, frame);
            if (catalogWidgetId) {
                TelemetryService.Instance.addTelemetryEntry(TelemetryAction.CatalogLoading, {column: ack.headers.length, row: ack.dataSize, remote: false});
                this.catalogStore.catalogWidgets.set(fileId, catalogWidgetId);
                this.catalogStore.addCatalog(fileId, ack.dataSize);
                this.fileBrowserStore.hideFileBrowser();
                const catalogProfileStore = new CatalogProfileStore(catalogInfo, ack.headers, columnData, CatalogType.FILE);
                this.catalogStore.catalogProfileStores.set(fileId, catalogProfileStore);
                return fileId;
            } else {
                throw new Error("No catalog widget ID");
            }
        } else {
            throw new Error("No catalog file loaded");
        }
    }

    @action updateCatalogProfile = (fileId: number, frame: FrameStore): string => {
        let catalogWidgetId;
        // update image associated catalog file
        let associatedCatalogFiles = [];
        const catalogStore = CatalogStore.Instance;
        const catalogComponentSize = catalogStore.catalogProfiles.size;
        let currentAssociatedCatalogFile = catalogStore.imageAssociatedCatalogId.get(frame.frameInfo.fileId);
        if (currentAssociatedCatalogFile?.length) {
            associatedCatalogFiles = currentAssociatedCatalogFile;
        } else {
            // new image append
            catalogStore.catalogProfiles.forEach((value, componentId) => {
                catalogStore.catalogProfiles.set(componentId, fileId);
            });
        }
        associatedCatalogFiles.push(fileId);
        catalogStore.updateImageAssociatedCatalogId(AppStore.Instance.activeFrame.frameInfo.fileId, associatedCatalogFiles);

        if (catalogComponentSize === 0) {
            const catalog = this.widgetsStore.createFloatingCatalogWidget(fileId);
            catalogWidgetId = catalog.widgetStoreId;
            catalogStore.catalogProfiles.set(catalog.widgetComponentId, fileId);
        } else {
            catalogWidgetId = this.widgetsStore.addCatalogWidget(fileId);
            const key = catalogStore.catalogProfiles.keys().next().value;
            catalogStore.catalogProfiles.set(key, fileId);
        }
        return catalogWidgetId;
    };

    @action removeCatalog(fileId: number, catalogWidgetId: string, catalogComponentId?: string) {
        if (fileId > -1 && this.backendService.closeCatalogFile(fileId)) {
            const catalogStore = CatalogStore.Instance;
            // close all associated catalog plots widgets
            catalogStore.clearCatalogPlotsByFileId(fileId);
            // remove catalog overlay widget store
            this.catalogStore.catalogWidgets.delete(fileId);
            this.widgetsStore.catalogWidgets.delete(catalogWidgetId);
            // remove overlay
            catalogStore.removeCatalog(fileId, catalogComponentId);
            // remove profile store
            catalogStore.catalogProfileStores.delete(fileId);

            if (!this.activeFrame) {
                return;
            }
        }
    }

    @action sendCatalogFilter(catalogFilter: CARTA.CatalogFilterRequest) {
        if (!this.activeFrame) {
            return;
        }
        this.backendService.setCatalogFilterRequest(catalogFilter);
    }

    /**
     * Reorders images in the image list.
     * @param oldIndex - The first index of the images to move.
     * @param newIndex - The index to move the image to.
     * @param length - The length of the images to move.
     */
    @action reorderFrame = (oldIndex: number, newIndex: number, length: number) => {
        this.imageViewConfigStore.reorderImage(oldIndex, newIndex, length);
    };

    // Region file actions

    /**
     * Imports a region file to the active frame or a specified frame.
     * Supported file types are CRTF and DS9.
     *
     * @param directory - The directory containing the region file.
     * @param file - The filename of the region file.
     * @param type - The {@link https://carta-protobuf.readthedocs.io/en/latest/enums.html#filetype | type} of the region file (`CRTF` or `DS9_REG`).
     * @param targetFrame - The frame to which the regions should be imported. If not provided, the active frame is used. If the frame is spatially matched, the reference frame is used.
     */
    @flow.bound
    *importRegion(directory: string, file: string, type: CARTA.FileType | CARTA.CatalogFileType, targetFrame?: FrameStore) {
        if (!(type === CARTA.FileType.CRTF || type === CARTA.FileType.DS9_REG)) {
            AppToaster.show(ErrorToast("Region type not supported"));
            return;
        }

        let frame: FrameStore;
        if (targetFrame) {
            frame = targetFrame.spatialReference ?? targetFrame;
        } else if (this.activeFrame) {
            frame = this.activeFrame.spatialReference ?? this.activeFrame;
        }

        if (!frame) {
            AppToaster.show(ErrorToast("No image file"));
            return;
        }

        try {
            const ack = yield this.backendService.importRegion(directory, file, type, frame.frameInfo.fileId);
            if (frame && ack.success && ack.regions) {
                const regions = Object.entries(ack.regions);
                const regionStyleMap = new Map<string, CARTA.IRegionStyle>(Object.entries(ack.regionStyles));
                let startIndex = 0;
                while (startIndex < regions.length) {
                    this.addRegionsInBatch(frame, regions, regionStyleMap, startIndex, IMPORT_REGION_BATCH_SIZE);
                    startIndex += IMPORT_REGION_BATCH_SIZE;
                    yield this.delay(0);
                }
                this.fileBrowserStore.setImportingRegions(false);
                this.fileBrowserStore.resetLoadingStates();
                this.fileBrowserStore.hideFileBrowser();
            }
        } catch (err) {
            console.error(err);
            this.fileBrowserStore.setImportingRegions(false);
            this.fileBrowserStore.resetLoadingStates();
            AppToaster.show(ErrorToast(err));
        }
    }

    @action addRegionsInBatch = (frame: FrameStore, regions: [string, CARTA.IRegionInfo][], regionStyleMap: Map<string, CARTA.IRegionStyle>, startIndex: number, count: number) => {
        if (!frame || !regions || !regionStyleMap || !isFinite(startIndex)) {
            return;
        }

        const batchEnd = Math.min(startIndex + count, regions.length);
        for (let i = startIndex; i < batchEnd; i++) {
            const [regionIdString, regionInfo] = regions[i];
            const styleInfo = regionStyleMap.get(regionIdString);
            frame.regionSet.addExistingRegion(
                regionInfo.controlPoints as Point2D[],
                regionInfo.rotation,
                regionInfo.regionType,
                parseInt(regionIdString),
                styleInfo?.name,
                styleInfo?.color,
                styleInfo?.lineWidth,
                styleInfo?.dashList,
                true,
                styleInfo?.annotationStyle
            );
        }
        this.fileBrowserStore.updateLoadingState(batchEnd / regions.length, batchEnd, regions.length);
    };

    /**
     * Exports specified regions and saves a region file to the provided directory.
     *
     * @param directory - The directory where the region file will be saved.
     * @param file - The filename of the region file.
     * @param coordType - The coordinate system used in the exported region file.
     * @param fileType - The type of the exported region file.
     * @param exportRegions - The indices of the regions to be exported.
     * @param targetFrame - The target frame containing the regions. If not provided, the active frame is used.
     */
    @flow.bound
    *exportRegions(directory: string, file: string, coordType: CARTA.CoordinateType, fileType: RegionFileType, exportRegions: number[], targetFrame?: FrameStore) {
        const frame = targetFrame ?? this.activeFrame;
        // Prevent exporting if only the cursor region exists
        if (!frame?.regionSet?.regions || frame.regionSet.regions.length <= 1 || exportRegions?.length < 1) {
            return;
        }

        const regionStyles = new Map<number, CARTA.IRegionStyle>();
        for (const region of exportRegions.map(value => frame.regionSet.regions[value])) {
            let annotationStyle: CARTA.IAnnotationStyle = {};

            switch (region.regionType) {
                case CARTA.RegionType.ANNPOINT:
                    annotationStyle = (region as PointAnnotationStore).getAnnotationStylesForExport();
                    break;
                case CARTA.RegionType.ANNTEXT:
                    annotationStyle = (region as TextAnnotationStore).getAnnotationStylesForExport();
                    break;
                case CARTA.RegionType.ANNCOMPASS:
                    annotationStyle = (region as CompassAnnotationStore).getAnnotationStylesForExport();
                    break;
                case CARTA.RegionType.ANNRULER:
                    annotationStyle = (region as RulerAnnotationStore).getAnnotationStylesForExport();
                    break;
                default:
                    break;
            }

            regionStyles.set(region.regionId, {
                name: region.name,
                color: region.color,
                lineWidth: region.lineWidth,
                dashList: region.dashLength ? [region.dashLength] : [],
                annotationStyle
            });
        }

        try {
            yield this.backendService.exportRegion(directory, file, fileType, coordType, frame.frameInfo.fileId, regionStyles);
            AppToaster.show(SuccessToast("saved", `Exported regions for ${frame.filename} using ${coordType === CARTA.CoordinateType.WORLD ? "world" : "pixel"} coordinates`));
            this.fileBrowserStore.hideFileBrowser();
        } catch (err) {
            console.error(err);
            AppToaster.show(ErrorToast(err));
        }
    }

    @action requestCubeHistogram = (fileId: number = -1) => {
        const frame = this.getFrame(fileId);
        if (frame && frame.renderConfig.cubeHistogramProgress < 1.0) {
            this.backendService.setHistogramRequirements({fileId: frame.frameInfo.fileId, regionId: -2, histograms: [{channel: -2, fixedNumBins: false, numBins: -1, fixedBounds: false, bounds: {min: 0, max: 0}}]});
            this.restartTaskProgress();
        }
    };

    @action cancelCubeHistogramRequest = (fileId: number = -1) => {
        const frame = this.getFrame(fileId);
        if (frame && frame.renderConfig.cubeHistogramProgress < 1.0) {
            frame.renderConfig.updateCubeHistogram(null, 0);
            this.backendService.setHistogramRequirements({fileId: frame.frameInfo.fileId, regionId: -2, histograms: []});
        }
    };

    @flow.bound
    *requestMoment(message: CARTA.IMomentRequest, frame: FrameStore) {
        if (!message || !frame) {
            return;
        }

        this.startFileLoading();
        // clear previously generated moment images under this frame if keep is false
        if (!message.keep) {
            if (frame.momentImages && frame.momentImages.length > 0) {
                frame.momentImages.forEach(momentFrame => this.closeFile(momentFrame));
            }

            frame.removeMomentImage();
        }

        this.restartTaskProgress();

        try {
            const ack = yield this.backendService.requestMoment(message);
            if (!ack.cancel && ack.openFileAcks) {
                for (const openFileAck of ack.openFileAcks) {
                    if (this.addFrame(CARTA.OpenFileAck.create(openFileAck), this.fileBrowserStore.startingDirectory, false, "", true)) {
                        this.fileCounter++;
                        const newMomentImage = this.frames.find(f => f.frameInfo.fileId === openFileAck.fileId);
                        frame.addMomentImage(newMomentImage);
                        if (frame === this.spatialReference && this.momentToMatch) {
                            newMomentImage.setSpatialReference(this.spatialReference);
                        }
                    } else {
                        AppToaster.show({icon: "warning-sign", message: "Load file failed.", intent: "danger", timeout: 3000});
                    }
                }
            }
            frame.resetMomentRequestState();
            this.endFileLoading();
        } catch (err) {
            frame.resetMomentRequestState();
            this.endFileLoading();
            console.error(err);
        }
    }

    @action cancelRequestingMoment = (fileId: number = -1) => {
        const frame = this.getFrame(fileId);
        if (frame && frame.requestingMomentsProgress < 1.0) {
            this.backendService.cancelRequestingMoment(fileId);
        }
    };

    @flow.bound
    *requestPV(message: CARTA.IPvRequest, frame: FrameStore, keepExisting: boolean) {
        if (!message || !frame) {
            return;
        }

        this.startFileLoading();
        // clear previously generated moment images under this frame
        if (!keepExisting) {
            if (frame.pvImages) {
                frame.pvImages.forEach(pvImage => this.closeFile(pvImage));
            }
            frame.removePvImage();
        }

        this.restartTaskProgress();

        try {
            const ack = yield this.backendService.requestPV(message);
            if (!ack.cancel && ack.openFileAck) {
                if (this.addFrame(CARTA.OpenFileAck.create(ack.openFileAck), this.fileBrowserStore.startingDirectory, false, "", true)) {
                    this.fileCounter++;
                    frame.addPvImage(this.frames.find(f => f.frameInfo.fileId === ack.openFileAck.fileId));
                } else {
                    AppToaster.show({icon: "warning-sign", message: "Load file failed.", intent: "danger", timeout: 3000});
                }
            }
            frame.resetPvRequestState();
            frame.setIsRequestPVCancelling(false);
            this.endFileLoading();
        } catch (err) {
            frame.resetPvRequestState();
            frame.setIsRequestPVCancelling(false);
            this.endFileLoading();
            console.error(err);
            AppToaster.show(ErrorToast(err));
        }
    }

    @flow.bound *requestPreviewPV(message: CARTA.IPvRequest, frame: FrameStore, id: string) {
        if (!message || !frame) {
            return;
        }
        try {
            this.startFileLoading();
            const ack = yield this.backendService.requestPV(message);
            this.restartTaskProgress();
            if (!ack.cancel && ack.previewData) {
                const pvGeneratorWidgetStore = WidgetsStore.Instance.pvGeneratorWidgets.get(id);
                if (pvGeneratorWidgetStore.previewFrame) {
                    pvGeneratorWidgetStore.previewFrame.updatePreviewDataGenerator = pvGeneratorWidgetStore.previewFrame.updatePreviewData(ack.previewData);
                    pvGeneratorWidgetStore.setPvCutRegionId(message.regionId);
                    // The initial next() function call executes the FrameStore.updatePreviewData until the first yield keyword
                    pvGeneratorWidgetStore.previewFrame.updatePreviewDataGenerator.next();
                } else {
                    pvGeneratorWidgetStore.setPreviewFrame(this.addPreviewFrame(ack.previewData, this.fileBrowserStore.startingDirectory, ""));
                    pvGeneratorWidgetStore.setPvCutRegionId(message.regionId);
                    WidgetsStore.Instance.createFloatingSettingsWidget("PV Preview Viewer", id, PvGeneratorComponent.WIDGET_CONFIG.type);
                }
            } else {
                AppToaster.show({icon: "warning-sign", message: "Load preview failed.", intent: "danger", timeout: 3000});
            }
            frame.resetPvRequestState();
            frame.setIsRequestPVCancelling(false);
            this.endFileLoading();
        } catch (err) {
            console.error(err);
            frame.resetPvRequestState();
            frame.setIsRequestPVCancelling(false);
            this.endFileLoading();
            AppToaster.show(ErrorToast(err));
        }
    }

    @action cancelRequestingPV = (fileId: number = -1, previewId?: number) => {
        const frame = this.getFrame(fileId);
        if (frame && frame.requestingPVProgress < 1.0) {
            this.backendService.cancelRequestingPV(fileId);
            if (this.backendService.stopPvPreview(previewId)) {
                frame.resetPvRequestState();
            }
        }
    };

    @flow.bound
    *requestFitting(message: CARTA.IFittingRequest) {
        if (!message) {
            return;
        }

        if (message.createModelImage || message.createResidualImage) {
            this.startFileLoading();
        }
        const frame = this.getFrame(message.fileId);
        if (frame?.fittingModelImage) {
            this.closeFile(frame.fittingModelImage);
        }
        if (frame?.fittingResidualImage) {
            this.closeFile(frame.fittingResidualImage);
        }
        frame?.resetFitting();
        this.restartTaskProgress();

        try {
            const ack = yield this.backendService.requestFitting(message);
            if (ack.success) {
                this.imageFittingStore.setResultString(
                    message.regionId,
                    message.fovInfo,
                    message.fixedParams,
                    ack.resultValues,
                    ack.resultErrors,
                    ack.offsetValue,
                    ack.offsetError,
                    ack.integratedFluxValues,
                    ack.integratedFluxErrors,
                    ack.log
                );
                if (ack.modelImage) {
                    if (this.addFrame(CARTA.OpenFileAck.create(ack.modelImage), this.fileBrowserStore.startingDirectory, false, "", true)) {
                        this.fileCounter++;
                        frame?.addFittingModelImage(this.getFrame(ack.modelImage.fileId));
                    } else {
                        AppToaster.show({icon: "warning-sign", message: "Load model image failed.", intent: "danger", timeout: 3000});
                    }
                }
                if (ack.residualImage) {
                    if (this.addFrame(CARTA.OpenFileAck.create(ack.residualImage), this.fileBrowserStore.startingDirectory, false, "", true)) {
                        this.fileCounter++;
                        frame?.addFittingResidualImage(this.getFrame(ack.residualImage.fileId));
                    } else {
                        AppToaster.show({icon: "warning-sign", message: "Load residual image failed.", intent: "danger", timeout: 3000});
                    }
                }
            }
            if (ack.message) {
                AppToaster.show(WarningToast(`Image fitting: ${ack.message}.`));
            }
        } catch (err) {
            AppToaster.show(ErrorToast(`Image fitting failed: ${err}.`));
        }

        this.setActiveImageByFileId(message.fileId);
        if (message.createModelImage || message.createResidualImage) {
            this.endFileLoading();
        }
        this.imageFittingStore.resetFittingState();
    }

    @action setAstReady = (val: boolean) => {
        this.astReady = val;
    };

    @action setDarkTheme = () => {
        this.setTheme(Theme.DARK);
    };

    @action setLightTheme = () => {
        this.setTheme(Theme.LIGHT);
    };

    @action setAutoTheme = () => {
        this.setTheme(Theme.AUTO);
    };

    @action setTheme = (theme: string) => {
        if (Theme.isValid(theme)) {
            this.preferenceStore.setPreference(PreferenceKeys.GLOBAL_THEME, theme);
            this.updateASTColors();
        }
    };

    private updateASTColors() {
        if (this.astReady) {
            const astColors = [
                getColorForTheme(this.overlayStore.global.color),
                getColorForTheme(this.overlayStore.title.color),
                getColorForTheme(this.overlayStore.grid.color),
                getColorForTheme(this.overlayStore.border.color),
                getColorForTheme(this.overlayStore.ticks.color),
                getColorForTheme(this.overlayStore.axes.color),
                getColorForTheme(this.overlayStore.numbers.color),
                getColorForTheme(this.overlayStore.labels.color),
                getColorForTheme(this.activeFrame ? this.activeFrame.distanceMeasuring?.color : DistanceMeasuringStore.DEFAULT_COLOR)
            ];
            AST.setColors(astColors);
        }
    }

    @action toggleCursorFrozen = () => {
        this.cursorFrozen = !this.cursorFrozen;
    };

    @action setCursorFrozen = (val: boolean) => {
        this.cursorFrozen = val;
    };

    @action toggleCursorMirror = () => {
        this.cursorMirror = !this.cursorMirror;
    };

    @action toggleToolbarExpanded = () => {
        this.toolbarExpanded = !this.toolbarExpanded;
    };

    @action setToolbarExpanded = (val: boolean) => {
        this.toolbarExpanded = val;
    };

    @action updateActiveLayer = (layer: ImageViewLayer) => {
        this.activeLayer = layer;
    };

    @action toggleActiveLayer = () => {
        this.activeLayer = this.activeLayer === ImageViewLayer.RegionCreating ? ImageViewLayer.RegionMoving : ImageViewLayer.RegionCreating;
    };

    @action setImageRatio = (val: number) => {
        for (const f of this.frames) {
            if (!f.spatialReference) {
                f.setZoom((f.zoomLevel * val) / this.imageRatio);
            }
        }
        this.imageRatio = val;
    };

    @action setIsExportingImage = (val: boolean) => {
        this.isExportingImage = val;
    };

    @action setIsCanvasUpdated = (val: boolean) => {
        this.isCanvasUpdated = val;
    };

    public static readonly DEFAULT_STATS_TYPES = [
        CARTA.StatsType.NumPixels,
        CARTA.StatsType.Sum,
        CARTA.StatsType.FluxDensity,
        CARTA.StatsType.Mean,
        CARTA.StatsType.RMS,
        CARTA.StatsType.Sigma,
        CARTA.StatsType.SumSq,
        CARTA.StatsType.Min,
        CARTA.StatsType.Max,
        CARTA.StatsType.Extrema
    ];
    private static readonly CursorThrottleTime = 200;
    private static readonly CursorThrottleTimeRotated = 100;
    private static readonly ImageThrottleTime = 50;
    private static readonly ImageChannelThrottleTime = 500;
    private static readonly RequirementsCheckInterval = 200;

    private spectralRequirements: Map<number, Map<number, CARTA.SetSpectralRequirements>>;
    private spatialRequirements: Map<number, Map<number, CARTA.SetSpatialRequirements>>;
    private statsRequirements: Map<number, Map<number, CARTA.SetStatsRequirements>>;
    private histogramRequirements: Map<number, Map<number, CARTA.SetHistogramRequirements>>;
    private pendingChannelHistograms: Map<string, CARTA.IRegionHistogramData>;

    @action updateChannels = (updates: ChannelUpdate[]) => {
        if (!updates || !updates.length) {
            return;
        }

        for (const update of updates) {
            const frame = update.frame;
            if (!frame) {
                return;
            }

            frame.channel = update.channel;
            frame.stokes = update.stokes;
            if (this.imageViewConfigStore.visibleFrames.includes(frame)) {
                // Calculate new required frame view (cropped to file size)
                const reqView = frame.requiredFrameView;

                const croppedReq: FrameView = {
                    xMin: Math.max(0, reqView.xMin),
                    xMax: Math.min(frame.frameInfo.fileInfoExtended.width, reqView.xMax),
                    yMin: Math.max(0, reqView.yMin),
                    yMax: Math.min(frame.frameInfo.fileInfoExtended.height, reqView.yMax),
                    mip: reqView.mip
                };
                const imageSize: Point2D = {x: frame.frameInfo.fileInfoExtended.width, y: frame.frameInfo.fileInfoExtended.height};
                const tiles = GetRequiredTiles(croppedReq, imageSize, {x: 256, y: 256});
                const midPointImageCoords = {x: (reqView.xMax + reqView.xMin) / 2.0, y: (reqView.yMin + reqView.yMax) / 2.0};
                // TODO: dynamic tile size
                const tileSizeFullRes = reqView.mip * 256;
                const midPointTileCoords = {x: midPointImageCoords.x / tileSizeFullRes - 0.5, y: midPointImageCoords.y / tileSizeFullRes - 0.5};

                // If BUNIT = km/s, adopted compressionQuality is set to 32 regardless the preferences setup
                const bunitVariant = ["km/s", "km s-1", "km s^-1", "km.s-1"];
                const compressionQuality = bunitVariant.includes(frame.headerUnit) ? Math.max(this.preferenceStore.imageCompressionQuality, 32) : this.preferenceStore.imageCompressionQuality;
                this.tileService.requestTiles(tiles, frame.frameInfo.fileId, frame.channel, frame.stokes, midPointTileCoords, compressionQuality, true);
            } else {
                this.tileService.updateHiddenFileChannels(frame.frameInfo.fileId, frame.channel, frame.stokes);
            }
        }
    };

    private throttledSetChannels = _.throttle(this.updateChannels, AppStore.ImageChannelThrottleTime);

    @action setChannelsByFrame = (frame: FrameStore) => {
        if (frame) {
            const updates: ChannelUpdate[] = [];
            // Calculate if new data is required for the active channel
            const updateRequiredChannels = frame.requiredChannel !== frame.channel || frame.requiredStokes !== frame.stokes;
            // Don't auto-update when animation is playing
            if (!this.animatorStore.animationActive && updateRequiredChannels) {
                updates.push({frame: frame, channel: frame.requiredChannel, stokes: frame.requiredStokes});
            }

            // Update any sibling channels
            frame.spectralSiblings.forEach(frame => {
                const siblingUpdateRequired = frame.requiredChannel !== frame.channel || frame.requiredStokes !== frame.stokes;
                if (siblingUpdateRequired) {
                    updates.push({frame, channel: frame.requiredChannel, stokes: frame.requiredStokes});
                }
            });

            if (updates.length) {
                this.throttledSetChannels(updates);
            }
        }
    };

    private updateViews = (updates: ViewUpdate[]) => {
        for (const update of updates) {
            this.updateView(update.tiles, update.fileId, update.channel, update.stokes, update.focusPoint, update.headerUnit);
        }
    };

    private updateView = (tiles: TileCoordinate[], fileId: number, channel: number, stokes: number, focusPoint: Point2D, headerUnit: string) => {
        const isAnimating = this.animatorStore.serverAnimationActive;
        if (isAnimating) {
            this.backendService.addRequiredTiles(
                fileId,
                tiles.map(t => t.encode()),
                this.preferenceStore.animationCompressionQuality
            );
        } else {
            // If BUNIT = km/s, adopted compressionQuality is set to 32 regardless the preferences setup
            const bunitVariant = ["km/s", "km s-1", "km s^-1", "km.s-1"];
            const compressionQuality = bunitVariant.includes(headerUnit) ? Math.max(this.preferenceStore.imageCompressionQuality, 32) : this.preferenceStore.imageCompressionQuality;
            this.tileService.requestTiles(tiles, fileId, channel, stokes, focusPoint, compressionQuality);
        }
    };

    private initCarta = async (isAstReady: boolean, isZfpReady: boolean, isCartaComputeReady: boolean, isApiServiceAuthenticated: boolean) => {
        if (isAstReady && isZfpReady && isCartaComputeReady && isApiServiceAuthenticated) {
            try {
                await this.preferenceStore.fetchPreferences();
                this.telemetryService.checkAndGenerateId(true);
                await this.connectToServer();
                await this.fileBrowserStore.restoreStartingDirectory();
                await this.layoutStore.fetchLayouts();
                await this.snippetStore.fetchSnippets();

                this.tileService.setCache(this.preferenceStore.gpuTileCache, this.preferenceStore.systemTileCache);
                if (!this.layoutStore.applyLayout(this.preferenceStore.layout)) {
                    AlertStore.Instance.showAlert(`Applying preference layout "${this.preferenceStore.layout}" failed! Resetting preference layout to default.`);
                    this.layoutStore.applyLayout(PresetLayout.DEFAULT);
                    this.preferenceStore.setPreference(PreferenceKeys.GLOBAL_LAYOUT, PresetLayout.DEFAULT);
                }
                await this.loadDefaultFiles();
                this.setCursorFrozen(this.preferenceStore.isCursorFrozen);
                this.updateASTColors();
                this.setSpectralMatchingType(this.preferenceStore.spectralMatchingType);
                if (this.preferenceStore.checkNewRelease) {
                    await this.checkNewRelease();
                }
            } catch (err) {
                console.error(err);
            }
        }
    };

    private checkNewRelease = async () => {
        try {
            const response = await axios("https://api.github.com/repos/CARTAvis/carta/releases", {headers: {Accept: "application/vnd.github+json"}});
            const latestRelease = response?.data?.[0]?.tag_name;

            if (latestRelease && Semver.gt(latestRelease, this.preferenceStore.latestRelease)) {
                console.log("new release available: ", latestRelease);
                this.updateNewRelease(latestRelease);
            }
        } catch (err) {
            console.error("Failed to check new releases: ", err);
        }
    };

    private constructor() {
        makeObservable(this);
        AppStore.staticInstance = this;
        window["app"] = this;
        window["carta"] = this;

        // Assign service instances
        this.backendService = BackendService.Instance;
        this.tileService = TileService.Instance;
        this.scriptingService = ScriptingService.Instance;
        this.apiService = ApiService.Instance;
        this.telemetryService = TelemetryService.Instance;

        // Assign lower level store instances
        this.alertStore = AlertStore.Instance;
        this.animatorStore = AnimatorStore.Instance;
        this.catalogStore = CatalogStore.Instance;
        this.dialogStore = DialogStore.Instance;
        this.fileBrowserStore = FileBrowserStore.Instance;
        this.helpStore = HelpStore.Instance;
        this.layoutStore = LayoutStore.Instance;
        this.snippetStore = SnippetStore.Instance;
        this.logStore = LogStore.Instance;
        this.preferenceStore = PreferenceStore.Instance;
        this.overlayStore = OverlayStore.Instance;
        this.widgetsStore = WidgetsStore.Instance;
        this.imageFittingStore = ImageFittingStore.Instance;

        this.astReady = false;
        this.cartaComputeReady = false;
        this.spatialProfiles = new Map<string, SpatialProfileStore>();
        this.spectralProfiles = new Map<FileId, ObservableMap<RegionId, SpectralProfileStore>>();
        this.regionStats = new Map<number, ObservableMap<number, ObservableMap<number, CARTA.RegionStatsData>>>();
        this.regionHistograms = new Map<number, ObservableMap<number, ObservableMap<number, CARTA.IRegionHistogramData>>>();
        this.pendingChannelHistograms = new Map<string, CARTA.IRegionHistogramData>();
        this.initRequirements();
        this.momentToMatch = true;

        AST.onReady.then(
            action(() => {
                this.setAstReady(true);
                this.logStore.addInfo("AST library loaded", ["ast"]);
            })
        );

        CARTACompute.onReady.then(
            action(() => {
                this.cartaComputeReady = true;
                this.logStore.addInfo("Compute module loaded", ["compute"]);
            })
        );

        // Log the frontend git commit hash
        this.logStore.addDebug(`Current frontend version: ${GitCommit.logMessage}`, ["version"]);
        this.previousConnectionStatus = ConnectionStatus.CLOSED;

        // Adjust document background when theme changes
        autorun(() => {
            document.body.style.backgroundColor = this.darkTheme ? Colors.DARK_GRAY4 : Colors.WHITE;
            const className = this.darkTheme ? Classes.DARK : "";
            setHotkeysDialogProps({className});
        });

        // Watch for system theme preference changes
        const mediaQuery = window.matchMedia("(prefers-color-scheme: dark)");
        if (mediaQuery) {
            if (mediaQuery.addEventListener) {
                mediaQuery.addEventListener("change", changeEvent => this.handleThemeChange(changeEvent.matches));
            } else if (mediaQuery.addListener) {
                // Workaround for Safari
                // @ts-ignore
                mediaQuery.addListener(changeEvent => handleThemeChange(changeEvent.matches));
            }
        }
        this.handleThemeChange(mediaQuery.matches);

        // Add spellcheck="false" in input elements with no spellcheck attribute
        document.addEventListener("input", (ev: Event) => {
            const target = ev.target;
            const isInput = target && target instanceof HTMLInputElement;
            if (isInput && !target.getAttribute("spellcheck")) {
                target.setAttribute("spellcheck", "false");
            }
        });

        // Display toasts when connection status changes
        autorun(() => {
            const newConnectionStatus = this.backendService.connectionStatus;
            const userString = this.username ? ` as ${this.username}` : "";
            switch (newConnectionStatus) {
                case ConnectionStatus.ACTIVE:
                    AppToaster.clear();
                    if (this.backendService.connectionDropped) {
                        AppToaster.show(WarningToast(`Reconnected to server${userString}. Some errors may occur`));
                    } else {
                        AppToaster.show(SuccessToast("swap-vertical", `Connected to CARTA server${userString}`));
                    }
                    break;
                case ConnectionStatus.CLOSED:
                    if (this.previousConnectionStatus === ConnectionStatus.ACTIVE || this.previousConnectionStatus === ConnectionStatus.PENDING) {
                        AppToaster.show(ErrorToast("Disconnected from server"));
                        this.alertStore
                            .showRetryAlert(
                                "You have been disconnected from the server. Do you want to reconnect? Please note that temporary images such as moment images, PV images, or fitting model/residual images generated via the GUI will be unloaded.",
                                "offline",
                                true
                            )
                            .then(this.onReconnectAlertClosed);
                    }
                    break;
                default:
                    break;
            }
            this.previousConnectionStatus = newConnectionStatus;
        });

        // Throttled functions for use in autoruns
        const throttledSetViews = _.throttle(this.updateViews, AppStore.ImageThrottleTime);
        const throttledSetChannels = _.throttle(this.updateChannels, AppStore.ImageChannelThrottleTime);
        const throttledSetCursorRotated = _.throttle(this.setCursor, AppStore.CursorThrottleTimeRotated);
        const throttledSetCursor = _.throttle(this.setCursor, AppStore.CursorThrottleTime);
        // Low-bandwidth mode
        const throttledSetCursorLowBandwidth = _.throttle(this.setCursor, AppStore.CursorThrottleTime * 2);

        // Update frame view for each visible frame
        autorun(() => {
            // Ignore view changes when zooming if preference not set
            if (this.activeFrame && (!this.activeFrame.zooming || this.preferenceStore.streamContoursWhileZooming)) {
                // Group all view updates for visible images into one throttled call
                const viewUpdates: ViewUpdate[] = [];
                for (const frame of this.imageViewConfigStore.visibleFrames) {
                    const reqView = frame.requiredFrameView;
                    let croppedReq: FrameView = {
                        xMin: Math.max(0, reqView.xMin),
                        xMax: Math.min(frame.frameInfo.fileInfoExtended.width, reqView.xMax),
                        yMin: Math.max(0, reqView.yMin),
                        yMax: Math.min(frame.frameInfo.fileInfoExtended.height, reqView.yMax),
                        mip: reqView.mip
                    };

                    const imageSize: Point2D = {x: frame.frameInfo.fileInfoExtended.width, y: frame.frameInfo.fileInfoExtended.height};
                    const tiles = GetRequiredTiles(croppedReq, imageSize, {x: 256, y: 256});
                    const midPointImageCoords = {x: (reqView.xMax + reqView.xMin) / 2.0, y: (reqView.yMin + reqView.yMax) / 2.0};
                    const tileSizeFullRes = reqView.mip * 256;
                    const midPointTileCoords = {x: midPointImageCoords.x / tileSizeFullRes - 0.5, y: midPointImageCoords.y / tileSizeFullRes - 0.5};
                    if (tiles.length) {
                        viewUpdates.push({tiles, fileId: frame.frameInfo.fileId, channel: frame.channel, stokes: frame.stokes, focusPoint: midPointTileCoords, headerUnit: frame.headerUnit});
                    }
                }

                // Clear tiles of invisible matched images during animation
                if (this.animatorStore?.serverAnimationActive) {
                    for (const frame of this.activeFrame.spectralSiblings) {
                        if (!this.imageViewConfigStore.visibleFrames.includes(frame)) {
                            viewUpdates.push({tiles: [], fileId: frame.frameInfo.fileId, channel: frame.channel, stokes: frame.stokes, focusPoint: null, headerUnit: frame.headerUnit});
                        }
                    }
                }

                throttledSetViews(viewUpdates);
            }
        });

        // TODO: Move setChannels actions to AppStore and remove this autorun
        // Update channels when manually changed
        autorun(() => {
            const updates: ChannelUpdate[] = [];

            for (const visibleFrame of this.imageViewConfigStore.visibleFrames) {
                if (visibleFrame) {
                    // Calculate if new data is required for the active channel
                    const updateRequiredChannels = visibleFrame.requiredChannel !== visibleFrame?.channel || visibleFrame.requiredStokes !== visibleFrame.stokes;
                    // Don't auto-update when animation is playing
                    if (!this.animatorStore.animationActive && updateRequiredChannels) {
                        updates.push({frame: visibleFrame, channel: visibleFrame.requiredChannel, stokes: visibleFrame.requiredStokes});
                    }

                    // Update any sibling channels
                    visibleFrame.spectralSiblings.forEach(frame => {
                        const isVisible = this.imageViewConfigStore.visibleFrames.includes(frame);
                        const siblingUpdateRequired = frame.requiredChannel !== frame.channel || frame.requiredStokes !== frame.stokes;
                        if (!isVisible && siblingUpdateRequired) {
                            updates.push({frame, channel: frame.requiredChannel, stokes: frame.requiredStokes});
                        }
                    });
                }
            }

            if (updates.length) {
                throttledSetChannels(updates);
            }
        });

        // Update cursor profiles
        autorun(() => {
            const pos = this.hoveredFrame?.cursorInfo?.posImageSpace;
            if (pos) {
                if (this.preferenceStore.lowBandwidthMode) {
                    throttledSetCursorLowBandwidth(this.hoveredFrame.frameInfo.fileId, pos);
                } else if (this.hoveredFrame.frameInfo.fileFeatureFlags & CARTA.FileFeatureFlags.ROTATED_DATASET) {
                    throttledSetCursorRotated(this.hoveredFrame.frameInfo.fileId, pos);
                } else {
                    throttledSetCursor(this.hoveredFrame.frameInfo.fileId, pos);
                }
            }
        });

        // Set overlay defaults from current frame
        autorun(() => {
            if (this.activeFrame) {
                this.overlayStore.setDefaultsFromAST(this.activeFrame);
            }
        });

        reaction(
            () => this.activeImage,
            image => {
                if (image) {
                    if (image.type !== ImageType.PV_PREVIEW) {
                        this.widgetsStore.updateImageWidgetTitle(this.layoutStore.dockedLayout);
                    }

                    if (image.type === ImageType.FRAME) {
                        const frame = image.store;
                        this.catalogStore.resetActiveCatalogFile(frame?.id);
                        if (this.syncContourToFrame) {
                            this.contourDataSource = frame;
                        }
                    }
                } else {
                    this.widgetsStore.updateImageWidgetTitle(this.layoutStore.dockedLayout);
                }
            }
        );

        // Update image panel page buttons
        autorun(() => {
            if (this.activeFrame && this.imageViewConfigStore.imagesPerPage) {
                this.widgetsStore.updateImagePanelPageButtons();
            }
        });

        // Update requirements every 200 ms
        setInterval(this.recalculateRequirements, AppStore.RequirementsCheckInterval);

        // Subscribe to frontend streams
        this.backendService.spatialProfileStream.subscribe(this.handleSpatialProfileStream);
        this.backendService.spectralProfileStream.subscribe(this.handleSpectralProfileStream);
        this.backendService.histogramStream.subscribe(this.handleRegionHistogramStream);
        this.backendService.contourStream.subscribe(this.handleContourImageStream);
        this.backendService.catalogStream.subscribe(this.handleCatalogFilterStream);
        this.backendService.errorStream.subscribe(this.handleErrorStream);
        this.backendService.statsStream.subscribe(this.handleRegionStatsStream);
        this.backendService.momentProgressStream.subscribe(this.handleMomentProgressStream);
        this.backendService.scriptingStream.subscribe(this.handleScriptingRequest);
        this.tileService.tileStream.subscribe(this.handleTileStream);
        this.backendService.listProgressStream.subscribe(this.handleFileProgressStream);
        this.backendService.pvProgressStream.subscribe(this.handlePvProgressStream);
        this.backendService.fittingProgressStream.subscribe(this.handleFittingProgressStream);
        this.backendService.vectorTileStream.subscribe(this.handleVectorTileStream);
        this.backendService.pvPreviewStream.subscribe(this.handlePvPreviewStream);

        // Set auth token from URL if it exists
        const url = new URL(window.location.href);
        const authTokenParam = url.searchParams.get("token");
        if (authTokenParam) {
            this.apiService.setToken(authTokenParam);
        }

        autorun(() => {
            this.initCarta(this.astReady, this.tileService?.zfpReady, this.cartaComputeReady, this.apiService?.authenticated);
        });

        autorun(() => {
            if (this.backendService.connectionStatus === ConnectionStatus.ACTIVE) {
                setTimeout(this.hideSplashScreen, 500);
            } else {
                this.showSplashScreen();
            }
        });

        autorun(() => {
            this.activateStatsPanel(this.preferenceStore.statsPanelEnabled);
        });
    }

    // region Subscription handlers
    @action handleSpatialProfileStream = (spatialProfileData: CARTA.ISpatialProfileData) => {
        if (this.frames.find(frame => frame.frameInfo.fileId === spatialProfileData.fileId)) {
            const key = `${spatialProfileData.fileId}-${spatialProfileData.regionId}`;
            let profileStore = this.spatialProfiles.get(key);
            if (!profileStore) {
                profileStore = new SpatialProfileStore(spatialProfileData.fileId, spatialProfileData.regionId);
                this.spatialProfiles.set(key, profileStore);
            }
            profileStore.updateFromStream(spatialProfileData);

            // Update cursor value from profile if it is the cursor data
            if (spatialProfileData.regionId === 0) {
                this.getFrame(spatialProfileData.fileId).setCursorValue({x: spatialProfileData.x, y: spatialProfileData.y}, spatialProfileData.channel, spatialProfileData.value);
            }
        }
    };

    handleSpectralProfileStream = (spectralProfileData: CARTA.SpectralProfileData) => {
        const frame = this.frames.find(frame => frame.frameInfo.fileId === spectralProfileData.fileId);
        if (frame) {
            let frameMap = this.spectralProfiles.get(spectralProfileData.fileId);
            if (!frameMap) {
                frameMap = new ObservableMap<number, SpectralProfileStore>();
                this.spectralProfiles.set(spectralProfileData.fileId, frameMap);
            }
            let profileStore = frameMap.get(spectralProfileData.regionId);
            if (!profileStore) {
                profileStore = new SpectralProfileStore(spectralProfileData.fileId, spectralProfileData.regionId);
                frameMap.set(spectralProfileData.regionId, profileStore);
            }

            if (spectralProfileData.progress >= 1 && spectralProfileData.regionId !== CURSOR_REGION_ID && !this.animatorStore.animationActive) {
                const region = frame.getRegion(spectralProfileData.regionId);
                TelemetryService.Instance.addSpectralProfileEntry(spectralProfileData.profiles.length, region.regionType, region.regionId, region.size.x, region.size.y, frame.frameInfo.fileInfoExtended.depth);
            }

            for (let profile of spectralProfileData.profiles) {
                profileStore.setProfile(ProtobufProcessing.ProcessSpectralProfile(profile, spectralProfileData.progress));
            }
        }
    };

    handleRegionHistogramStream = (regionHistogramData: CARTA.RegionHistogramData) => {
        if (!regionHistogramData) {
            return;
        }

        let frameHistogramMap = this.regionHistograms.get(regionHistogramData.fileId);
        if (!frameHistogramMap) {
            frameHistogramMap = new ObservableMap<number, ObservableMap<number, CARTA.IRegionHistogramData>>();
            this.regionHistograms.set(regionHistogramData.fileId, frameHistogramMap);
        }

        let regionHistogramMap = frameHistogramMap.get(regionHistogramData.regionId);

        if (!regionHistogramMap) {
            regionHistogramMap = new ObservableMap<number, CARTA.IRegionHistogramData>();
            frameHistogramMap.set(regionHistogramData.regionId, regionHistogramMap);
        }

        regionHistogramMap.set(regionHistogramData.stokes, regionHistogramData);
        // TODO: update histograms directly if the image is not active!

        // Add histogram to pending histogram list
        if (regionHistogramData.regionId === -1 && !regionHistogramData.config.fixedNumBins && !regionHistogramData.config.fixedBounds) {
            const key = `${regionHistogramData.fileId}_${regionHistogramData.stokes}_${regionHistogramData.channel}`;
            this.pendingChannelHistograms.set(key, regionHistogramData);
        } else if (regionHistogramData.regionId === -2) {
            // Update cube histogram if it is still required
            const updatedFrame = this.getFrame(regionHistogramData.fileId);
            if (updatedFrame) {
                const cubeHist = regionHistogramData.histograms;
                if (cubeHist && (updatedFrame.renderConfig.useCubeHistogram || updatedFrame.renderConfig.useCubeHistogramContours)) {
                    updatedFrame.renderConfig.updateCubeHistogram(cubeHist, regionHistogramData.progress);
                    this.updateTaskProgress(regionHistogramData.progress);
                }
            }
        }
    };

    @action handleTileStream = (tileStreamDetails: TileStreamDetails) => {
        if (this.animatorStore.serverAnimationActive && tileStreamDetails?.fileId === this.activeFrameFileId) {
            const frame = this.getFrame(tileStreamDetails.fileId);

            // Get stokes from the backend tile stream message
            const stokes = tileStreamDetails.stokes;

            // Set stokes index in the animation flow control message
            const stokesIndex = COMPUTED_POLARIZATIONS.has(stokes) ? frame.polarizations.indexOf(stokes) : stokes;

            // Flow control
            const flowControlMessage: CARTA.IAnimationFlowControl = {
                fileId: tileStreamDetails.fileId,
                animationId: 0,
                receivedFrame: {
                    channel: tileStreamDetails.channel,
                    stokes: stokesIndex
                },
                timestamp: Long.fromNumber(Date.now())
            };

            this.backendService.sendAnimationFlowControl(flowControlMessage);

            if (frame) {
                frame.setChannels(tileStreamDetails.channel, tileStreamDetails.stokes, false);
                frame.channel = tileStreamDetails.channel;
                frame.stokes = tileStreamDetails.stokes;
            }
        }

        // Apply pending channel histogram
        const key = `${tileStreamDetails.fileId}_${tileStreamDetails.stokes}_${tileStreamDetails.channel}`;
        const pendingHistogram = this.pendingChannelHistograms.get(key);
        if (pendingHistogram?.histograms) {
            const updatedFrame = this.getFrame(pendingHistogram.fileId);
            const channelHist = pendingHistogram.histograms;
            if (updatedFrame && channelHist) {
                const stokesIndex = COMPUTED_POLARIZATIONS.has(pendingHistogram.stokes) && updatedFrame.polarizations.includes(pendingHistogram.stokes) ? updatedFrame.polarizations.indexOf(pendingHistogram.stokes) : pendingHistogram.stokes;
                updatedFrame.renderConfig.setStokesIndex(stokesIndex);
                updatedFrame.renderConfig.setHistChannel(pendingHistogram.channel);
                updatedFrame.renderConfig.updateChannelHistogram(channelHist);
                updatedFrame.channel = tileStreamDetails.channel;
                updatedFrame.stokes = tileStreamDetails.stokes;
            }
            this.pendingChannelHistograms.delete(key);
        }
    };

    @action handleRegionStatsStream = (regionStatsData: CARTA.RegionStatsData) => {
        if (!regionStatsData) {
            return;
        }

        let frameStatsMap = this.regionStats.get(regionStatsData.fileId);
        if (!frameStatsMap) {
            frameStatsMap = new ObservableMap<number, ObservableMap<number, CARTA.RegionStatsData>>();
            this.regionStats.set(regionStatsData.fileId, frameStatsMap);
        }

        let regionStatsMap = frameStatsMap.get(regionStatsData.regionId);
        if (!regionStatsMap) {
            regionStatsMap = new ObservableMap<number, CARTA.RegionStatsData>();
            frameStatsMap.set(regionStatsData.regionId, regionStatsMap);
        }

        regionStatsMap.set(regionStatsData.stokes, regionStatsData);
    };

    handleContourImageStream = (contourImageData: CARTA.ContourImageData) => {
        const updatedFrame = this.getFrame(contourImageData.fileId);
        if (updatedFrame) {
            updatedFrame.updateFromContourData(contourImageData);
        }
    };

    @action handleCatalogFilterStream = (catalogFilter: CARTA.CatalogFilterResponse) => {
        const catalogFileId = catalogFilter.fileId;
        const catalogProfileStore = this.catalogStore.catalogProfileStores.get(catalogFileId);
        const catalogWidgetStoreId = this.catalogStore.catalogWidgets.get(catalogFileId);

        const progress = catalogFilter.progress;
        if (catalogProfileStore) {
            const catalogData = ProtobufProcessing.ProcessCatalogData(catalogFilter.columns);
            catalogProfileStore.updateCatalogData(catalogFilter, catalogData);
            catalogProfileStore.setProgress(progress);
            if (progress === 1) {
                catalogProfileStore.setLoadingDataStatus(false);
                catalogProfileStore.setUpdatingDataStream(false);
            }

            if (catalogProfileStore.updateMode === CatalogUpdateMode.ViewUpdate) {
                const catalogWidgetStore = this.widgetsStore.catalogWidgets.get(catalogWidgetStoreId);
                const xColumn = catalogWidgetStore.xAxis;
                const yColumn = catalogWidgetStore.yAxis;
                const frame = this.getFrame(this.catalogStore.getFrameIdByCatalogId(catalogFileId));
                if (xColumn && yColumn && frame) {
                    const coords = catalogProfileStore.get2DPlotData(xColumn, yColumn, catalogData);
                    const wcs = frame.validWcs ? frame.wcsInfo : 0;
                    this.catalogStore.convertToImageCoordinate(
                        catalogFileId,
                        coords.wcsX,
                        coords.wcsY,
                        wcs,
                        coords.xHeaderInfo.units,
                        coords.yHeaderInfo.units,
                        catalogProfileStore.catalogCoordinateSystem.system,
                        catalogFilter.subsetEndIndex,
                        catalogFilter.subsetDataSize
                    );
                }
            }
        }
    };

    handleMomentProgressStream = (momentProgress: CARTA.MomentProgress) => {
        if (!momentProgress) {
            return;
        }
        const frame = this.getFrame(momentProgress.fileId);
        if (frame) {
            frame.updateRequestingMomentsProgress(momentProgress.progress);
            this.updateTaskProgress(momentProgress.progress);
        }
    };

    handleFileProgressStream = (fileProgress: CARTA.ListProgress) => {
        if (!fileProgress) {
            return;
        }
        this.fileBrowserStore.updateLoadingState(fileProgress.percentage, fileProgress.checkedCount, fileProgress.totalCount);
        this.fileBrowserStore.showLoadingDialog();
        this.updateTaskProgress(fileProgress.percentage);
    };

    handlePvPreviewStream = (pvPreviewData: CARTA.PvPreviewData) => {
        if (!pvPreviewData.width && !pvPreviewData.height && !pvPreviewData.imageData) {
            return;
        }
        const previewFrame = this.widgetsStore.pvGeneratorWidgets.get(PvGeneratorComponent.WIDGET_CONFIG.id + "-" + pvPreviewData.previewId)?.previewFrame;

        if (previewFrame) {
            previewFrame.updatePreviewDataGenerator = previewFrame.updatePreviewData(pvPreviewData);
            // The initial next() function call executes the FrameStore.updatePreviewData until the first yield keyword
            previewFrame.updatePreviewDataGenerator.next();
        }
    };

    handlePvProgressStream = (pvProgress: CARTA.PvProgress) => {
        if (!pvProgress) {
            return;
        }
        const frame = this.getFrame(pvProgress.fileId);
        if (frame) {
            frame.updateRequestingPvProgress(pvProgress.progress);
            this.updateTaskProgress(pvProgress.progress);
        }
    };

    handleFittingProgressStream = (fittingProgress: CARTA.FittingProgress) => {
        if (!fittingProgress) {
            return;
        }
        this.imageFittingStore.setProgress(fittingProgress.progress);
        this.updateTaskProgress(fittingProgress.progress);
    };

    handleVectorTileStream = (vectorTileData: CARTA.IVectorOverlayTileData) => {
        const updatedFrame = this.getFrame(vectorTileData.fileId);
        if (updatedFrame) {
            updatedFrame.updateFromVectorOverlayData(vectorTileData);
        }
    };

    handleErrorStream = (errorData: CARTA.ErrorData) => {
        if (errorData) {
            const logEntry: LogEntry = {
                level: errorData.severity,
                message: errorData.message,
                tags: errorData.tags.concat(["server-sent"]),
                title: null
            };
            this.logStore.addLog(logEntry);
        }
    };

    handleScriptingRequest = (request: CARTA.IScriptingRequest) => {
        this.scriptingService.handleScriptingRequest(request).then(this.backendService.sendScriptingResponse);
    };

    // endregion

    onReconnectAlertClosed = async () => {
        try {
            const ack = await this.backendService.connect(this.backendService.serverUrl);
            if (ack.sessionType === CARTA.SessionType.RESUMED) {
                console.log(`Reconnected with session ID ${ack.sessionId}`);
                this.logStore.addInfo(`Reconnected to server with session ID ${ack.sessionId}`, ["network"]);
                this.telemetryService.addTelemetryEntry(TelemetryAction.RetryConnection, {status: "success"});
                this.resumeSession();
            }
        } catch (err) {
            this.telemetryService.addTelemetryEntry(TelemetryAction.RetryConnection, {status: "failed"});
            console.log(err);
        }
    };

    @flow.bound
    private *resumeSession() {
        // Some things should be reset when the user reconnects
        this.animatorStore.stopAnimation();
        this.tileService.clearRequestQueue();

        // Ignore & remove generated in-memory images
        const inMemoryImages = this.frames.filter(frame => frame?.frameInfo?.generated);
        inMemoryImages.forEach(frame => this.removeFrame(frame));

        const images: CARTA.IImageProperties[] = this.frames.map(frame => {
            const info = frame.frameInfo;

            let regions = new Map<string, CARTA.IRegionInfo>();
            // Spatially matched images don't have their own regions
            if (!frame.spatialReference) {
                regions = new Map<string, CARTA.IRegionInfo>();

                for (const region of frame.regionSet.regions) {
                    regions.set(region.regionId.toFixed(), {
                        regionType: region.regionType,
                        controlPoints: region.controlPoints,
                        rotation: region.rotation
                    });
                }
            }

            let contourSettings: CARTA.ISetContourParameters;
            if (frame.contourConfig.enabled) {
                contourSettings = {
                    fileId: frame.frameInfo.fileId,
                    levels: frame.contourConfig.levels,
                    smoothingMode: frame.contourConfig.smoothingMode,
                    smoothingFactor: frame.contourConfig.smoothingFactor,
                    decimationFactor: this.preferenceStore.contourDecimation,
                    compressionLevel: this.preferenceStore.contourCompressionLevel,
                    contourChunkSize: this.preferenceStore.contourChunkSize
                };
            }

            return {
                file: info.fileInfo.name,
                directory: info.directory,
                lelExpr: info.lelExpr,
                hdu: info.hdu,
                fileId: info.fileId,
                renderMode: info.renderMode,
                channel: frame.requiredChannel,
                stokes: frame.requiredStokes,
                regions: mapToObject(regions),
                contourSettings,
                stokesFiles: frame.stokesFiles,
                supportAipsBeam: AppStore.Instance.preferenceStore.aipsBeamSupport
            };
        });

        const catalogFiles: CARTA.IOpenCatalogFile[] = [];

        this.catalogStore.catalogProfileStores.forEach(profileStore => {
            const catalogInfo = profileStore.catalogInfo;
            const existingEntry = catalogFiles.find(entry => entry.fileId === catalogInfo.fileId);
            // Skip duplicates
            if (existingEntry) {
                return;
            }
            catalogFiles.push({
                fileId: catalogInfo.fileId,
                name: catalogInfo.fileInfo.name,
                directory: catalogInfo.directory
            });
        });

        this.resumingSession = true;

        try {
            yield this.backendService.resumeSession({images, catalogFiles});
            this.onSessionResumed();
        } catch (err) {
            console.error(err);
            this.alertStore.showAlert("Error resuming session");
        }
    }

    @action private onSessionResumed = () => {
        console.log(`Resumed successfully`);
        // Clear requirements once session has resumed
        this.initRequirements();
        this.resumingSession = false;
        this.backendService.connectionDropped = false;
    };

    @flow.bound
    public *loadWorkspace(name: string, isKey = false) {
        this.loadingWorkspace = true;

        try {
            const workspace: Workspace = yield this.apiService.getWorkspace(name, isKey);
            if (!workspace) {
                this.loadingWorkspace = false;
                AppToaster.show({icon: "warning-sign", message: `Could not load workspace "${name}"`, intent: "danger", timeout: 3000});
                return false;
            }

            // Some things should be reset when the user reconnects
            this.animatorStore.stopAnimation();
            this.tileService.clearRequestQueue();
            this.removeAllFrames();

            // Maps workspace file ID to new session's file ID
            const frameIdMap = new Map<number, number>();
            // Maps workspace region ID to new session's region ID
            const regionIdMap = new Map<number, number>();

            if (workspace.files) {
                for (const fileInfo of workspace.files) {
                    const frame: FrameStore = yield this.appendFile(fileInfo.directory, fileInfo.filename, fileInfo.hdu, false, false);
                    if (frame) {
                        frameIdMap.set(fileInfo.id, frame.frameInfo.fileId);

                        // Channel/Stokes
                        frame.setChannels(fileInfo.channel ?? 0, fileInfo.stokes ?? 0, false);

                        // References
                        if (workspace.references?.spatial === fileInfo.id) {
                            this.setSpatialReference(frame);
                        }
                        if (workspace.references?.spectral === fileInfo.id) {
                            this.setSpectralReference(frame);
                        }
                        if (workspace.references?.raster === fileInfo.id) {
                            this.setRasterScalingReference(frame);
                        }
                    }
                }

                for (const fileInfo of workspace.files) {
                    if (!frameIdMap.has(fileInfo.id)) {
                        continue;
                    }

                    const frame = this.frameMap.get(frameIdMap.get(fileInfo.id));
                    if (!frame) {
                        continue;
                    }

                    if (workspace.selectedFile === frame.frameInfo.fileId) {
                        this.updateActiveImageByFrame(frame);
                    }

                    if (fileInfo.renderConfig) {
                        frame.renderConfig.updateFromWorkspace(fileInfo.renderConfig);
                    }

                    if (workspace.references && fileInfo.references) {
                        if (this.spatialReference && fileInfo.references.spatial === workspace.references.spatial) {
                            this.setSpatialMatchingEnabled(frame, true);
                        }
                        if (this.spectralReference && fileInfo.references.spectral === workspace.references.spectral) {
                            this.setSpectralMatchingEnabled(frame, true);
                        }
                        if (this.rasterScalingReference && fileInfo.references.raster === workspace.references.raster) {
                            this.setRasterScalingMatchingEnabled(frame, true);
                        }
                    }

                    if (fileInfo.contourConfig) {
                        frame.contourConfig.updateFromWorkspace(fileInfo.contourConfig);
                        frame.applyContours();
                    }
                    if (fileInfo.vectorOverlayConfig) {
                        frame.vectorOverlayConfig.updateFromWorkspace(fileInfo.vectorOverlayConfig);
                        frame.applyVectorOverlay();
                    }

                    // Set pan/zoom parameters
                    if (fileInfo.center) {
                        frame.center = fileInfo.center;
                    }
                    if (fileInfo.zoomLevel) {
                        frame.zoomLevel = fileInfo.zoomLevel;
                    }

                    // Apply regions if spatial matching isn't enabled
                    if (!frame.spatialReference && fileInfo.regionsSet?.regions) {
                        for (const regionInfo of fileInfo.regionsSet.regions) {
                            const region = frame.regionSet.addExistingRegion(
                                regionInfo.points,
                                regionInfo.rotation,
                                regionInfo.type,
                                regionInfo.id,
                                regionInfo.name,
                                regionInfo.color,
                                regionInfo.lineWidth,
                                regionInfo.dashes,
                                false,
                                regionInfo.annotationStyles
                            );
                            if (region) {
                                region.setLocked(regionInfo.locked ?? false);
                                regionIdMap.set(regionInfo.id, region.regionId);
                                if (fileInfo.regionsSet.selectedRegion === regionInfo.id) {
                                    frame.regionSet.selectRegion(region);
                                }
                            }
                        }
                    }
                }
            }

            // Sync up raster scaling once all images are loaded and configured
            if (this.rasterScalingReference) {
                this.rasterScalingReference.renderConfig.updateSiblings();
            }

            this.loadingWorkspace = false;
            this.activeWorkspace = workspace;
            return true;
        } catch (err) {
            console.error(err);
            AppToaster.show({icon: "warning-sign", message: `Could not load workspace "${name}"`, intent: "danger", timeout: 3000});
            this.loadingWorkspace = false;
            return false;
        }
    }

    @flow.bound
    public *saveWorkspace(name: string) {
        const workspace: Workspace = {
            workspaceVersion: 0,
            frontendVersion: CARTA_INFO.version,
            description: "Workspace exported from CARTA",
            files: [],
            references: {},
            date: Date.now() / 1000
        };

        const thumbnail = yield exportScreenshot();
        if (thumbnail) {
            workspace.thumbnail = thumbnail;
        }

        if (this.spatialReference) {
            workspace.references.spatial = this.spatialReference.frameInfo.fileId;
        }
        if (this.spectralReference) {
            workspace.references.spectral = this.spectralReference.frameInfo.fileId;
        }
        if (this.rasterScalingReference) {
            workspace.references.raster = this.rasterScalingReference.frameInfo.fileId;
        }

        let hasTemporaryFiles = false;

        for (const frame of this.frames) {
            if (frame?.frameInfo?.generated) {
                hasTemporaryFiles = true;
                continue;
            }

            const workspaceFile: WorkspaceFile = {
                id: frame.frameInfo.fileId,
                directory: frame.frameInfo.directory,
                filename: frame.filename,
                hdu: frame.frameInfo.hdu,
                references: {}
            };
            if (frame.spatialReference) {
                workspaceFile.references.spatial = frame.spatialReference.frameInfo.fileId;
            } else if (frame.regionSet?.regions.length) {
                workspaceFile.regionsSet = {
                    regions: [],
                    selectedRegion: frame.regionSet.selectedRegion?.regionId
                };
                for (const region of frame.regionSet.regions) {
                    // Skip cursor region
                    if (region.regionId === 0) {
                        continue;
                    }
                    workspaceFile.regionsSet.regions.push({
                        id: region.regionId,
                        type: region.regionType,
                        rotation: region.rotation,
                        points: region.controlPoints,
                        name: region.name,
                        color: region.color,
                        lineWidth: region.lineWidth,
                        locked: region.locked,
                        dashes: region.dashLength ? [region.dashLength] : [],
                        // Check if styles are available. If so, add them to the region
                        annotationStyles: (region as any).getAnnotationStyles?.()
                    });
                }
            }

            workspaceFile.center = frame.center;
            workspaceFile.zoomLevel = frame.zoomLevel;
            workspaceFile.channel = frame.channel;
            workspaceFile.stokes = frame.stokes;

            if (frame.spectralReference) {
                workspaceFile.references.spectral = frame.spectralReference.frameInfo.fileId;
            }
            if (frame.rasterScalingReference) {
                workspaceFile.references.raster = frame.rasterScalingReference.frameInfo.fileId;
            }

            // Render config (TODO: A more extensible way of saving/loading state for simple stores)
            const {scaling, colorMap, bias, contrast, gamma, alpha, inverted, useCubeHistogram, useCubeHistogramContours, selectedPercentile, scaleMin, scaleMax, visible} = frame.renderConfig;
            workspaceFile.renderConfig = {
                scaling,
                colorMap,
                bias,
                contrast,
                gamma,
                alpha,
                inverted,
                useCubeHistogram,
                useCubeHistogramContours,
                selectedPercentile,
                scaleMin,
                scaleMax,
                visible
            };

            // Contours and vector overlays
            const {enabled: contoursEnabled, ...contourConfig} = frame.contourConfig;
            if (contoursEnabled) {
                workspaceFile.contourConfig = contourConfig;
                delete workspaceFile.contourConfig["preferenceStore"];
            }
            const {enabled: vectorOverlayEnabled, ...vectorOverlayConfig} = frame.vectorOverlayConfig;
            if (vectorOverlayEnabled) {
                workspaceFile.vectorOverlayConfig = vectorOverlayConfig;
                delete workspaceFile.vectorOverlayConfig["preferenceStore"];
            }

            workspace.files.push(workspaceFile);
        }

        if (hasTemporaryFiles) {
            AppToaster.show(WarningToast("The workspace contains generated files. These will not be preserved when reloading."));
        }
        if (this.activeFrame) {
            workspace.selectedFile = this.activeFrameFileId;
        }
        const savedWorkspace = yield this.apiService.setWorkspace(name, workspace);
        if (savedWorkspace) {
            this.activeWorkspace = savedWorkspace;
            return true;
        }
        return false;
    }

    async deleteWorkspace(name: string) {
        try {
            const success = await this.apiService.clearWorkspace(name);
            if (success) {
                AppToaster.show(SuccessToast("console", `Workspace ${name} deleted successfully.`, SnippetStore.ToasterTimeout));
                return;
            }
        } catch (err) {
            console.error(err);
        }
        AlertStore.Instance.showAlert(`Deleting workspace ${name} failed!`);
    }

    @action closeWorkspace = () => {
        this.animatorStore.stopAnimation();
        this.tileService.clearRequestQueue();
        this.removeAllFrames();
    };

    /**
     * Sets the active image. Ignores when animating.
     * @param image - The image to set as the active image.
     */
    @action updateActiveImage = (image: ImageItem) => {
        if (!image) {
            return;
        }

        // Ignore changes when animating
        if (this.animatorStore.serverAnimationActive) {
            return;
        }

        this.setActiveImage(image);
    };

    /**
     * Sets the active image with a loaded image or a PV preview. Ignores when animating.
     * @param frame - The loaded image or the PV preview.
     */
    @action updateActiveImageByFrame = (frame: FrameStore) => {
        if (!frame) {
            return;
        }

        // Ignore changes when animating
        if (this.animatorStore.serverAnimationActive) {
            return;
        }

        if (frame.isPreview) {
            this.setActiveImage({type: ImageType.PV_PREVIEW, store: frame});
        } else {
            this.setActiveImageByFileId(frame.id);
        }
    };

    /**
     * Sets the active image with a loaded image.
     * @param fileId - The file id of the loaded image.
     */
    @action setActiveImageByFileId = (fileId: number) => {
        const index = this.imageViewConfigStore.getImageListIndex(ImageType.FRAME, fileId);
        const image = this.imageViewConfigStore.getImage(index);

        if (image) {
            this.setActiveImage(image);
        } else {
            console.log(`Can't find required frame ${fileId}`);
        }
    };

    /**
     * Sets the active image based on the image list index.
     * @param index - The image list index.
     */
    @action setActiveImageByIndex = (index: number) => {
        if (index >= 0 && this.imageViewConfigStore.imageNum > index) {
            const image = this.imageViewConfigStore.getImage(index);
            if (image) {
                this.setActiveImage(image);
            }
        } else {
            console.log(`Invalid image index ${index}`);
        }
    };

    /**
     * Sets the active image.
     * @param activeImage - The image to set as the active image.
     */
    @action setActiveImage = (activeImage: ImageItem) => {
        this.activeImage = activeImage;
    };

    /** The index of the active image in the image list. */
    @computed get activeImageIndex(): number {
        if (!this.activeImage || this.activeImage.type === ImageType.PV_PREVIEW) {
            return -1;
        }
        return this.imageViewConfigStore.getImageListIndex(this.activeImage.type, this.activeImage.store?.id);
    }

    /** The active frame. If the active image is a loaded image or a PV preview, returns the corresponding frame.
     * If the active image is a color blended image, returns the base frame. */
    @computed get activeFrame(): FrameStore {
        const type = this.activeImage?.type;

        if (type === ImageType.FRAME || type === ImageType.PV_PREVIEW) {
            return this.activeImage.store;
        } else if (type === ImageType.COLOR_BLENDING) {
            return this.activeImage.store.baseFrame;
        }

        return null;
    }

    /**
     * Checks if the given image is the active image.
     * @param image - The image to check.
     * @returns Whether the given image is the active image.
     */
    isActiveImage = (image: ImageItem): boolean => {
        return image?.type === this.activeImage?.type && image?.store === this.activeImage?.store;
    };

    @action setHoveredFrame(frame: FrameStore) {
        if (!frame) {
            return;
        }
        this.hoveredFrame = frame;
    }

    @action setContourDataSource = (frame: FrameStore) => {
        this.contourDataSource = frame;
        if (this.syncFrameToContour) {
            this.updateActiveImageByFrame(frame);
        }
    };

    @computed get frameLockedToContour() {
        return this.syncFrameToContour && this.syncContourToFrame;
    }

    @action toggleFrameContourLock = () => {
        if (this.frameLockedToContour) {
            this.syncFrameToContour = false;
            this.syncContourToFrame = false;
        } else {
            this.syncContourToFrame = true;
            this.syncFrameToContour = true;
            this.contourDataSource = this.activeFrame;
        }
    };

    getFrame(fileId: number) {
        if (fileId === -1) {
            return this.activeFrame;
        }
        return this.frames.find(f => f.frameInfo.fileId === fileId);
    }

    getFrameName(fileId: number) {
        return this.getFrame(fileId)?.filename;
    }

    getFrameIndex(fileId: number): number {
        return this.frames?.findIndex(frame => frame?.frameInfo.fileId === fileId);
    }

    @computed get selectedRegion(): RegionStore {
        if (this.activeFrame && this.activeFrame.regionSet && this.activeFrame.regionSet.selectedRegion && this.activeFrame.regionSet.selectedRegion.regionId !== 0) {
            return this.activeFrame.regionSet.selectedRegion;
        }
        return null;
    }

    @action deleteSelectedRegion = () => {
        if (this.activeFrame && this.activeFrame.regionSet && this.activeFrame.regionSet.selectedRegion && !this.activeFrame.regionSet.selectedRegion.locked) {
            this.deleteRegion(this.activeFrame.regionSet.selectedRegion);
        }
    };

    @action deleteRegion = (region: RegionStore) => {
        if (region) {
            const frame = this.getFrame(region.fileId);
            // adjust requirements for stores
            this.widgetsStore.removeRegionFromRegionWidgets(region.fileId, region.regionId);
            // delete region
            if (frame) {
                frame.secondarySpatialImages.forEach(image => {
                    this.widgetsStore.removeRegionFromRegionWidgets(image.frameInfo.fileId, region.regionId);
                });
                frame.regionSet.deleteRegion(region);
            }
        }
    };

    private setCursor = (fileId: number, pos: Point2D) => {
        const frame = this.getFrame(fileId);
        frame?.updateCursorRegion(pos);
    };

    /**
     * Sets the spatial reference frame.
     * @param frame - The frame to set as the spatial reference.
     * @param showColorBlendingAlert - Whether to show an alert when layers will be removed from color blended images.
     */
    @flow.bound *setSpatialReference(frame: FrameStore, showColorBlendingAlert = true) {
        const oldRef = this.spatialReference;

        if (showColorBlendingAlert) {
            const confirmed = yield this.confirmColorBlendingRemoval(oldRef);
            if (!confirmed) {
                return;
            }
        }

        // check if the new reference is currently a secondary image of the existing reference
        const newRefIsSecondary = oldRef && oldRef.secondarySpatialImages.includes(frame);

        this.spatialReference = frame;

        // Maintain link between old and new references
        if (newRefIsSecondary) {
            oldRef.setSpatialReference(frame);
        }

        for (const f of this.frames) {
            // The reference image can't reference itself
            if (f === frame) {
                f.clearSpatialReference();
            } else if (f.spatialReference) {
                f.setSpatialReference(frame);
            }
        }

        if (oldRef?.secondarySpatialImages.length) {
            oldRef.secondarySpatialImages = [];
        }
    }

    @action clearSpatialReference = () => {
        this.spatialReference = null;
        for (const f of this.frames) {
            f.clearSpatialReference();
        }
    };

    /**
     * Sets the spatial matching for a frame.
     * @param frame - The frame for which to set spatial matching.
     * @param val - Whether to enable or disable spatial matching.
     */
    @flow.bound *setSpatialMatchingEnabled(frame: FrameStore, val: boolean) {
        if (!frame || frame === this.spatialReference) {
            return;
        }

        if (val) {
            if (!frame.setSpatialReference(this.spatialReference)) {
                AppToaster.show(WarningToast(`Could not enable spatial matching of ${frame.filename} to reference image ${this.spatialReference.filename}. No valid transform was found.`));
            }
        } else {
            const confirmed = yield this.confirmColorBlendingRemoval(frame);
            if (!confirmed) {
                return;
            }

            frame.clearSpatialReference();
        }
    }

    /**
     * Shows an alert when layers will be removed from the color blended images due to unmatching or closing a frame.
     * @param frame - The frame which will be unmatched or closed.
     * @returns Whether unmatching or closing the frame is confirmed or canceled.
     */
    private confirmColorBlendingRemoval = async (frame: FrameStore): Promise<boolean> => {
        if (frame === this.spatialReference && this.imageViewConfigStore.colorBlendingImages.length) {
            if (this.frames?.length === 1) {
                return await this.alertStore.showInteractiveAlert("The color blending images will be closed.");
            } else {
                return await this.alertStore.showInteractiveAlert("The base layer in the color blending images will be replaced.");
            }
        }

        if (this.imageViewConfigStore.colorBlendingImages.some(store => store.selectedFrames.includes(frame))) {
            return await this.alertStore.showInteractiveAlert("Layers in the color blending images will be removed.");
        }
        return true;
    };

    @action toggleSpatialMatching = (frame: FrameStore) => {
        if (!frame || frame === this.spatialReference) {
            return;
        }

        this.setSpatialMatchingEnabled(frame, !frame.spatialReference);
    };

    @action setSpectralReference = (frame: FrameStore) => {
        const oldRef = this.spectralReference;

        // check if the new reference is currently a secondary image of the existing reference
        const newRefIsSecondary = oldRef && oldRef.secondarySpectralImages.includes(frame);

        this.spectralReference = frame;

        // Maintain link between old and new references
        if (newRefIsSecondary) {
            oldRef.setSpectralReference(frame);
        }

        for (const f of this.frames) {
            // The reference image can't reference itself
            if (f === frame) {
                f.clearSpectralReference();
            } else if (f.spectralReference) {
                f.setSpectralReference(frame);
            }
        }
    };

    @action clearSpectralReference = () => {
        this.spectralReference = null;
        for (const f of this.frames) {
            f.clearSpectralReference();
        }
    };

    @action setSpectralMatchingEnabled = (frame: FrameStore, val: boolean) => {
        if (!frame || frame === this.spectralReference) {
            return;
        }

        if (val) {
            if (!frame.setSpectralReference(this.spectralReference)) {
                AppToaster.show(WarningToast(`Could not enable spectral matching (velocity system) of ${frame.filename} to reference image ${this.spectralReference.filename}. No valid transform was found`));
            }
        } else {
            frame.clearSpectralReference();
        }
    };

    @action toggleSpectralMatching = (frame: FrameStore) => {
        if (!frame || frame === this.spectralReference) {
            return;
        }

        this.setSpectralMatchingEnabled(frame, !frame.spectralReference);
    };

    @action setSpectralMatchingType = (spectralMatchingType: SpectralType) => {
        this.spectralMatchingType = spectralMatchingType;
        for (const f of this.frames) {
            if (f.spectralReference) {
                this.setSpectralMatchingEnabled(f, true);
            }
        }
    };

    @action setRasterScalingReference = (frame: FrameStore) => {
        const oldRef = this.rasterScalingReference;

        // check if the new reference is currently a secondary image of the existing reference
        const newRefIsSecondary = oldRef && oldRef.secondaryRasterScalingImages.includes(frame);

        this.rasterScalingReference = frame;

        // Maintain link between old and new references
        if (newRefIsSecondary) {
            oldRef.setRasterScalingReference(frame);
        }

        for (const f of this.frames) {
            // The reference image can't reference itself
            if (f === frame) {
                f.clearRasterScalingReference();
            } else if (f.rasterScalingReference) {
                f.setRasterScalingReference(frame);
            }
        }
    };

    @action clearRasterScalingReference = () => {
        this.rasterScalingReference = null;
        for (const f of this.frames) {
            f.clearRasterScalingReference();
        }
    };

    @action setRasterScalingMatchingEnabled = (frame: FrameStore, val: boolean) => {
        if (!frame || frame === this.rasterScalingReference) {
            return;
        }

        if (val) {
            frame.setRasterScalingReference(this.rasterScalingReference);
        } else {
            frame.clearRasterScalingReference();
        }
    };

    @action toggleRasterScalingMatching = (frame: FrameStore) => {
        if (!frame || frame === this.rasterScalingReference) {
            return;
        }

        this.setRasterScalingMatchingEnabled(frame, !frame.rasterScalingReference);
    };

    @action setMatchingEnabled = (spatial: boolean, spectral: boolean) => {
        this.setSpatialMatchingEnabled(this.activeFrame, spatial);
        this.setSpectralMatchingEnabled(this.activeFrame, spectral);
    };

    @action toggleMomentToMatch = () => {
        this.momentToMatch = !this.momentToMatch;
    };

    exportImage = (imageRatio: number) => {
        if (this.activeFrame) {
            const index = this.imageViewConfigStore.visibleFrames.indexOf(this.activeFrame);
            if (index === -1) {
                return;
            }

            this.setIsExportingImage(true);
            this.setImageRatio(imageRatio);
            this.waitForImageData().then(() => {
                const backgroundColor = this.preferenceStore.transparentImageBackground ? "rgba(255, 255, 255, 0)" : this.darkTheme ? "rgba(0, 0, 0, 1)" : Colors.WHITE;
                const composedCanvas = getImageViewCanvas(this.overlayStore.padding, this.overlayStore.colorbar.position, backgroundColor);
                if (composedCanvas) {
                    composedCanvas.toBlob(blob => {
                        const link = document.createElement("a") as HTMLAnchorElement;
                        const joinedNames = this.imageViewConfigStore.visibleFrames.map(f => f.filename).join("-");
                        // Trim filename before timestamp to 200 characters to prevent browser errors
                        link.download = `${joinedNames}-image`.substring(0, 200) + `-${getTimestamp()}.png`;
                        link.href = URL.createObjectURL(blob);
                        link.dispatchEvent(new MouseEvent("click"));
                    }, "image/png");
                }
                this.setIsExportingImage(false);
            });
        }
    };

    updateLayerPixelRatio = layerRef => {
        const pixelRatio = devicePixelRatio * this.imageRatio;
        const canvas = layerRef?.current?.getCanvas();
        if (canvas && canvas.pixelRatio !== pixelRatio) {
            canvas.setPixelRatio(pixelRatio);
        }
    };

    resetImageRatio = () => {
        if (this.imageRatio !== 1 && this.isExportingImage === false) {
            this.setImageRatio(1);
        }
    };

    decreaseImageRatio = () => {
        if (this.imageRatio !== 1 && this.isExportingImage === true) {
            AppToaster.show(WarningToast(`Exceeded the maximum canvas size; exporting image with ${this.imageRatio - 1}00% resolution instead.`));
            this.setImageRatio(this.imageRatio - 1);
        }
    };

    getImageDataUrl = (backgroundColor: string) => {
        if (this.activeFrame) {
            const composedCanvas = getImageViewCanvas(this.overlayStore.padding, this.overlayStore.colorbar.position, backgroundColor);
            if (composedCanvas) {
                return composedCanvas.toDataURL();
            }
        }
        return null;
    };

    delay(time: number) {
        return new Promise(resolve => {
            setTimeout(resolve, time);
        });
    }

    // Waits for image data to be ready. This consists of three steps:
    // 1. Wait 500 ms to allow other commands that may request new data to execute
    // 2. Use a MobX "when" to wait until no tiles or contours are required
    // 3. Use a MobX "when" to wait for re-rendering of raster and contour canvas
    waitForImageData = async () => {
        await this.delay(500);
        return new Promise<void>(resolve => {
            when(
                () => {
                    const tilesLoading = this.tileService.remainingTiles > 0;
                    let contoursLoading = false;
                    for (const frame of this.imageViewConfigStore.visibleFrames) {
                        if (frame.contourProgress >= 0 && frame.contourProgress < 1) {
                            contoursLoading = true;
                            break;
                        }
                    }
                    return !tilesLoading && !contoursLoading;
                },
                () => {
                    this.setIsCanvasUpdated(false);
                    this.setCanvasUpdated();
                    when(
                        () => this.isCanvasUpdated,
                        async () => resolve()
                    );
                }
            );
        });
    };

    setCanvasUpdated = () => {
        clearTimeout(this.canvasUpdatedTimer);
        this.canvasUpdatedTimer = setTimeout(() => this.setIsCanvasUpdated(true), EXPORT_IMAGE_DELAY);
    };

    fetchParameter = (val: any) => {
        if (val && val instanceof Map) {
            const obj = {};
            const map = val as Map<any, any>;
            for (let [key, value] of map) {
                obj[key] = value;
            }
            return obj;
        }
        return val;
    };

    getFileList = async (directory: string) => {
        return await this.backendService.getFileList(directory, ToFileListFilterMode(this.preferenceStore.fileFilterMode));
    };

    // region requirements calculations

    private initRequirements = () => {
        this.spectralRequirements = new Map<number, Map<number, CARTA.SetSpectralRequirements>>();
        this.spatialRequirements = new Map<number, Map<number, CARTA.SetSpatialRequirements>>();
        this.statsRequirements = new Map<number, Map<number, CARTA.SetStatsRequirements>>();
        this.histogramRequirements = new Map<number, Map<number, CARTA.SetHistogramRequirements>>();
    };

    recalculateRequirements = () => {
        this.recalculateSpatialRequirements();
        this.recalculateSpectralRequirements();
        this.recalculateStatsRequirements();
        this.recalculateHistogramRequirements();
    };

    private recalculateStatsRequirements() {
        if (!this.activeFrame) {
            return;
        }

        const updatedRequirements = StatsWidgetStore.CalculateRequirementsMap(this.widgetsStore.statsWidgets);
        const diffList = StatsWidgetStore.DiffStatsRequirements(this.statsRequirements, updatedRequirements);
        this.statsRequirements = updatedRequirements;

        if (diffList.length) {
            for (const requirements of diffList) {
                this.backendService.setStatsRequirements(requirements);
            }
        }
    }

    private recalculateHistogramRequirements() {
        if (!this.activeFrame) {
            return;
        }

        const updatedRequirements = HistogramWidgetStore.CalculateRequirementsMap(this.widgetsStore.histogramWidgets);
        const diffList = HistogramWidgetStore.DiffHistoRequirements(this.histogramRequirements, updatedRequirements);
        this.histogramRequirements = updatedRequirements;

        if (diffList.length) {
            for (const requirements of diffList) {
                this.backendService.setHistogramRequirements(requirements);
            }
        }
    }

    private recalculateSpectralRequirements() {
        if (!this.activeFrame) {
            return;
        }

        const updatedRequirements = SpectralProfileWidgetStore.CalculateRequirementsMap(this.widgetsStore.spectralProfileWidgets);
        if (this.widgetsStore.stokesAnalysisWidgets.size > 0) {
            StokesAnalysisWidgetStore.addToRequirementsMap(updatedRequirements, this.widgetsStore.stokesAnalysisWidgets);
        }
        const diffList = SpectralProfileWidgetStore.DiffSpectralRequirements(this.spectralRequirements, updatedRequirements);
        this.spectralRequirements = updatedRequirements;

        if (diffList.length) {
            diffList.forEach(requirements => this.backendService.setSpectralRequirements(requirements));
        }
    }

    private recalculateSpatialRequirements() {
        if (!this.activeFrame) {
            return;
        }

        const updatedRequirements = SpatialProfileWidgetStore.CalculateRequirementsMap(this.widgetsStore.spatialProfileWidgets);
        const diffList = SpatialProfileWidgetStore.DiffSpatialRequirements(this.spatialRequirements, updatedRequirements);
        this.spatialRequirements = updatedRequirements;

        if (diffList.length) {
            diffList.forEach(requirements => this.backendService.setSpatialRequirements(requirements));
        }
    }

    // endregion

    private activateStatsPanel = (statsPanelEnabled: boolean) => {
        if (statsPanelEnabled) {
            import("stats-js")
                .then(({default: Stats}) => {
                    const stats = new Stats();
                    stats.showPanel(this.preferenceStore.statsPanelMode); // 0: fps, 1: ms, 2: mb, 3+: custom
                    document.body.appendChild(stats.dom);

                    function animate() {
                        stats.begin();
                        // monitored code goes here
                        stats.end();
                        requestAnimationFrame(animate);
                    }

                    requestAnimationFrame(animate);
                    stats.dom.style.right = "0";
                    stats.dom.style.left = "initial";
                })
                .catch(err => {
                    console.log(err);
                });
        }
    };

    // Reset spectral profile's progress to 0 instead of cleaning the entire out-dated profile to avoid flashy effect in spectral profiler.
    // Flashy effect: render empty profile and then render the coming profile, repeatedly.
    public resetCursorRegionSpectralProfileProgress = (fileId: FileId) => {
        this.spectralProfiles.get(fileId)?.get(CURSOR_REGION_ID)?.resetProfilesProgress();
    };

    public resetRegionSpectralProfileProgress = (regionId: RegionId) => {
        this.spectralProfiles?.forEach(regionProfileStoreMap => {
            regionProfileStoreMap.get(regionId)?.resetProfilesProgress();
        });
    };

    // helper function for getting the current devicePixelRatio value
    get pixelRatio() {
        return devicePixelRatio;
    }
}<|MERGE_RESOLUTION|>--- conflicted
+++ resolved
@@ -5,12 +5,8 @@
 import {CARTA} from "carta-protobuf";
 import * as _ from "lodash";
 import * as Long from "long";
-<<<<<<< HEAD
 import {action, autorun, computed, flow, makeObservable, observable, ObservableMap, reaction, when} from "mobx";
-=======
-import {action, autorun, computed, flow, makeObservable, observable, ObservableMap, when} from "mobx";
 import * as Path from "path-browserify";
->>>>>>> 68f0fd09
 import * as Semver from "semver";
 
 import {getImageViewCanvas, ImageViewLayer, PvGeneratorComponent} from "components";
