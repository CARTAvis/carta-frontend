import {IOptionProps, TabId} from "@blueprintjs/core";
import {action, computed, observable, makeObservable, runInAction, autorun} from "mobx";
import {CARTA} from "carta-protobuf";
import {BackendService} from "services";
import {AppStore, DialogStore, PreferenceKeys, PreferenceStore, RegionStore} from "stores";
import {RegionId} from "stores/widgets";
import {AppToaster, ErrorToast} from "components/Shared";
import {FileInfoType} from "components";
import {LineOption, ProcessedColumnData} from "models";
import {getDataTypeString} from "utilities";

export enum BrowserMode {
    File,
    SaveFile,
    RegionImport,
    RegionExport,
    Catalog
}

export enum FileFilteringType {
    Fuzzy = "fuzzy",
    Unix = "unix",
    Regex = "regex"
}

export type RegionFileType = CARTA.FileType.CRTF | CARTA.FileType.DS9_REG;
export type ImageFileType = CARTA.FileType.CASA | CARTA.FileType.FITS | CARTA.FileType.HDF5 | CARTA.FileType.MIRIAD;
export type CatalogFileType = CARTA.CatalogFileType.VOTable | CARTA.CatalogFileType.FITSTable;

export interface ISelectedFile {
    fileInfo?: CARTA.IFileInfo | CARTA.ICatalogFileInfo;
    hdu?: string;
}

export class FileBrowserStore {
    private static staticInstance: FileBrowserStore;

    static get Instance() {
        if (!FileBrowserStore.staticInstance) {
            FileBrowserStore.staticInstance = new FileBrowserStore();
        }
        return FileBrowserStore.staticInstance;
    }

    @observable browserMode: BrowserMode = BrowserMode.File;
    @observable appendingFrame = false;
    @observable fileList: CARTA.IFileListResponse;
    @observable selectedFile: CARTA.IFileInfo | CARTA.ICatalogFileInfo;
    @observable selectedHDU: string;
    @observable HDUfileInfoExtended: { [k: string]: CARTA.IFileInfoExtended };
    @observable regionFileInfo: string[];
    @observable selectedTab: TabId = FileInfoType.IMAGE_FILE;
    @observable loadingList = false;
    @observable loadingInfo = false;
    @observable fileInfoResp = false;
    @observable responseErrorMessage: string = "";
    @observable startingDirectory: string = "$BASE";
    @observable exportFilename: string;
    @observable exportCoordinateType: CARTA.CoordinateType;
    @observable exportFileType: RegionFileType;
    @observable exportRegionIndexes: number[] = [];

    @observable catalogFileList: CARTA.ICatalogListResponse;
    @observable selectedCatalogFile: CARTA.ICatalogFileInfo;
    @observable catalogFileInfo: CARTA.ICatalogFileInfo;
    @observable catalogHeaders: Array<CARTA.ICatalogHeader>;

    // Save image
    @observable saveFilename: string = "";
    @observable saveFileType: CARTA.FileType = CARTA.FileType.CASA;
    @observable saveSpectralRange: string[] = ["0", "0"];
    @observable saveStokesOption: number;
    @observable saveRegionId: number;
    @observable shouldDropDegenerateAxes: boolean;

    constructor() {
        makeObservable(this);
        this.exportCoordinateType = CARTA.CoordinateType.WORLD;
        this.exportFileType = CARTA.FileType.CRTF;

        autorun(() => {
            if (AppStore.Instance.activeFrame) {
                // Update channelValueBounds for save image
                FileBrowserStore.Instance.initialSaveSpectralRange();
                this.setSaveFileType(AppStore.Instance.activeFrame.frameInfo?.fileInfo.type === CARTA.FileType.CASA ? CARTA.FileType.CASA : CARTA.FileType.FITS);

                // update regions
                this.resetExportRegionIndexes();
            }
        });
    }

    @observable selectedFiles: ISelectedFile[];

    @observable isLoadingDialogOpen: boolean;
    @observable loadingProgress: number;
    @observable loadingCheckedCount: number;
    @observable loadingTotalCount: number;

    @action showFileBrowser = (mode: BrowserMode, append = false) => {
        switch (mode) {
            case BrowserMode.SaveFile:
                if (AppStore.Instance.appendFileDisabled || AppStore.Instance.backendService?.serverFeatureFlags === CARTA.ServerFeatureFlags.READ_ONLY) {
                    return;
                }
                break;
            case BrowserMode.File:
                if (!append && AppStore.Instance.openFileDisabled) {
                    return;
                } else if (append && AppStore.Instance.appendFileDisabled) {
                    return;
                }
                break;
            case BrowserMode.Catalog:
            default:
                if (AppStore.Instance.appendFileDisabled) {
                    return;
                }
        }
        this.appendingFrame = append;
        this.browserMode = mode;
        DialogStore.Instance.showFileBrowserDialog();
        this.fileList = null;
        this.selectedTab = this.getBrowserMode;
        this.responseErrorMessage = "";
        this.exportFilename = "";
        this.catalogFileList = null;
        this.getFileList(this.startingDirectory);
        if (AppStore.Instance.activeFrame && mode === BrowserMode.SaveFile) {
            this.saveFilename = AppStore.Instance.activeFrame.frameInfo.fileInfo.name;
        }
        this.initialSaveSpectralRange();
        this.saveRegionId = 0;
        this.shouldDropDegenerateAxes = false;
    };

    @action hideFileBrowser = () => {
        DialogStore.Instance.hideFileBrowserDialog();
    };

    @action setFileList = (list: CARTA.IFileListResponse) => {
        this.fileList = list;
    };

    @action setCatalogFileList = (list: CARTA.ICatalogListResponse) =>{
        this.catalogFileList = list;
    };

    @action getFileList = async (directory: string) => {
        const backendService = BackendService.Instance;

        this.loadingList = true;
        this.selectedFile = null;
        this.selectedHDU = null;
        this.HDUfileInfoExtended = null;
        this.regionFileInfo = null;
        this.catalogFileInfo = null;
        AppStore.Instance.restartTaskProgress();

<<<<<<< HEAD
        try {
            if (this.browserMode === BrowserMode.File || this.browserMode === BrowserMode.SaveFile) {
                const list = await backendService.getFileList(directory);
                this.setFileList(list);
                this.resetLoadingStates();
            } else if (this.browserMode === BrowserMode.Catalog) {
                const list = await backendService.getCatalogList(directory);
                this.setCatalogFileList(list);
                this.resetLoadingStates();
            } else {
                const list = await backendService.getRegionList(directory);
                this.setFileList(list);
                this.resetLoadingStates();
            }
        } catch(err) {
            console.log(err);
            AppToaster.show(ErrorToast(`Error loading file list for directory ${directory}`));
            this.resetLoadingStates();
=======
        if (this.browserMode === BrowserMode.File || this.browserMode === BrowserMode.SaveFile) {
            backendService.getFileList(directory).subscribe(
                res =>
                    runInAction(() => {
                        this.fileList = res;
                        this.resetLoadingStates();
                    }),
                err =>
                    runInAction(() => {
                        console.log(err);
                        this.resetLoadingStates();
                    })
            );
        } else if (this.browserMode === BrowserMode.Catalog) {
            backendService.getCatalogList(directory).subscribe(
                res =>
                    runInAction(() => {
                        this.catalogFileList = res;
                        this.resetLoadingStates();
                    }),
                err =>
                    runInAction(() => {
                        console.log(err);
                        this.resetLoadingStates();
                    })
            );
        } else {
            backendService.getRegionList(directory).subscribe(
                res =>
                    runInAction(() => {
                        this.fileList = res;
                        this.resetLoadingStates();
                    }),
                err =>
                    runInAction(() => {
                        console.log(err);
                        this.resetLoadingStates();
                    })
            );
>>>>>>> 17b13f04
        }
    };

    @action getFileInfo = async (directory: string, file: string, hdu: string) => {
        const backendService = BackendService.Instance;
        this.loadingInfo = true;
        this.fileInfoResp = false;
        this.HDUfileInfoExtended = null;
        this.responseErrorMessage = "";

<<<<<<< HEAD
        try {
            const res = await backendService.getFileInfo(directory, file, hdu);
            runInAction(()=>{
                if (res.fileInfo && this.selectedFile && res.fileInfo.name === this.selectedFile.name) {
                    this.HDUfileInfoExtended = res.fileInfoExtended;
                    const HDUList = Object.keys(this.HDUfileInfoExtended);
                    if (HDUList?.length >= 1) {
                        this.selectedHDU = HDUList[0];
                    }
                    this.loadingInfo = false;
                }
                this.fileInfoResp = true;
            });
        } catch (err) {
            runInAction(() => {
                console.log(err);
                this.responseErrorMessage = err;
                this.fileInfoResp = false;
                this.HDUfileInfoExtended = null;
                this.loadingInfo = false;
            })
        }
=======
        backendService.getFileInfo(directory, file, hdu).subscribe(
            (res: CARTA.FileInfoResponse) =>
                runInAction(() => {
                    if (res.fileInfo && this.selectedFile && res.fileInfo.name === this.selectedFile.name) {
                        this.HDUfileInfoExtended = res.fileInfoExtended;
                        const HDUList = Object.keys(this.HDUfileInfoExtended);
                        if (HDUList?.length >= 1) {
                            this.selectedHDU = HDUList[0];
                        }
                        this.loadingInfo = false;
                    }
                    this.fileInfoResp = true;
                }),
            err =>
                runInAction(() => {
                    console.log(err);
                    this.responseErrorMessage = err;
                    this.fileInfoResp = false;
                    this.HDUfileInfoExtended = null;
                    this.loadingInfo = false;
                })
        );
>>>>>>> 17b13f04
    };

    @action getRegionFileInfo = async (directory: string, file: string) => {
        const backendService = BackendService.Instance;
        this.loadingInfo = true;
        this.fileInfoResp = false;
        this.regionFileInfo = null;
        this.responseErrorMessage = "";

<<<<<<< HEAD
        try {
            const res = await backendService.getRegionFileInfo(directory, file);
            runInAction(()=>{
                if (res.fileInfo && this.selectedFile && res.fileInfo.name === this.selectedFile.name) {
                    this.loadingInfo = false;
                    this.regionFileInfo = res.contents;
                }
                this.fileInfoResp = true;
            });
        } catch (err) {
            runInAction(() => {
                console.log(err);
                this.responseErrorMessage = err;
                this.fileInfoResp = false;
                this.regionFileInfo = null;
                this.loadingInfo = false;
            })
        }
=======
        backendService.getRegionFileInfo(directory, file).subscribe(
            (res: CARTA.IRegionFileInfoResponse) =>
                runInAction(() => {
                    if (res.fileInfo && this.selectedFile && res.fileInfo.name === this.selectedFile.name) {
                        this.loadingInfo = false;
                        this.regionFileInfo = res.contents;
                    }
                    this.fileInfoResp = true;
                }),
            err =>
                runInAction(() => {
                    console.log(err);
                    this.responseErrorMessage = err;
                    this.fileInfoResp = false;
                    this.regionFileInfo = null;
                    this.loadingInfo = false;
                })
        );
>>>>>>> 17b13f04
    };

    @action getCatalogFileInfo = async (directory: string, filename: string) => {
        const backendService = BackendService.Instance;
        this.loadingInfo = true;
        this.fileInfoResp = false;
        this.catalogFileInfo = null;
        this.catalogHeaders = [];
        this.responseErrorMessage = "";

<<<<<<< HEAD
        try {
            const res = await backendService.getCatalogFileInfo(directory, filename);
            runInAction(() => {
                if (res.fileInfo && this.selectedFile && res.fileInfo.name === this.selectedFile.name) {
                    this.loadingInfo = false;
                    this.catalogFileInfo = res.fileInfo;
                    this.catalogHeaders = res.headers.sort((a, b) => {
                        return a.columnIndex - b.columnIndex;
                    });
                }
                this.fileInfoResp = true;
            });
        } catch (err) {
            console.log(err);
            this.responseErrorMessage = err;
            this.fileInfoResp = false;
            this.catalogFileInfo = null;
            this.loadingInfo = false;
        }
=======
        backendService.getCatalogFileInfo(directory, filename).subscribe(
            (res: CARTA.ICatalogFileInfoResponse) =>
                runInAction(() => {
                    if (res.fileInfo && this.selectedFile && res.fileInfo.name === this.selectedFile.name) {
                        this.loadingInfo = false;
                        this.catalogFileInfo = res.fileInfo;
                        this.catalogHeaders = res.headers.sort((a, b) => {
                            return a.columnIndex - b.columnIndex;
                        });
                    }
                    this.fileInfoResp = true;
                }),
            err =>
                runInAction(() => {
                    console.log(err);
                    this.responseErrorMessage = err;
                    this.fileInfoResp = false;
                    this.catalogFileInfo = null;
                    this.loadingInfo = false;
                })
        );
>>>>>>> 17b13f04
    };

    /// Update the spectral range for save image file
    @action initialSaveSpectralRange = () => {
        const activeFrame = AppStore.Instance.activeFrame;
        if (activeFrame && activeFrame.numChannels > 1) {
            const min = Math.min(activeFrame.channelValueBounds.max, activeFrame.channelValueBounds.min);
            const max = Math.max(activeFrame.channelValueBounds.max, activeFrame.channelValueBounds.min);
            const delta = (max - min) / (activeFrame.numChannels - 1);
            this.saveSpectralRange = [min.toString(), max.toString(), delta.toString()];
        }
    };
<<<<<<< HEAD

    getConcatFilesHeader = async (directory: string, file: string, hdu: string): Promise<{ file: string, info: CARTA.IFileInfoExtended }> => {
        const res = await BackendService.Instance.getFileInfo(directory, file, hdu);
        return {file: res.fileInfo.name, info: res.fileInfoExtended};
=======
    @action getConcatFilesHeader = (directory: string, file: string, hdu: string): Promise<{file: string; info: CARTA.IFileInfoExtended}> => {
        return new Promise((resolve, reject) => {
            BackendService.Instance.getFileInfo(directory, file, hdu).subscribe(
                (res: CARTA.FileInfoResponse) => {
                    resolve({file: res.fileInfo.name, info: res.fileInfoExtended});
                },
                err => {
                    reject(err);
                }
            );
        });
>>>>>>> 17b13f04
    };

    @action selectFile = (file: ISelectedFile) => {
        const fileList = this.getfileListByMode;
        this.selectedFile = file.fileInfo;

        if (file.hdu) {
            this.selectedHDU = file.hdu;
        }

        if (this.browserMode === BrowserMode.File) {
            this.getFileInfo(fileList.directory, file.fileInfo.name, file.hdu);
        } else if (this.browserMode === BrowserMode.SaveFile) {
            this.getFileInfo(fileList.directory, file.fileInfo.name, file.hdu);
            this.saveFilename = file.fileInfo.name;
        } else if (this.browserMode === BrowserMode.Catalog) {
            this.getCatalogFileInfo(fileList.directory, file.fileInfo.name);
        } else {
            this.setExportFilename(file.fileInfo.name);
            this.getRegionFileInfo(fileList.directory, file.fileInfo.name);
        }
    };

    @action selectFolder = (folder: string, absolutePath: boolean = false) => {
        if (absolutePath) {
            this.getFileList(folder);
            return;
        }
        const fileList = this.getfileListByMode;
        if (folder === "..") {
            this.selectParent();
        } else if (fileList) {
            const currentDir = fileList.directory;
            let newFolder = folder;
            if (currentDir.length && !(currentDir.length === 1 && currentDir[0] === "/")) {
                newFolder = `${currentDir}/${folder}`;
            }
            this.getFileList(newFolder);
        }
    };

    @action selectParent() {
        const fileList = this.getfileListByMode;
        if (fileList && fileList.parent) {
            this.getFileList(fileList.parent);
        }
    }

    @action selectHDU = (hdu: string) => {
        if (hdu in this.HDUfileInfoExtended) {
            this.selectedHDU = hdu;
        }
    };

    @action setSelectedTab(newId: TabId) {
        this.selectedTab = newId;
    }

    @action saveStartingDirectory(directory?: string) {
        if (directory !== undefined) {
            this.startingDirectory = directory;
        } else {
            if (this.browserMode === BrowserMode.Catalog) {
                this.startingDirectory = this.catalogFileList.directory;
            } else {
                this.startingDirectory = this.fileList.directory;
            }
        }
    }

    @action setExportFilename = (filename: string) => {
        this.exportFilename = filename;
    };

    @action setExportCoordinateType = (coordType: CARTA.CoordinateType) => {
        this.exportCoordinateType = coordType;
    };

    @action setExportFileType = (fileType: RegionFileType) => {
        this.exportFileType = fileType;
    };

    @action resetExportRegionIndexes = () => {
        if (AppStore.Instance.activeFrame?.regionSet?.regions) {
            // include all region indexes except cursor region
            this.exportRegionIndexes = Array.from(AppStore.Instance.activeFrame.regionSet.regions.keys()).slice(1);
        } else {
            this.exportRegionIndexes = [];
        }
    };

    @action clearExportRegionIndexes = () => {
        this.exportRegionIndexes = [];
    };

    @action addExportRegionIndex = (regionIndex: number) => {
        if (!this.exportRegionIndexes.includes(regionIndex)) {
            this.exportRegionIndexes.push(regionIndex);
            this.exportRegionIndexes.sort();
        }
    };

    @action deleteExportRegionIndex = (regionIndex: number) => {
        const index = this.exportRegionIndexes.indexOf(regionIndex);
        if (index > -1) {
            this.exportRegionIndexes.splice(index, 1);
        }
    };

    @action setSaveFilename = (filename: string) => {
        this.saveFilename = filename;
    };

    @action setSaveFileType = (fileType: CARTA.FileType) => {
        this.saveFileType = fileType;
    };

    @action setSortingConfig = (columnName: string, direction: number) => {
        const sortingString = (direction >= 0 ? "+" : "-") + columnName.toLowerCase();
        PreferenceStore.Instance.setPreference(PreferenceKeys.SILENT_FILE_SORTING_STRING, sortingString);
    };

    @action setSaveRegionId = (regionId: number) => {
        if (0 <= regionId && isFinite(regionId)) {
            this.saveRegionId = regionId;
        }
    };

    @action setSaveSpectralRangeMin = (min: string) => {
        this.saveSpectralRange[0] = min;
    };

    @action setSaveSpectralRangeMax = (max: string) => {
        this.saveSpectralRange[1] = max;
    };

    @action setSelectedFiles = (selection: ISelectedFile[]) => {
        this.selectedFiles = selection;
    };

    @action showLoadingDialog = () => {
        this.isLoadingDialogOpen = true;
    };

    @action updateLoadingState = (progress: number, checkedCount: number, totalCount: number) => {
        this.loadingProgress = progress;
        this.loadingCheckedCount = checkedCount;
        this.loadingTotalCount = totalCount;
    };

    @action resetLoadingStates = () => {
        this.loadingList = false;
        this.isLoadingDialogOpen = false;
        this.updateLoadingState(0, 0, 0);
    };

    @action cancelRequestingFileList = () => {
        if (this.loadingProgress < 1.0) {
            if (this.browserMode === BrowserMode.Catalog) {
                BackendService.Instance.cancelRequestingFileList(CARTA.FileListType.Catalog);
            } else {
                BackendService.Instance.cancelRequestingFileList(CARTA.FileListType.Image);
            }
        }
    };

    @computed get HDUList(): IOptionProps[] {
<<<<<<< HEAD
        return this.HDUfileInfoExtended ?
            Object.keys(this.HDUfileInfoExtended)?.map(hdu => {
                // hdu extension name is in field 3 of fileInfoExtended computed entries
                const extName = this.HDUfileInfoExtended[hdu]?.computedEntries?.length >= 3 && this.HDUfileInfoExtended[hdu].computedEntries[2]?.name === "Extension name" ?
                    `: ${this.HDUfileInfoExtended[hdu].computedEntries[2]?.value}` : "";
                return {
                    label: `${hdu}${extName}`,
                    value: hdu
                };
            }) :
            null;
=======
        return this.HDUfileInfoExtended
            ? Object.keys(this.HDUfileInfoExtended)?.map(hdu => {
                  // hdu extension name is in field 3 of fileInfoExtended computed entries
                  const extName =
                      this.HDUfileInfoExtended[hdu]?.computedEntries?.length >= 3 && this.HDUfileInfoExtended[hdu].computedEntries[2]?.name === "Extension name" ? `: ${this.HDUfileInfoExtended[hdu].computedEntries[2]?.value}` : "";
                  return {
                      label: `${hdu}${extName}`,
                      value: hdu
                  };
              })
            : null;
>>>>>>> 17b13f04
    }

    @computed get fileInfoExtended(): CARTA.IFileInfoExtended {
        return this.HDUfileInfoExtended && this.selectedHDU in this.HDUfileInfoExtended ? this.HDUfileInfoExtended[this.selectedHDU] : null;
    }

    @computed get fileInfo() {
        let fileInfo = "";
        if (this.fileInfoExtended?.computedEntries) {
            this.fileInfoExtended.computedEntries.forEach(header => {
                fileInfo += `${header.name} = ${header.value}\n`;
            });
        }
        return fileInfo;
    }

    @computed get headers() {
        let headers = "";
        if (this.fileInfoExtended?.headerEntries) {
            this.fileInfoExtended.headerEntries.forEach(header => {
                if (header.name === "END") {
                    headers += `${header.name}\n`;
                } else {
                    headers += `${header.name} = ${header.value}\n`;
                }
            });
        }
        return headers;
    }

    @computed get getfileListByMode(): CARTA.IFileListResponse | CARTA.ICatalogListResponse {
        switch (this.browserMode) {
            case BrowserMode.Catalog:
                return this.catalogFileList;
            default:
                return this.fileList;
        }
    }

    @computed get getBrowserMode(): FileInfoType {
        switch (this.browserMode) {
            case BrowserMode.File:
                return FileInfoType.IMAGE_FILE;
            case BrowserMode.SaveFile:
                return FileInfoType.SAVE_IMAGE;
            case BrowserMode.Catalog:
                return FileInfoType.CATALOG_FILE;
            case BrowserMode.RegionExport:
                return FileInfoType.SELECT_REGION;
            default:
                return FileInfoType.REGION_FILE;
        }
    }

    @computed get catalogHeaderDataset(): {columnHeaders: Array<CARTA.CatalogHeader>; columnsData: Map<number, ProcessedColumnData>} {
        let columnsData = new Map<number, ProcessedColumnData>();

        const nameData = [];
        const unitData = [];
        const typeData = [];
        const descriptionData = [];

        for (let index = 0; index < this.catalogHeaders.length; index++) {
            const catalogHeader = this.catalogHeaders[index];
            nameData.push(catalogHeader.name);
            unitData.push(catalogHeader.units);
            typeData.push(getDataTypeString(catalogHeader.dataType));
            descriptionData.push(catalogHeader.description);
        }

        const dataType = CARTA.ColumnType.String;
        columnsData.set(0, {dataType, data: nameData});
        columnsData.set(1, {dataType, data: unitData});
        columnsData.set(2, {dataType, data: typeData});
        columnsData.set(3, {dataType, data: descriptionData});

        let columnHeaders = [
            new CARTA.CatalogHeader({name: "Name", dataType, columnIndex: 0}),
            new CARTA.CatalogHeader({name: "Unit", dataType, columnIndex: 1}),
            new CARTA.CatalogHeader({name: "Data Type", dataType, columnIndex: 2}),
            new CARTA.CatalogHeader({name: "Description", dataType, columnIndex: 3})
        ];

        return {columnHeaders: columnHeaders, columnsData: columnsData};
    }

    /// Transfer the request from stokes string
    /// to [start, end, stride]
    /// Ex. "ABC" could be "IQU" or "QUV"
    /// Ex. "AB" could be "IQ", "IU", "IV", "QU", "UV", or "QV"
    @computed get saveStokesRange(): number[] {
        // [start, end, stride] for "ABCD"
        const options: number[][] = [
            [], // all
            [0, 0, 1], // A
            [1, 1, 1], // B
            [2, 2, 1], // C
            [3, 3, 1], // D
            [0, 1, 1], // AB
            [1, 2, 1], // BC
            [2, 3, 1], // CD
            [0, 2, 2], // AC
            [0, 3, 3], // AD
            [1, 3, 2], // BD
            [0, 2, 1], // ABC
            [1, 3, 1] // BCD
        ];
        return options[this.saveStokesOption];
    }

    @computed get exportRegionOptions(): LineOption[] {
        let options: LineOption[] = [];
        const appStore = AppStore.Instance;
        const frame = appStore.activeFrame;
        if (frame?.regionSet?.regions) {
            const activeRegionId = appStore.selectedRegion ? appStore.selectedRegion.regionId : RegionId.CURSOR;
            frame.regionSet.regions.forEach((region, index) => {
                if (region.regionId !== RegionId.CURSOR) {
                    options.push({
                        value: index,
                        label: region.nameString,
                        active: region.regionId === activeRegionId,
                        icon: RegionStore.RegionIconString(region.regionType)
                    });
                }
            });
        }
        return options;
    }

    @computed get regionOptionNum(): number {
        return this.exportRegionOptions?.length;
    }

    @computed get exportRegionNum(): number {
        return this.exportRegionIndexes?.length;
    }
}<|MERGE_RESOLUTION|>--- conflicted
+++ resolved
@@ -47,7 +47,7 @@
     @observable fileList: CARTA.IFileListResponse;
     @observable selectedFile: CARTA.IFileInfo | CARTA.ICatalogFileInfo;
     @observable selectedHDU: string;
-    @observable HDUfileInfoExtended: { [k: string]: CARTA.IFileInfoExtended };
+    @observable HDUfileInfoExtended: {[k: string]: CARTA.IFileInfoExtended};
     @observable regionFileInfo: string[];
     @observable selectedTab: TabId = FileInfoType.IMAGE_FILE;
     @observable loadingList = false;
@@ -142,7 +142,7 @@
         this.fileList = list;
     };
 
-    @action setCatalogFileList = (list: CARTA.ICatalogListResponse) =>{
+    @action setCatalogFileList = (list: CARTA.ICatalogListResponse) => {
         this.catalogFileList = list;
     };
 
@@ -157,7 +157,6 @@
         this.catalogFileInfo = null;
         AppStore.Instance.restartTaskProgress();
 
-<<<<<<< HEAD
         try {
             if (this.browserMode === BrowserMode.File || this.browserMode === BrowserMode.SaveFile) {
                 const list = await backendService.getFileList(directory);
@@ -172,51 +171,10 @@
                 this.setFileList(list);
                 this.resetLoadingStates();
             }
-        } catch(err) {
+        } catch (err) {
             console.log(err);
             AppToaster.show(ErrorToast(`Error loading file list for directory ${directory}`));
             this.resetLoadingStates();
-=======
-        if (this.browserMode === BrowserMode.File || this.browserMode === BrowserMode.SaveFile) {
-            backendService.getFileList(directory).subscribe(
-                res =>
-                    runInAction(() => {
-                        this.fileList = res;
-                        this.resetLoadingStates();
-                    }),
-                err =>
-                    runInAction(() => {
-                        console.log(err);
-                        this.resetLoadingStates();
-                    })
-            );
-        } else if (this.browserMode === BrowserMode.Catalog) {
-            backendService.getCatalogList(directory).subscribe(
-                res =>
-                    runInAction(() => {
-                        this.catalogFileList = res;
-                        this.resetLoadingStates();
-                    }),
-                err =>
-                    runInAction(() => {
-                        console.log(err);
-                        this.resetLoadingStates();
-                    })
-            );
-        } else {
-            backendService.getRegionList(directory).subscribe(
-                res =>
-                    runInAction(() => {
-                        this.fileList = res;
-                        this.resetLoadingStates();
-                    }),
-                err =>
-                    runInAction(() => {
-                        console.log(err);
-                        this.resetLoadingStates();
-                    })
-            );
->>>>>>> 17b13f04
         }
     };
 
@@ -227,10 +185,9 @@
         this.HDUfileInfoExtended = null;
         this.responseErrorMessage = "";
 
-<<<<<<< HEAD
         try {
             const res = await backendService.getFileInfo(directory, file, hdu);
-            runInAction(()=>{
+            runInAction(() => {
                 if (res.fileInfo && this.selectedFile && res.fileInfo.name === this.selectedFile.name) {
                     this.HDUfileInfoExtended = res.fileInfoExtended;
                     const HDUList = Object.keys(this.HDUfileInfoExtended);
@@ -248,32 +205,8 @@
                 this.fileInfoResp = false;
                 this.HDUfileInfoExtended = null;
                 this.loadingInfo = false;
-            })
-        }
-=======
-        backendService.getFileInfo(directory, file, hdu).subscribe(
-            (res: CARTA.FileInfoResponse) =>
-                runInAction(() => {
-                    if (res.fileInfo && this.selectedFile && res.fileInfo.name === this.selectedFile.name) {
-                        this.HDUfileInfoExtended = res.fileInfoExtended;
-                        const HDUList = Object.keys(this.HDUfileInfoExtended);
-                        if (HDUList?.length >= 1) {
-                            this.selectedHDU = HDUList[0];
-                        }
-                        this.loadingInfo = false;
-                    }
-                    this.fileInfoResp = true;
-                }),
-            err =>
-                runInAction(() => {
-                    console.log(err);
-                    this.responseErrorMessage = err;
-                    this.fileInfoResp = false;
-                    this.HDUfileInfoExtended = null;
-                    this.loadingInfo = false;
-                })
-        );
->>>>>>> 17b13f04
+            });
+        }
     };
 
     @action getRegionFileInfo = async (directory: string, file: string) => {
@@ -283,10 +216,9 @@
         this.regionFileInfo = null;
         this.responseErrorMessage = "";
 
-<<<<<<< HEAD
         try {
             const res = await backendService.getRegionFileInfo(directory, file);
-            runInAction(()=>{
+            runInAction(() => {
                 if (res.fileInfo && this.selectedFile && res.fileInfo.name === this.selectedFile.name) {
                     this.loadingInfo = false;
                     this.regionFileInfo = res.contents;
@@ -300,28 +232,8 @@
                 this.fileInfoResp = false;
                 this.regionFileInfo = null;
                 this.loadingInfo = false;
-            })
-        }
-=======
-        backendService.getRegionFileInfo(directory, file).subscribe(
-            (res: CARTA.IRegionFileInfoResponse) =>
-                runInAction(() => {
-                    if (res.fileInfo && this.selectedFile && res.fileInfo.name === this.selectedFile.name) {
-                        this.loadingInfo = false;
-                        this.regionFileInfo = res.contents;
-                    }
-                    this.fileInfoResp = true;
-                }),
-            err =>
-                runInAction(() => {
-                    console.log(err);
-                    this.responseErrorMessage = err;
-                    this.fileInfoResp = false;
-                    this.regionFileInfo = null;
-                    this.loadingInfo = false;
-                })
-        );
->>>>>>> 17b13f04
+            });
+        }
     };
 
     @action getCatalogFileInfo = async (directory: string, filename: string) => {
@@ -332,7 +244,6 @@
         this.catalogHeaders = [];
         this.responseErrorMessage = "";
 
-<<<<<<< HEAD
         try {
             const res = await backendService.getCatalogFileInfo(directory, filename);
             runInAction(() => {
@@ -352,29 +263,6 @@
             this.catalogFileInfo = null;
             this.loadingInfo = false;
         }
-=======
-        backendService.getCatalogFileInfo(directory, filename).subscribe(
-            (res: CARTA.ICatalogFileInfoResponse) =>
-                runInAction(() => {
-                    if (res.fileInfo && this.selectedFile && res.fileInfo.name === this.selectedFile.name) {
-                        this.loadingInfo = false;
-                        this.catalogFileInfo = res.fileInfo;
-                        this.catalogHeaders = res.headers.sort((a, b) => {
-                            return a.columnIndex - b.columnIndex;
-                        });
-                    }
-                    this.fileInfoResp = true;
-                }),
-            err =>
-                runInAction(() => {
-                    console.log(err);
-                    this.responseErrorMessage = err;
-                    this.fileInfoResp = false;
-                    this.catalogFileInfo = null;
-                    this.loadingInfo = false;
-                })
-        );
->>>>>>> 17b13f04
     };
 
     /// Update the spectral range for save image file
@@ -387,24 +275,10 @@
             this.saveSpectralRange = [min.toString(), max.toString(), delta.toString()];
         }
     };
-<<<<<<< HEAD
-
-    getConcatFilesHeader = async (directory: string, file: string, hdu: string): Promise<{ file: string, info: CARTA.IFileInfoExtended }> => {
+
+    getConcatFilesHeader = async (directory: string, file: string, hdu: string): Promise<{file: string; info: CARTA.IFileInfoExtended}> => {
         const res = await BackendService.Instance.getFileInfo(directory, file, hdu);
         return {file: res.fileInfo.name, info: res.fileInfoExtended};
-=======
-    @action getConcatFilesHeader = (directory: string, file: string, hdu: string): Promise<{file: string; info: CARTA.IFileInfoExtended}> => {
-        return new Promise((resolve, reject) => {
-            BackendService.Instance.getFileInfo(directory, file, hdu).subscribe(
-                (res: CARTA.FileInfoResponse) => {
-                    resolve({file: res.fileInfo.name, info: res.fileInfoExtended});
-                },
-                err => {
-                    reject(err);
-                }
-            );
-        });
->>>>>>> 17b13f04
     };
 
     @action selectFile = (file: ISelectedFile) => {
@@ -572,19 +446,6 @@
     };
 
     @computed get HDUList(): IOptionProps[] {
-<<<<<<< HEAD
-        return this.HDUfileInfoExtended ?
-            Object.keys(this.HDUfileInfoExtended)?.map(hdu => {
-                // hdu extension name is in field 3 of fileInfoExtended computed entries
-                const extName = this.HDUfileInfoExtended[hdu]?.computedEntries?.length >= 3 && this.HDUfileInfoExtended[hdu].computedEntries[2]?.name === "Extension name" ?
-                    `: ${this.HDUfileInfoExtended[hdu].computedEntries[2]?.value}` : "";
-                return {
-                    label: `${hdu}${extName}`,
-                    value: hdu
-                };
-            }) :
-            null;
-=======
         return this.HDUfileInfoExtended
             ? Object.keys(this.HDUfileInfoExtended)?.map(hdu => {
                   // hdu extension name is in field 3 of fileInfoExtended computed entries
@@ -596,7 +457,6 @@
                   };
               })
             : null;
->>>>>>> 17b13f04
     }
 
     @computed get fileInfoExtended(): CARTA.IFileInfoExtended {
