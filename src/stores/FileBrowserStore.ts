import {IOptionProps, TabId} from "@blueprintjs/core";
import {action, computed, observable, makeObservable, runInAction, autorun} from "mobx";
import {CARTA} from "carta-protobuf";
import {BackendService} from "services";
import {AppStore, DialogStore, PreferenceKeys, PreferenceStore, RegionStore} from "stores";
import {RegionId} from "stores/widgets";
import {AppToaster, ErrorToast} from "components/Shared";
import {FileInfoType} from "components";
import {LineOption, ProcessedColumnData} from "models";
import {getDataTypeString} from "utilities";

export enum BrowserMode {
    File,
    SaveFile,
    RegionImport,
    RegionExport,
    Catalog
}

export enum FileFilteringType {
    Fuzzy = "fuzzy",
    Unix = "unix",
    Regex = "regex"
}

export type RegionFileType = CARTA.FileType.CRTF | CARTA.FileType.DS9_REG;
export type ImageFileType = CARTA.FileType.CASA | CARTA.FileType.FITS | CARTA.FileType.HDF5 | CARTA.FileType.MIRIAD;
export type CatalogFileType = CARTA.CatalogFileType.VOTable | CARTA.CatalogFileType.FITSTable;

export interface ISelectedFile {
    fileInfo?: CARTA.IFileInfo | CARTA.ICatalogFileInfo;
    hdu?: string;
}

export class FileBrowserStore {
    private static staticInstance: FileBrowserStore;

    static get Instance() {
        if (!FileBrowserStore.staticInstance) {
            FileBrowserStore.staticInstance = new FileBrowserStore();
        }
        return FileBrowserStore.staticInstance;
    }

    private static readonly ExtendedLoadingDelay = 500;

    @observable browserMode: BrowserMode = BrowserMode.File;
    @observable appendingFrame = false;
    @observable fileList: CARTA.IFileListResponse;
    @observable selectedFile: CARTA.IFileInfo | CARTA.ICatalogFileInfo;
    @observable selectedHDU: string;
    @observable HDUfileInfoExtended: {[k: string]: CARTA.IFileInfoExtended};
    @observable regionFileInfo: string[];
    @observable selectedTab: TabId = FileInfoType.IMAGE_FILE;
    @observable loadingList = false;
<<<<<<< HEAD
    @observable extendedLoading = false;
=======
    @observable isImportingRegions = false;
>>>>>>> 7f71e57a
    @observable loadingInfo = false;
    @observable fileInfoResp = false;
    @observable responseErrorMessage: string = "";
    @observable startingDirectory: string = "$BASE";
    @observable exportFilename: string;
    @observable exportCoordinateType: CARTA.CoordinateType;
    @observable exportFileType: RegionFileType;
    @observable exportRegionIndexes: number[] = [];

    @observable catalogFileList: CARTA.ICatalogListResponse;
    @observable selectedCatalogFile: CARTA.ICatalogFileInfo;
    @observable catalogFileInfo: CARTA.ICatalogFileInfo;
    @observable catalogHeaders: Array<CARTA.ICatalogHeader>;

    // Save image
    @observable saveFilename: string = "";
    @observable saveFileType: CARTA.FileType = CARTA.FileType.CASA;
    @observable saveSpectralRange: string[] = ["0", "0"];
    @observable saveStokesOption: number;
    @observable saveRegionId: number;
    @observable shouldDropDegenerateAxes: boolean;

    private extendedDelayHandle: any;

    constructor() {
        makeObservable(this);
        this.exportCoordinateType = CARTA.CoordinateType.WORLD;
        this.exportFileType = CARTA.FileType.CRTF;

        autorun(() => {
            if (AppStore.Instance.activeFrame) {
                // Update channelValueBounds for save image
                FileBrowserStore.Instance.initialSaveSpectralRange();
                this.setSaveFileType(AppStore.Instance.activeFrame.frameInfo?.fileInfo.type === CARTA.FileType.CASA ? CARTA.FileType.CASA : CARTA.FileType.FITS);

                // update regions
                this.resetExportRegionIndexes();
            }
        });
    }

    @observable selectedFiles: ISelectedFile[];

    @observable isLoadingDialogOpen: boolean;
    @observable loadingProgress: number;
    @observable loadingCheckedCount: number;
    @observable loadingTotalCount: number;

    @action setImportingRegions = (isImportingRegions: boolean) => {
        this.isImportingRegions = isImportingRegions;
    };

    @action showFileBrowser = (mode: BrowserMode, append = false) => {
        switch (mode) {
            case BrowserMode.SaveFile:
                if (AppStore.Instance.appendFileDisabled || AppStore.Instance.backendService?.serverFeatureFlags === CARTA.ServerFeatureFlags.READ_ONLY) {
                    return;
                }
                break;
            case BrowserMode.File:
                if (!append && AppStore.Instance.openFileDisabled) {
                    return;
                } else if (append && AppStore.Instance.appendFileDisabled) {
                    return;
                }
                break;
            case BrowserMode.Catalog:
            default:
                if (AppStore.Instance.appendFileDisabled) {
                    return;
                }
        }
        this.appendingFrame = append;
        this.browserMode = mode;
        DialogStore.Instance.showFileBrowserDialog();
        this.fileList = null;
        this.selectedTab = this.getBrowserMode;
        this.responseErrorMessage = "";
        this.exportFilename = "";
        this.catalogFileList = null;
        this.getFileList(this.startingDirectory);
        if (AppStore.Instance.activeFrame && mode === BrowserMode.SaveFile) {
            this.saveFilename = AppStore.Instance.activeFrame.frameInfo.fileInfo.name;
        }
        this.initialSaveSpectralRange();
        this.saveRegionId = 0;
        this.shouldDropDegenerateAxes = false;
    };

    @action hideFileBrowser = () => {
        DialogStore.Instance.hideFileBrowserDialog();
    };

    @action setFileList = (list: CARTA.IFileListResponse) => {
        this.fileList = list;
    };

    @action setCatalogFileList = (list: CARTA.ICatalogListResponse) => {
        this.catalogFileList = list;
    };

    private setExtendedDelayTimer() {
        this.clearExtendedDelayTimer();
        this.extendedDelayHandle = setTimeout(() => this.setExtendedLoading(true), FileBrowserStore.ExtendedLoadingDelay);
    }

    private clearExtendedDelayTimer(resetState: boolean = false) {
        if (this.extendedDelayHandle) {
            clearTimeout(this.extendedDelayHandle);
            this.extendedDelayHandle = null;
        }
        if (resetState) {
            this.setExtendedLoading(false);
        }
    }

    @action private setExtendedLoading = (val: boolean) => {
        this.extendedLoading = val;
    };

    @action getFileList = async (directory: string = "") => {
        const backendService = BackendService.Instance;

        this.loadingList = true;
        this.setExtendedDelayTimer();

        this.selectedFile = null;
        this.selectedHDU = null;
        this.HDUfileInfoExtended = null;
        this.regionFileInfo = null;
        this.catalogFileInfo = null;
        AppStore.Instance.restartTaskProgress();

        try {
            if (this.browserMode === BrowserMode.File || this.browserMode === BrowserMode.SaveFile) {
                const list = await backendService.getFileList(directory);
                this.setFileList(list);
            } else if (this.browserMode === BrowserMode.Catalog) {
                const list = await backendService.getCatalogList(directory);
                this.setCatalogFileList(list);
            } else {
                const list = await backendService.getRegionList(directory);
                this.setFileList(list);
            }
        } catch (err) {
            console.log(err);
            AppToaster.show(ErrorToast(`Error loading file list for directory ${directory}`));
        }
        this.loadingList = false;
        this.resetLoadingStates();
    };

    @action getFileInfo = async (directory: string, file: string, hdu: string) => {
        const backendService = BackendService.Instance;
        this.loadingInfo = true;
        this.fileInfoResp = false;
        this.HDUfileInfoExtended = null;
        this.responseErrorMessage = "";

        try {
            const res = await backendService.getFileInfo(directory, file, hdu);
            runInAction(() => {
                if (res.fileInfo && this.selectedFile && res.fileInfo.name === this.selectedFile.name) {
                    this.HDUfileInfoExtended = res.fileInfoExtended;
                    const HDUList = Object.keys(this.HDUfileInfoExtended);
                    if (HDUList?.length >= 1) {
                        this.selectedHDU = HDUList[0];
                    }
                    this.loadingInfo = false;
                }
                this.fileInfoResp = true;
            });
        } catch (err) {
            runInAction(() => {
                console.log(err);
                this.responseErrorMessage = err;
                this.fileInfoResp = false;
                this.HDUfileInfoExtended = null;
                this.loadingInfo = false;
            });
        }
    };

    @action getRegionFileInfo = async (directory: string, file: string) => {
        const backendService = BackendService.Instance;
        this.loadingInfo = true;
        this.fileInfoResp = false;
        this.regionFileInfo = null;
        this.responseErrorMessage = "";

        try {
            const res = await backendService.getRegionFileInfo(directory, file);
            runInAction(() => {
                if (res.fileInfo && this.selectedFile && res.fileInfo.name === this.selectedFile.name) {
                    this.loadingInfo = false;
                    this.regionFileInfo = res.contents;
                }
                this.fileInfoResp = true;
            });
        } catch (err) {
            runInAction(() => {
                console.log(err);
                this.responseErrorMessage = err;
                this.fileInfoResp = false;
                this.regionFileInfo = null;
                this.loadingInfo = false;
            });
        }
    };

    @action getCatalogFileInfo = async (directory: string, filename: string) => {
        const backendService = BackendService.Instance;
        this.loadingInfo = true;
        this.fileInfoResp = false;
        this.catalogFileInfo = null;
        this.catalogHeaders = [];
        this.responseErrorMessage = "";

        try {
            const res = await backendService.getCatalogFileInfo(directory, filename);
            runInAction(() => {
                if (res.fileInfo && this.selectedFile && res.fileInfo.name === this.selectedFile.name) {
                    this.loadingInfo = false;
                    this.catalogFileInfo = res.fileInfo;
                    this.catalogHeaders = res.headers.sort((a, b) => {
                        return a.columnIndex - b.columnIndex;
                    });
                }
                this.fileInfoResp = true;
            });
        } catch (err) {
            console.log(err);
            this.responseErrorMessage = err;
            this.fileInfoResp = false;
            this.catalogFileInfo = null;
            this.loadingInfo = false;
        }
    };

    /// Update the spectral range for save image file
    @action initialSaveSpectralRange = () => {
        const activeFrame = AppStore.Instance.activeFrame;
        if (activeFrame && activeFrame.numChannels > 1) {
            const min = Math.min(activeFrame.channelValueBounds.max, activeFrame.channelValueBounds.min);
            const max = Math.max(activeFrame.channelValueBounds.max, activeFrame.channelValueBounds.min);
            const delta = (max - min) / (activeFrame.numChannels - 1);
            this.saveSpectralRange = [min.toString(), max.toString(), delta.toString()];
        }
    };

    getConcatFilesHeader = async (directory: string, file: string, hdu: string): Promise<{file: string; info: CARTA.IFileInfoExtended}> => {
        const res = await BackendService.Instance.getFileInfo(directory, file, hdu);
        return {file: res.fileInfo.name, info: res.fileInfoExtended};
    };

    @action selectFile = (file: ISelectedFile) => {
        const fileList = this.getfileListByMode;
        this.selectedFile = file.fileInfo;

        if (file.hdu) {
            this.selectedHDU = file.hdu;
        }

        if (this.browserMode === BrowserMode.File) {
            this.getFileInfo(fileList.directory, file.fileInfo.name, file.hdu);
        } else if (this.browserMode === BrowserMode.SaveFile) {
            this.getFileInfo(fileList.directory, file.fileInfo.name, file.hdu);
            this.saveFilename = file.fileInfo.name;
        } else if (this.browserMode === BrowserMode.Catalog) {
            this.getCatalogFileInfo(fileList.directory, file.fileInfo.name);
        } else {
            this.setExportFilename(file.fileInfo.name);
            this.getRegionFileInfo(fileList.directory, file.fileInfo.name);
        }
    };

    @action selectFolder = (folder: string, absolutePath: boolean = false) => {
        if (absolutePath) {
            this.getFileList(folder);
            return;
        }
        const fileList = this.getfileListByMode;
        if (folder === "..") {
            this.selectParent();
        } else if (fileList) {
            const currentDir = fileList.directory;
            let newFolder = folder;
            if (currentDir?.length && !(currentDir.length === 1 && currentDir[0] === "/")) {
                newFolder = `${currentDir}/${folder}`;
            }
            this.getFileList(newFolder);
        }
    };

    @action selectParent() {
        const fileList = this.getfileListByMode;
        if (fileList && fileList.parent) {
            this.getFileList(fileList.parent);
        }
    }

    @action selectHDU = (hdu: string) => {
        if (hdu in this.HDUfileInfoExtended) {
            this.selectedHDU = hdu;
        }
    };

    @action setSelectedTab(newId: TabId) {
        this.selectedTab = newId;
    }

    @action saveStartingDirectory(directory?: string) {
        this.setStartingDirectory(directory);
        const preferenceStore = PreferenceStore.Instance;
        if (preferenceStore.keepLastUsedFolder) {
            preferenceStore.setPreference(PreferenceKeys.GLOBAL_SAVED_LAST_FOLDER, this.startingDirectory);
        } else {
            preferenceStore.setPreference(PreferenceKeys.GLOBAL_SAVED_LAST_FOLDER, "");
        }
    }

    @action setStartingDirectory(directory?: string) {
        if (directory !== undefined) {
            this.startingDirectory = directory;
        } else {
            if (this.browserMode === BrowserMode.Catalog) {
                this.startingDirectory = this.catalogFileList.directory;
            } else {
                this.startingDirectory = this.fileList.directory;
            }
        }
    }

    @action restoreStartingDirectory() {
        const preferenceStore = PreferenceStore.Instance;
        if (preferenceStore.keepLastUsedFolder) {
            if (preferenceStore.lastUsedFolder?.length > 0) {
                this.startingDirectory = preferenceStore.lastUsedFolder;
            } else {
                preferenceStore.setPreference(PreferenceKeys.GLOBAL_SAVED_LAST_FOLDER, "");
            }
        }
    }

    @action setExportFilename = (filename: string) => {
        this.exportFilename = filename;
    };

    @action setExportCoordinateType = (coordType: CARTA.CoordinateType) => {
        this.exportCoordinateType = coordType;
    };

    @action setExportFileType = (fileType: RegionFileType) => {
        this.exportFileType = fileType;
    };

    @action resetExportRegionIndexes = () => {
        if (AppStore.Instance.activeFrame?.regionSet?.regions) {
            // include all region indexes except cursor region
            this.exportRegionIndexes = Array.from(AppStore.Instance.activeFrame.regionSet.regions.keys()).slice(1);
        } else {
            this.exportRegionIndexes = [];
        }
    };

    @action clearExportRegionIndexes = () => {
        this.exportRegionIndexes = [];
    };

    @action addExportRegionIndex = (regionIndex: number) => {
        if (!this.exportRegionIndexes.includes(regionIndex)) {
            this.exportRegionIndexes.push(regionIndex);
            this.exportRegionIndexes.sort();
        }
    };

    @action deleteExportRegionIndex = (regionIndex: number) => {
        const index = this.exportRegionIndexes.indexOf(regionIndex);
        if (index > -1) {
            this.exportRegionIndexes.splice(index, 1);
        }
    };

    @action setSaveFilename = (filename: string) => {
        this.saveFilename = filename;
    };

    @action setSaveFileType = (fileType: CARTA.FileType) => {
        this.saveFileType = fileType;
    };

    @action setSortingConfig = (columnName: string, direction: number) => {
        const sortingString = (direction >= 0 ? "+" : "-") + columnName.toLowerCase();
        PreferenceStore.Instance.setPreference(PreferenceKeys.SILENT_FILE_SORTING_STRING, sortingString);
    };

    @action setSaveRegionId = (regionId: number) => {
        if (0 <= regionId && isFinite(regionId)) {
            this.saveRegionId = regionId;
        }
    };

    @action setSaveSpectralRangeMin = (min: string) => {
        this.saveSpectralRange[0] = min;
    };

    @action setSaveSpectralRangeMax = (max: string) => {
        this.saveSpectralRange[1] = max;
    };

    @action setSelectedFiles = (selection: ISelectedFile[]) => {
        this.selectedFiles = selection;
    };

    @action showLoadingDialog = () => {
        this.isLoadingDialogOpen = true;
    };

    @action updateLoadingState = (progress: number, checkedCount: number, totalCount: number) => {
        this.loadingProgress = progress;
        this.loadingCheckedCount = checkedCount;
        this.loadingTotalCount = totalCount;
    };

    @action resetLoadingStates = () => {
<<<<<<< HEAD
        this.loadingList = false;
        this.clearExtendedDelayTimer(true);
=======
>>>>>>> 7f71e57a
        this.isLoadingDialogOpen = false;
        this.updateLoadingState(0, 0, 0);
    };

    @action cancelRequestingFileList = () => {
        this.loadingList = false;
        if (this.loadingProgress < 1.0) {
            if (this.browserMode === BrowserMode.Catalog) {
                BackendService.Instance.cancelRequestingFileList(CARTA.FileListType.Catalog);
            } else {
                BackendService.Instance.cancelRequestingFileList(CARTA.FileListType.Image);
            }
        }
    };

    @action showExportRegions = (regionId?: number) => {
        this.showFileBrowser(BrowserMode.RegionExport, false);
        if (regionId) {
            this.clearExportRegionIndexes();
            const frame = AppStore.Instance.activeFrame;
            if (frame?.regionSet?.regions) {
                const regionIndex = frame.regionSet.regions.findIndex(region => region.regionId === regionId);
                this.addExportRegionIndex(regionIndex);
            }
        } else {
            this.resetExportRegionIndexes();
        }
    };

    @computed get HDUList(): IOptionProps[] {
        return this.HDUfileInfoExtended
            ? Object.keys(this.HDUfileInfoExtended)?.map(hdu => {
                  // hdu extension name is in field 3 of fileInfoExtended computed entries
                  const extName =
                      this.HDUfileInfoExtended[hdu]?.computedEntries?.length >= 3 && this.HDUfileInfoExtended[hdu].computedEntries[2]?.name === "Extension name" ? `: ${this.HDUfileInfoExtended[hdu].computedEntries[2]?.value}` : "";
                  return {
                      label: `${hdu}${extName}`,
                      value: hdu
                  };
              })
            : null;
    }

    @computed get fileInfoExtended(): CARTA.IFileInfoExtended {
        return this.HDUfileInfoExtended && this.selectedHDU in this.HDUfileInfoExtended ? this.HDUfileInfoExtended[this.selectedHDU] : null;
    }

    @computed get fileInfo() {
        let fileInfo = "";
        if (this.fileInfoExtended?.computedEntries) {
            this.fileInfoExtended.computedEntries.forEach(header => {
                fileInfo += `${header.name} = ${header.value}\n`;
            });
        }
        return fileInfo;
    }

    @computed get headers() {
        let headers = "";
        if (this.fileInfoExtended?.headerEntries) {
            this.fileInfoExtended.headerEntries.forEach(header => {
                if (header.name === "END") {
                    headers += `${header.name}\n`;
                } else {
                    headers += `${header.name} = ${header.value}\n`;
                }
            });
        }
        return headers;
    }

    @computed get getfileListByMode(): CARTA.IFileListResponse | CARTA.ICatalogListResponse {
        switch (this.browserMode) {
            case BrowserMode.Catalog:
                return this.catalogFileList;
            default:
                return this.fileList;
        }
    }

    @computed get getBrowserMode(): FileInfoType {
        switch (this.browserMode) {
            case BrowserMode.File:
                return FileInfoType.IMAGE_FILE;
            case BrowserMode.SaveFile:
                return FileInfoType.SAVE_IMAGE;
            case BrowserMode.Catalog:
                return FileInfoType.CATALOG_FILE;
            case BrowserMode.RegionExport:
                return FileInfoType.SELECT_REGION;
            default:
                return FileInfoType.REGION_FILE;
        }
    }

    @computed get catalogHeaderDataset(): {columnHeaders: Array<CARTA.CatalogHeader>; columnsData: Map<number, ProcessedColumnData>} {
        const nameData = [];
        const unitData = [];
        const typeData = [];
        const descriptionData = [];

        for (let index = 0; index < this.catalogHeaders.length; index++) {
            const catalogHeader = this.catalogHeaders[index];
            nameData.push(catalogHeader.name);
            unitData.push(catalogHeader.units);
            typeData.push(getDataTypeString(catalogHeader.dataType));
            descriptionData.push(catalogHeader.description);
        }

        const dataType = CARTA.ColumnType.String;
        const columnsData = new Map<number, ProcessedColumnData>([
            [0, {dataType, data: nameData}],
            [1, {dataType, data: unitData}],
            [2, {dataType, data: typeData}],
            [3, {dataType, data: descriptionData}]
        ]);

        const columnHeaders = [
            new CARTA.CatalogHeader({name: "Name", dataType, columnIndex: 0}),
            new CARTA.CatalogHeader({name: "Unit", dataType, columnIndex: 1}),
            new CARTA.CatalogHeader({name: "Data Type", dataType, columnIndex: 2}),
            new CARTA.CatalogHeader({name: "Description", dataType, columnIndex: 3})
        ];

        return {columnHeaders: columnHeaders, columnsData: columnsData};
    }

    /// Transfer the request from stokes string
    /// to [start, end, stride]
    /// Ex. "ABC" could be "IQU" or "QUV"
    /// Ex. "AB" could be "IQ", "IU", "IV", "QU", "UV", or "QV"
    @computed get saveStokesRange(): number[] {
        // [start, end, stride] for "ABCD"
        const options: number[][] = [
            [], // all
            [0, 0, 1], // A
            [1, 1, 1], // B
            [2, 2, 1], // C
            [3, 3, 1], // D
            [0, 1, 1], // AB
            [1, 2, 1], // BC
            [2, 3, 1], // CD
            [0, 2, 2], // AC
            [0, 3, 3], // AD
            [1, 3, 2], // BD
            [0, 2, 1], // ABC
            [1, 3, 1] // BCD
        ];
        return options[this.saveStokesOption];
    }

    @computed get exportRegionOptions(): LineOption[] {
        let options: LineOption[] = [];
        const appStore = AppStore.Instance;
        const frame = appStore.activeFrame;
        if (frame?.regionSet?.regions) {
            const activeRegionId = appStore.selectedRegion ? appStore.selectedRegion.regionId : RegionId.CURSOR;
            frame.regionSet.regions.forEach((region, index) => {
                if (region.regionId !== RegionId.CURSOR) {
                    options.push({
                        value: index,
                        label: region.nameString,
                        active: region.regionId === activeRegionId,
                        icon: RegionStore.RegionIconString(region.regionType),
                        isCustomIcon: RegionStore.IsRegionCustomIcon(region.regionType)
                    });
                }
            });
        }
        return options;
    }

    @computed get regionOptionNum(): number {
        return this.exportRegionOptions?.length;
    }

    @computed get exportRegionNum(): number {
        return this.exportRegionIndexes?.length;
    }
}<|MERGE_RESOLUTION|>--- conflicted
+++ resolved
@@ -53,11 +53,8 @@
     @observable regionFileInfo: string[];
     @observable selectedTab: TabId = FileInfoType.IMAGE_FILE;
     @observable loadingList = false;
-<<<<<<< HEAD
+    @observable isImportingRegions = false;
     @observable extendedLoading = false;
-=======
-    @observable isImportingRegions = false;
->>>>>>> 7f71e57a
     @observable loadingInfo = false;
     @observable fileInfoResp = false;
     @observable responseErrorMessage: string = "";
@@ -483,11 +480,8 @@
     };
 
     @action resetLoadingStates = () => {
-<<<<<<< HEAD
         this.loadingList = false;
         this.clearExtendedDelayTimer(true);
-=======
->>>>>>> 7f71e57a
         this.isLoadingDialogOpen = false;
         this.updateLoadingState(0, 0, 0);
     };
