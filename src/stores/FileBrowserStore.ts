--- conflicted
+++ resolved
@@ -2,16 +2,8 @@
 import {TabId} from "@blueprintjs/core";
 import {CARTA} from "carta-protobuf";
 import {BackendService} from "services";
-<<<<<<< HEAD
 import { AppStore } from "stores";
-
-export enum FileInfoTabs {
-    INFO = "tab-info",
-    HEADER = "tab-header"
-}
-=======
 import {FileInfoType} from "components";
->>>>>>> 84f28c33
 
 export enum BrowserMode {
     File,
