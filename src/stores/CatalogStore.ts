--- conflicted
+++ resolved
@@ -99,30 +99,33 @@
                 const catalogProfileStore = this.catalogProfileStores.get(catalogFileId);
                 const coords = catalogProfileStore.get2DPlotData(xColumn, yColumn, catalogProfileStore.catalogData);
                 const wcs = activeFrame.validWcs ? activeFrame.wcsInfo : 0;
-                let dataPoints = new Float32Array(coords.wcsX.length * 2);
+                // let dataPoints = new Float32Array(coords.wcsX.length * 2);
+
+                let xPoints = new Float32Array(coords.wcsX.length);
+                let yPoints = new Float32Array(coords.wcsX.length);
                 const catalogSystem = catalogProfileStore.catalogCoordinateSystem.system;
                 switch (catalogSystem) {
                     case CatalogSystemType.Pixel0:
                         for (let i = 0; i < coords.wcsX.length; i++) {
-                            dataPoints[i * 2] = coords.wcsX[i];
-                            dataPoints[i * 2 + 1] = coords.wcsY[i];
+                            xPoints[i] = coords.wcsX[i];
+                            yPoints[i] = coords.wcsY[i];
                         }
                         break;
                     case CatalogSystemType.Pixel1:
                         for (let i = 0; i < coords.wcsX.length; i++) {
-                            dataPoints[i * 2] = coords.wcsX[i] - 1;
-                            dataPoints[i * 2 + 1] = coords.wcsY[i] - 1;
+                            xPoints[i] = coords.wcsX[i] - 1;
+                            yPoints[i] = coords.wcsY[i] - 1;
                         }
                         break;
                     default:
                         const pixelData = CatalogStore.TransformCatalogData(coords.wcsX, coords.wcsY, wcs, coords.xHeaderInfo.units, coords.yHeaderInfo.units, catalogSystem);
                         for (let i = 0; i < pixelData.xImageCoords.length; i++) {
-                            dataPoints[i * 2] = pixelData.xImageCoords[i];
-                            dataPoints[i * 2 + 1] = pixelData.yImageCoords[i];
+                            xPoints[i] = pixelData.xImageCoords[i];
+                            yPoints[i] = pixelData.yImageCoords[i];
                         }
                         break;
                 }
-                CatalogWebGLService.Instance.updateSpatialMatchedTexture(imageMapId, catalogFileId, dataPoints);
+                CatalogWebGLService.Instance.updateSpatialMatchedTexture(imageMapId, catalogFileId, xPoints, yPoints);
             }
     }
 
@@ -281,7 +284,6 @@
         const activeFrame = AppStore.Instance.activeFrame;
         if (activeFrame) {
             const imageId = activeFrame.frameInfo.fileId;
-<<<<<<< HEAD
             let associatedCatalogIds = [...this.imageAssociatedCatalogId.get(imageId)];
             activeFrame.spatialSiblings?.forEach(frame => {
                 const catalogs = [...this.imageAssociatedCatalogId.get(frame.frameInfo.fileId)];
@@ -290,12 +292,19 @@
                 });;
             });
             return associatedCatalogIds.sort((a, b) => a - b);
-=======
-            return this.imageAssociatedCatalogId.get(imageId);
->>>>>>> 6aa8cd37
         } else {
             return [];
         }
+    }
+
+    getFramIdByCatalogId(catalogId: number): number {
+        let frameId = -1;
+        this.imageAssociatedCatalogId.forEach((catalogIds, imageId) => {
+            if (catalogIds.includes(catalogId)) {
+                frameId = imageId;
+            }
+        });
+        return frameId;
     }
 
     getAssociatedIdByWidgetId(catalogPlotWidgetId: string): {catalogPlotComponentId: string, catalogFileId: number} {
