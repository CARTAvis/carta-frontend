import * as AST from "ast_wrapper";
import {action, observable, ObservableMap, computed,makeObservable} from "mobx";
import {AppStore, CatalogProfileStore, CatalogSystemType, WidgetsStore} from "stores";
import {CatalogWebGLService, CatalogTextureType} from "services";
import {CatalogWidgetStore} from "stores/widgets";

type CatalogOverlayCoords = {
    dataPoints: Float32Array,
    displayed: boolean;
};

export class CatalogStore {
    private static staticInstance: CatalogStore;

    static get Instance() {
        if (!CatalogStore.staticInstance) {
            CatalogStore.staticInstance = new CatalogStore();
        }
        return CatalogStore.staticInstance;
    }

    private static readonly DegreeUnits = ["deg", "degrees"];
    private static readonly ArcsecUnits = ["arcsec", "arcsecond"];
    private static readonly ArcminUnits = ["arcmin", "arcminute"];

    @observable catalogGLData: ObservableMap<number, CatalogOverlayCoords>;
    // map image file id with catalog file Id
    @observable imageAssociatedCatalogId: Map<number, Array<number>>;
    // map catalog component Id with catalog file Id
    @observable catalogProfiles: Map<string, number>;
    // map catalog plot component Id with catalog file Id and associated catalog plot widget id
    @observable catalogPlots: Map<string, ObservableMap<number, string>>;
    // catalog Profile store with catalog file Id
    @observable catalogProfileStores: Map<number, CatalogProfileStore>;
    // catalog file Id with catalog widget storeId
    @observable catalogWidgets: Map<number, string>;

    private constructor() {
        makeObservable(this);
        this.catalogGLData = new ObservableMap();
        this.imageAssociatedCatalogId = new Map<number, Array<number>>();
        this.catalogProfiles = new Map<string, number>();
        this.catalogPlots = new Map<string, ObservableMap<number, string>>();
        this.catalogProfileStores = new Map<number, CatalogProfileStore>();
        this.catalogWidgets = new Map<number, string>();
    }

    @action addCatalog(fileId: number) {
        this.catalogGLData.set(fileId, {
            dataPoints:new Float32Array(0),
            displayed: true
        });
    }

<<<<<<< HEAD
    @action updateCatalogData(fileId: number, xData: Array<number>, yData: Array<number>, wcsInfo: number, xUnit: string, yUnit: string, catalogFrame: CatalogSystemType) {
        const catalog = this.catalogGLData.get(fileId);
        if (catalog) {
            const dataSize = catalog.dataPoints.length;
            let dataPoints = new Float32Array(dataSize + xData.length * 2);
            dataPoints.set(catalog.dataPoints);
=======
    @action updateCatalogData(fileId: number, xData: Array<number>, yData: Array<number>, wcsInfo: AST.FrameSet, xUnit: string, yUnit: string, catalogFrame: CatalogSystemType) {
        const catalogDataInfo = this.catalogData.get(fileId);
        if (catalogDataInfo) {
>>>>>>> 7fd7e762
            switch (catalogFrame) {
                case CatalogSystemType.Pixel0:
                    for (let i = 0; i < xData.length; i++) {
                        dataPoints[dataSize + i * 2] = xData[i];
                        dataPoints[dataSize + i * 2 + 1] = yData[i];
                    }
                    break;
                case CatalogSystemType.Pixel1:
                    for (let i = 0; i < xData.length; i++) {
                        dataPoints[dataSize + i * 2] = xData[i] - 1;
                        dataPoints[dataSize + i * 2 + 1] = yData[i] - 1;
                    }
                    break;
                default:
                    const pixelData = CatalogStore.TransformCatalogData(xData, yData, wcsInfo, xUnit, yUnit, catalogFrame);
                    for (let i = 0; i < pixelData.xImageCoords.length; i++) {
                        dataPoints[dataSize + i * 2] = pixelData.xImageCoords[i];
                        dataPoints[dataSize + i * 2 + 1] = pixelData.yImageCoords[i];
                    }
                    break;
            }
            catalog.dataPoints = dataPoints;
            CatalogWebGLService.Instance.updateDataTexture(fileId, dataPoints, CatalogTextureType.Position);
        }
    }

    @action clearImageCoordsData(fileId: number) {
        const catalog = this.catalogGLData.get(fileId);
        if (catalog) {
            catalog.dataPoints = new Float32Array(0);
        }
    }

    @action removeCatalog(fileId: number) {
        this.catalogGLData.delete(fileId);
        CatalogWebGLService.Instance.clearTexture(fileId);
    }

    @action updateImageAssociatedCatalogId(activeFrameIndex: number, associatedCatalogFiles: number[]) {
        this.imageAssociatedCatalogId.set(activeFrameIndex, associatedCatalogFiles);
    }

    @action resetActiveCatalogFile(imageFileId: number) {
        const fileIds = this.imageAssociatedCatalogId.get(imageFileId);
        const activeCatalogFileIds = fileIds ? fileIds : [];
        if (this.catalogProfiles.size && activeCatalogFileIds?.length) {
            this.catalogProfiles.forEach((value , componentId) => {
                this.catalogProfiles.set(componentId, activeCatalogFileIds[0]);
            });  
        }
        this.resetDisplayedData(activeCatalogFileIds);
    }

    // update associated catalogProfile fileId
    @action updateCatalogProfiles = (catalogFileId: number) => {
        if (this.catalogProfiles.size > 0) {
            const componentIds = Array.from(this.catalogProfiles.keys());
            const fileIds = Array.from(this.catalogProfiles.values());
            if (!fileIds.includes(catalogFileId)) {
                this.catalogProfiles.set(componentIds[0], catalogFileId);
            }
        }
    };

    getImageIdbyCatalog(catalogFileId: number) {
        let imagefileId = undefined;
        this.imageAssociatedCatalogId.forEach((catalogFileList, imageId) => {
            if (catalogFileList.includes(catalogFileId)) {
                imagefileId = imageId;
            }
        });
        return imagefileId;
    }

    @action resetDisplayedData(associatedCatalogFileId: Array<number>) {
        if (associatedCatalogFileId.length) {
            this.catalogGLData.forEach((catalog, fileId) => {
                let displayed = true;
                if (!associatedCatalogFileId.includes(fileId)) {
                    displayed = false;
                }
                catalog.displayed = displayed;
            });
        } else {
            this.catalogGLData.forEach((catalog) => {
                catalog.displayed = false;
            });
        }
    }

    @action setCatalogPlots(componentId: string, fileId: number, widgetId: string) {
        let catalogWidgetMap = this.catalogPlots.get(componentId);
        if (catalogWidgetMap) {
            catalogWidgetMap.set(fileId, widgetId);
        } else {
            catalogWidgetMap = new ObservableMap<number, string>();
            catalogWidgetMap.set(fileId, widgetId);
            this.catalogPlots.set(componentId, catalogWidgetMap);
        }
    }

    // remove catalog plot widget, keep placeholder
    @action clearCatalogPlotsByFileId(fileId: number) {
        this.catalogPlots.forEach((catalogWidgetMap, componentId) => {
            const widgetId = catalogWidgetMap.get(fileId);
            WidgetsStore.Instance.catalogPlotWidgets.delete(widgetId);
            catalogWidgetMap.delete(fileId);
        });
    }

    @action clearCatalogPlotsByComponentId(componentId: string) {
        const catalogWidgetMap = this.catalogPlots.get(componentId);
        if (catalogWidgetMap) {
            catalogWidgetMap.forEach((widgetId, catalogFileId) => {
                WidgetsStore.Instance.catalogPlotWidgets.delete(widgetId);
            });
            this.catalogPlots.delete(componentId);
        }
    }

    @action clearCatalogPlotsByWidgetId(widgetId: string) {
        const catalogs = this.getAssociatedIdByWidgetId(widgetId);
        if (catalogs.catalogPlotComponentId) {
            this.clearCatalogPlotsByComponentId(catalogs.catalogPlotComponentId);
        }
    }

    @action closeAssociatedCatalog(imageFileId: number) {
        const catalogFileIds = this.imageAssociatedCatalogId.get(imageFileId);
        if (catalogFileIds?.length) {
            catalogFileIds.forEach((catalogFileId) => {
                const widgetId = this.catalogWidgets.get(catalogFileId);
                if (widgetId) {
                    AppStore.Instance.removeCatalog(catalogFileId, widgetId);   
                }
            });
            this.imageAssociatedCatalogId.delete(imageFileId);
        }
    }

    @computed get activeCatalogFiles() {
        const activeFrame = AppStore.Instance.activeFrame;
        if (activeFrame) {
            const imageId = activeFrame.frameInfo.fileId;
            return this.imageAssociatedCatalogId.get(imageId);
        } else {
            return [];
        }
    }

    getAssociatedIdByWidgetId(catalogPlotWidgetId: string): {catalogPlotComponentId: string, catalogFileId: number} {
        let catalogPlotComponentId;
        let catalogFileId;
        this.catalogPlots.forEach((catalogWidgetMap, componentId) => {
            catalogWidgetMap.forEach((widgetId, fileId) => {
                if (widgetId === catalogPlotWidgetId) {
                    catalogPlotComponentId = componentId;
                    catalogFileId = fileId;
                }
            });
        });
        return {catalogPlotComponentId: catalogPlotComponentId, catalogFileId: catalogFileId};
    }

    getCatalogFileNames(fileIds: Array<number>) {
        let fileList = new Map<number, string>();
        fileIds.forEach(catalogFileId => {
            const catalogProfileStore = this.catalogProfileStores.get(catalogFileId);
            if (catalogProfileStore) {
                const catalogFile = catalogProfileStore.catalogInfo;
                fileList.set(catalogFile.fileId, catalogFile.fileInfo.name);
            }
        });
        return fileList;
    }

    // catalog widget store
    getCatalogWidgetStore(fileId: number): CatalogWidgetStore {
        const widgetsStore = WidgetsStore.Instance;
        if (this.catalogWidgets.has(fileId)) {
            const widgetStoreId = this.catalogWidgets.get(fileId);
            return widgetsStore.catalogWidgets.get(widgetStoreId);     
        } else {
            const widgetId = widgetsStore.addCatalogWidget(fileId);
            return widgetsStore.catalogWidgets.get(widgetId);
        }
    }

    private static GetFractionFromUnit(unit: string): number {
        if (CatalogStore.ArcminUnits.includes(unit)) {
            return Math.PI / 10800.0;
        } else if (CatalogStore.ArcsecUnits.includes(unit)) {
            return Math.PI / 648000.0;
        } else {
            // if unit is null, using deg as default
            return Math.PI / 180.0;
        }
    }

    private static TransformCatalogData(xWcsData: Array<number>, yWcsData: Array<number>, wcsInfo: AST.FrameSet, xUnit: string, yUnit: string, catalogFrame: CatalogSystemType): { xImageCoords: Float64Array, yImageCoords: Float64Array } {
        if (xWcsData?.length === yWcsData?.length && xWcsData?.length > 0) {
            const N = xWcsData.length;

            let xFraction = CatalogStore.GetFractionFromUnit(xUnit.toLocaleLowerCase());
            let yFraction = CatalogStore.GetFractionFromUnit(yUnit.toLocaleLowerCase());

            let wcsCopy = AST.copy(wcsInfo);
            let system = "System=" + catalogFrame;
            AST.set(wcsCopy, system);
            if (catalogFrame === CatalogSystemType.FK4) {
                AST.set(wcsCopy, "Epoch=B1950");
                AST.set(wcsCopy, "Equinox=1950");
            }

            if (catalogFrame === CatalogSystemType.FK5) {
                AST.set(wcsCopy, "Epoch=J2000");
                AST.set(wcsCopy, "Equinox=2000");
            }

            const xWCSValues = new Float64Array(N);
            const yWCSValues = new Float64Array(N);

            for (let i = 0; i < N; i++) {
                xWCSValues[i] = xWcsData[i] * xFraction;
                yWCSValues[i] = yWcsData[i] * yFraction;
            }

            const results = AST.transformPointArrays(wcsCopy, xWCSValues, yWCSValues, false);
            AST.deleteObject(wcsCopy);
            return {xImageCoords: results.x, yImageCoords: results.y};
        }
        return {xImageCoords: new Float64Array(0), yImageCoords: new Float64Array(0)};
    }
}<|MERGE_RESOLUTION|>--- conflicted
+++ resolved
@@ -52,18 +52,12 @@
         });
     }
 
-<<<<<<< HEAD
-    @action updateCatalogData(fileId: number, xData: Array<number>, yData: Array<number>, wcsInfo: number, xUnit: string, yUnit: string, catalogFrame: CatalogSystemType) {
+    @action updateCatalogData(fileId: number, xData: Array<number>, yData: Array<number>, wcsInfo: AST.FrameSet, xUnit: string, yUnit: string, catalogFrame: CatalogSystemType) {
         const catalog = this.catalogGLData.get(fileId);
         if (catalog) {
             const dataSize = catalog.dataPoints.length;
             let dataPoints = new Float32Array(dataSize + xData.length * 2);
             dataPoints.set(catalog.dataPoints);
-=======
-    @action updateCatalogData(fileId: number, xData: Array<number>, yData: Array<number>, wcsInfo: AST.FrameSet, xUnit: string, yUnit: string, catalogFrame: CatalogSystemType) {
-        const catalogDataInfo = this.catalogData.get(fileId);
-        if (catalogDataInfo) {
->>>>>>> 7fd7e762
             switch (catalogFrame) {
                 case CatalogSystemType.Pixel0:
                     for (let i = 0; i < xData.length; i++) {
