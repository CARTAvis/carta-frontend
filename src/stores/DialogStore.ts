import {action, observable, makeObservable} from "mobx";
import {TabId} from "@blueprintjs/core";
import {FileInfoType} from "components";
import {SnippetStore} from "stores";
import {Snippet} from "models";

export class DialogStore {
    private static staticInstance: DialogStore;

    constructor() {
        makeObservable(this);
    }

    static get Instance() {
        if (!DialogStore.staticInstance) {
            DialogStore.staticInstance = new DialogStore();
        }
        return DialogStore.staticInstance;
    }

    // Region
    @observable regionDialogVisible: boolean;
    @action showRegionDialog = () => {
        this.regionDialogVisible = true;
    };
    @action hideRegionDialog = () => {
        this.regionDialogVisible = false;
    };

    // Hotkey
    @observable hotkeyDialogVisible: boolean;
    @action showHotkeyDialog = () => {
        this.hotkeyDialogVisible = true;
    };
    @action hideHotkeyDialog = () => {
        this.hotkeyDialogVisible = false;
    };

    // About
    @observable aboutDialogVisible: boolean;
    @action showAboutDialog = () => {
        this.aboutDialogVisible = true;
    };
    @action hideAboutDialog = () => {
        this.aboutDialogVisible = false;
    };

    // Preference
    @observable preferenceDialogVisible: boolean;
    @action showPreferenceDialog = () => {
        this.preferenceDialogVisible = true;
    };
    @action hidePreferenceDialog = () => {
        this.preferenceDialogVisible = false;
    };

    // Layout
    @observable saveLayoutDialogVisible: boolean;
    @observable deleteLayoutDialogVisible: boolean;
    @action showSaveLayoutDialog = () => {
        this.saveLayoutDialogVisible = true;
    };
    @action hideSaveLayoutDialog = () => {
        this.saveLayoutDialogVisible = false;
    };
    @action showDeleteLayoutDialog = () => {
        this.deleteLayoutDialogVisible = true;
    };
    @action hideDeleteLayoutDialog = () => {
        this.deleteLayoutDialogVisible = false;
    };

    // File Browser
    @observable fileBrowserDialogVisible: boolean = false;
    @action showFileBrowserDialog = () => {
        this.fileBrowserDialogVisible = true;
    };
    @action hideFileBrowserDialog = () => {
        this.fileBrowserDialogVisible = false;
    };

    // File Info
    @observable fileInfoDialogVisible: boolean = false;
    @observable selectedFileInfoDialogTab: TabId = FileInfoType.IMAGE_HEADER;
    @action showFileInfoDialog = () => {
        this.fileInfoDialogVisible = true;
    };
    @action hideFileInfoDialog = () => {
        this.fileInfoDialogVisible = false;
    };
    @action setSelectedFileInfoDialogTab = (newId: TabId) => {
        this.selectedFileInfoDialogTab = newId;
    };

    // Contour dialog
    @observable contourDialogVisible: boolean = false;
    @action showContourDialog = () => {
        this.contourDialogVisible = true;
    };
    @action hideContourDialog = () => {
        this.contourDialogVisible = false;
    };

    // Code snippet dialog
    @observable codeSnippetDialogVisible: boolean = false;
    @action showExistingCodeSnippet = (snippet: Snippet, name: string) => {
        if (snippet) {
            SnippetStore.Instance.setActiveSnippet(snippet, name);
        }
        this.codeSnippetDialogVisible = true;
    };

    @action showNewCodeSnippet = () => {
        SnippetStore.Instance.clearActiveSnippet();
        this.codeSnippetDialogVisible = true;
    };

    @action showCodeSnippetDialog = () => {
        this.codeSnippetDialogVisible = true;
    };
    @action hideCodeSnippetDialog = () => {
        this.codeSnippetDialogVisible = false;
    };

    // External page dialog
    @observable externalPageDialogVisible: boolean = false;
    @observable externalPageDialogUrl: string;
    @observable externalPageDialogTitle: string;
    @action showExternalPageDialog = (url: string, title: string) => {
        this.externalPageDialogUrl = url;
        this.externalPageDialogTitle = title;
        this.externalPageDialogVisible = true;
    };
    @action hideExternalPageDialog = () => {
        this.externalPageDialogVisible = false;
    };

    // Stokes dialog
    @observable stokesDialogVisible: boolean = false;
    @action showStokesDialog = () => {
        this.stokesDialogVisible = true;
    };
    @action hideStokesDialog = () => {
        this.stokesDialogVisible = false;
    };

<<<<<<< HEAD
=======
    // Rest frequency
    @observable restFreqDialogVisible: boolean = false;
    @observable restFreqDialogFileId: number;
    @action showRestFreqDialog = (fileId: number) => {
        this.restFreqDialogVisible = true;
        this.restFreqDialogFileId = fileId;
    };
    @action hideRestFreqDialog = () => {
        this.restFreqDialogVisible = false;
    };

>>>>>>> 88353e83
    // Catalog query dialog
    @observable catalogQueryDialogVisible: boolean = false;
    @action showCatalogQueryDialog = () => {
        this.catalogQueryDialogVisible = true;
    };
    @action hideCatalogQueryDialog = () => {
        this.catalogQueryDialogVisible = false;
    };
}<|MERGE_RESOLUTION|>--- conflicted
+++ resolved
@@ -144,8 +144,6 @@
         this.stokesDialogVisible = false;
     };
 
-<<<<<<< HEAD
-=======
     // Rest frequency
     @observable restFreqDialogVisible: boolean = false;
     @observable restFreqDialogFileId: number;
@@ -157,7 +155,6 @@
         this.restFreqDialogVisible = false;
     };
 
->>>>>>> 88353e83
     // Catalog query dialog
     @observable catalogQueryDialogVisible: boolean = false;
     @action showCatalogQueryDialog = () => {
