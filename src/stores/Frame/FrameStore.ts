<<<<<<< HEAD
import {action, autorun, computed, makeObservable, observable, reaction, runInAction} from "mobx";
import {OptionProps, NumberRange} from "@blueprintjs/core";
=======
import {action, autorun, computed, observable, makeObservable, runInAction, reaction} from "mobx";
import {NumberRange} from "@blueprintjs/core";
>>>>>>> 0be037f5
import {CARTA} from "carta-protobuf";
import * as AST from "ast_wrapper";
import {AnimatorStore, AppStore, ASTSettingsString, LogStore, OverlayStore, PreferenceStore} from "stores";
import {ColorbarStore, ContourConfigStore, ContourStore, DistanceMeasuringStore, OverlayBeamStore, RegionSetStore, RegionStore, RenderConfigStore, RestFreqStore, VectorOverlayConfigStore, VectorOverlayStore} from "stores/Frame";
import {
    CatalogControlMap,
    ChannelInfo,
    ControlMap,
    CursorInfo,
    FrameView,
    GenCoordinateLabel,
    IsSpectralSystemSupported,
    IsSpectralTypeSupported,
    IsSpectralUnitSupported,
    Point2D,
    POLARIZATION_LABELS,
    SPECTRAL_COORDS_SUPPORTED,
    SPECTRAL_DEFAULT_UNIT,
    SPECTRAL_TYPE_STRING,
    SpectralInfo,
    SpectralSystem,
    SpectralType,
    SpectralTypeSet,
    SpectralUnit,
    STANDARD_POLARIZATIONS,
<<<<<<< HEAD
    STANDARD_SPECTRAL_TYPE_SETS,
    Transform2D,
    ZoomPoint
=======
    COMPUTED_POLARIZATIONS,
    FULL_POLARIZATIONS,
    Transform2D,
    ZoomPoint,
    POLARIZATION_LABELS,
    POLARIZATIONS
>>>>>>> 0be037f5
} from "models";
import {
    clamp,
    formattedArcsec,
    formattedFrequency,
    getFormattedWCSPoint,
    getHeaderNumericValue,
    getPixelSize,
    getTransformedChannel,
    isAstBadPoint,
    minMax2D,
    multiply2D,
    ProtobufProcessing,
    rotate2D,
    round2D,
    subtract2D,
    toFixed,
    transformPoint,
    trimFitsComment
} from "utilities";
import {BackendService, CatalogWebGLService, ContourWebGLService, TILE_SIZE} from "services";
import {RegionId} from "stores/widgets";

export interface FrameInfo {
    fileId: number;
    directory: string;
    hdu: string;
    fileInfo: CARTA.FileInfo;
    fileInfoExtended: CARTA.FileInfoExtended;
    fileFeatureFlags: number;
    renderMode: CARTA.RenderMode;
    beamTable: CARTA.IBeam[];
}

export const WCS_PRECISION = 10;

export class FrameStore {
    private static readonly CursorInfoMaxPrecision = 25;
    private static readonly ZoomInertiaDuration = 250;
    private static readonly CursorMovementDuration = 250;

    private readonly spectralFrame: AST.SpecFrame;
    private readonly controlMaps: Map<FrameStore, ControlMap>;
    private readonly catalogControlMaps: Map<FrameStore, CatalogControlMap>;
    private readonly framePixelRatio: number;
    private readonly backendService: BackendService;
    private readonly overlayStore: OverlayStore;
    private readonly logStore: LogStore;
    private readonly initialCenter: Point2D;
    public readonly pixelUnitSizeArcsec: Point2D;

    private spectralTransformAST: AST.FrameSet;
    private cachedTransformedWcsInfo: AST.FrameSet = -1;
    private zoomTimeoutHandler;

    public requiredFrameViewForRegionRender: FrameView;

    public readonly wcsInfo: AST.FrameSet;
    public readonly wcsInfoForTransformation: AST.FrameSet;
    public readonly wcsInfo3D: AST.FrameSet;
    public readonly validWcs: boolean;
    public readonly frameInfo: FrameInfo;
    public readonly colorbarStore: ColorbarStore;

    public spectralCoordsSupported: Map<string, {type: SpectralType; unit: SpectralUnit}>;
    public spectralSystemsSupported: Array<SpectralSystem>;
    public spatialTransformAST: AST.FrameSet;
    private cursorMovementHandle: NodeJS.Timeout;

    public distanceMeasuring: DistanceMeasuringStore;
    public restFreqStore: RestFreqStore;

    public readonly renderConfig: RenderConfigStore;
    public readonly contourConfig: ContourConfigStore;
    public readonly vectorOverlayConfig: VectorOverlayConfigStore;
    public readonly vectorOverlayStore: VectorOverlayStore;

    // Region set for the current frame. Accessed via regionSet, to take into account region sharing
    @observable private readonly frameRegionSet: RegionSetStore;

    @observable renderHiDPI: boolean;
    @observable spectralType: SpectralType;
    @observable spectralUnit: SpectralUnit;
    @observable spectralSystem: SpectralSystem;
    @observable channelValues: Array<number>;
    @observable center: Point2D;
    @observable cursorInfo: CursorInfo;
    @observable cursorValue: {position: Point2D; channel: number; value: number};
    @observable cursorMoving: boolean;
    @observable zoomLevel: number;
    @observable stokes: number;
    @observable channel: number;
    @observable requiredStokes: number;
    @observable requiredChannel: number;
    @observable animationChannelRange: NumberRange;
    @observable currentFrameView: FrameView;
    @observable currentCompressionQuality: number;
    @observable contourStores: Map<number, ContourStore>;
    @observable moving: boolean;
    @observable zooming: boolean;

    @observable colorbarLabelCustomText: string;
    @observable titleCustomText: string;
    @observable overlayBeamSettings: OverlayBeamStore;
    @observable spatialReference: FrameStore;
    @observable spectralReference: FrameStore;
    @observable rasterScalingReference: FrameStore;
    @observable secondarySpatialImages: FrameStore[];
    @observable secondarySpectralImages: FrameStore[];
    @observable secondaryRasterScalingImages: FrameStore[];
    @observable momentImages: FrameStore[];
    @observable pvImage: FrameStore;
    @observable generatedPVRegionId: number;
    @observable fittingResult: string;
    @observable fittingLog: string;

    @observable isRequestingMoments: boolean;
    @observable requestingMomentsProgress: number;
    @observable isRequestingPV: boolean;
    @observable requestingPVProgress: number;
    @observable isRequestPVCancelling: boolean;

    @observable stokesFiles: CARTA.StokesFile[];

    @computed get filename(): string {
        // hdu extension name is in field 3 of fileInfoExtended computed entries
        const extName =
            this.frameInfo?.fileInfoExtended?.computedEntries?.length >= 3 && this.frameInfo?.fileInfoExtended?.computedEntries[2]?.name === "Extension name" ? `_${this.frameInfo.fileInfoExtended.computedEntries[2]?.value}` : "";
        return this.frameInfo.hdu && this.frameInfo.hdu !== "" && this.frameInfo.hdu !== "0" ? `${this.frameInfo.fileInfo.name}.HDU_${this.frameInfo.hdu}${extName}` : this.frameInfo.fileInfo.name;
    }

    @computed get centerMovement(): Point2D {
        return subtract2D(this.initialCenter, this.center);
    }

    @computed get regionSet(): RegionSetStore {
        if (this.spatialReference) {
            return this.spatialReference.regionSet;
        } else {
            return this.frameRegionSet;
        }
    }

    @computed get sharedRegions(): boolean {
        return !!this.spatialReference;
    }

    @computed get maxMip(): number {
        return Math.pow(2, Math.ceil(Math.log2(this.frameInfo.fileInfoExtended.width / TILE_SIZE)));
    }

    @computed get aspectRatio(): number {
        if (isFinite(this.framePixelRatio)) {
            return this.framePixelRatio;
        }

        return this.overlayStore.renderWidth / this.frameInfo.fileInfoExtended.width / (this.overlayStore.renderHeight / this.frameInfo.fileInfoExtended.height);
    }

    get hasSquarePixels(): boolean {
        if (isFinite(this.framePixelRatio)) {
            return this.framePixelRatio === 1.0;
        }
        return false;
    }

    // Frame view of center = initial center && zoom = 1
    @computed get unitFrameView(): FrameView {
        const pixelRatio = this.renderHiDPI ? devicePixelRatio * AppStore.Instance.imageRatio : 1.0;
        // Required image dimensions
        const imageWidth = (pixelRatio * this.renderWidth) / this.aspectRatio;
        const imageHeight = pixelRatio * this.renderHeight;

        const mipAdjustment = PreferenceStore.Instance.lowBandwidthMode ? 2.0 : 1.0;
        const mipExact = Math.max(1.0, mipAdjustment);
        const mipLog2 = Math.log2(mipExact);
        const mipLog2Rounded = Math.round(mipLog2);
        const mipRoundedPow2 = Math.pow(2, mipLog2Rounded);
        return {
            xMin: this.initialCenter.x - imageWidth / 2.0,
            xMax: this.initialCenter.x + imageWidth / 2.0,
            yMin: this.initialCenter.y - imageHeight / 2.0,
            yMax: this.initialCenter.y + imageHeight / 2.0,
            mip: mipRoundedPow2
        };
    }

    @computed get requiredFrameView(): FrameView {
        // use spatial reference frame to calculate frame view, if it exists
        if (this.spatialReference) {
            // Required view of reference frame
            const refView = this.spatialReference.requiredFrameView;
            // Get the position of the ref frame's view in the secondary frame's pixel space
            const corners = [
                this.spatialTransform.transformCoordinate({x: refView.xMin, y: refView.yMin}, false),
                this.spatialTransform.transformCoordinate({x: refView.xMin, y: refView.yMax}, false),
                this.spatialTransform.transformCoordinate({x: refView.xMax, y: refView.yMax}, false),
                this.spatialTransform.transformCoordinate({x: refView.xMax, y: refView.yMin}, false)
            ];

            const {minPoint, maxPoint} = minMax2D(corners);
            // Manually get adjusted zoom level and round to a power of 2
            const mipAdjustment = (PreferenceStore.Instance.lowBandwidthMode ? 2.0 : 1.0) / this.spatialTransform.scale;
            const mipExact = Math.max(1.0, mipAdjustment / this.spatialReference.zoomLevel);
            const mipLog2 = Math.log2(mipExact);
            const mipLog2Rounded = Math.round(mipLog2);

            return {
                xMin: minPoint.x,
                xMax: maxPoint.x,
                yMin: minPoint.y,
                yMax: maxPoint.y,
                mip: Math.pow(2, mipLog2Rounded)
            };
        } else {
            // If there isn't a valid zoom, return a dummy view
            if (this.zoomLevel <= 0 || !this.isRenderable) {
                return {
                    xMin: 0,
                    xMax: 1,
                    yMin: 0,
                    yMax: 1,
                    mip: 1
                };
            }

            const pixelRatio = this.renderHiDPI ? devicePixelRatio * AppStore.Instance.imageRatio : 1.0;
            // Required image dimensions
            const imageWidth = (pixelRatio * this.renderWidth) / this.zoomLevel / this.aspectRatio;
            const imageHeight = (pixelRatio * this.renderHeight) / this.zoomLevel;

            const mipAdjustment = PreferenceStore.Instance.lowBandwidthMode ? 2.0 : 1.0;
            const mipExact = Math.max(1.0, mipAdjustment / this.zoomLevel);
            const mipLog2 = Math.log2(mipExact);
            const mipLog2Rounded = Math.round(mipLog2);
            const mipRoundedPow2 = Math.pow(2, mipLog2Rounded);
            return {
                xMin: this.center.x - imageWidth / 2.0,
                xMax: this.center.x + imageWidth / 2.0,
                yMin: this.center.y - imageHeight / 2.0,
                yMax: this.center.y + imageHeight / 2.0,
                mip: mipRoundedPow2
            };
        }
    }

    @computed get spatialTransform() {
        if (this.spatialReference && this.spatialTransformAST) {
            const center = transformPoint(this.spatialTransformAST, this.spatialReference.center, false);
            // Try use center of the screen as a reference point
            if (!isAstBadPoint(center)) {
                return new Transform2D(this.spatialTransformAST, center);
            } else {
                // Otherwise use the center of the image
                return new Transform2D(this.spatialTransformAST, {x: this.frameInfo.fileInfoExtended.width / 2.0 + 0.5, y: this.frameInfo.fileInfoExtended.height / 2.0 + 0.5});
            }
        }
        return null;
    }

    @computed get transformedWcsInfo() {
        if (this.spatialTransform) {
            let adjTranslation: Point2D = {
                x: -this.spatialTransform.translation.x / this.spatialTransform.scale,
                y: -this.spatialTransform.translation.y / this.spatialTransform.scale
            };
            adjTranslation = rotate2D(adjTranslation, -this.spatialTransform.rotation);
            if (this.cachedTransformedWcsInfo > 0) {
                AST.deleteObject(this.cachedTransformedWcsInfo);
            }

            this.cachedTransformedWcsInfo = AST.createTransformedFrameset(
                this.wcsInfo,
                adjTranslation.x,
                adjTranslation.y,
                -this.spatialTransform.rotation,
                this.spatialTransform.origin.x,
                this.spatialTransform.origin.y,
                1.0 / this.spatialTransform.scale,
                1.0 / this.spatialTransform.scale
            );
            return this.cachedTransformedWcsInfo;
        }
        return null;
    }

    @computed get renderWidth() {
        return this.overlayStore.renderWidth;
    }

    @computed get renderHeight() {
        return this.overlayStore.renderHeight;
    }

    @computed get isRenderable() {
        return this.renderWidth > 0 && this.renderHeight > 0;
    }

    get headerUnit() {
        if (!this.frameInfo || !this.frameInfo.fileInfoExtended || !this.frameInfo.fileInfoExtended.headerEntries) {
            return undefined;
        } else {
            const unitHeader = this.frameInfo.fileInfoExtended.headerEntries.filter(entry => entry.name === "BUNIT");
            if (unitHeader.length) {
                // Trim leading/tailing quotation marks
                return trimFitsComment(unitHeader[0].value)?.replace(/^"+|"+$/g, "");
            } else {
                return undefined;
            }
        }
    }

    @computed get requiredUnit() {
        if (this.headerUnit) {
            if (this.requiredPolarization === POLARIZATIONS.Pangle) {
                return "degree";
            } else if (this.requiredPolarization === POLARIZATIONS.PFtotal || this.requiredPolarization === POLARIZATIONS.PFlinear) {
                return "%";
            } else {
                return this.headerUnit;
            }
        }
        return undefined;
    }

    @computed get beamProperties(): {x: number; y: number; majorAxis: number; minorAxis: number; angle: number; overlayBeamSettings: OverlayBeamStore} {
        const unitHeader = this.frameInfo.fileInfoExtended.headerEntries.find(entry => entry.name.indexOf("CUNIT1") !== -1);
        const deltaHeader = this.frameInfo.fileInfoExtended.headerEntries.find(entry => entry.name.indexOf("CDELT1") !== -1);

        if (unitHeader && deltaHeader) {
            const unit = unitHeader.value.trim();
            const delta = getHeaderNumericValue(deltaHeader);
            if (isFinite(delta) && (unit === "deg" || unit === "rad")) {
                if (this.frameInfo.beamTable && this.frameInfo.beamTable.length > 0) {
                    let beam: CARTA.IBeam;
                    if (this.frameInfo.beamTable.length === 1 && this.frameInfo.beamTable[0].channel === -1 && this.frameInfo.beamTable[0].stokes === -1) {
                        beam = this.frameInfo.beamTable[0];
                    } else {
                        if (this.frameInfo.fileInfoExtended.depth > 1 && this.frameInfo.fileInfoExtended.stokes > 1) {
                            beam = this.frameInfo.beamTable.find(beam => beam.channel === this.requiredChannel && beam.stokes === this.requiredStokes);
                        } else if (this.frameInfo.fileInfoExtended.depth > 1 && this.frameInfo.fileInfoExtended.stokes <= 1) {
                            beam = this.frameInfo.beamTable.find(beam => beam.channel === this.requiredChannel);
                        } else if (this.frameInfo.fileInfoExtended.depth <= 1 && this.frameInfo.fileInfoExtended.stokes > 1) {
                            beam = this.frameInfo.beamTable.find(beam => beam.stokes === this.requiredStokes);
                        }
                    }

                    if (beam && isFinite(beam.majorAxis) && beam.majorAxis > 0 && isFinite(beam.minorAxis) && beam.minorAxis > 0 && isFinite(beam.pa)) {
                        return {
                            x: beam.majorAxis / (unit === "deg" ? 3600 : (180 * 3600) / Math.PI) / Math.abs(delta),
                            y: beam.minorAxis / (unit === "deg" ? 3600 : (180 * 3600) / Math.PI) / Math.abs(delta),
                            majorAxis: beam.majorAxis,
                            minorAxis: beam.minorAxis,
                            angle: beam.pa,
                            overlayBeamSettings: this.overlayBeamSettings
                        };
                    }
                }
            }
        }
        return null;
    }

    @computed get hasVisibleBeam(): boolean {
        return this.beamProperties?.overlayBeamSettings?.visible;
    }

    @computed get channelInfo(): ChannelInfo {
        if (!this.frameInfo || !this.frameInfo.fileInfoExtended || this.frameInfo.fileInfoExtended.depth <= 1 || !this.frameInfo.fileInfoExtended.headerEntries) {
            return undefined;
        }
        const N = this.frameInfo.fileInfoExtended.depth;
        const indexes = new Array<number>(N);
        const values = new Array<number>(N);
        const rawValues = new Array<number>(N);

        let getChannelIndexSimple = (value: number): number => {
            if (!value) {
                return null;
            }

            if (value < 0) {
                return 0;
            } else if (value > N - 1) {
                return N - 1;
            }

            const ceil = Math.ceil(value);
            const floor = Math.floor(value);
            return ceil - value < value - floor ? ceil : floor;
        };

        // By default, we try to use the WCS information to determine channel info.
        if (this.spectralAxis) {
            const refPixHeader = this.frameInfo.fileInfoExtended.headerEntries.find(entry => entry.name.indexOf(`CRPIX${this.spectralAxis.dimension}`) !== -1);
            const refValHeader = this.frameInfo.fileInfoExtended.headerEntries.find(entry => entry.name.indexOf(`CRVAL${this.spectralAxis.dimension}`) !== -1);
            const deltaHeader = this.frameInfo.fileInfoExtended.headerEntries.find(entry => entry.name.indexOf(`CDELT${this.spectralAxis.dimension}`) !== -1);

            if (refPixHeader && refValHeader && deltaHeader) {
                // Shift pixel coordinates by -1 to start at zero instead of 1
                const refPix = getHeaderNumericValue(refPixHeader) - 1;
                const refVal = getHeaderNumericValue(refValHeader);
                const delta = getHeaderNumericValue(deltaHeader);
                if (isFinite(refPix) && isFinite(refVal) && isFinite(delta)) {
                    for (let i = 0; i < N; i++) {
                        const channelOffset = i - refPix;
                        indexes[i] = i;
                        rawValues[i] = channelOffset * delta + refVal;
                        values[i] = rawValues[i];
                    }
                    return {
                        fromWCS: true,
                        indexes,
                        delta,
                        values,
                        rawValues,
                        getChannelIndexWCS: (value: number): number => {
                            if (!value) {
                                return null;
                            }

                            const index = (value - refVal) / delta + refPix;
                            if (index < 0) {
                                return 0;
                            } else if (index > values.length - 1) {
                                return values.length - 1;
                            }

                            const ceil = Math.ceil(index);
                            const floor = Math.floor(index);
                            return Math.abs(values[ceil] - value) < Math.abs(value - values[floor]) ? ceil : floor;
                        },
                        getChannelIndexSimple: getChannelIndexSimple
                    };
                }
            }
        }

        // return channels
        for (let i = 0; i < N; i++) {
            indexes[i] = i;
            values[i] = i;
            rawValues[i] = i;
        }
        return {
            fromWCS: false,
            delta: undefined,
            indexes,
            values,
            rawValues,
            getChannelIndexWCS: null,
            getChannelIndexSimple: getChannelIndexSimple
        };
    }

    @computed get spectralInfo(): SpectralInfo {
        const spectralInfo: SpectralInfo = {
            channel: this.channel,
            spectralString: ""
        };

        if (this.frameInfo.fileInfoExtended.depth > 1) {
            const channelInfo = this.channelInfo;
            const spectralType = this.spectralAxis?.type;
            if (spectralType) {
                spectralInfo.spectralString = `${spectralType.name} (${this.spectralAxis?.specsys ?? ""}): ${toFixed(channelInfo.values[this.channel], 4)} ${spectralType.unit ?? ""}`;
                if (spectralType.code === "FREQ") {
                    // dummy variable to update velocity when the rest freq for spectral transform is changed
                    // eslint-disable-next-line @typescript-eslint/no-unused-vars
                    const restFreq = this.restFreqStore.restFreqInHz;

                    const freqVal = channelInfo.rawValues[this.channel];
                    // convert frequency value to unit in GHz
                    if (this.isSpectralCoordinateConvertible && spectralType.unit !== SPECTRAL_DEFAULT_UNIT.get(SpectralType.FREQ)) {
                        const freqGHz = this.astSpectralTransform(SpectralType.FREQ, SpectralUnit.GHZ, this.spectralSystem, freqVal);
                        if (isFinite(freqGHz)) {
                            spectralInfo.spectralString = `Frequency (${this.spectralSystem}): ${formattedFrequency(freqGHz)}`;
                        }
                    }
                    // convert frequency to volecity
                    const velocityVal = this.astSpectralTransform(SpectralType.VRAD, SpectralUnit.KMS, this.spectralSystem, freqVal);
                    if (isFinite(velocityVal)) {
                        spectralInfo.velocityString = `Velocity: ${toFixed(velocityVal, 4)} km/s`;
                    }
                } else if (spectralType.code === "VRAD") {
                    const velocityVal = channelInfo.rawValues[this.channel];
                    // convert velocity value to unit in km/s
                    if (this.isSpectralCoordinateConvertible && spectralType.unit !== SPECTRAL_DEFAULT_UNIT.get(SpectralType.VRAD)) {
                        const volecityKMS = this.astSpectralTransform(SpectralType.VRAD, SpectralUnit.KMS, this.spectralSystem, velocityVal);
                        if (isFinite(volecityKMS)) {
                            spectralInfo.spectralString = `Velocity (${this.spectralSystem}): ${toFixed(volecityKMS, 4)} km/s`;
                        }
                    }
                    // convert velocity to frequency
                    const freqGHz = this.astSpectralTransform(SpectralType.FREQ, SpectralUnit.GHZ, this.spectralSystem, velocityVal);
                    if (isFinite(freqGHz)) {
                        spectralInfo.freqString = `Frequency: ${formattedFrequency(freqGHz)}`;
                    }
                }
            }
        }

        return spectralInfo;
    }

    @computed get simpleSpectralInfo(): string {
        const infoString = this.spectralInfo.freqString ? this.spectralInfo.freqString : this.spectralInfo.velocityString;
        return `${this.spectralInfo.spectralString?.replace(/\w+\s\(/, "")?.replace(/\):\s/, "\u000A")}${infoString?.replace(/\w+:\s/, "\u000A")}`;
    }

    @computed get isPVImage(): boolean {
        if (this.frameInfo?.fileInfoExtended?.headerEntries) {
            const entries = this.frameInfo.fileInfoExtended.headerEntries;
            const axis1 = entries.find(entry => entry.name.includes("CTYPE1"));
            return axis1?.value?.match(/offset|position|offset position/i) ? true : false;
        }
        return false;
    }

    @computed get isUVImage(): boolean {
        return this.uvAxis !== undefined;
    }

    @computed get uvAxis(): number {
        if (this.frameInfo?.fileInfoExtended?.headerEntries) {
            const entries = this.frameInfo.fileInfoExtended.headerEntries;
            const axis1 = entries.find(entry => entry.name.includes("CTYPE1"));
            const axis2 = entries.find(entry => entry.name.includes("CTYPE2"));
            if (axis1?.value?.match(/uu/i)) {
                return 1;
            } else if (axis2?.value?.match(/uu/i)) {
                return 2;
            }
        }
        return undefined;
    }

    @computed get spectralAxis(): {valid: boolean; dimension: number; type: SpectralTypeSet; specsys: string; value: number} {
        if (this.frameInfo?.fileInfoExtended?.headerEntries) {
            const entries = this.frameInfo.fileInfoExtended.headerEntries;

            // Locate spectral dimension from axis 1~4
            let dimension = undefined;
            if (this.isPVImage) {
                const typeHeader2 = entries.find(entry => entry.name.includes("CTYPE2"));
                const typeHeader3 = entries.find(entry => entry.name.includes("CTYPE3"));
                if (typeHeader2 && !typeHeader2.value.match(/stokes/i)) {
                    // spectral axis should be CTYPE2
                    dimension = 2;
                } else if (typeHeader3 && !typeHeader3.value.match(/stokes/i)) {
                    // spectral axis should be CTYPE3
                    dimension = 3;
                }
            } else {
                const typeHeader3 = entries.find(entry => entry.name.includes("CTYPE3"));
                const typeHeader4 = entries.find(entry => entry.name.includes("CTYPE4"));
                if (typeHeader3 && !typeHeader3.value.match(/stokes/i)) {
                    // spectral axis should be CTYPE3
                    dimension = 3;
                } else if (typeHeader4 && !typeHeader4.value.match(/stokes/i)) {
                    // spectral axis should be CTYPE4
                    dimension = 4;
                }
            }

            // Fill up spectral dimension & type/unit/system
            if (dimension) {
                const spectralHeader = entries.find(entry => entry.name.includes(`CTYPE${dimension}`));
                const spectralValue = spectralHeader?.value.trim().toUpperCase();
                const spectralType = STANDARD_SPECTRAL_TYPE_SETS.find(type => spectralValue === type.code);
                const valueHeader = entries.find(entry => entry.name.includes(`CRVAL${dimension}`));
                const unitHeader = entries.find(entry => entry.name.includes(`CUNIT${dimension}`));
                const specSysHeader = entries.find(entry => entry.name.includes("SPECSYS"));
                const specsys = specSysHeader?.value ? trimFitsComment(specSysHeader.value)?.toUpperCase() : undefined;
                if (spectralType) {
                    return {
                        valid: true,
                        dimension: dimension,
                        type: {name: spectralType.name, code: spectralType.code, unit: unitHeader?.value?.trim() ?? spectralType.unit},
                        specsys: specsys,
                        value: getHeaderNumericValue(valueHeader)
                    };
                } else {
                    return {
                        valid: false,
                        dimension: dimension,
                        type: {name: spectralValue, code: spectralValue, unit: unitHeader?.value?.trim() ?? undefined},
                        specsys: specsys,
                        value: getHeaderNumericValue(valueHeader)
                    };
                }
            }
        }
        return undefined;
    }

    @computed get isSpectralCoordinateConvertible(): boolean {
        if (!this.spectralAxis || (this.spectralAxis && !this.spectralAxis.valid) || !this.spectralFrame) {
            return false;
        }
        return IsSpectralTypeSupported(this.spectralAxis.type.code as string) && IsSpectralUnitSupported(this.spectralAxis.type.unit as string);
    }

    @computed get isSpectralSystemConvertible(): boolean {
        if (!this.spectralAxis || !this.spectralFrame) {
            return false;
        }
        return IsSpectralSystemSupported(this.spectralAxis.specsys as string);
    }

    @computed get isSpectralPropsEqual(): boolean {
        let result = false;
        if (this.spectralAxis?.type && this.spectralAxis?.specsys) {
            const isTypeEqual = this.spectralAxis.type.code === (this.spectralType as string);
            const isUnitEqual = this.spectralAxis.type.unit === (this.spectralUnit as string);
            const isSpecsysEqual = this.spectralAxis.specsys === (this.spectralSystem as string);
            result = isTypeEqual && isUnitEqual && isSpecsysEqual;
        }
        return result;
    }

    @computed get isRestFreqEditable(): boolean {
        return (
            (this.frameInfo?.fileInfoExtended?.depth > 1 || this.isPVImage) &&
            (this.spectralAxis?.type?.code === SpectralType.FREQ || this.spectralAxis?.type?.code === SpectralType.WAVE || this.spectralAxis?.type?.code === SpectralType.AWAV)
        );
    }

    @computed get isCoordChannel(): boolean {
        return this.spectralType === SpectralType.CHANNEL;
    }

    @computed get isCoordVelocity(): boolean {
        return this.spectralType === SpectralType.VRAD || this.spectralType === SpectralType.VOPT;
    }

    @computed get nativeSpectralCoordinate(): string {
        return this.spectralAxis ? `${this.spectralAxis.type.name}${this.spectralAxis.type.unit ? ` (${this.spectralAxis.type.unit})` : ""}` : undefined;
    }

    @computed get spectralCoordinate(): string {
        return !this.spectralType && !this.spectralUnit ? this.nativeSpectralCoordinate : GenCoordinateLabel(this.spectralType, this.spectralUnit);
    }

    @computed get spectralLabel(): string {
        let label = undefined;
        if (this.spectralAxis) {
            const spectralSystem = this.isSpectralSystemConvertible ? this.spectralSystem : this.spectralAxis.specsys;
            label = `${spectralSystem ? `[${spectralSystem}] ` : ""}${this.spectralCoordinate ?? ""}`;
        }
        return label;
    }

    @computed get spectralUnitStr(): string {
        if (this.spectralAxis && !this.spectralType && !this.spectralUnit) {
            return this.spectralAxis.type.unit;
        }
        return this.isCoordChannel ? SPECTRAL_TYPE_STRING.get(SpectralType.CHANNEL) : (this.spectralUnit as string);
    }

    @computed get hasStokes(): boolean {
        return this.frameInfo && this.frameInfo.fileInfoExtended && this.frameInfo.fileInfoExtended.stokes > 1;
    }

    @computed get numChannels(): number {
        return this.frameInfo.fileInfoExtended.depth;
    }

    @computed get channelValueBounds(): CARTA.FloatBounds {
        if (this.numChannels > 1 && this.channelValues) {
            const head = this.channelValues[0];
            const tail = this.channelValues[this.numChannels - 1];
            return new CARTA.FloatBounds(head <= tail ? {min: head, max: tail} : {min: tail, max: head});
        }
        return null;
    }

    @computed get spectralSiblings(): FrameStore[] {
        if (this.spectralReference) {
            let siblings = [];
            siblings.push(this.spectralReference);
            siblings.push(...this.spectralReference.secondarySpectralImages.slice().filter(f => f !== this));
            return siblings;
        } else {
            return this.secondarySpectralImages.slice();
        }
    }

    @computed get spatialSiblings(): FrameStore[] {
        if (this.spatialReference) {
            let siblings = [];
            siblings.push(this.spatialReference);
            siblings.push(...this.spatialReference.secondarySpatialImages.slice().filter(f => f !== this));
            return siblings;
        } else {
            return this.secondarySpatialImages.slice();
        }
    }

    @computed get renderConfigSiblings(): FrameStore[] {
        if (this.rasterScalingReference) {
            let siblings = [];
            siblings.push(this.rasterScalingReference);
            siblings.push(...this.rasterScalingReference.secondaryRasterScalingImages.slice().filter(f => f !== this));
            return siblings;
        } else {
            return this.secondaryRasterScalingImages.slice();
        }
    }

    @computed get isCursorValueCurrent(): boolean {
        if (!this.cursorValue || !this.cursorInfo) {
            return false;
        }

        const roundedPosInfo = round2D(this.cursorInfo.posImageSpace);
        const roundedPosValue = round2D(this.cursorValue.position);

        return this.cursorValue.channel === this.channel && roundedPosInfo.x === roundedPosValue.x && roundedPosInfo.y === roundedPosValue.y;
    }

    @computed
    private get zoomLevelForFit() {
        return Math.min(this.calculateZoomX, this.calculateZoomY);
    }

    @computed
    private get calculateZoomX() {
        const imageWidth = this.frameInfo.fileInfoExtended.width;
        const pixelRatio = (this.renderHiDPI ? devicePixelRatio * AppStore.Instance.imageRatio : 1.0) / this.aspectRatio;

        if (imageWidth <= 0) {
            return 1.0;
        }
        return (this.renderWidth * pixelRatio) / imageWidth;
    }

    @computed
    private get calculateZoomY() {
        const imageHeight = this.frameInfo.fileInfoExtended.height;
        const pixelRatio = this.renderHiDPI ? devicePixelRatio * AppStore.Instance.imageRatio : 1.0;
        if (imageHeight <= 0) {
            return 1.0;
        }
        return (this.renderHeight * pixelRatio) / imageHeight;
    }

    @computed get contourProgress(): number {
        // Use -1 when there are no contours required
        if (!this.contourConfig.levels || !this.contourConfig.levels.length || !this.contourConfig.enabled) {
            return -1;
        }

        // Progress is zero if we haven't received any contours yet
        if (!this.contourStores || !this.contourStores.size) {
            return 0;
        }

        let totalProgress = 0;
        this.contourStores.forEach((contourStore, level) => {
            if (this.contourConfig.levels.indexOf(level) !== -1) {
                totalProgress += contourStore.progress;
            }
        });

        return totalProgress / (this.contourConfig.levels ? this.contourConfig.levels.length : 1);
    }

<<<<<<< HEAD
    @computed get stokesOptions(): OptionProps[] {
=======
    @computed get stokesOptions(): {value: number; label: string}[] {
>>>>>>> 0be037f5
        let stokesOptions = [];
        if (this.frameInfo && this.frameInfo.fileInfoExtended && this.frameInfo.fileInfoExtended.headerEntries) {
            const ctype = this.frameInfo.fileInfoExtended.headerEntries.find(entry => entry.value.toUpperCase() === "STOKES");
            if (ctype && ctype.name.indexOf("CTYPE") !== -1) {
                const index = ctype.name.substring(5);
                const naxisHeader = this.frameInfo.fileInfoExtended.headerEntries.find(entry => entry.name.indexOf(`NAXIS${index}`) !== -1);
                const crpixHeader = this.frameInfo.fileInfoExtended.headerEntries.find(entry => entry.name.indexOf(`CRPIX${index}`) !== -1);
                const crvalHeader = this.frameInfo.fileInfoExtended.headerEntries.find(entry => entry.name.indexOf(`CRVAL${index}`) !== -1);
                const cdeltHeader = this.frameInfo.fileInfoExtended.headerEntries.find(entry => entry.name.indexOf(`CDELT${index}`) !== -1);

                // Skip if any headers are missing
                if (!naxisHeader || !crpixHeader || !crvalHeader || !cdeltHeader) {
                    return [];
                }

                for (let i = 0; i < parseInt(naxisHeader.value); i++) {
                    const stokesVal = getHeaderNumericValue(crvalHeader) + (i + 1 - getHeaderNumericValue(crpixHeader)) * getHeaderNumericValue(cdeltHeader);
                    if (STANDARD_POLARIZATIONS.has(stokesVal)) {
                        stokesOptions.push({value: stokesVal, label: POLARIZATION_LABELS.get(STANDARD_POLARIZATIONS.get(stokesVal))});
                    }
                }
            }
        }
        return stokesOptions;
    }

<<<<<<< HEAD
    @computed get hasLinearStokes(): boolean {
        const options = this.stokesOptions;
        const labelQ = POLARIZATION_LABELS.get("Q");
        const labelU = POLARIZATION_LABELS.get("U");
        return !!options.find(o => o.label === labelQ) && !!options.find(o => o.label === labelU);
    }

    @computed get requiredStokesName(): string {
        return this.stokesOptions?.find(stokesOption => stokesOption.value === this.requiredStokes)?.label;
    }

=======
>>>>>>> 0be037f5
    @computed get stokesInfo(): string[] {
        return this.stokesOptions?.map(option => {
            return option?.label;
        });
    }

    // including standard and computed polarizations eg.[1, 2, 3, 4, 13, 14, 15, 16, 17]
    @computed get polarizations(): number[] {
        const polarizations = this.stokesOptions?.map(option => {
            return option.value;
        });
        const hasI: boolean = polarizations.includes(POLARIZATIONS.I);
        const hasQ: boolean = polarizations.includes(POLARIZATIONS.Q);
        const hasU: boolean = polarizations.includes(POLARIZATIONS.U);
        const hasV: boolean = polarizations.includes(POLARIZATIONS.V);

        if (hasQ && hasU) {
            if (hasV) {
                polarizations.push(POLARIZATIONS.Ptotal);
            }
            polarizations.push(POLARIZATIONS.Plinear);
            if (hasI && hasV) {
                polarizations.push(POLARIZATIONS.PFtotal);
            }
            if (hasI) {
                polarizations.push(POLARIZATIONS.PFlinear);
            }
            polarizations.push(POLARIZATIONS.Pangle);
        }

        return polarizations;
    }

    @computed get polarizationInfo(): string[] {
        return this.polarizations?.map(polarization => {
            return POLARIZATION_LABELS.get(FULL_POLARIZATIONS.get(polarization));
        });
    }

    @computed get coordinateOptions(): {value: string; label: string}[] {
        return this.polarizations?.map(polarization => {
            return {value: FULL_POLARIZATIONS.get(polarization), label: POLARIZATION_LABELS.get(FULL_POLARIZATIONS.get(polarization))};
        });
    }

    @computed get coordinateOptionsZ(): {value: string; label: string}[] {
        return this.polarizations?.map(polarization => {
            return {value: FULL_POLARIZATIONS.get(polarization) + "z", label: POLARIZATION_LABELS.get(FULL_POLARIZATIONS.get(polarization))};
        });
    }

    @computed get requiredPolarization(): number {
        return this.polarizations?.[this.requiredPolarizationIndex];
    }

    @computed get requiredPolarizationInfo(): string {
        return this.polarizationInfo?.[this.requiredPolarizationIndex];
    }

    @computed get requiredPolarizationIndex(): number {
        if (COMPUTED_POLARIZATIONS.has(this.requiredStokes) && this.polarizations.includes(this.requiredStokes)) {
            return this.polarizations.indexOf(this.requiredStokes);
        } else {
            return this.requiredStokes;
        }
    }

    get headerRestFreq(): number {
        return this.frameInfo?.fileInfoExtended?.headerEntries?.find(entry => entry.name === "RESTFRQ")?.numericValue;
    }

    constructor(frameInfo: FrameInfo) {
        makeObservable(this);
        this.overlayStore = OverlayStore.Instance;
        this.logStore = LogStore.Instance;
        this.backendService = BackendService.Instance;
        const preferenceStore = PreferenceStore.Instance;

        this.spectralFrame = null;
        this.spectralType = null;
        this.spectralUnit = null;
        this.spectralSystem = null;
        this.channelValues = null;
        this.spectralCoordsSupported = null;
        this.spectralSystemsSupported = null;
        this.wcsInfo = null;
        this.wcsInfoForTransformation = null;
        this.wcsInfo3D = null;
        this.validWcs = false;
        this.frameInfo = frameInfo;
        this.initialCenter = {x: (this.frameInfo.fileInfoExtended.width - 1) / 2.0, y: (this.frameInfo.fileInfoExtended.height - 1) / 2.0};
        this.renderHiDPI = true;
        this.center = {x: 0, y: 0};
        this.stokes = 0;
        this.channel = 0;
        this.requiredStokes = 0;
        this.requiredChannel = 0;
        this.renderConfig = new RenderConfigStore(preferenceStore, this);
        this.colorbarStore = new ColorbarStore(this);
        this.contourConfig = new ContourConfigStore(preferenceStore);
        this.contourStores = new Map<number, ContourStore>();
        this.vectorOverlayConfig = new VectorOverlayConfigStore(preferenceStore, this);
        this.vectorOverlayStore = new VectorOverlayStore(this);
        this.moving = false;
        this.zooming = false;
        this.colorbarLabelCustomText = this.requiredUnit === undefined || !this.requiredUnit.length ? "arbitrary units" : this.requiredUnit;
        this.titleCustomText = "";
        this.overlayBeamSettings = new OverlayBeamStore();
        this.spatialReference = null;
        this.spatialTransformAST = null;
        this.catalogControlMaps = new Map<FrameStore, CatalogControlMap>();
        this.controlMaps = new Map<FrameStore, ControlMap>();
        this.secondarySpatialImages = [];
        this.secondarySpectralImages = [];
        this.secondaryRasterScalingImages = [];
        this.momentImages = [];
        this.pvImage = null;
        this.fittingResult = "";
        this.fittingLog = "";

        this.isRequestingMoments = false;
        this.requestingMomentsProgress = 0;
        this.isRequestingPV = false;
        this.requestingPVProgress = 0;
        this.cursorMovementHandle = null;

        this.stokesFiles = [];

        this.distanceMeasuring = new DistanceMeasuringStore();

        // synchronize AST overlay's color/grid/label with preference when frame is created
        const astColor = preferenceStore.astColor;
        if (astColor !== this.overlayStore.global.color) {
            this.overlayStore.global.setColor(astColor);
        }
        const astGridVisible = preferenceStore.astGridVisible;
        if (astGridVisible !== this.overlayStore.grid.visible) {
            this.overlayStore.grid.setVisible(astGridVisible);
        }
        const astLabelsVisible = preferenceStore.astLabelsVisible;
        if (astLabelsVisible !== this.overlayStore.labels.visible) {
            this.overlayStore.labels.setVisible(astLabelsVisible);
        }
        const colorbarVisible = preferenceStore.colorbarVisible;
        if (colorbarVisible !== this.overlayStore.colorbar.visible) {
            this.overlayStore.colorbar.setVisible(colorbarVisible);
        }
        const colorbarInteractive = preferenceStore.colorbarInteractive;
        if (colorbarInteractive !== this.overlayStore.colorbar.interactive) {
            this.overlayStore.colorbar.setInteractive(colorbarInteractive);
        }
        const colorbarPosition = preferenceStore.colorbarPosition;
        if (colorbarPosition !== this.overlayStore.colorbar.position) {
            this.overlayStore.colorbar.setPosition(colorbarPosition);
        }
        const colorbarWidth = preferenceStore.colorbarWidth;
        if (colorbarWidth !== this.overlayStore.colorbar.width) {
            this.overlayStore.colorbar.setWidth(colorbarWidth);
        }
        const colorbarTicksDensity = preferenceStore.colorbarTicksDensity;
        if (colorbarTicksDensity !== this.overlayStore.colorbar.tickDensity) {
            this.overlayStore.colorbar.setTickDensity(colorbarTicksDensity);
        }
        const colorbarLabelVisible = preferenceStore.colorbarLabelVisible;
        if (colorbarLabelVisible !== this.overlayStore.colorbar.labelVisible) {
            this.overlayStore.colorbar.setLabelVisible(colorbarLabelVisible);
        }

        this.frameRegionSet = new RegionSetStore(this, PreferenceStore.Instance, BackendService.Instance);
        this.currentFrameView = {
            xMin: 0,
            xMax: 0,
            yMin: 0,
            yMax: 0,
            mip: 999
        };
        this.animationChannelRange = [0, frameInfo.fileInfoExtended.depth - 1];

        if (this.isPVImage) {
            const astFrameSet = this.initPVFrame();
            if (astFrameSet) {
                this.spectralFrame = AST.getSpectralFrame(astFrameSet);
                this.wcsInfo = AST.copy(astFrameSet);
                AST.deleteObject(astFrameSet);
            }
        } else if (this.isUVImage) {
            // TODO: Refactor the code to avoid redundancy between astFrameSet and astFrameSet2D
            const astFrameSet = this.initFrame(false);
            const astFrameSet2D = this.initFrame2D();
            if (astFrameSet && astFrameSet2D) {
                this.spectralFrame = AST.getSpectralFrame(astFrameSet);
                if (frameInfo.fileInfoExtended.depth > 1) {
                    // 3D frame
                    this.wcsInfo3D = AST.copy(astFrameSet);
                    this.wcsInfo = AST.copy(astFrameSet2D);
                } else {
                    // 2D frame
                    this.wcsInfo = AST.copy(astFrameSet);
                }
            }
            AST.deleteObject(astFrameSet);
            AST.deleteObject(astFrameSet2D);
        } else {
            // init WCS
            const astFrameSet = this.initFrame();
            if (astFrameSet) {
                this.spectralFrame = AST.getSpectralFrame(astFrameSet);
                if (frameInfo.fileInfoExtended.depth > 1) {
                    // 3D frame
                    this.wcsInfo3D = AST.copy(astFrameSet);
                    this.wcsInfo = AST.getSkyFrameSet(this.wcsInfo3D);
                } else {
                    // 2D frame
                    this.wcsInfo = AST.copy(astFrameSet);
                }
                AST.deleteObject(astFrameSet);

                if (this.wcsInfo) {
                    // init 2D(Sky) wcs copy for the precision of region coordinate transformation
                    this.wcsInfoForTransformation = AST.copy(this.wcsInfo);
                    AST.set(this.wcsInfoForTransformation, `Format(1)=${AppStore.Instance.overlayStore.numbers.formatTypeX}.${WCS_PRECISION}`);
                    AST.set(this.wcsInfoForTransformation, `Format(2)=${AppStore.Instance.overlayStore.numbers.formatTypeY}.${WCS_PRECISION}`);
                    this.validWcs = true;
                    this.overlayStore.setDefaultsFromAST(this);
                }
            }
        }

        if (!this.wcsInfo) {
            this.logStore.addWarning(`Problem processing headers in file ${this.filename} for AST`, ["ast"]);
            this.wcsInfo = AST.initDummyFrame();
        }

        const cUnit1 = this.frameInfo.fileInfoExtended.headerEntries.find(entry => entry.name === "CUNIT1");
        const cUnit2 = this.frameInfo.fileInfoExtended.headerEntries.find(entry => entry.name === "CUNIT2");
        const hasUnits = cUnit1 && cUnit2;
        const sameUnits = hasUnits && trimFitsComment(cUnit1.value) === trimFitsComment(cUnit2.value);

        // If the two units are different, there's no fixed aspect ratio
        if (hasUnits && !sameUnits) {
            this.framePixelRatio = NaN;
        } else {
            // Assumes non-rotated pixels
            const cDelt1 = getPixelSize(this, 1);
            const cDelt2 = getPixelSize(this, 2);
            this.framePixelRatio = Math.abs(cDelt1 / cDelt2);
            // Correct for numerical errors in CDELT values if they're within 0.1% of each other
            if (Math.abs(this.framePixelRatio - 1.0) < 0.001) {
                this.framePixelRatio = 1.0;
            }
        }

        const headerRestFreq = this.headerRestFreq;
        this.restFreqStore = new RestFreqStore(headerRestFreq);
        this.initSupportedSpectralConversion();
        this.initCenter();
        this.zoomLevel = preferenceStore.isZoomRAWMode ? 1.0 : this.zoomLevelForFit;
        this.pixelUnitSizeArcsec = this.getPixelUnitSize();

        // init spectral settings
        if (this.spectralAxis && IsSpectralTypeSupported(this.spectralAxis.type.code as string) && IsSpectralUnitSupported(this.spectralAxis.type.unit as string)) {
            if (this.isPVImage) {
                this.spectralType = SpectralType.VRAD;
            } else {
                this.spectralType = this.spectralAxis.type.code as SpectralType;
            }
            this.spectralUnit = SPECTRAL_DEFAULT_UNIT.get(this.spectralType);
        }
        if (this.isSpectralSystemConvertible) {
            this.spectralSystem = this.spectralAxis.specsys as SpectralSystem;
        }

        // need initialized wcs to get correct cursor info
        this.cursorInfo = this.getCursorInfo(this.center);
        this.cursorValue = {position: {x: NaN, y: NaN}, channel: 0, value: NaN};
        this.cursorMoving = false;

        reaction(
            () => this.restFreqStore.restFreqInHz,
            restFreq => {
                if (this.restFreqStore.inValidInput || !isFinite(restFreq)) {
                    return;
                }

                if (this.wcsInfo3D) {
                    AST.set(this.wcsInfo3D, `RestFreq=${restFreq} Hz`);
                }
                if (this.spectralFrame) {
                    AST.set(this.spectralFrame, `RestFreq=${restFreq} Hz`);
                }

                if (this.spectralReference) {
                    const spectralReference = this.spectralReference;
                    this.clearSpectralReference();
                    this.setSpectralReference(spectralReference);
                } else if (this.secondarySpectralImages.length > 0) {
                    for (const frame of this.secondarySpectralImages) {
                        frame.clearSpectralReference();
                        frame.setSpectralReference(this);
                    }
                }
            }
        );

        // requiredFrameViewForRegionRender is a copy of requiredFrameView in non-observable version,
        // to avoid triggering wasted render() in PointRegionComponent/SimpleShapeRegionComponent/LineSegmentRegionComponent
        autorun(() => {
            if (this.requiredFrameView) {
                this.requiredFrameViewForRegionRender = this.requiredFrameView;
            }
        });

        autorun(() => {
            // update zoomLevel when image viewer is available for drawing
            if (this.isRenderable && this.zoomLevel <= 0) {
                this.setZoom(this.zoomLevelForFit);
            }
        });

        // if type/unit/specsys/restFreq changes, trigger spectral conversion
        autorun(() => {
            const type = this.spectralType;
            const unit = this.spectralUnit;
            /* eslint-disable @typescript-eslint/no-unused-vars */
            const specsys = this.spectralSystem;
            const restFreq = this.restFreqStore.restFreqInHz;
            /* eslint-enable @typescript-eslint/no-unused-vars */
            if (this.channelInfo) {
                if (!type && !unit) {
                    this.setChannelValues(this.channelInfo.values);
                } else if (this.isCoordChannel) {
                    this.setChannelValues(this.channelInfo.indexes);
                } else {
                    this.setChannelValues(this.isSpectralPropsEqual ? this.channelInfo.values : this.convertSpectral(this.channelInfo.values));
                }
            }
        });

        autorun(() => {
            this.distanceMeasuring.updateTransformedPos(this.spatialTransform);
        });
    }

    // This function shifts the pixel axis by 1, so that it starts at 0, rather than 1
    // For entries that are not related to the reference pixel location, the current value is returned
    private static ShiftASTCoords = (entry: CARTA.IHeaderEntry, currentValue: string) => {
        if (entry.name.match(/CRPIX\d+/)) {
            const numericValue = parseFloat(entry.value);
            if (isFinite(numericValue)) {
                return (numericValue - 1).toString();
            }
        }
        return currentValue;
    };

    private convertSpectral = (values: Array<number>): Array<number> => {
        const N = values?.length;
        if (!N || !this.spectralFrame) {
            return null;
        }

        const convertedArray = AST.transformSpectralPointArray(this.spectralFrame, this.spectralType, this.spectralUnit, this.spectralSystem, values);
        return Array.from(convertedArray);
    };

    private astSpectralTransform = (type: SpectralType, unit: SpectralUnit, system: SpectralSystem, value: number): number => {
        if (!this.spectralFrame || !isFinite(value)) {
            return undefined;
        }
        return AST.transformSpectralPoint(this.spectralFrame, type, unit, system, value);
    };

    private initPVFrame = (): AST.FrameSet => {
        const spectralDimension = this.spectralAxis?.dimension;
        if (!this.isPVImage || !(spectralDimension === 2 || spectralDimension === 3)) {
            return undefined;
        }

        const fitsChan = AST.emptyFitsChan();
        for (let entry of this.frameInfo.fileInfoExtended.headerEntries) {
            if (entry.name.match(/(CTYPE|CDELT|CRPIX|CRVAL|CUNIT|NAXIS|CROTA)[4-9]/)) {
                continue;
            }

            let name = entry.name;
            if (spectralDimension === 2) {
                if (entry.name.match(/(CTYPE|CDELT|CRPIX|CRVAL|CUNIT|NAXIS|CROTA)[3]/)) {
                    continue;
                }
            } else {
                // spectralDimension === 3
                if (entry.name.match(/(CTYPE|CDELT|CRPIX|CRVAL|CUNIT|NAXIS|CROTA)[2]/)) {
                    continue;
                } else if (entry.name.match(/(CTYPE|CDELT|CRPIX|CRVAL|CUNIT|NAXIS|CROTA)[3]/)) {
                    name = entry.name.replace("3", "2");
                }
            }

            let value = trimFitsComment(entry.value);
            if (entry.name.toUpperCase() === "NAXIS" || entry.name.toUpperCase() === "WCSAXES") {
                value = "2";
            }
            if (entry.entryType === CARTA.EntryType.STRING) {
                value = `'${value}'`;
            } else {
                value = FrameStore.ShiftASTCoords(entry, value);
            }

            while (name.length < 8) {
                name += " ";
            }

            const entryString = `${name}=  ${value}`;
            AST.putFits(fitsChan, entryString);
        }
        return AST.getFrameFromFitsChan(fitsChan, false);
    };

    private initFrame2D = (): AST.FrameSet => {
        const fitsChan = AST.emptyFitsChan();
        for (let entry of this.frameInfo.fileInfoExtended.headerEntries) {
            if (entry.name.match(/(CTYPE|CDELT|CRPIX|CRVAL|CUNIT|NAXIS|CROTA)[3-9]/)) {
                continue;
            }

            let name = entry.name;
            let value = trimFitsComment(entry.value);
            if (entry.name.toUpperCase() === "NAXIS" || entry.name.toUpperCase() === "WCSAXES") {
                value = "2";
            }
            if (entry.entryType === CARTA.EntryType.STRING) {
                value = `'${value}'`;
            } else {
                value = FrameStore.ShiftASTCoords(entry, value);
            }

            while (name.length < 8) {
                name += " ";
            }

            const entryString = `${name}=  ${value}`;
            AST.putFits(fitsChan, entryString);
        }
        return AST.getFrameFromFitsChan(fitsChan, false);
    };

    private initFrame = (checkSkyDomain: boolean = true): AST.FrameSet => {
        const dimension = this.frameInfo.fileInfoExtended.depth > 1 ? "3" : "2";
        const fitsChan = AST.emptyFitsChan();
        for (let entry of this.frameInfo.fileInfoExtended.headerEntries) {
            let name = entry.name;

            // Skip higher dimensions
            if (dimension === "2") {
                if (entry.name.match(/(CTYPE|CDELT|CRPIX|CRVAL|CUNIT|NAXIS|CROTA)[3-9]/)) {
                    continue;
                }
            } else {
                // check whether spectral axis is axis 3 or 4
                if (
                    entry.name.match(/(CTYPE|CDELT|CRPIX|CRVAL|CUNIT|NAXIS|CROTA)[5-9]/) ||
                    (this.spectralAxis?.dimension === 3 && entry.name.match(/(CTYPE|CDELT|CRPIX|CRVAL|CUNIT|NAXIS|CROTA)4/)) ||
                    (this.spectralAxis?.dimension === 4 && entry.name.match(/(CTYPE|CDELT|CRPIX|CRVAL|CUNIT|NAXIS|CROTA)3/))
                ) {
                    continue;
                }
                if (this.spectralAxis?.dimension === 4 && entry.name.match(/(CTYPE|CDELT|CRPIX|CRVAL|CUNIT|NAXIS|CROTA)4/)) {
                    name = entry.name.replace("4", "3");
                }
            }

            // Skip empty header entries
            if (!entry.value.length) {
                continue;
            }

            let value = trimFitsComment(entry.value);
            if (entry.name.toUpperCase() === "NAXIS" || entry.name.toUpperCase() === "WCSAXES") {
                value = dimension;
            }
            if (entry.entryType === CARTA.EntryType.STRING) {
                value = `'${value}'`;
            } else {
                value = FrameStore.ShiftASTCoords(entry, value);
            }

            while (name.length < 8) {
                name += " ";
            }

            const entryString = `${name}=  ${value}`;
            AST.putFits(fitsChan, entryString);
        }
        return AST.getFrameFromFitsChan(fitsChan, checkSkyDomain);
    };

    private sanitizeChannelNumber(channel: number) {
        if (!isFinite(channel)) {
            return this.requiredChannel;
        }

        return Math.round(clamp(channel, 0, this.frameInfo.fileInfoExtended.depth - 1));
    }

    private replaceZoomTimeoutHandler = () => {
        if (this.zoomTimeoutHandler) {
            clearTimeout(this.zoomTimeoutHandler);
        }

        this.zoomTimeoutHandler = setTimeout(
            () =>
                runInAction(() => {
                    this.zooming = false;
                }),
            FrameStore.ZoomInertiaDuration
        );
    };

    private getPixelUnitSize = () => {
        if (this.isPVImage || this.isUVImage) {
            return null;
        }
        const crpix1 = this.frameInfo.fileInfoExtended.headerEntries.find(entry => entry.name.indexOf("CRPIX1") !== -1);
        const crpix2 = this.frameInfo.fileInfoExtended.headerEntries.find(entry => entry.name.indexOf("CRPIX2") !== -1);
        if (crpix1 && crpix2) {
            const crpix1Val = getHeaderNumericValue(crpix1);
            const crpix2Val = getHeaderNumericValue(crpix2);
            const xUnitSize = Math.round(AST.geodesicDistance(this.wcsInfo, crpix1Val, crpix2Val, crpix1Val + 1, crpix2Val) * 1e6) / 1e6;
            const yUnitSize = Math.round(AST.geodesicDistance(this.wcsInfo, crpix1Val, crpix2Val, crpix1Val, crpix2Val + 1) * 1e6) / 1e6;
            if (isFinite(xUnitSize) && isFinite(yUnitSize)) {
                return {x: xUnitSize, y: yUnitSize};
            }
        }
        return null;
    };

    public getRegion = (regionId: number): RegionStore => {
        return this.regionSet?.regions?.find(r => r.regionId === regionId);
    };

    public convertToNativeWCS = (value: number): number => {
        if (!this.spectralFrame || !isFinite(value)) {
            return undefined;
        }
        return AST.transformSpectralPoint(this.spectralFrame, this.spectralType, this.spectralUnit, this.spectralSystem, value, false);
    };

    public convertFreqMHzToSettingWCS = (value: number): number => {
        if (!this.spectralFrame || !isFinite(value)) {
            return undefined;
        }

        if (this.spectralType === SpectralType.FREQ && this.spectralUnit === SpectralUnit.MHZ) {
            return value;
        }

        const nativeWCSValue = AST.transformSpectralPoint(this.spectralFrame, SpectralType.FREQ, SpectralUnit.MHZ, this.spectralSystem, value, false);
        if (!isFinite(nativeWCSValue)) {
            return undefined;
        }

        const settingWCSValue = this.astSpectralTransform(this.spectralType, this.spectralUnit, this.spectralSystem, nativeWCSValue);
        return isFinite(settingWCSValue) ? settingWCSValue : undefined;
    };

    public getCursorInfo(cursorPosImageSpace: Point2D) {
        let cursorPosWCS, cursorPosFormatted;
        if (this.validWcs || this.isPVImage || this.isUVImage) {
            // We need to compare X and Y coordinates in both directions
            // to avoid a confusing drop in precision at rounding threshold
            const offsetBlock = [
                [0, 0],
                [1, 1],
                [-1, -1]
            ];

            // Shift image space coordinates to 1-indexed when passing to AST
            const cursorNeighbourhood = offsetBlock.map(offset => transformPoint(this.wcsInfo, {x: cursorPosImageSpace.x + offset[0], y: cursorPosImageSpace.y + offset[1]}));

            cursorPosWCS = cursorNeighbourhood[0];

            const normalizedNeighbourhood = cursorNeighbourhood.map(pos => AST.normalizeCoordinates(this.wcsInfo, pos.x, pos.y));

            let precisionX = 0;
            let precisionY = 0;

            while (precisionX < FrameStore.CursorInfoMaxPrecision && precisionY < FrameStore.CursorInfoMaxPrecision) {
                let astString = new ASTSettingsString();
                astString.add("Format(1)", this.isPVImage || this.isUVImage ? undefined : this.overlayStore.numbers.cursorFormatStringX(precisionX));
                astString.add("Format(2)", this.isPVImage || this.isUVImage ? undefined : this.overlayStore.numbers.cursorFormatStringY(precisionY));
                astString.add("System", this.isPVImage || this.isUVImage ? "cartesian" : this.overlayStore.global.explicitSystem);

                let formattedNeighbourhood = normalizedNeighbourhood.map(pos => AST.getFormattedCoordinates(this.wcsInfo, pos.x, pos.y, astString.toString(), true));
                let [p, n1, n2] = formattedNeighbourhood;
                if (!p.x || !p.y || p.x === "<bad>" || p.y === "<bad>") {
                    cursorPosFormatted = null;
                    break;
                }

                if (p.x !== n1.x && p.x !== n2.x && p.y !== n1.y && p.y !== n2.y) {
                    cursorPosFormatted = {x: p.x, y: p.y};
                    break;
                }

                if (p.x === n1.x || p.x === n2.x) {
                    precisionX += 1;
                }

                if (p.y === n1.y || p.y === n2.y) {
                    precisionY += 1;
                }
            }
        }

        const imageX = Math.round(cursorPosImageSpace.x);
        const imageY = Math.round(cursorPosImageSpace.y);
        const isInsideImage = imageX >= 0 && imageX < this.frameInfo.fileInfoExtended.width && imageY >= 0 && imageY < this.frameInfo.fileInfoExtended.height;

        return {
            posImageSpace: cursorPosImageSpace,
            isInsideImage: isInsideImage,
            posWCS: cursorPosWCS,
            infoWCS: cursorPosFormatted
        };
    }

    @action setColorbarLabelCustomText = (text: string) => {
        this.colorbarLabelCustomText = text;
    };

    @action setTitleCustomText = (text: string) => {
        this.titleCustomText = text;
    };

    public getControlMap(frame: FrameStore) {
        const preferenceStore = PreferenceStore.Instance;
        let controlMap = this.controlMaps.get(frame);
        if (!controlMap) {
            const tStart = performance.now();
            controlMap = new ControlMap(this, frame, -1, preferenceStore.contourControlMapWidth, preferenceStore.contourControlMapWidth);
            this.controlMaps.set(frame, controlMap);
            const tEnd = performance.now();
            const dt = tEnd - tStart;
            console.log(`Created ${preferenceStore.contourControlMapWidth}x${preferenceStore.contourControlMapWidth} transform grid for ${this.frameInfo.fileId} -> ${frame.frameInfo.fileId} in ${dt} ms`);
        }

        return controlMap;
    }

    public removeControlMap(frame: FrameStore) {
        const gl = ContourWebGLService.Instance.gl;
        const controlMap = this.controlMaps.get(frame);
        if (controlMap && gl && controlMap.hasTextureForContext(gl)) {
            const texture = controlMap.getTextureX(gl);
            gl.deleteTexture(texture);
        }
        this.controlMaps.delete(frame);
    }

    public getCatalogControlMap(frame: FrameStore) {
        const preferenceStore = PreferenceStore.Instance;
        let controlMap = this.catalogControlMaps.get(frame);
        if (!controlMap) {
            const tStart = performance.now();
            controlMap = new CatalogControlMap(this, frame, -1, preferenceStore.contourControlMapWidth, preferenceStore.contourControlMapWidth);
            this.catalogControlMaps.set(frame, controlMap);
            const tEnd = performance.now();
            const dt = tEnd - tStart;
            console.log(`Created ${preferenceStore.contourControlMapWidth}x${preferenceStore.contourControlMapWidth} transform grid for ${this.frameInfo.fileId} -> ${frame.frameInfo.fileId} in ${dt} ms`);
        }

        return controlMap;
    }

    public removeCatalogControlMap(frame: FrameStore) {
        const gl2 = CatalogWebGLService.Instance.gl;
        const controlMap = this.catalogControlMaps.get(frame);
        if (controlMap && gl2 && controlMap.hasTextureForContext(gl2)) {
            const texture = controlMap.getTextureX(gl2);
            gl2.deleteTexture(texture);
        }
        this.catalogControlMaps.delete(frame);
    }

    public getWcsSizeInArcsec(size: Point2D): Point2D {
        if (size && this.pixelUnitSizeArcsec) {
            return multiply2D(size, this.pixelUnitSizeArcsec);
        }
        return null;
    }

    public getImageXValueFromArcsec(arcsecValue: number): number {
        if (isFinite(arcsecValue) && isFinite(this.pixelUnitSizeArcsec?.x)) {
            return arcsecValue / this.pixelUnitSizeArcsec.x;
        }
        return null;
    }

    public getImageYValueFromArcsec(arcsecValue: number): number {
        if (isFinite(arcsecValue) && isFinite(this.pixelUnitSizeArcsec?.y)) {
            return arcsecValue / this.pixelUnitSizeArcsec.y;
        }
        return null;
    }

    public findChannelIndexByValue = (x: number): number => {
        if (x === null || x === undefined || !isFinite(x)) {
            return undefined;
        }

        if (this.channelInfo) {
            if (this.isCoordChannel) {
                return this.channelInfo.getChannelIndexSimple(x);
            } else {
                if ((this.spectralAxis && !this.spectralAxis.valid) || this.isSpectralPropsEqual) {
                    return this.channelInfo.getChannelIndexWCS(x);
                } else {
                    // invert x in selected widget wcs to frame's default wcs
                    const tx = AST.transformSpectralPoint(this.spectralFrame, this.spectralType, this.spectralUnit, this.spectralSystem, x, false);
                    return this.channelInfo.getChannelIndexWCS(tx);
                }
            }
        }
        return undefined;
    };

    public getRegionProperties(regionId: number): string[] {
        let propertyString = [];
        const region = this.getRegion(regionId);
        if (region) {
            propertyString.push(region.regionProperties);
            if (this.validWcs) {
                propertyString.push(this.getRegionWcsProperties(region));
            }
        }
        return propertyString;
    }

    public getRegionWcsProperties(region: RegionStore): string {
        if (!this.validWcs || !isFinite(region.center.x) || !isFinite(region.center.y)) {
            return "Invalid";
        }

        const wcsCenter = getFormattedWCSPoint(this.wcsInfoForTransformation, region.center);
        if (!wcsCenter) {
            return "Invalid";
        }

        const center = region.regionId === RegionId.CURSOR ? `${this.cursorInfo?.infoWCS?.x}, ${this.cursorInfo?.infoWCS?.y}` : `${wcsCenter.x}, ${wcsCenter.y}`;
        const wcsSize = this.getWcsSizeInArcsec(region.size);
        const size = {x: formattedArcsec(wcsSize?.x, WCS_PRECISION), y: formattedArcsec(wcsSize?.y, WCS_PRECISION)};
        const systemType = OverlayStore.Instance.global.explicitSystem;

        switch (region.regionType) {
            case CARTA.RegionType.POINT:
                return `Point (wcs:${systemType}) [${center}]`;
            case CARTA.RegionType.RECTANGLE:
                return `rotbox(wcs:${systemType})[[${center}], [${size.x ?? ""}, ${size.y ?? ""}], ${toFixed(region.rotation, 6)}deg]`;
            case CARTA.RegionType.ELLIPSE:
                return `ellipse(wcs:${systemType})[[${center}], [${size.x ?? ""}, ${size.y ?? ""}], ${toFixed(region.rotation, 6)}deg]`;
            case CARTA.RegionType.POLYGON:
                let polygonWcsProperties = `poly(wcs:${systemType})[`;
                region.controlPoints.forEach((point, index) => {
                    const wcsPoint = isFinite(point.x) && isFinite(point.y) ? getFormattedWCSPoint(this.wcsInfoForTransformation, point) : null;
                    polygonWcsProperties += wcsPoint ? `[${wcsPoint.x}, ${wcsPoint.y}]` : "[Invalid]";
                    polygonWcsProperties += index !== region.controlPoints.length - 1 ? ", " : "]";
                });
                return polygonWcsProperties;
            default:
                return "Not Implemented";
        }
    }

    @action
    private setChannelValues(values: number[]) {
        this.channelValues = values;
    }

    @action private initSupportedSpectralConversion = () => {
        if (this.channelInfo && this.spectralAxis && !this.spectralAxis.valid) {
            this.setChannelValues(this.channelInfo.values);
            this.spectralCoordsSupported = new Map<string, {type: SpectralType; unit: SpectralUnit}>([
                [this.nativeSpectralCoordinate, {type: null, unit: null}],
                [SPECTRAL_TYPE_STRING.get(SpectralType.CHANNEL), {type: SpectralType.CHANNEL, unit: null}]
            ]);
            this.spectralSystemsSupported = [];
            return;
        } else if (!this.spectralAxis || !this.spectralFrame) {
            this.spectralCoordsSupported = null;
            this.spectralSystemsSupported = null;
            return;
        }

        // generate spectral coordinate options
        const entries = this.frameInfo.fileInfoExtended.headerEntries;
        const spectralType = this.spectralAxis.type.code;
        if (IsSpectralTypeSupported(spectralType)) {
            // check RESTFRQ
            if (isFinite(this.headerRestFreq)) {
                this.spectralCoordsSupported = SPECTRAL_COORDS_SUPPORTED;
            } else {
                this.spectralCoordsSupported = new Map<string, {type: SpectralType; unit: SpectralUnit}>();
                Array.from(SPECTRAL_COORDS_SUPPORTED.keys()).forEach((key: string) => {
                    const value = SPECTRAL_COORDS_SUPPORTED.get(key);
                    const isVolecity = spectralType === SpectralType.VRAD || spectralType === SpectralType.VOPT;
                    const isValueVolecity = value.type === SpectralType.VRAD || value.type === SpectralType.VOPT;
                    if (isVolecity && isValueVolecity) {
                        // VRAD, VOPT
                        this.spectralCoordsSupported.set(key, value);
                    }
                    if (!isVolecity && !isValueVolecity) {
                        // FREQ, WAVE, AWAV
                        this.spectralCoordsSupported.set(key, value);
                    }
                });
                this.spectralCoordsSupported.set(SPECTRAL_TYPE_STRING.get(SpectralType.CHANNEL), {type: SpectralType.CHANNEL, unit: null});
            }
        } else {
            this.spectralCoordsSupported = new Map<string, {type: SpectralType; unit: SpectralUnit}>([[SPECTRAL_TYPE_STRING.get(SpectralType.CHANNEL), {type: SpectralType.CHANNEL, unit: null}]]);
        }

        // generate spectral system options
        const spectralSystem = this.spectralAxis.specsys;
        if (IsSpectralSystemSupported(spectralSystem)) {
            const dateObsHeader = entries.find(entry => entry.name.indexOf("DATE-OBS") !== -1);
            const obsgeoxHeader = entries.find(entry => entry.name.indexOf("OBSGEO-X") !== -1);
            const obsgeoyHeader = entries.find(entry => entry.name.indexOf("OBSGEO-Y") !== -1);
            const obsgeozHeader = entries.find(entry => entry.name.indexOf("OBSGEO-Z") !== -1);
            if (spectralSystem === SpectralSystem.LSRK || spectralSystem === SpectralSystem.LSRD) {
                // LSRK, LSRD
                if (dateObsHeader && obsgeoxHeader && obsgeoyHeader && obsgeozHeader) {
                    this.spectralSystemsSupported = [SpectralSystem.LSRK, SpectralSystem.LSRD, SpectralSystem.BARY, SpectralSystem.TOPO];
                } else if (dateObsHeader && !(obsgeoxHeader && obsgeoyHeader && obsgeozHeader)) {
                    this.spectralSystemsSupported = [SpectralSystem.LSRK, SpectralSystem.LSRD, SpectralSystem.BARY];
                } else {
                    this.spectralSystemsSupported = [SpectralSystem.LSRK, SpectralSystem.LSRD];
                }
            } else if (spectralSystem === SpectralSystem.BARY) {
                // BARY
                if (dateObsHeader && obsgeoxHeader && obsgeoyHeader && obsgeozHeader) {
                    this.spectralSystemsSupported = [SpectralSystem.LSRK, SpectralSystem.LSRD, SpectralSystem.BARY, SpectralSystem.TOPO];
                } else if (dateObsHeader && !(obsgeoxHeader && obsgeoyHeader && obsgeozHeader)) {
                    this.spectralSystemsSupported = [SpectralSystem.LSRK, SpectralSystem.LSRD, SpectralSystem.BARY];
                } else {
                    this.spectralSystemsSupported = [SpectralSystem.BARY];
                }
            } else {
                // TOPO
                if (dateObsHeader && obsgeoxHeader && obsgeoyHeader && obsgeozHeader) {
                    this.spectralSystemsSupported = [SpectralSystem.LSRK, SpectralSystem.LSRD, SpectralSystem.BARY, SpectralSystem.TOPO];
                } else {
                    this.spectralSystemsSupported = [SpectralSystem.TOPO];
                }
            }
        } else {
            this.spectralSystemsSupported = [];
        }
    };

    @action private initCenter = () => {
        this.center.x = (this.frameInfo.fileInfoExtended.width - 1) / 2.0;
        this.center.y = (this.frameInfo.fileInfoExtended.height - 1) / 2.0;
    };

    @action setSpectralCoordinateToRadioVelocity = () => {
        const coordStr = GenCoordinateLabel(SpectralType.VRAD, SPECTRAL_DEFAULT_UNIT.get(SpectralType.VRAD));
        if (this.spectralCoordsSupported?.has(coordStr)) {
            this.setSpectralCoordinate(coordStr);
        }
    };

    @action setSpectralCoordinate = (coordStr: string, alignSpectralSiblings: boolean = true): boolean => {
        if (this.spectralCoordsSupported?.has(coordStr)) {
            const coord: {type: SpectralType; unit: SpectralUnit} = this.spectralCoordsSupported.get(coordStr);
            this.spectralType = coord.type;
            this.spectralUnit = coord.unit;

            if (alignSpectralSiblings) {
                (!this.spectralReference ? this.secondarySpectralImages : this.spectralSiblings)?.forEach(spectrallyMatchedFrame => spectrallyMatchedFrame.setSpectralCoordinate(coordStr, false));
            }
            return true;
        }
        return false;
    };

    @action setSpectralSystem = (spectralSystem: SpectralSystem, alignSpectralSiblings: boolean = true): boolean => {
        if (this.spectralSystemsSupported?.includes(spectralSystem)) {
            this.spectralSystem = spectralSystem;

            if (alignSpectralSiblings) {
                (!this.spectralReference ? this.secondarySpectralImages : this.spectralSiblings)?.forEach(spectrallyMatchedFrame => spectrallyMatchedFrame.setSpectralSystem(spectralSystem, false));
            }
            return true;
        }
        return false;
    };

    @action updateFromContourData(contourImageData: CARTA.ContourImageData) {
        const processedData = ProtobufProcessing.ProcessContourData(contourImageData);
        this.stokes = processedData.stokes;
        this.channel = processedData.channel;

        const animatorStore = AnimatorStore.Instance;
        if (animatorStore.serverAnimationActive) {
            this.requiredChannel = processedData.channel;
            this.requiredStokes = processedData.stokes;
        }

        for (const contourSet of processedData.contourSets) {
            let contourStore = this.contourStores.get(contourSet.level);
            if (!contourStore) {
                contourStore = new ContourStore();
                this.contourStores.set(contourSet.level, contourStore);
            }

            if (!contourStore.isComplete && processedData.progress > 0) {
                contourStore.addContourData(contourSet.indexOffsets, contourSet.coordinates, processedData.progress);
            } else {
                contourStore.setContourData(contourSet.indexOffsets, contourSet.coordinates, processedData.progress);
            }
        }

        // Clear up stale contour levels by checking against the config, and update total contour progress
        this.contourStores.forEach((contourStore, level) => {
            if (this.contourConfig.levels.indexOf(level) === -1) {
                this.contourStores.delete(level);
            }
        });
    }

    @action updateFromVectorOverlayData(vectorOverlayData: CARTA.IVectorOverlayTileData) {
        if (!this.vectorOverlayStore.isComplete && vectorOverlayData.progress > 0) {
            this.vectorOverlayStore.addData(vectorOverlayData.intensityTiles, vectorOverlayData.angleTiles, vectorOverlayData.progress);
        } else {
            this.vectorOverlayStore.setData(vectorOverlayData.intensityTiles, vectorOverlayData.angleTiles, vectorOverlayData.progress);
        }
    }

    @action setChannels(channel: number, stokes: number, recursive: boolean) {
        if (stokes < 0) {
            stokes += this.frameInfo.fileInfoExtended.stokes;
        }
        if (stokes >= this.frameInfo.fileInfoExtended.stokes && !COMPUTED_POLARIZATIONS.get(stokes)) {
            stokes = 0;
        }

        const sanitizedChannel = this.sanitizeChannelNumber(channel);
        // Automatically switch to per-channel histograms when Stokes parameter changes
        if (this.requiredStokes !== stokes) {
            this.renderConfig.setUseCubeHistogram(false);
            this.renderConfig.updateCubeHistogram(null, 0);
        }

        this.requiredChannel = sanitizedChannel;
        this.requiredStokes = stokes;

        if (recursive) {
            this.spectralSiblings.forEach(frame => {
                const siblingChannel = getTransformedChannel(this.wcsInfo3D, frame.wcsInfo3D, PreferenceStore.Instance.spectralMatchingType, sanitizedChannel);
                frame.setChannels(siblingChannel, frame.requiredStokes, false);
            });
        }
    }

    @action incrementChannels(deltaChannel: number, deltaStokes: number, wrap: boolean = true) {
        const depth = Math.max(1, this.frameInfo.fileInfoExtended.depth);
        const numStokes = Math.max(1, this.polarizations?.length);

        let newChannel = this.requiredChannel + deltaChannel;
        let newStokes = this.requiredPolarizationIndex + deltaStokes;
        if (wrap) {
            newChannel = (newChannel + depth) % depth;
            newStokes = (newStokes + numStokes) % numStokes;
        } else {
            newChannel = clamp(newChannel, 0, depth - 1);
            newStokes = clamp(newStokes, 0, numStokes - 1);
        }
        const isComputedPolarization = newStokes >= this.frameInfo.fileInfoExtended.stokes;
        // request standard polarization by the stokes index of image. (eg. "I": 0)
        // request computed polarization by PolarizationDefinition. (eg. "Pangle": 17)
        this.setChannels(newChannel, isComputedPolarization ? this.polarizations[newStokes] : newStokes, true);
    }

    @action setZoom(zoom: number, absolute: boolean = false) {
        if (this.spatialReference) {
            // Adjust zoom by scaling factor if zoom level is not absolute
            const adjustedZoom = absolute ? zoom : zoom / this.spatialTransform.scale;
            this.spatialReference.setZoom(adjustedZoom);
        } else {
            this.zoomLevel = zoom;
            this.replaceZoomTimeoutHandler();
            this.zooming = true;
        }
    }

    @action setCenter(x: number, y: number, enableSpatialTransform: boolean = true) {
        if (this.spatialReference) {
            let centerPointRefImage = {x, y};
            if (enableSpatialTransform) {
                centerPointRefImage = this.spatialTransform.transformCoordinate({x, y}, true);
            }
            this.spatialReference.setCenter(centerPointRefImage.x, centerPointRefImage.y);
        } else {
            this.center = {x, y};
        }
    }

    @action setCursorPosition(posImageSpace: Point2D) {
        if (this.spatialReference) {
            this.spatialReference.setCursorPosition(transformPoint(this.spatialTransformAST, posImageSpace, true));
        } else {
            this.cursorInfo = this.getCursorInfo(posImageSpace);
            for (const frame of this.secondarySpatialImages) {
                const posSecondaryImage = transformPoint(frame.spatialTransformAST, posImageSpace, false);
                frame.cursorInfo = frame.getCursorInfo(posSecondaryImage);
            }
        }
        this.cursorMoving = true;
        clearTimeout(this.cursorMovementHandle);
        this.cursorMovementHandle = setTimeout(
            () =>
                runInAction(() => {
                    this.cursorMoving = false;
                }),
            FrameStore.CursorMovementDuration
        );
    }

    @action setCursorValue(position: Point2D, channel: number, value: number) {
        this.cursorValue = {position, channel, value};
    }

    @action updateCursorRegion = (pos: Point2D) => {
        if (this.spatialReference) {
            const pointRefImage = transformPoint(this.spatialTransformAST, pos, true);
            this.spatialReference.updateCursorRegion(pointRefImage);
        } else {
            if (pos.x >= 0 && pos.x <= this.frameInfo.fileInfoExtended.width - 1 && pos.y >= 0 && pos.y <= this.frameInfo.fileInfoExtended.height - 1) {
                this.frameRegionSet.updateCursorRegionPosition(pos);
            }
        }

        for (const frame of this.secondarySpatialImages) {
            const pointSecondaryImage = transformPoint(frame.spatialTransformAST, pos, false);
            if (pointSecondaryImage.x >= 0 && pointSecondaryImage.x <= frame.frameInfo.fileInfoExtended.width - 1 && pointSecondaryImage.y >= 0 && pointSecondaryImage.y <= frame.frameInfo.fileInfoExtended.height - 1) {
                frame.frameRegionSet.updateCursorRegionPosition(pointSecondaryImage);
            }
        }
    };

    // Sets a new zoom level and pans to keep the given point fixed
    @action zoomToPoint(x: number, y: number, zoom: number, absolute: boolean = false) {
        if (this.spatialReference) {
            // Adjust zoom by scaling factor if zoom level is not absolute
            const adjustedZoom = absolute ? zoom : zoom / this.spatialTransform.scale;
            const pointRefImage = transformPoint(this.spatialTransformAST, {x, y}, true);
            this.spatialReference.zoomToPoint(pointRefImage.x, pointRefImage.y, adjustedZoom);
        } else {
            if (PreferenceStore.Instance.zoomPoint === ZoomPoint.CURSOR) {
                this.center = {
                    x: x + (this.zoomLevel / zoom) * (this.center.x - x),
                    y: y + (this.zoomLevel / zoom) * (this.center.y - y)
                };
            }
            this.setZoom(zoom);
        }
    }

    @action fitZoom = (): number => {
        if (this.spatialReference) {
            // Calculate midpoint of image
            this.initCenter();
            const imageCenterReferenceSpace = transformPoint(this.spatialTransformAST, this.center, true);
            this.spatialReference.setCenter(imageCenterReferenceSpace.x, imageCenterReferenceSpace.y);
            // Calculate bounding box for transformed image
            const corners = [
                this.spatialTransform.transformCoordinate({x: 0, y: 0}, true),
                this.spatialTransform.transformCoordinate({x: 0, y: this.frameInfo.fileInfoExtended.height}, true),
                this.spatialTransform.transformCoordinate({x: this.frameInfo.fileInfoExtended.width, y: this.frameInfo.fileInfoExtended.height}, true),
                this.spatialTransform.transformCoordinate({x: this.frameInfo.fileInfoExtended.width, y: 0}, true)
            ];
            const {minPoint, maxPoint} = minMax2D(corners);
            const rangeX = maxPoint.x - minPoint.x;
            const rangeY = maxPoint.y - minPoint.y;
            const pixelRatio = this.renderHiDPI ? devicePixelRatio * AppStore.Instance.imageRatio : 1.0;
            const zoomX = (this.spatialReference.renderWidth * pixelRatio) / rangeX;
            const zoomY = (this.spatialReference.renderHeight * pixelRatio) / rangeY;
            const zoom = Math.min(zoomX, zoomY);
            this.spatialReference.setZoom(zoom, true);
            return zoom;
        } else {
            this.zoomLevel = this.zoomLevelForFit;
            this.initCenter();
            return this.zoomLevel;
        }
    };

    @action setAnimationRange = (range: NumberRange) => {
        this.animationChannelRange = range;
    };

    @action startMoving = () => {
        this.moving = true;
    };

    @action endMoving = () => {
        this.moving = false;
    };

    @action applyContours = () => {
        if (!this.contourConfig || !this.renderConfig) {
            return;
        }

        const preferenceStore = PreferenceStore.Instance;
        this.contourConfig.setEnabled(true);

        // TODO: Allow a different reference frame
        const contourParameters: CARTA.ISetContourParameters = {
            fileId: this.frameInfo.fileId,
            referenceFileId: this.frameInfo.fileId,
            smoothingMode: this.contourConfig.smoothingMode,
            smoothingFactor: this.contourConfig.smoothingFactor,
            levels: this.contourConfig.levels,
            imageBounds: {
                xMin: 0,
                xMax: this.frameInfo.fileInfoExtended.width,
                yMin: 0,
                yMax: this.frameInfo.fileInfoExtended.height
            },
            decimationFactor: preferenceStore.contourDecimation,
            compressionLevel: preferenceStore.contourCompressionLevel,
            contourChunkSize: preferenceStore.contourChunkSize
        };
        this.backendService.setContourParameters(contourParameters);
    };

    @action clearContours = (updateBackend: boolean = true) => {
        // Clear up GPU resources
        this.contourStores.forEach(contourStore => contourStore.clearData());
        this.contourStores.clear();
        if (updateBackend) {
            // Send empty contour parameter message to the backend, to prevent contours from being automatically updated
            const contourParameters: CARTA.ISetContourParameters = {
                fileId: this.frameInfo.fileId,
                referenceFileId: this.frameInfo.fileId
            };
            this.backendService.setContourParameters(contourParameters);
        }
        this.contourConfig.setEnabled(false);
    };

    @action applyVectorOverlay = () => {
        const config = this.vectorOverlayConfig;
        if (!config || !this.renderConfig) {
            return;
        }

        const preferenceStore = PreferenceStore.Instance;
        config.setEnabled(true);

        const parameters: CARTA.ISetVectorOverlayParameters = {
            fileId: this.frameInfo.fileId,
            imageBounds: {
                xMin: 0,
                xMax: this.frameInfo.fileInfoExtended.width,
                yMin: 0,
                yMax: this.frameInfo.fileInfoExtended.height
            },
            smoothingFactor: config.pixelAveragingEnabled ? config.pixelAveraging : 1,
            fractional: config.fractionalIntensity,
            threshold: config.thresholdEnabled ? config.threshold : NaN,
            debiasing: config.debiasing,
            qError: config.qError,
            uError: config.uError,
            stokesIntensity: config.intensitySource,
            stokesAngle: config.angularSource,
            compressionType: CARTA.CompressionType.NONE,
            compressionQuality: preferenceStore.contourCompressionLevel
        };
        this.backendService.setVectorOverlayParameters(parameters);
    };

    @action clearVectorOverlay = (updateBackend: boolean = true) => {
        // Clear up GPU resources
        this.vectorOverlayStore.clearData();

        if (updateBackend) {
            // Send clearing vector overlay parameter message to the backend, to prevent overlay from being automatically updated
            const parameters: CARTA.ISetVectorOverlayParameters = {
                fileId: this.frameInfo.fileId,
                stokesAngle: -1,
                stokesIntensity: -1
            };
            this.backendService.setVectorOverlayParameters(parameters);
        }
        this.vectorOverlayConfig.setEnabled(false);
    };

    // Spatial WCS Matching
    @action setSpatialReference = (frame: FrameStore) => {
        if (frame === this) {
            console.log(`Skipping spatial self-reference`);
            this.clearSpatialReference();
            return false;
        }

        if (!frame.hasSquarePixels || !this.hasSquarePixels) {
            console.log("Cannot perform spatial transform between images with non-square pixels");
            this.spatialReference = null;
            return false;
        }

        if (this.validWcs !== frame.validWcs) {
            console.log(`Error creating spatial transform between files ${this.frameInfo.fileId} and ${frame.frameInfo.fileId}`);
            this.spatialReference = null;
            return false;
        }
        this.spatialReference = frame;
        console.log(`Setting spatial reference for file ${this.frameInfo.fileId} to ${frame.frameInfo.fileId}`);

        const copySrc = AST.copy(this.wcsInfo);
        const copyDest = AST.copy(frame.wcsInfo);
        AST.invert(copySrc);
        AST.invert(copyDest);
        this.spatialTransformAST = AST.convert(copySrc, copyDest, "");
        AST.deleteObject(copySrc);
        AST.deleteObject(copyDest);
        if (!this.spatialTransformAST) {
            console.log(`Error creating spatial transform between files ${this.frameInfo.fileId} and ${frame.frameInfo.fileId}`);
            this.spatialReference = null;
            return false;
        }
        const currentTransform = this.spatialTransform;
        if (
            !currentTransform ||
            !isFinite(currentTransform.rotation) ||
            !isFinite(currentTransform.scale) ||
            !isFinite(currentTransform.translation.x) ||
            !isFinite(currentTransform.translation.y) ||
            !isFinite(currentTransform.origin.x) ||
            !isFinite(currentTransform.origin.y) ||
            !this.transformedWcsInfo
        ) {
            console.log(`Error creating spatial transform between files ${this.frameInfo.fileId} and ${frame.frameInfo.fileId}`);
            this.spatialReference = null;
            AST.deleteObject(this.spatialTransformAST);
            this.spatialTransformAST = null;
            return false;
        }

        this.spatialReference.addSecondarySpatialImage(this);
        // Update cursor position
        const spatialRefCursorPos = this.spatialReference.cursorInfo?.posImageSpace;
        if (spatialRefCursorPos) {
            const cursorPosImage = transformPoint(this.spatialTransformAST, spatialRefCursorPos, false);
            this.cursorInfo = this.getCursorInfo(cursorPosImage);
        }

        this.spatialReference.frameRegionSet.migrateRegionsFromExistingSet(this.frameRegionSet, this.spatialTransformAST, true);
        // Remove old regions after migration
        for (const region of this.frameRegionSet.regions) {
            this.frameRegionSet.deleteRegion(region);
        }
        return true;
    };

    @action clearSpatialReference = () => {
        // Adjust center and zoom based on existing spatial reference
        if (this.spatialReference) {
            this.frameRegionSet.migrateRegionsFromExistingSet(this.spatialReference.frameRegionSet, this.spatialTransformAST);
            this.center = this.spatialTransform.transformCoordinate(this.spatialReference.center, false);
            this.zoomLevel = this.spatialReference.zoomLevel;
            this.spatialReference.removeSecondarySpatialImage(this);
            this.spatialReference = null;
        }

        if (this.spatialTransformAST) {
            AST.deleteObject(this.spatialTransformAST);
        }
        this.spatialTransformAST = null;
        const gl = ContourWebGLService.Instance.gl;
        if (gl) {
            this.controlMaps.forEach(controlMap => {
                if (controlMap.hasTextureForContext(gl)) {
                    const texture = controlMap.getTextureX(gl);
                    gl.deleteTexture(texture);
                }
            });
        }
        this.controlMaps.forEach((controlMap, frame) => {
            this.removeControlMap(frame);
        });
        this.controlMaps.clear();
        // clear catalog control map
        const gl2 = CatalogWebGLService.Instance.gl;
        if (gl2) {
            this.catalogControlMaps.forEach(controlMap => {
                if (controlMap.hasTextureForContext(gl)) {
                    const texture = controlMap.getTextureX(gl2);
                    gl2.deleteTexture(texture);
                }
            });
        }
        this.catalogControlMaps.forEach((controlMap, frame) => {
            this.removeCatalogControlMap(frame);
        });
        this.catalogControlMaps.clear();
    };

    @action addSecondarySpatialImage = (frame: FrameStore) => {
        if (!this.secondarySpatialImages.find(f => f.frameInfo.fileId === frame.frameInfo.fileId)) {
            this.secondarySpatialImages.push(frame);
        }
    };

    @action removeSecondarySpatialImage = (frame: FrameStore) => {
        this.secondarySpatialImages = this.secondarySpatialImages.filter(f => f.frameInfo.fileId !== frame.frameInfo.fileId);
    };

    // Spectral WCS matching
    @action setSpectralReference = (frame: FrameStore) => {
        if (frame === this) {
            this.clearSpatialReference();
            console.log(`Skipping spectral self-reference`);
            return false;
        }
        console.log(`Setting spectral reference for file ${this.frameInfo.fileId} to ${frame.frameInfo.fileId}`);

        if (!this.wcsInfo3D || !frame.wcsInfo3D) {
            console.log(`Error creating spectral transform between files ${this.frameInfo.fileId} and ${frame.frameInfo.fileId}. One of the files is missing spectral information`);
            this.spectralReference = null;
            return false;
        }

        // For now, this is just done to ensure a mapping can be constructed
        const copySrc = AST.copy(this.wcsInfo3D);
        const copyDest = AST.copy(frame.wcsInfo3D);
        const preferenceStore = PreferenceStore.Instance;
        const spectralMatchingType = preferenceStore.spectralMatchingType;
        // Ensure that a mapping for the current alignment system is possible
        if (spectralMatchingType !== SpectralType.CHANNEL) {
            AST.set(copySrc, `AlignSystem=${preferenceStore.spectralMatchingType}`);
            AST.set(copyDest, `AlignSystem=${preferenceStore.spectralMatchingType}`);
        }
        AST.invert(copySrc);
        AST.invert(copyDest);
        this.spectralTransformAST = AST.convert(copySrc, copyDest, "");
        AST.deleteObject(copySrc);
        AST.deleteObject(copyDest);

        if (!this.spectralTransformAST) {
            console.log(`Error creating spatial transform between files ${this.frameInfo.fileId} and ${frame.frameInfo.fileId}. Could not create AST transform`);
            this.spectralReference = null;
            return false;
        }

        this.spectralReference = frame;
        this.spectralReference.addSecondarySpectralImage(this);
        const matchedChannel = getTransformedChannel(frame.wcsInfo3D, this.wcsInfo3D, preferenceStore.spectralMatchingType, frame.requiredChannel);
        this.setChannels(matchedChannel, this.requiredStokes, false);

        // Align spectral settings to spectral reference
        this.setSpectralCoordinate(frame.spectralCoordinate, false);

        return true;
    };

    @action clearSpectralReference = () => {
        if (this.spectralReference) {
            this.spectralReference.removeSecondarySpectralImage(this);
            this.spectralReference = null;
        }

        if (this.spectralTransformAST) {
            AST.deleteObject(this.spectralTransformAST);
        }
        this.spectralTransformAST = null;
    };

    @action addSecondarySpectralImage = (frame: FrameStore) => {
        if (!this.secondarySpectralImages.find(f => f.frameInfo.fileId === frame.frameInfo.fileId)) {
            this.secondarySpectralImages.push(frame);
        }
    };

    @action removeSecondarySpectralImage = (frame: FrameStore) => {
        this.secondarySpectralImages = this.secondarySpectralImages.filter(f => f.frameInfo.fileId !== frame.frameInfo.fileId);
    };

    @action setRasterScalingReference = (frame: FrameStore) => {
        if (frame === this) {
            this.clearRasterScalingReference();
            console.log(`Skipping RenderConfig self-reference`);
            return;
        }

        this.rasterScalingReference = frame;
        this.rasterScalingReference.addSecondaryRasterScalingImage(this);
        this.renderConfig.updateFrom(frame.renderConfig);
    };

    @action clearRasterScalingReference() {
        if (this.rasterScalingReference) {
            this.rasterScalingReference.removeSecondaryRasterScalingImage(this);
            this.rasterScalingReference = null;
        }
    }

    @action addSecondaryRasterScalingImage = (frame: FrameStore) => {
        if (!this.secondaryRasterScalingImages.find(f => f.frameInfo.fileId === frame.frameInfo.fileId)) {
            this.secondaryRasterScalingImages.push(frame);
        }
    };

    @action removeSecondaryRasterScalingImage = (frame: FrameStore) => {
        this.secondaryRasterScalingImages = this.secondaryRasterScalingImages.filter(f => f.frameInfo.fileId !== frame.frameInfo.fileId);
    };

    @action addMomentImage = (frame: FrameStore) => {
        if (frame && !this.momentImages.find(f => f.frameInfo.fileId === frame.frameInfo.fileId)) {
            this.momentImages.push(frame);
        }
    };

    @action removeMomentImage = () => {
        this.momentImages = [];
    };

    @action setIsRequestingMoments = (val: boolean) => {
        this.isRequestingMoments = val;
    };

    @action updateRequestingMomentsProgress = (progress: number) => {
        this.requestingMomentsProgress = progress;
    };

    @action resetMomentRequestState = () => {
        this.setIsRequestingMoments(false);
        this.updateRequestingMomentsProgress(0);
    };

    @action setStokesFiles = (stokesFiles: CARTA.StokesFile[]) => {
        this.stokesFiles = stokesFiles;
    };

    @action addPvImage = (frame: FrameStore) => {
        if (frame && (!this.pvImage || this.pvImage.frameInfo.fileId !== frame.frameInfo.fileId)) {
            this.pvImage = frame;
        }
    };

    @action removePvImage = () => {
        this.pvImage = null;
    };

    @action setIsRequestingPV = (val: boolean) => {
        this.isRequestingPV = val;
    };

    @action updateRequestingPvProgress = (progress: number) => {
        this.requestingPVProgress = progress;
    };

    @action resetPvRequestState = () => {
        this.setIsRequestingPV(false);
        this.updateRequestingPvProgress(0);
    };

    @action setGeneratedPVRegionId = (regionId: number) => {
        this.generatedPVRegionId = regionId;
    };

    @action setIsRequestPVCancelling = (val: boolean) => {
        this.isRequestPVCancelling = val;
    };

    @action setFittingResult = (results: string) => {
        this.fittingResult = results;
    };

    @action setFittingLog = (log: string) => {
        this.fittingLog = log;
    };
}<|MERGE_RESOLUTION|>--- conflicted
+++ resolved
@@ -1,10 +1,5 @@
-<<<<<<< HEAD
-import {action, autorun, computed, makeObservable, observable, reaction, runInAction} from "mobx";
-import {OptionProps, NumberRange} from "@blueprintjs/core";
-=======
 import {action, autorun, computed, observable, makeObservable, runInAction, reaction} from "mobx";
 import {NumberRange} from "@blueprintjs/core";
->>>>>>> 0be037f5
 import {CARTA} from "carta-protobuf";
 import * as AST from "ast_wrapper";
 import {AnimatorStore, AppStore, ASTSettingsString, LogStore, OverlayStore, PreferenceStore} from "stores";
@@ -20,7 +15,6 @@
     IsSpectralTypeSupported,
     IsSpectralUnitSupported,
     Point2D,
-    POLARIZATION_LABELS,
     SPECTRAL_COORDS_SUPPORTED,
     SPECTRAL_DEFAULT_UNIT,
     SPECTRAL_TYPE_STRING,
@@ -30,18 +24,13 @@
     SpectralTypeSet,
     SpectralUnit,
     STANDARD_POLARIZATIONS,
-<<<<<<< HEAD
+    COMPUTED_POLARIZATIONS,
+    FULL_POLARIZATIONS,
     STANDARD_SPECTRAL_TYPE_SETS,
+    POLARIZATION_LABELS,
+    POLARIZATIONS,
     Transform2D,
     ZoomPoint
-=======
-    COMPUTED_POLARIZATIONS,
-    FULL_POLARIZATIONS,
-    Transform2D,
-    ZoomPoint,
-    POLARIZATION_LABELS,
-    POLARIZATIONS
->>>>>>> 0be037f5
 } from "models";
 import {
     clamp,
@@ -810,11 +799,7 @@
         return totalProgress / (this.contourConfig.levels ? this.contourConfig.levels.length : 1);
     }
 
-<<<<<<< HEAD
-    @computed get stokesOptions(): OptionProps[] {
-=======
     @computed get stokesOptions(): {value: number; label: string}[] {
->>>>>>> 0be037f5
         let stokesOptions = [];
         if (this.frameInfo && this.frameInfo.fileInfoExtended && this.frameInfo.fileInfoExtended.headerEntries) {
             const ctype = this.frameInfo.fileInfoExtended.headerEntries.find(entry => entry.value.toUpperCase() === "STOKES");
@@ -841,7 +826,6 @@
         return stokesOptions;
     }
 
-<<<<<<< HEAD
     @computed get hasLinearStokes(): boolean {
         const options = this.stokesOptions;
         const labelQ = POLARIZATION_LABELS.get("Q");
@@ -853,8 +837,6 @@
         return this.stokesOptions?.find(stokesOption => stokesOption.value === this.requiredStokes)?.label;
     }
 
-=======
->>>>>>> 0be037f5
     @computed get stokesInfo(): string[] {
         return this.stokesOptions?.map(option => {
             return option?.label;
