--- conflicted
+++ resolved
@@ -1689,14 +1689,11 @@
 
             const normalizedNeighbourhood = cursorNeighbourhood.map(pos => AST.normalizeCoordinates(this.wcsInfo, pos.x, pos.y));
 
-<<<<<<< HEAD
             let precisionX = 0;
             let precisionY = 0;
             const xAxis = this.frameInfo.fileInfoExtended.axesNumbers.dirX;
             const yAxis = this.frameInfo.fileInfoExtended.axesNumbers.dirY;
 
-=======
->>>>>>> cabb217c
             while (precisionX < FrameStore.CursorInfoMaxPrecision && precisionY < FrameStore.CursorInfoMaxPrecision) {
                 let astString = new ASTSettingsString();
                 astString.add(`Format(${xAxis})`, this.isPVImage || this.isUVImage ? undefined : this.overlayStore.numbers.cursorFormatStringX(precisionX));
