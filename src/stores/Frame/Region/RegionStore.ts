--- conflicted
+++ resolved
@@ -492,12 +492,7 @@
             } else if (this.regionType === CARTA.RegionType.LINE && this.regionId !== -1 && !this.creating) {
                 this.throttledUpdateRegion(true);
             }
-<<<<<<< HEAD
-
-            if (this.regionType === CARTA.RegionType.POLYGON) {
-=======
             if (this.regionType === CARTA.RegionType.POLYGON || this.regionType === CARTA.RegionType.ANNPOLYGON) {
->>>>>>> 44be88ad
                 this.simplePolygonTest(index);
             }
 
