--- conflicted
+++ resolved
@@ -143,13 +143,8 @@
         return this.addRegion(points, 0, CARTA.RegionType.ANNRULER, temporary, true);
     };
 
-<<<<<<< HEAD
-    @action addExistingRegion = (points: Point2D[], rotation: number, regionType: CARTA.RegionType, regionId: number, name: string, color: string, lineWidth: number, dashes: number[], temporary = true) => {
-        const region = this.addRegion(points, rotation, regionType, temporary, regionId, name);
-=======
-    @action addExistingRegion = (points: Point2D[], rotation: number, regionType: CARTA.RegionType, regionId: number, name: string, color: string, lineWidth: number, dashes: number[], annotationStyles?: any) => {
-        const region = this.addRegion(points, rotation, regionType, true, false, regionId, name);
->>>>>>> 5cde2f61
+    @action addExistingRegion = (points: Point2D[], rotation: number, regionType: CARTA.RegionType, regionId: number, name: string, color: string, lineWidth: number, dashes: number[], temporary = true, annotationStyles?: any) => {
+        const region = this.addRegion(points, rotation, regionType, temporary, annotationStyles, regionId, name);
         // additional imported style properties;
         if (color) {
             region.color = color;
