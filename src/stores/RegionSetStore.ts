--- conflicted
+++ resolved
@@ -41,11 +41,7 @@
     };
 
     @action addPointRegion = (center: Point2D, cursorRegion = false) => {
-<<<<<<< HEAD
-        return this.addRegion([center], 0, CARTA.RegionType.POINT, cursorRegion, cursorRegion ? 0 : this.getTempRegionId());
-=======
-        return this.addRegion([center], CARTA.RegionType.POINT, cursorRegion, cursorRegion ? CURSOR_REGION_ID : this.getTempRegionId());
->>>>>>> c2ad2bb3
+        return this.addRegion([center], 0, CARTA.RegionType.POINT, cursorRegion, cursorRegion ? CURSOR_REGION_ID : this.getTempRegionId());
     };
 
     @action addRectangularRegion = (center: Point2D, width: number, height: number, temporary: boolean = false) => {
