import {Colors} from "@blueprintjs/core";
import {action, autorun, computed, observable} from "mobx";
import * as AST from "ast_wrapper";
import {FrameStore} from "./FrameStore";

export const dayPalette = [
    Colors.BLACK,        // 0
    Colors.WHITE,        // 1
    Colors.RED2,         // 2
    Colors.FOREST3,      // 3
    Colors.BLUE2,        // 4
    Colors.TURQUOISE2,   // 5
    Colors.VIOLET2,      // 6
    Colors.GOLD2,        // 7
    Colors.GRAY2         // 8
];

export const nightPalette = [
    Colors.BLACK,        // 0
    Colors.WHITE,        // 1
    Colors.RED4,         // 2
    Colors.FOREST4,      // 3
    Colors.BLUE4,        // 4
    Colors.TURQUOISE4,   // 5
    Colors.VIOLET4,      // 6
    Colors.GOLD4,        // 7
    Colors.GRAY4         // 8
];

export enum LabelType {
    Interior = "Interior",
    Exterior = "Exterior"
}

export enum SystemType {
    Native = "",
    Ecliptic = "ECLIPTIC",
    FK4 = "FK4",
    FK5 = "FK5",
    Galactic = "GALACTIC",
    ICRS = "ICRS",
}

export class Padding {
    left: number;
    right: number;
    top: number;
    bottom: number;
}

export class ASTSettingsString {
    stringList: Array<string>;
    
    constructor () {
        this.stringList = [];
    }
    
    add(name: string, value: any, storeIf: boolean = true) {
        if (value !== undefined && storeIf) {
            let storedValue = (typeof value === "boolean" ? (value ? 1 : 0) : value);
            this.stringList.push(`${name}=${storedValue}`);
        }
    }
    
    addSection(section: string) {
        if (section !== undefined) {
            this.stringList.push(section);
        }
    }
    
    toString() {
        return this.stringList.filter(str => str.length > 0).join(", ");
    }
}

export class OverlayGlobalSettings {
    @observable labelType: LabelType;
    @observable color: number;
    @observable tolerance: number; // percentage
    @observable system: SystemType;
    
    // We need this so that we know what to do if it's set to native
    @observable defaultSystem: SystemType;
    @observable validWcs: boolean;

    @computed get styleString() {
        let astString = new ASTSettingsString();
        astString.add("Labelling", this.labelType);
        astString.add("Color", this.color);
        astString.add("Tol", (this.tolerance / 100).toFixed(2), (this.tolerance >= 0.001)); // convert to fraction
        astString.add("System", this.implicitSystem);
        return astString.toString();
    }
    
    // Get the current manually overridden system or nothing if system is set to native
    @computed get implicitSystem() {
        if (!this.validWcs || this.system === SystemType.Native) {
            return undefined;
        }
        
        return this.system;
    }
    
    // Get the current manually overridden system or the default saved from file if system is set to native
    @computed get explicitSystem() {
        if (!this.validWcs) {
            return undefined;
        }
        
        if (this.system === SystemType.Native) {
            return this.defaultSystem;
        }
        
        return this.system;
    }
    
    constructor() {
        this.system = SystemType.Native;
        this.labelType = LabelType.Exterior;
        this.color = 4;
        this.tolerance = 1; // percentage
        
        this.defaultSystem = SystemType.Native;
        this.validWcs = false;
    }
    
    @action setColor = (color: number) => {
        this.color = color;
    };

    @action setTolerance(tolerance: number) {
        this.tolerance = tolerance;
    }
    
    @action setLabelType(labelType: LabelType) {
        this.labelType = labelType;
    }
    
    @action setSystem(system: SystemType) {
        this.system = system;
    }
    
    @action setDefaultSystem(system: SystemType) {
        this.defaultSystem = system;
    }

    @action setValidWcs(validWcs: boolean) {
        this.validWcs = validWcs;
    }
}

export class OverlayTitleSettings {
    @observable visible: boolean;
    @observable font: number;
    @observable fontSize: number;
    @observable customColor: boolean;
    @observable color: number;

    @computed get styleString() {
        let astString = new ASTSettingsString();
        astString.add("DrawTitle", this.visible);
        astString.add("Font(Title)", this.font);
        astString.add("Size(Title)", this.fontSize);
        astString.add("Color(Title)", this.color, this.customColor);
        return astString.toString();
    }
    
    constructor() {
        this.visible = false;
        this.customColor = false;
        this.color = 4;
        this.font = 2;
        this.fontSize = 18;
    }

    @action setVisible(visible: boolean = true) {
        this.visible = visible;
    }

    @action setFont = (font: number) => {
        this.font = font;
    };

    @action setFontSize(fontSize: number) {
        this.fontSize = fontSize;
    }

    @action setCustomColor(customColor: boolean) {
        this.customColor = customColor;
    }

    @action setColor = (color: number) => {
        this.color = color;
    };
}

export class OverlayGridSettings {
    @observable visible: boolean;
    @observable customColor: boolean;
    @observable color: number;
    @observable width: number;
    @observable customGap: boolean;
    @observable gapX: number;
    @observable gapY: number;

    @computed get styleString() {
        let astString = new ASTSettingsString();
        astString.add("Grid", this.visible);
        astString.add("Color(Grid)", this.color, this.customColor);
        astString.add("Width(Grid)", this.width, (this.width > 0));
        astString.add("Gap(1)", this.gapX, this.customGap);
        astString.add("Gap(2)", this.gapY, this.customGap);
        return astString.toString();
    }
    
    constructor() {
        this.visible = true;
        this.customColor = false;
        this.color = 4;
        this.width = 1;
        this.customGap = false;
        this.gapX = 0.2;
        this.gapY = 0.2;
    }

    @action setVisible(visible: boolean = true) {
        this.visible = visible;
    }

    @action setCustomColor(customColor: boolean) {
        this.customColor = customColor;
    }

    @action setColor = (color: number) => {
        this.color = color;
    };

    @action setWidth(width: number) {
        this.width = width;
    }

    @action setCustomGap(customGap: boolean = true) {
        this.customGap = customGap;
    }

    @action setGapX(gap: number) {
        this.gapX = gap;
    }

    @action setGapY(gap: number) {
        this.gapY = gap;
    }
    
}

export class OverlayBorderSettings {
    @observable visible: boolean;
    @observable customColor: boolean;
    @observable color: number;
    @observable width: number;

    @computed get styleString() {
        let astString = new ASTSettingsString();
        astString.add("Border", this.visible);
        astString.add("Color(Border)", this.color, this.customColor);
        astString.add("Width(Border)", this.width, (this.width > 0));
        return astString.toString();
    }
    
    constructor() {
        this.visible = true;
        this.customColor = false;
        this.color = 4;
        this.width = 1;
    }

    @action setVisible(visible: boolean = true) {
        this.visible = visible;
    }

    @action setCustomColor(customColor: boolean) {
        this.customColor = customColor;
    }

    @action setColor = (color: number) => {
        this.color = color;
    };

    @action setWidth(width: number) {
        this.width = width;
    }
}

export class OverlayTickSettings {
    @observable drawAll: boolean;
    @observable densityX: number;
    @observable densityY: number;
    @observable customDensity: boolean;
    @observable customColor: boolean;
    @observable color: number;
    @observable width: number;
    @observable length: number; // percentage
    @observable majorLength: number; // percentage

    @computed get styleString() {
        let astString = new ASTSettingsString();
        astString.add("TickAll", this.drawAll);
        astString.add("MinTick(1)", this.densityX, this.customDensity);
        astString.add("MinTick(2)", this.densityY, this.customDensity);
        astString.add("Color(Ticks)", this.color, this.customColor);
        astString.add("Width(Ticks)", this.width, (this.width > 0));
        astString.add("MinTickLen", (this.length / 100).toFixed(2)); // convert to fraction
        astString.add("MajTickLen", (this.majorLength / 100).toFixed(2)); // convert to fraction
        return astString.toString();
    }
    
    constructor() {
        this.drawAll = true;
        this.customDensity = false;
        this.densityX = 4;
        this.densityY = 4;
        this.customColor = false;
        this.color = 4;
        this.width = 1;
        this.length = 1; // percentage
        this.majorLength = 2; // percentage
    }

    @action setDrawAll(drawAll: boolean = true) {
        this.drawAll = drawAll;
    }

    @action setCustomDensity(customDensity: boolean = true) {
        this.customDensity = customDensity;
    }

    @action setDensityX(density: number) {
        this.densityX = density;
    }

    @action setDensityY(density: number) {
        this.densityY = density;
    }

    @action setCustomColor(customColor: boolean) {
        this.customColor = customColor;
    }

    @action setColor = (color: number) => {
        this.color = color;
    };

    @action setWidth(width: number) {
        this.width = width;
    }

    @action setLength(length: number) {
        this.length = length;
    }

    @action setMajorLength(length: number) {
        this.majorLength = length;
    }
}

export class OverlayAxisSettings {
    @observable visible: boolean;
    @observable customColor: boolean;
    @observable color: number;
    @observable width: number;
    
    constructor() {
        this.visible = false;
        this.customColor = false;
        this.color = 4;
        this.width = 1;
    }

    @computed get styleString() {        
        let astString = new ASTSettingsString();

        astString.add("DrawAxes", this.visible);
        astString.add("Color(Axes)", this.color, this.customColor);
        astString.add("Width(Axes)", this.width, (this.width > 0));

        return astString.toString();
    }

    @action setVisible(visible: boolean = true) {
        this.visible = visible;
    }

    @action setCustomColor(customColor: boolean) {
        this.customColor = customColor;
    }

    @action setColor = (color: number) => {
        this.color = color;
    };

    @action setWidth(width: number) {
        this.width = width;
    }
}

export class OverlayNumberSettings {
    @observable visible: boolean;
    @observable font: number;
    @observable fontSize: number;
    @observable customColor: boolean;
    @observable color: number;
    @observable customFormat: boolean;
    @observable formatX: string;
    @observable formatY: string;
    @observable customPrecision: boolean;
    @observable precision: number;
    
    // Unlike most default values, we calculate and set these explicitly, instead of
    // leaving them unset and letting AST pick a default. We have to save these so that
    // we can revert to default values after setting custom values.
    @observable defaultFormatX: string;
    @observable defaultFormatY: string;
    @observable validWcs: boolean;

    constructor() {
        this.visible = true;
        this.fontSize = 12;
        this.font = 0;
        this.customColor = false;
        this.color = 4;
        this.customFormat = false;
        this.defaultFormatX = "d";
        this.defaultFormatY = "d";
        this.formatX = "d";
        this.formatY = "d";
        this.customPrecision = false;
        this.precision = 3;
<<<<<<< HEAD
=======
        this.cursorPrecision = 4;
>>>>>>> 530501ac
        this.validWcs = false;
    }
    
    @computed get formatStringX() {
        if (!this.validWcs) {
            return undefined;
        }
        
        let format = (this.customFormat ? this.formatX : this.defaultFormatX);
        let precision = (this.customPrecision ? this.precision : "*");
        return `${format}.${precision}`;
    }
    
    @computed get formatStringY() {
        if (!this.validWcs) {
            return undefined;
        }
        
        let format = (this.customFormat ? this.formatY : this.defaultFormatY);
        let precision = (this.customPrecision ? this.precision : "*");
        return `${format}.${precision}`;
    }
    
<<<<<<< HEAD
    cursorFormatStringX(precision: number) {
=======
    @computed get cursorFormatStringX() {
>>>>>>> 530501ac
        if (!this.validWcs) {
            return undefined;
        }
        
        let format = (this.customFormat ? this.formatX : this.defaultFormatX);
        return `${format}.${precision}`;
    }
    
<<<<<<< HEAD
    cursorFormatStringY(precision: number) {
=======
    @computed get cursorFormatStringY() {
>>>>>>> 530501ac
        if (!this.validWcs) {
            return undefined;
        }
        
        let format = (this.customFormat ? this.formatY : this.defaultFormatY);
        return `${format}.${precision}`;
    }

    @computed get styleString() {
        let astString = new ASTSettingsString();
        
        astString.add("NumLab", this.visible);
        astString.add("Font(NumLab)", this.font);
        astString.add("Size(NumLab)", this.fontSize);
        astString.add("Color(NumLab)", this.color, this.customColor);
                
        // Add settings for individual axes
        astString.add("Format(1)", this.formatStringX);
        astString.add("Format(2)", this.formatStringY);
        
        return astString.toString();
    }

    @action setVisible(visible: boolean = true) {
        this.visible = visible;
    }

    @action setFont = (font: number) => {
        this.font = font;
    };

    @action setFontSize(fontSize: number) {
        this.fontSize = fontSize;
    }

    @action setCustomColor(customColor: boolean) {
        this.customColor = customColor;
    }

    @action setColor = (color: number) => {
        this.color = color;
    };

    @action setCustomFormat(customFormat: boolean) {
        this.customFormat = customFormat;
    }

    @action setFormatX(format: string) {
        this.formatX = format;
    }

    @action setFormatY(format: string) {
        this.formatY = format;
    }

    @action setDefaultFormatX(format: string) {
        this.defaultFormatX = format;
    }

    @action setDefaultFormatY(format: string) {
        this.defaultFormatY = format;
    }

    @action setCustomPrecision(customPrecision: boolean) {
        this.customPrecision = customPrecision;
    }

    @action setPrecision(precision: number) {
        this.precision = precision;
    }

    @action setValidWcs(validWcs: boolean) {
        this.validWcs = validWcs;
    }

    @action setValidWcs(validWcs: boolean) {
        this.validWcs = validWcs;
    }
}

export class OverlayLabelSettings {
    @observable visible: boolean;
    @observable customColor: boolean;
    @observable color: number;
    @observable font: number;
    @observable fontSize: number;

    constructor() {
        this.visible = true;
        this.fontSize = 15;
        this.font = 0;
        this.customColor = false;
        this.color = 4;
    }

    @computed get styleString() {
        let astString = new ASTSettingsString();

        astString.add("TextLab", this.visible);
        astString.add("Font(TextLab)", this.font);
        astString.add("Size(TextLab)", this.fontSize);
        astString.add("Color(TextLab)", this.color, this.customColor);
        
        return astString.toString();
    }

    @action setVisible(visible: boolean = true) {
        this.visible = visible;
    }

    @action setCustomColor(customColor: boolean) {
        this.customColor = customColor;
    }

    @action setColor = (color: number) => {
        this.color = color;
    };

    @action setFont = (font: number) => {
        this.font = font;
    };

    @action setFontSize(fontSize: number) {
        this.fontSize = fontSize;
    }
}

export class OverlayStore {
    // View size options
    @observable viewWidth: number;
    @observable viewHeight: number;

    // Individual settings
    @observable global: OverlayGlobalSettings;
    @observable title: OverlayTitleSettings;
    @observable grid: OverlayGridSettings;
    @observable border: OverlayBorderSettings;
    @observable axes: OverlayAxisSettings;
    @observable numbers: OverlayNumberSettings;
    @observable labels: OverlayLabelSettings;
    @observable ticks: OverlayTickSettings;
    
    // Dialog
    
    @observable overlaySettingsDialogVisible = false;
    
    @action showOverlaySettings = () => {
        this.overlaySettingsDialogVisible = true;
    };
    
    @action hideOverlaySettings = () => {
        this.overlaySettingsDialogVisible = false;
    };
    
    @observable overlaySettingsActiveTab = "global";
    
    @action setOverlaySettingsActiveTab(tabId: string) {
        this.overlaySettingsActiveTab = tabId;
    }

    constructor() {
        this.global = new OverlayGlobalSettings();
        this.title = new OverlayTitleSettings();
        this.grid = new OverlayGridSettings();
        this.border = new OverlayBorderSettings();
        this.axes = new OverlayAxisSettings();
        this.numbers = new OverlayNumberSettings();
        this.labels = new OverlayLabelSettings();
        this.ticks = new OverlayTickSettings();
        
        // if the system is manually selected, set new default formats
        autorun(() => {
            const _ = this.global.system;
            this.setFormatsFromSystem();
        });
    }

    @action setFormatsFromSystem() {
        
        if (!this.global.validWcs) {
            // TODO: check if degrees would work
            this.numbers.setDefaultFormatX(undefined);
            this.numbers.setDefaultFormatY(undefined);
        } else {            
            if ([SystemType.FK4, SystemType.FK5, SystemType.ICRS].indexOf(this.global.explicitSystem) > -1) {
                this.numbers.setDefaultFormatX("hms");
                this.numbers.setDefaultFormatY("dms");
            } else {
                // Fall back to degrees by default
                this.numbers.setDefaultFormatX("d");
                this.numbers.setDefaultFormatY("d");
            }
        }
        
        // Set starting values for custom format only if format is not already custom
        if (!this.numbers.customFormat) {
            this.numbers.setFormatX(this.numbers.defaultFormatX);
            this.numbers.setFormatY(this.numbers.defaultFormatY);
        }
    }
    
    @action setDefaultsFromAST(frame: FrameStore) {
        this.global.setValidWcs(frame.validWcs);
        this.numbers.setValidWcs(frame.validWcs);
        
        this.global.setDefaultSystem(AST.getString(frame.wcsInfo, "System") as SystemType);
        this.setFormatsFromSystem();
    }

    @computed get styleString() {
        let astString = new ASTSettingsString();

        astString.addSection(this.global.styleString);
        astString.addSection(this.title.styleString);
        astString.addSection(this.grid.styleString);
        astString.addSection(this.border.styleString);
        astString.addSection(this.ticks.styleString);
        astString.addSection(this.axes.styleString);
        astString.addSection(this.numbers.styleString);
        astString.addSection(this.labels.styleString);
        
        astString.add("LabelUp", 0);
        astString.add("TitleGap", this.titleGap / this.minSize);
        astString.add("NumLabGap", this.defaultGap / this.minSize);
        astString.add("TextLabGap", this.cumulativeLabelGap / this.minSize);
        astString.add("TextGapType", "plot");
                
        return astString.toString();
    }
    
    @computed get minSize() {
        return Math.min(this.viewWidth, this.viewHeight);
    }
    
    @computed get showNumbers() {
        return (this.numbers.visible && this.global.labelType === LabelType.Exterior);
    }
    
    @computed get defaultGap() {
        return 5;
    }
    
    @computed get titleGap() {
        return this.defaultGap * 2;
    }
    
    @computed get cumulativeLabelGap() {
        const numGap = (this.showNumbers ? this.defaultGap : 0);
        const numHeight = (this.showNumbers ? this.numbers.fontSize : 0);
        return (numGap + numHeight + this.defaultGap);
    }

    @computed get padding(): Padding {
        const base = 5;
        
        const numGap = (this.showNumbers ? this.defaultGap : 0);
        const numHeight = (this.showNumbers ? this.numbers.fontSize : 0);
        
        const labelGap = (this.labels.visible ? this.defaultGap : 0);
        const labelHeight = (this.labels.visible ? this.labels.fontSize : 0);
        
        const titleGap = (this.title.visible ? this.titleGap : 0);
        const titleHeight = (this.title.visible ? this.title.fontSize : 0);
        
        return {
            left: base + numGap + numHeight + labelGap + labelHeight,
            right: base,
            top: base + titleGap + titleHeight,
            bottom: base + numGap + numHeight + labelGap + labelHeight
        };

    }
}<|MERGE_RESOLUTION|>--- conflicted
+++ resolved
@@ -435,10 +435,6 @@
         this.formatY = "d";
         this.customPrecision = false;
         this.precision = 3;
-<<<<<<< HEAD
-=======
-        this.cursorPrecision = 4;
->>>>>>> 530501ac
         this.validWcs = false;
     }
     
@@ -462,11 +458,7 @@
         return `${format}.${precision}`;
     }
     
-<<<<<<< HEAD
     cursorFormatStringX(precision: number) {
-=======
-    @computed get cursorFormatStringX() {
->>>>>>> 530501ac
         if (!this.validWcs) {
             return undefined;
         }
@@ -475,11 +467,7 @@
         return `${format}.${precision}`;
     }
     
-<<<<<<< HEAD
     cursorFormatStringY(precision: number) {
-=======
-    @computed get cursorFormatStringY() {
->>>>>>> 530501ac
         if (!this.validWcs) {
             return undefined;
         }
