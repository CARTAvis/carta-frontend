import {action, computed, observable} from "mobx";

export enum LabelType {
    Interior = "Interior",
    Exterior = "Exterior"
}

export enum SystemType {
    Native = "",
    Ecliptic = "ECLIPTIC",
    FK4 = "FK4",
    FK5 = "FK5",
    Galactic = "GALACTIC",
    ICRS = "ICRS",
    J2000 = "J2000"
}

export class Padding {
    left: number;
    right: number;
    top: number;
    bottom: number;
}

export class ASTSettingsString {
    stringList: Array<string>;
    
    constructor () {
        this.stringList = [];
    }
    
    add(name: string, value: any, storeIf: boolean = true) {
        if (value !== undefined && storeIf) {
            let storedValue = (typeof value === "boolean" ? (value ? 1 : 0) : value);
            this.stringList.push(`${name}=${storedValue}`);
        }
    }
    
    addSection(section: string) {
        if (section !== undefined) {
            this.stringList.push(section);
        }
    }
    
    toString() {
        return this.stringList.filter(str => str.length > 0).join(", ");
    }
}

export class OverlayGlobalSettings {
    @observable labelType?: LabelType;
    @observable color?: number;
    @observable width?: number;
    @observable font?: number;
    @observable fontSize?: number;
    @observable tolerance?: number; // percentage
    @observable system?: SystemType;

    @computed get styleString() {
        let astString = new ASTSettingsString();
        astString.add("Labelling", this.labelType);
        astString.add("Color", this.color);
        astString.add("Width", this.width, (this.width > 0));
        astString.add("Font", this.font);
        astString.add("Size", this.fontSize);
        astString.add("Tol", (this.tolerance / 100).toFixed(2), (this.tolerance >= 0.001)); // convert to fraction
        astString.add("System", this.system, (this.system !== SystemType.Native));
        return astString.toString();
    }
    
    constructor() {
        this.system = SystemType.Native;
        this.labelType = LabelType.Exterior;
        this.color = 4;
        this.width = 1;
        this.tolerance = 1; // percentage
    }
    
    @action setColor = (color: number) => {
        this.color = color;
    };

    @action setWidth(width: number) {
        this.width = width;
    }

    @action setFont = (font: number) => {
        this.font = font;
    };

    @action setFontSize(fontSize: number) {
        this.fontSize = fontSize;
    }

    @action setTolerance(tolerance: number) {
        this.tolerance = tolerance;
    }
    
    @action setLabelType(labelType: LabelType) {
        this.labelType = labelType;
    }
    
    @action setSystem(system: SystemType) {
        this.system = system;
    }
}

export class OverlayTitleSettings {
    @observable visible?: boolean;
    @observable font?: number;
    @observable fontSize?: number;
    @observable gap?: number;
    @observable color?: number;
    @observable text: string;

    @computed get styleString() {
        let astString = new ASTSettingsString();
        astString.add("DrawTitle", this.visible);
        astString.add("Font(Title)", this.font);
        astString.add("Size(Title)", this.fontSize);
        astString.add("TitleGap", this.gap);
        astString.add("Color(Title)", this.color);
        astString.add("Title(1)", this.text);
        return astString.toString();
    }
    
    constructor() {
        this.visible = false;
        this.gap = 0.02;
        this.color = 4;
        this.font = 2;
        this.fontSize = 24;
        this.text = "A custom AST plot";
    }

    @action setVisible(visible: boolean = true) {
        this.visible = visible;
    }

    @action setText(text: string) {
        this.text = text;
    }

    @action setFont = (font: number) => {
        this.font = font;
    };

    @action setFontSize(fontSize: number) {
        this.fontSize = fontSize;
    }

    @action setGap(gap: number) {
        this.gap = gap;
    }

    @action setColor = (color: number) => {
        this.color = color;
    };
}

export class OverlayGridSettings {
    @observable visible?: boolean;
    @observable color?: number;
    @observable width?: number;
    @observable dynamicGap?: boolean;
    @observable gapX?: number;
    @observable gapY?: number;

    @computed get styleString() {
        let astString = new ASTSettingsString();
        astString.add("Grid", this.visible);
        astString.add("Color(Grid)", this.color);
        astString.add("Width(Grid)", this.width, (this.width > 0));
        astString.add("Gap(1)", this.gapX, !this.dynamicGap);
        astString.add("Gap(2)", this.gapY, !this.dynamicGap);
        return astString.toString();
    }
    
    constructor() {
        this.visible = true;
        this.color = 4;
        this.width = 1;
        this.dynamicGap = true;
        this.gapX = 0.2;
        this.gapY = 0.2;
    }

    @action setVisible(visible: boolean = true) {
        this.visible = visible;
    }

    @action setColor = (color: number) => {
        this.color = color;
    };

    @action setWidth(width: number) {
        this.width = width;
    }

    @action setDynamicGap(dynamicGap: boolean = true) {
        this.dynamicGap = dynamicGap;
    }

    @action setGapX(gap: number) {
        this.gapX = gap;
    }

    @action setGapY(gap: number) {
        this.gapY = gap;
    }
    
}

export class OverlayBorderSettings {
    @observable visible?: boolean;
    @observable color?: number;
    @observable width?: number;

    @computed get styleString() {
        let astString = new ASTSettingsString();
        astString.add("Border", this.visible);
        astString.add("Color(Border)", this.color);
        astString.add("Width(Border)", this.width, (this.width > 0));
        return astString.toString();
    }
    
    constructor() {
        this.visible = true;
        this.color = 4;
        this.width = 1;
    }

    @action setVisible(visible: boolean = true) {
        this.visible = visible;
    }

    @action setColor = (color: number) => {
        this.color = color;
    };

    @action setWidth(width: number) {
        this.width = width;
    }
}

export class OverlayTickSettings {
    @observable drawAll?: boolean;
    @observable densityX?: number;
    @observable densityY?: number;
    @observable dynamicDensity?: boolean;
    @observable color?: number;
    @observable width?: number;
    @observable length?: number; // percentage
    @observable majorLength?: number; // percentage

    @computed get styleString() {
        let astString = new ASTSettingsString();
        astString.add("TickAll", this.drawAll);
        astString.add("MinTick(1)", this.densityX, !this.dynamicDensity);
        astString.add("MinTick(2)", this.densityY, !this.dynamicDensity);
        astString.add("Color(Ticks)", this.color);
        astString.add("Width(Ticks)", this.width, (this.width > 0));
        astString.add("MinTickLen", (this.length / 100).toFixed(2)); // convert to fraction
        astString.add("MajTickLen", (this.majorLength / 100).toFixed(2)); // convert to fraction
        return astString.toString();
    }
    
    constructor() {
        this.drawAll = true;
        this.dynamicDensity = true;
        this.densityX = 4;
        this.densityY = 4;
        this.color = 4;
        this.width = 1;
        this.length = 1; // percentage
        this.majorLength = 2; // percentage
    }

    @action setDrawAll(drawAll: boolean = true) {
        this.drawAll = drawAll;
    }

    @action setDynamicDensity(dynamicDensity: boolean = true) {
        this.dynamicDensity = dynamicDensity;
    }

    @action setDensityX(density: number) {
        this.densityX = density;
    }

    @action setDensityY(density: number) {
        this.densityY = density;
    }

    @action setColor = (color: number) => {
        this.color = color;
    };

    @action setWidth(width: number) {
        this.width = width;
    }

    @action setLength(length: number) {
        this.length = length;
    }

    @action setMajorLength(length: number) {
        this.majorLength = length;
    }
}

export class OverlayAxisSettings {
    @observable visible?: boolean;
    @observable color?: number;
    @observable width?: number;
    
    constructor() {
        this.visible = false;
        this.color = 4;
        this.width = 1;
    }

    @computed get styleString() {        
        let astString = new ASTSettingsString();

        astString.add("DrawAxes", this.visible);
        astString.add("Color(Axes)", this.color);
        astString.add("Width(Axes)", this.width, (this.width > 0));

        return astString.toString();
    }

    @action setVisible(visible: boolean = true) {
        this.visible = visible;
    }

    @action setColor = (color: number) => {
        this.color = color;
    };

    @action setWidth(width: number) {
        this.width = width;
    }
}

export class OverlayNumberSettings {
    @observable visible?: boolean;
    @observable font?: number;
    @observable fontSize?: number;
    @observable color?: number;
    @observable format?: string;

    constructor() {
        this.visible = false;
        this.fontSize = 10;
        this.font = 1;
        this.color = 4;
        this.format = "d.1";
    }

    @computed get styleString() {
        let astString = new ASTSettingsString();
        
        astString.add("NumLab", this.visible);
        astString.add("Font(NumLab)", this.font);
        astString.add("Size(NumLab)", this.fontSize);
        astString.add("Color(NumLab)", this.color);
        
        // Add settings for individual axes
        astString.add(`Format(1)`, this.format, (this.format.length > 0));
        astString.add(`Format(2)`, this.format, (this.format.length > 0));
        
        return astString.toString();
    }

    @action setVisible(visible: boolean = true) {
        this.visible = visible;
    }

    @action setFont = (font: number) => {
        this.font = font;
    };

    @action setFontSize(fontSize: number) {
        this.fontSize = fontSize;
    }

    @action setColor = (color: number) => {
        this.color = color;
    };

    @action setFormat(format: string) {
        this.format = format;
    }
}

export class OverlayLabelSettings {
    @observable visible?: boolean;
    @observable color?: number;
    @observable gap?: number;
    @observable font?: number;
    @observable fontSize?: number;
    @observable textX?: string;
    @observable textY?: string;

    constructor() {
        this.visible = false;
        this.fontSize = 15;
        this.font = 1;
        this.color = 4;
    }

    @computed get styleString() {
        let astString = new ASTSettingsString();

        astString.add("TextLab", this.visible);
        astString.add("Font(TextLab)", this.font);
        astString.add("Size(TextLab)", this.fontSize);
        astString.add("Color(TextLab)", this.color);
        astString.add("TextLabGap", this.gap);
        
        // Add settings for individual axes
        astString.add(`Label(1)`, this.textX);
        astString.add(`Label(2)`, this.textY);
        
        return astString.toString();
    }

    @action setVisible(visible: boolean = true) {
        this.visible = visible;
    }

    @action setColor = (color: number) => {
        this.color = color;
    };

    @action setGap(gap: number) {
        this.gap = gap;
    }

    @action setFont = (font: number) => {
        this.font = font;
    };

    @action setFontSize(fontSize: number) {
        this.fontSize = fontSize;
    }

    @action setTextX(text: string) {
        this.textX = text;
    }

    @action setTextY(text: string) {
        this.textY = text;
    }
}

export class OverlayStore {
    // View size options
    @observable viewWidth: number;
    @observable viewHeight: number;

    // Individual settings
    @observable global: OverlayGlobalSettings;
    @observable grid: OverlayGridSettings;
    @observable title: OverlayTitleSettings;
    @observable border: OverlayBorderSettings;
    @observable axes: OverlayAxisSettings;
    @observable numbers: OverlayNumberSettings;
    @observable labels: OverlayLabelSettings;
    @observable ticks: OverlayTickSettings;
    
    // Extra settings
    
    @observable extra?: string;
    
    // Dialog
    
    @observable overlaySettingsDialogVisible = false;
    
    @action showOverlaySettings = () => {
        this.overlaySettingsDialogVisible = true;
    };
    
    @action hideOverlaySettings = () => {
        this.overlaySettingsDialogVisible = false;
    };
    
    @observable overlaySettingsActiveTab = "global";
    
    @action setOverlaySettingsActiveTab(tabId: string) {
        this.overlaySettingsActiveTab = tabId;
    }

    constructor() {
        this.global = new OverlayGlobalSettings();
        this.grid = new OverlayGridSettings();
        this.title = new OverlayTitleSettings();
        this.border = new OverlayBorderSettings();
        this.axes = new OverlayAxisSettings();
        this.numbers = new OverlayNumberSettings();
        this.labels = new OverlayLabelSettings();
        this.ticks = new OverlayTickSettings();
    }

    @computed get styleString() {
        return this.stringify();
    }

    @computed get padding(): Padding {
        const displayTitle = this.title.visible;
        const displayLabelText = this.labels.visible;        
        const displayNumText = this.numbers.visible;

        let paddingSize = 65;
        const minSize = Math.min(this.viewWidth, this.viewHeight);
        const scalingStartSize = 600;
        if (minSize < scalingStartSize) {
            paddingSize = Math.max(15, minSize / scalingStartSize * paddingSize);
        }
        const minimumPaddingRatio = 0.05;
        const paddingRatios = [
<<<<<<< HEAD
            Math.max(0.2, (displayLabelText ? 0.5 : 0) + (displayNumText ? 0.6 : 0)),
            0.2,
            (displayTitle ? 1.0 : 0.2),
            Math.max(0.2, (displayLabelText ? 0.4 : 0) + (displayNumText ? 0.6 : 0))
=======
            Math.max(minimumPaddingRatio, (displayLabelText[1] ? 0.5 : 0) + (displayNumText[1] ? 0.6 : 0)),
            minimumPaddingRatio,
            (displayTitle ? 1.0 : minimumPaddingRatio),
            Math.max(minimumPaddingRatio, (displayLabelText[0] ? 0.4 : 0) + (displayNumText[0] ? 0.6 : 0))
>>>>>>> 13c9fb67
        ];

        const paddingValues = paddingRatios.map(r => r * paddingSize);
        return {
            left: paddingValues[0],
            right: paddingValues[1],
            top: paddingValues[2],
            bottom: paddingValues[3]
        };
    }

    private stringify() {
        let astString = new ASTSettingsString();

        astString.addSection(this.global.styleString);
        astString.addSection(this.title.styleString);
        astString.addSection(this.grid.styleString);
        astString.addSection(this.border.styleString);
        astString.addSection(this.ticks.styleString);
        astString.addSection(this.axes.styleString);
        astString.addSection(this.numbers.styleString);
        astString.addSection(this.labels.styleString);
        
        astString.addSection(this.extra);

        return astString.toString();
    }
}<|MERGE_RESOLUTION|>--- conflicted
+++ resolved
@@ -520,17 +520,10 @@
         }
         const minimumPaddingRatio = 0.05;
         const paddingRatios = [
-<<<<<<< HEAD
-            Math.max(0.2, (displayLabelText ? 0.5 : 0) + (displayNumText ? 0.6 : 0)),
-            0.2,
-            (displayTitle ? 1.0 : 0.2),
-            Math.max(0.2, (displayLabelText ? 0.4 : 0) + (displayNumText ? 0.6 : 0))
-=======
-            Math.max(minimumPaddingRatio, (displayLabelText[1] ? 0.5 : 0) + (displayNumText[1] ? 0.6 : 0)),
+            Math.max(minimumPaddingRatio, (displayLabelText ? 0.5 : 0) + (displayNumText ? 0.6 : 0)),
             minimumPaddingRatio,
             (displayTitle ? 1.0 : minimumPaddingRatio),
-            Math.max(minimumPaddingRatio, (displayLabelText[0] ? 0.4 : 0) + (displayNumText[0] ? 0.6 : 0))
->>>>>>> 13c9fb67
+            Math.max(minimumPaddingRatio, (displayLabelText ? 0.4 : 0) + (displayNumText ? 0.6 : 0))
         ];
 
         const paddingValues = paddingRatios.map(r => r * paddingSize);
