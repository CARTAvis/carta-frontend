import * as AST from "ast_wrapper";
import {action, autorun, computed, observable, makeObservable} from "mobx";
import {AppStore, FrameStore, PreferenceStore, WCS_PRECISION} from "stores";
import {WCSType} from "models";
import {toFixed, clamp, getColorForTheme} from "utilities";

const AST_DEFAULT_COLOR = "auto-blue";

export enum AstColorsIndex {
    GLOBAL = 0,
    TITLE = 1,
    GRID = 2,
    BORDER = 3,
    TICK = 4,
    AXIS = 5,
    NUMBER = 6,
    LABEL = 7,
    DISTANCE_MEASURE = 8
}

export enum LabelType {
    Interior = "Interior",
    Exterior = "Exterior"
}

export enum SystemType {
    Auto = "AUTO",
    Ecliptic = "ECLIPTIC",
    FK4 = "FK4",
    FK5 = "FK5",
    Galactic = "GALACTIC",
    ICRS = "ICRS"
}

export enum NumberFormatType {
    HMS = "hms",
    DMS = "dms",
    Degrees = "d"
}

export const NUMBER_FORMAT_LABEL = new Map<NumberFormatType, string>([
    [NumberFormatType.HMS, "H:M:S"],
    [NumberFormatType.DMS, "D:M:S"],
    [NumberFormatType.Degrees, "Degrees"]
]);

export enum BeamType {
    Open = "open",
    Solid = "solid"
}

export class Padding {
    left: number;
    right: number;
    top: number;
    bottom: number;
}

export class ASTSettingsString {
    stringList: Array<string>;

    constructor() {
        this.stringList = [];
    }

    add(name: string, value: any, storeIf: boolean = true) {
        if (value !== undefined && storeIf) {
            let storedValue = typeof value === "boolean" ? (value ? 1 : 0) : value;
            this.stringList.push(`${name}=${storedValue}`);
        }
    }

    addSection(section: string) {
        if (section !== undefined) {
            this.stringList.push(section);
        }
    }

    toString() {
        return this.stringList.filter(str => str.length > 0).join(", ");
    }
}

export class OverlayGlobalSettings {
    @observable labelType: LabelType;
    @observable color: string;
    @observable tolerance: number; // percentage
    @observable system: SystemType;

    // We need this so that we know what to do if it's set to native
    @observable defaultSystem: SystemType;
    @observable validWcs: boolean;

    @computed get styleString() {
        let astString = new ASTSettingsString();
        astString.add("Labelling", this.labelType);
        astString.add("Color", AstColorsIndex.GLOBAL);
<<<<<<< HEAD
        astString.add("Tol", toFixed(this.tolerance / 100, 2), this.tolerance >= 0.001); // convert to fraction
        astString.add("System", this.explicitSystem);
=======
        astString.add("Tol", toFixed(this.tolerance / 100, 2), (this.tolerance >= 0.001)); // convert to fraction
>>>>>>> ca14e0c7
        return astString.toString();
    }

    // Get the current manually overridden system or the default saved from file if system is set to native
    @computed get explicitSystem() {
        if (!this.validWcs) {
            return undefined;
        }

        if (this.system === SystemType.Auto) {
            return this.defaultSystem;
        }

        return this.system;
    }

    constructor() {
        makeObservable(this);
        this.system = SystemType.Auto;
        this.labelType = LabelType.Exterior;
        this.setColor(PreferenceStore.Instance.astColor);
        this.tolerance = 2; // percentage

        this.defaultSystem = SystemType.Auto;
        this.validWcs = false;
    }

    @action setColor = (color: string) => {
        this.color = color;
        AST.setColor(getColorForTheme(color), AstColorsIndex.GLOBAL);
    };

    @action setTolerance(tolerance: number) {
        this.tolerance = tolerance;
    }

    @action setLabelType(labelType: LabelType) {
        this.labelType = labelType;
    }

    @action setSystem(system: SystemType) {
        this.system = system;

        // update distance measuring position tranformation before plotting
        const wcsInfo = AppStore.Instance.activeFrame?.wcsInfo
        if (wcsInfo && this.explicitSystem) {
            AST.set(wcsInfo, `System=${this.explicitSystem}`);
        }
    }

    @action setDefaultSystem(system: SystemType) {
        this.defaultSystem = system;
    }

    @action setValidWcs(validWcs: boolean) {
        this.validWcs = validWcs;
    }
}

export class OverlayTitleSettings {
    @observable visible: boolean;
    @observable font: number;
    @observable fontSize: number;
    @observable customColor: boolean;
    @observable color: string;
    @observable hidden: boolean;
    @observable customText: boolean;
    @observable customTitleString: string;

    @computed get styleString() {
        let astString = new ASTSettingsString();
        astString.add("DrawTitle", this.show);
        astString.add("Font(Title)", this.font);
        astString.add("Size(Title)", this.fontSize);
        astString.add("Color(Title)", AstColorsIndex.TITLE, this.customColor);
        astString.add("Title", this.customTitleString, this.customText);
        return astString.toString();
    }

    constructor() {
        makeObservable(this);
        this.visible = false;
        this.hidden = false;
        this.customColor = false;
        this.color = AST_DEFAULT_COLOR;
        this.font = 2;
        this.fontSize = 18;
        this.customText = false;
        this.customTitleString = "";
    }

    @computed get show() {
        return this.visible && !this.hidden;
    }

    @action setVisible(visible: boolean = true) {
        this.visible = visible;
    }

    @action setHidden(hidden: boolean) {
        this.hidden = hidden;
    }

    @action setFont = (font: number) => {
        this.font = font;
    };

    @action setFontSize(fontSize: number) {
        this.fontSize = fontSize;
    }

    @action setCustomColor(customColor: boolean) {
        this.customColor = customColor;
    }

    @action setColor = (color: string) => {
        this.color = color;
        AST.setColor(getColorForTheme(color), AstColorsIndex.TITLE);
    };

    @action setCustomText = (customTitle: boolean) => {
        this.customText = customTitle;
    };

    @action setCustomTitleString = (customTitleString: string) => {
        this.customTitleString = customTitleString;
    };
}

export class OverlayGridSettings {
    @observable visible: boolean;
    @observable customColor: boolean;
    @observable color: string;
    @observable width: number;
    @observable customGap: boolean;
    @observable gapX: number;
    @observable gapY: number;

    @computed get styleString() {
        let astString = new ASTSettingsString();
        astString.add("Grid", this.visible);
        astString.add("Color(Grid)", AstColorsIndex.GRID, this.customColor);
        astString.add("Width(Grid)", this.width, this.width > 0);
        astString.add("Gap(1)", this.gapX, this.customGap);
        astString.add("Gap(2)", this.gapY, this.customGap);
        return astString.toString();
    }

    constructor() {
        makeObservable(this);
        this.visible = PreferenceStore.Instance.astGridVisible;
        this.customColor = false;
        this.color = AST_DEFAULT_COLOR;
        this.width = 1;
        this.customGap = false;
        this.gapX = 0.2;
        this.gapY = 0.2;
    }

    @action setVisible(visible: boolean = true) {
        this.visible = visible;
    }

    @action setCustomColor(customColor: boolean) {
        this.customColor = customColor;
    }

    @action setColor = (color: string) => {
        this.color = color;
        AST.setColor(getColorForTheme(color), AstColorsIndex.GRID);
    };

    @action setWidth(width: number) {
        this.width = width;
    }

    @action setCustomGap(customGap: boolean = true) {
        this.customGap = customGap;
    }

    @action setGapX(gap: number) {
        this.gapX = gap;
    }

    @action setGapY(gap: number) {
        this.gapY = gap;
    }
}

export class OverlayBorderSettings {
    @observable visible: boolean;
    @observable customColor: boolean;
    @observable color: string;
    @observable width: number;

    @computed get styleString() {
        let astString = new ASTSettingsString();
        astString.add("Border", this.visible);
        astString.add("Color(Border)", AstColorsIndex.BORDER, this.customColor);
        astString.add("Width(Border)", this.width, this.width > 0);
        return astString.toString();
    }

    constructor() {
        makeObservable(this);
        this.visible = true;
        this.customColor = false;
        this.color = AST_DEFAULT_COLOR;
        this.width = 1;
    }

    @action setVisible(visible: boolean = true) {
        this.visible = visible;
    }

    @action setCustomColor(customColor: boolean) {
        this.customColor = customColor;
    }

    @action setColor = (color: string) => {
        this.color = color;
        AST.setColor(getColorForTheme(color), AstColorsIndex.BORDER);
    };

    @action setWidth(width: number) {
        this.width = width;
    }
}

export class OverlayTickSettings {
    @observable drawAll: boolean;
    @observable densityX: number;
    @observable densityY: number;
    @observable customDensity: boolean;
    @observable customColor: boolean;
    @observable color: string;
    @observable width: number;
    @observable length: number; // percentage
    @observable majorLength: number; // percentage

    @computed get styleString() {
        let astString = new ASTSettingsString();
        astString.add("TickAll", this.drawAll);
        astString.add("MinTick(1)", this.densityX, this.customDensity);
        astString.add("MinTick(2)", this.densityY, this.customDensity);
        astString.add("Color(Ticks)", AstColorsIndex.TICK, this.customColor);
        astString.add("Width(Ticks)", this.width, this.width > 0);
        astString.add("MinTickLen", toFixed(this.length / 100, 2)); // convert to fraction
        astString.add("MajTickLen", toFixed(this.majorLength / 100, 2)); // convert to fraction
        return astString.toString();
    }

    constructor() {
        makeObservable(this);
        this.drawAll = true;
        this.customDensity = false;
        this.densityX = 4;
        this.densityY = 4;
        this.customColor = false;
        this.color = AST_DEFAULT_COLOR;
        this.width = 1;
        this.length = 1; // percentage
        this.majorLength = 2; // percentage
    }

    @action setDrawAll(drawAll: boolean = true) {
        this.drawAll = drawAll;
    }

    @action setCustomDensity(customDensity: boolean = true) {
        this.customDensity = customDensity;
    }

    @action setDensityX(density: number) {
        this.densityX = density;
    }

    @action setDensityY(density: number) {
        this.densityY = density;
    }

    @action setCustomColor(customColor: boolean) {
        this.customColor = customColor;
    }

    @action setColor = (color: string) => {
        this.color = color;
        AST.setColor(getColorForTheme(color), AstColorsIndex.TICK);
    };

    @action setWidth(width: number) {
        this.width = width;
    }

    @action setLength(length: number) {
        this.length = length;
    }

    @action setMajorLength(length: number) {
        this.majorLength = length;
    }
}

export class OverlayAxisSettings {
    @observable visible: boolean;
    @observable customColor: boolean;
    @observable color: string;
    @observable width: number;

    constructor() {
        makeObservable(this);
        this.visible = false;
        this.customColor = false;
        this.color = AST_DEFAULT_COLOR;
        this.width = 1;
    }

    @computed get styleString() {
        let astString = new ASTSettingsString();

        astString.add("DrawAxes", this.visible);
        astString.add("Color(Axes)", AstColorsIndex.AXIS, this.customColor);
        astString.add("Width(Axes)", this.width, this.width > 0);

        return astString.toString();
    }

    @action setVisible(visible: boolean = true) {
        this.visible = visible;
    }

    @action setCustomColor(customColor: boolean) {
        this.customColor = customColor;
    }

    @action setColor = (color: string) => {
        this.color = color;
        AST.setColor(getColorForTheme(color), AstColorsIndex.AXIS);
    };

    @action setWidth(width: number) {
        this.width = width;
    }
}

export class OverlayNumberSettings {
    @observable visible: boolean;
    @observable hidden: boolean;
    @observable font: number;
    @observable fontSize: number;
    @observable customColor: boolean;
    @observable color: string;
    @observable customFormat: boolean;
    @observable formatX: NumberFormatType;
    @observable formatY: NumberFormatType;
    @observable customPrecision: boolean;
    @observable precision: number;

    // Unlike most default values, we calculate and set these explicitly, instead of
    // leaving them unset and letting AST pick a default. We have to save these so that
    // we can revert to default values after setting custom values.
    @observable defaultFormatX: NumberFormatType;
    @observable defaultFormatY: NumberFormatType;
    @observable validWcs: boolean;

    constructor() {
        makeObservable(this);
        this.visible = true;
        this.hidden = false;
        this.fontSize = 12;
        this.font = 0;
        this.customColor = false;
        this.color = AST_DEFAULT_COLOR;
        this.customFormat = false;
        this.defaultFormatX = NumberFormatType.Degrees;
        this.defaultFormatY = NumberFormatType.Degrees;
        this.formatX = NumberFormatType.Degrees;
        this.formatY = NumberFormatType.Degrees;
        this.customPrecision = false;
        this.precision = 3;
        this.validWcs = false;
    }

    @computed get formatTypeX(): NumberFormatType {
        if (!this.validWcs) {
            return undefined;
        }
        return this.customFormat ? this.formatX : this.defaultFormatX;
    }

    @computed get formatTypeY(): NumberFormatType {
        if (!this.validWcs) {
            return undefined;
        }
        return this.customFormat ? this.formatY : this.defaultFormatY;
    }

    @computed get formatStringX() {
        if (!this.validWcs) {
            return undefined;
        }

        const precision = this.customPrecision ? this.precision : "*";
        return `${this.formatTypeX}.${precision}`;
    }

    @computed get formatStringY() {
        if (!this.validWcs) {
            return undefined;
        }

        const precision = this.customPrecision ? this.precision : "*";
        return `${this.formatTypeY}.${precision}`;
    }

    cursorFormatStringX(precision: number) {
        if (!this.validWcs) {
            return undefined;
        }

        let format = this.customFormat ? this.formatX : this.defaultFormatX;
        return `${format}.${precision}`;
    }

    cursorFormatStringY(precision: number) {
        if (!this.validWcs) {
            return undefined;
        }

        let format = this.customFormat ? this.formatY : this.defaultFormatY;
        return `${format}.${precision}`;
    }

    @computed get styleString() {
        let astString = new ASTSettingsString();

        astString.add("NumLab", this.show);
        astString.add("Font(NumLab)", this.font);
        astString.add("Size(NumLab)", this.fontSize);
        astString.add("Color(NumLab)", AstColorsIndex.NUMBER, this.customColor);

        // Add settings for individual axes
        astString.add("Format(1)", this.formatStringX);
        astString.add("Format(2)", this.formatStringY);

        return astString.toString();
    }

    @computed get show() {
        return this.visible && !this.hidden;
    }

    @action setVisible(visible: boolean = true) {
        this.visible = visible;
    }

    @action setHidden(hidden: boolean) {
        this.hidden = hidden;
    }

    @action setFont = (font: number) => {
        this.font = font;
    };

    @action setFontSize(fontSize: number) {
        this.fontSize = fontSize;
    }

    @action setCustomColor(customColor: boolean) {
        this.customColor = customColor;
    }

    @action setColor = (color: string) => {
        this.color = color;
        AST.setColor(getColorForTheme(color), AstColorsIndex.NUMBER);
    };

    @action setCustomFormat(customFormat: boolean) {
        this.customFormat = customFormat;
    }

    @action setFormatX(format: NumberFormatType) {
        this.formatX = format;
    }

    @action setFormatY(format: NumberFormatType) {
        this.formatY = format;
    }

    @action setDefaultFormatX(format: NumberFormatType) {
        this.defaultFormatX = format;
    }

    @action setDefaultFormatY(format: NumberFormatType) {
        this.defaultFormatY = format;
    }

    @action setCustomPrecision(customPrecision: boolean) {
        this.customPrecision = customPrecision;
    }

    @action setPrecision(precision: number) {
        this.precision = precision;
    }

    @action setValidWcs(validWcs: boolean) {
        this.validWcs = validWcs;
    }
}

export class OverlayLabelSettings {
    @observable visible: boolean;
    @observable hidden: boolean;
    @observable customColor: boolean;
    @observable color: string;
    @observable font: number;
    @observable fontSize: number;
    @observable customText: boolean;
    @observable customLabelX: string;
    @observable customLabelY: string;

    constructor() {
        makeObservable(this);
        this.visible = PreferenceStore.Instance.astLabelsVisible;
        this.hidden = false;
        this.fontSize = 15;
        this.font = 0;
        this.customColor = false;
        this.color = AST_DEFAULT_COLOR;
        this.customText = false;
        this.customLabelX = "";
        this.customLabelY = "";
    }

    @computed get styleString() {
        let astString = new ASTSettingsString();

        astString.add("TextLab", this.show);
        astString.add("Font(TextLab)", this.font);
        astString.add("Size(TextLab)", this.fontSize);
        astString.add("Color(TextLab)", AstColorsIndex.LABEL, this.customColor);
        astString.add("Label(1)", this.customLabelX, this.customText);
        astString.add("Label(2)", this.customLabelY, this.customText);

        return astString.toString();
    }

    @computed get show() {
        return this.visible && !this.hidden;
    }

    @action setVisible(visible: boolean = true) {
        this.visible = visible;
    }

    @action setHidden(hidden: boolean) {
        this.hidden = hidden;
    }

    @action setCustomColor(customColor: boolean) {
        this.customColor = customColor;
    }

    @action setColor = (color: string) => {
        this.color = color;
        AST.setColor(getColorForTheme(color), AstColorsIndex.LABEL);
    };

    @action setFont = (font: number) => {
        this.font = font;
    };

    @action setFontSize(fontSize: number) {
        this.fontSize = fontSize;
    }

    @action setCustomText = (val: boolean) => {
        this.customText = val;
    };

    @action setCustomLabelX = (label: string) => {
        this.customLabelX = label;
    };

    @action setCustomLabelY = (label: string) => {
        this.customLabelY = label;
    };
}

export class OverlayColorbarSettings {
    @observable visible: boolean;
    @observable showHoverInfo: boolean;
    @observable width: number;
    @observable offset: number;
    @observable position: string;
    @observable customColor: boolean;
    @observable color: string;
    @observable borderVisible: boolean;
    @observable borderWidth: number;
    @observable borderCustomColor: boolean;
    @observable borderColor: string;
    @observable tickVisible: boolean;
    @observable tickDensity: number;
    @observable tickLen: number;
    @observable tickWidth: number;
    @observable tickCustomColor: boolean;
    @observable tickColor: string;
    @observable numberVisible: boolean;
    @observable numberRotation: number;
    @observable numberFont: number;
    @observable numberFontSize: number;
    @observable numberCustomPrecision: boolean;
    @observable numberPrecision: number;
    @observable numberCustomColor: boolean;
    @observable numberColor: string;
    @observable labelVisible: boolean;
    @observable labelRotation: number;
    @observable labelFont: number;
    @observable labelFontSize: number;
    @observable labelCustomText: boolean;
    @observable labelCustomColor: boolean;
    @observable labelColor: string;
    private textRatio = [0.5, 0.45, 0.5, 0.45, 0.6];

    constructor() {
        makeObservable(this);
        this.visible = true;
        this.showHoverInfo = true;
        this.width = 15;
        this.offset = 5;
        this.position = "right";
        this.customColor = false;
        this.color = AST_DEFAULT_COLOR;
        this.borderVisible = true;
        this.borderWidth = 1;
        this.borderCustomColor = false;
        this.borderColor = AST_DEFAULT_COLOR;
        this.tickVisible = true;
        this.tickDensity = 1;
        this.tickLen = 6;
        this.tickWidth = 1;
        this.tickCustomColor = false;
        this.tickColor = AST_DEFAULT_COLOR;
        this.numberVisible = true;
        this.numberRotation = -90;
        this.numberFont = 0;
        this.numberFontSize = 12;
        this.numberCustomPrecision = false;
        this.numberPrecision = 3;
        this.numberCustomColor = false;
        this.numberColor = AST_DEFAULT_COLOR;
        this.labelVisible = false;
        this.labelRotation = -90;
        this.labelFont = 0;
        this.labelFontSize = 15;
        this.labelCustomText = false;
        this.labelCustomColor = false;
        this.labelColor = AST_DEFAULT_COLOR;
    }

    @action setVisible = (visible: boolean) => {
        this.visible = visible;
    };

    @action setShowHoverInfo = (show: boolean) => {
        this.showHoverInfo = show;
    };

    @action setWidth = (width: number) => {
        this.width = width;
    };

    @action setOffset = (offset: number) => {
        this.offset = offset;
    };

    @action setPosition = (position: string) => {
        this.position = position;
    };

    @action setCustomColor = (customColor: boolean) => {
        this.customColor = customColor;
    };

    @action setColor = (color: string) => {
        this.color = color;
    };

    @action setBorderVisible = (visible: boolean) => {
        this.borderVisible = visible;
    };

    @action setBorderWidth = (width: number) => {
        this.borderWidth = width;
    };

    @action setBorderCustomColor = (customColor: boolean) => {
        this.borderCustomColor = customColor;
    };

    @action setBorderColor = (color: string) => {
        this.borderColor = color;
    };

    @action setTickVisible = (visible: boolean) => {
        this.tickVisible = visible;
    };

    @action setTickDensity = (density: number) => {
        this.tickDensity = density;
    };

    @action setTickLen = (len: number) => {
        this.tickLen = len;
    };

    @action setTickWidth = (width: number) => {
        this.tickWidth = width;
    };

    @action setTickCustomColor = (customColor: boolean) => {
        this.tickCustomColor = customColor;
    };

    @action setTickColor = (color: string) => {
        this.tickColor = color;
    };

    @action setNumberVisible = (visible: boolean) => {
        this.numberVisible = visible;
    };

    @action setNumberRotation = (rotation: number) => {
        this.numberRotation = rotation;
    };

    @action setNumberFont = (font: number) => {
        this.numberFont = font;
    };

    @action setNumberFontSize = (fontSize: number) => {
        this.numberFontSize = fontSize;
    };

    @action setNumberCustomPrecision = (customPrecision: boolean) => {
        this.numberCustomPrecision = customPrecision;
    };

    @action setNumberPrecision = (precision: number) => {
        this.numberPrecision = precision;
    };

    @action setNumberCustomColor = (customColor: boolean) => {
        this.numberCustomColor = customColor;
    };

    @action setNumberColor = (color: string) => {
        this.numberColor = color;
    };

    @action setLabelVisible = (visible: boolean) => {
        this.labelVisible = visible;
    };

    @action setLabelRotation = (rotation: number) => {
        this.labelRotation = rotation;
    };

    @action setLabelFont = (font: number) => {
        this.labelFont = font;
    };

    @action setLabelFontSize = (fontSize: number) => {
        this.labelFontSize = fontSize;
    };

    @action setLabelCustomText = (customText: boolean) => {
        this.labelCustomText = customText;
    };

    @action setLabelCustomColor = (customColor: boolean) => {
        this.labelCustomColor = customColor;
    };

    @action setLabelColor = (color: string) => {
        this.labelColor = color;
    };

    @computed get yOffset(): number {
        const padding = AppStore.Instance?.overlayStore?.padding;
        return this.position === "right" ? padding?.top : padding?.left;
    }

    @computed get height(): number {
        const overlayStore = AppStore.Instance?.overlayStore;
        return this.position === "right" ? overlayStore?.renderHeight : overlayStore?.renderWidth;
    }

    @computed get tickNum(): number {
        const tickNum = Math.round((this.height / 100.0) * this.tickDensity);
        return this.height && tickNum > 1 ? tickNum : 1;
    }

    private getOrder = (x: number): number => {
        return x === 0 ? 0 : Math.log10(Math.abs(x));
    };

    private getPrecision = (x: number): number => {
        return Math.floor(this.getOrder(x));
    };

    @computed get roundedNumbers(): {numbers: number[]; precision: number} {
        const frame = AppStore.Instance?.activeFrame;
        const scaleMinVal = frame?.renderConfig?.scaleMinVal;
        const scaleMaxVal = frame?.renderConfig?.scaleMaxVal;
        const tickNum = this.tickNum;
        if (!isFinite(scaleMinVal) || !isFinite(scaleMaxVal) || scaleMinVal >= scaleMaxVal || !tickNum) {
            return null;
        } else {
            let dy = (scaleMaxVal - scaleMinVal) / tickNum; // estimate the step
            let precision = -this.getPrecision(dy); // estimate precision
            const roundBase = Math.pow(10, precision);
            const min = Math.round(scaleMinVal * roundBase) / roundBase;
            dy = Math.ceil(dy * roundBase) / roundBase; // the exact step
            precision = -this.getPrecision(dy); // the exact precision of the step

            const indexArray = Array.from(Array(tickNum).keys());
            let numbers = indexArray.map(x => min + dy * (x + (min <= scaleMinVal ? 1 : 0)));

            const isOutofBound = (element: number) => element >= scaleMaxVal;
            const outofBoundIndex = numbers.findIndex(isOutofBound);
            if (outofBoundIndex !== -1) {
                numbers = numbers.slice(0, outofBoundIndex);
            }
            return {numbers: numbers, precision: precision};
        }
    }

    @computed get texts(): string[] {
        if (!this.roundedNumbers) {
            return [];
        }
        const orders = this.roundedNumbers.numbers.map(x => this.getOrder(x));
        const maxOrder = Math.max(...orders);
        const minOrder = Math.min(...orders);
        if (maxOrder >= 5.0 || minOrder <= -5.0) {
            return this.roundedNumbers.numbers.map(x => x.toExponential(this.numberCustomPrecision ? this.numberPrecision : x === 0 ? 0 : clamp(this.roundedNumbers.precision + this.getPrecision(x), 0, 50)));
        } else {
            return this.roundedNumbers.numbers.map(x => x.toFixed(this.numberCustomPrecision ? this.numberPrecision : clamp(this.roundedNumbers.precision, 0, 50)));
        }
    }

    @computed get positions(): number[] {
        const frame = AppStore.Instance?.activeFrame;
        const scaleMinVal = frame?.renderConfig?.scaleMinVal;
        const scaleMaxVal = frame?.renderConfig?.scaleMaxVal;
        if (!this.roundedNumbers || !frame || !isFinite(this.yOffset)) {
            return [];
        }
        if (this.position === "right") {
            return this.roundedNumbers.numbers.map(x => this.yOffset + (this.height * (scaleMaxVal - x)) / (scaleMaxVal - scaleMinVal));
        } else {
            return this.roundedNumbers.numbers.map(x => this.yOffset + (this.height * (x - scaleMinVal)) / (scaleMaxVal - scaleMinVal));
        }
    }

    @computed get rightBorderPos(): number {
        return this.position === "top" ? this.stageWidth - this.offset - this.width : this.offset + this.width;
    }

    @computed get textGap(): number {
        return 5;
    }

    @computed get numberWidth(): number {
        const textWidth = Math.max(...this.texts.map(x => x.length)) * this.textRatio[clamp(Math.floor(this.numberFont / 4), 0, this.textRatio.length)];
        return this.numberVisible ? this.numberFontSize * (this.numberRotation || this.position !== "right" ? 1 : textWidth) + this.textGap : 0;
    }

    @computed get labelWidth(): number {
        return this.labelVisible ? this.labelFontSize + this.textGap : 0;
    }

    @computed get totalWidth(): number {
        return this.offset + this.width + this.numberWidth + this.labelWidth;
    }

    @computed get stageWidth(): number {
        // total width + base
        return this.totalWidth + 5;
    }
}

export class OverlayBeamStore {
    @observable visible: boolean;
    @observable color: string;
    @observable type: BeamType;
    @observable width: number;
    @observable shiftX: number;
    @observable shiftY: number;

    constructor() {
        makeObservable(this);
        const preference = PreferenceStore.Instance;
        this.visible = preference.beamVisible;
        this.color = preference.beamColor;
        this.type = preference.beamType;
        this.width = preference.beamWidth;
        this.shiftX = this.shiftY = 0;
    }

    @action setVisible = (visible: boolean) => {
        this.visible = visible;
    };

    @action setColor = (color: string) => {
        this.color = color;
    };

    @action setType = (type: BeamType) => {
        this.type = type;
    };

    @action setWidth = (width: number) => {
        this.width = width;
    };

    @action setShiftX = (shift: number) => {
        this.shiftX = shift;
    };

    @action setShiftY = (shift: number) => {
        this.shiftY = shift;
    };
}

export class OverlayBeamSettings {
    @observable selectedFileId: number;
    @observable settingsForDisplay: OverlayBeamStore;

    constructor() {
        makeObservable(this);
        this.selectedFileId = -1;
        this.settingsForDisplay = null;

        autorun(() => {
            const appStore = AppStore.Instance;
            if (appStore.activeFrame && appStore.activeFrame.frameInfo && appStore.activeFrame.frameInfo.fileInfo) {
                this.setSelectedFrame(appStore.activeFrame.frameInfo.fileId);
            }
        });
    }

    @computed get isSelectedFrameValid(): boolean {
        return this.selectedFileId >= 0 && this.settingsForDisplay !== null;
    }

    @action setSelectedFrame = (selectedFileId: number) => {
        this.selectedFileId = selectedFileId;
        const frame = AppStore.Instance.getFrame(selectedFileId);
        if (frame && frame.overlayBeamSettings) {
            this.settingsForDisplay = frame.overlayBeamSettings;
        }
    };
}

export class OverlayStore {
    private static staticInstance: OverlayStore;

    static get Instance() {
        if (!OverlayStore.staticInstance) {
            OverlayStore.staticInstance = new OverlayStore();
        }
        return OverlayStore.staticInstance;
    }

    // View size options
    @observable viewWidth: number;
    @observable viewHeight: number;

    // Individual settings
    @observable global: OverlayGlobalSettings;
    @observable title: OverlayTitleSettings;
    @observable grid: OverlayGridSettings;
    @observable border: OverlayBorderSettings;
    @observable axes: OverlayAxisSettings;
    @observable numbers: OverlayNumberSettings;
    @observable labels: OverlayLabelSettings;
    @observable ticks: OverlayTickSettings;
    @observable colorbar: OverlayColorbarSettings;
    @observable beam: OverlayBeamSettings;

    private constructor() {
        makeObservable(this);
        this.global = new OverlayGlobalSettings();
        this.title = new OverlayTitleSettings();
        this.grid = new OverlayGridSettings();
        this.border = new OverlayBorderSettings();
        this.axes = new OverlayAxisSettings();
        this.numbers = new OverlayNumberSettings();
        this.labels = new OverlayLabelSettings();
        this.ticks = new OverlayTickSettings();
        this.colorbar = new OverlayColorbarSettings();
        this.beam = new OverlayBeamSettings();
        this.viewHeight = 1;
        this.viewWidth = 1;

        // if the system is manually selected, set new default formats & update active frame's wcs settings
        autorun(() => {
            // eslint-disable-next-line @typescript-eslint/no-unused-vars
            const _ = this.global.system;
            this.setFormatsFromSystem();
            const frame = AppStore.Instance.activeFrame;
            if (frame?.validWcs && frame?.wcsInfoForTransformation && this.global.explicitSystem) {
                AST.set(frame.wcsInfoForTransformation, `System=${this.global.explicitSystem}`);
            }
        });

        autorun(() => {
            // eslint-disable-next-line @typescript-eslint/no-unused-vars
            const _ = this.numbers.formatTypeX;
            const frame = AppStore.Instance.activeFrame;
            if (frame?.validWcs && frame?.wcsInfoForTransformation && this.numbers.formatTypeX) {
                AST.set(frame.wcsInfoForTransformation, `Format(1)=${this.numbers.formatTypeX}.${WCS_PRECISION}`);
            }
        });

        autorun(() => {
            // eslint-disable-next-line @typescript-eslint/no-unused-vars
            const _ = this.numbers.formatTypeY;
            const frame = AppStore.Instance.activeFrame;
            if (frame?.validWcs && frame?.wcsInfoForTransformation && this.numbers.formatTypeY) {
                AST.set(frame.wcsInfoForTransformation, `Format(2)=${this.numbers.formatTypeY}.${WCS_PRECISION}`);
            }
        });
    }

    @action setViewDimension = (width: number, height: number) => {
        this.viewWidth = width;
        this.viewHeight = height;
    };

    @action setFormatsFromSystem() {
        if (!this.global.validWcs) {
            // TODO: check if degrees would work
            this.numbers.setDefaultFormatX(undefined);
            this.numbers.setDefaultFormatY(undefined);
        } else {
            switch (PreferenceStore.Instance.wcsType) {
                case WCSType.DEGREES:
                    this.numbers.setDefaultFormatX(NumberFormatType.Degrees);
                    this.numbers.setDefaultFormatY(NumberFormatType.Degrees);
                    break;
                case WCSType.SEXAGESIMAL:
                    this.numbers.setDefaultFormatX(NumberFormatType.HMS);
                    this.numbers.setDefaultFormatY(NumberFormatType.DMS);
                    break;
                case WCSType.AUTOMATIC:
                default:
                    if ([SystemType.FK4, SystemType.FK5, SystemType.ICRS].indexOf(this.global.explicitSystem) > -1) {
                        this.numbers.setDefaultFormatX(NumberFormatType.HMS);
                        this.numbers.setDefaultFormatY(NumberFormatType.DMS);
                    } else {
                        // Fall back to degrees by default
                        this.numbers.setDefaultFormatX(NumberFormatType.Degrees);
                        this.numbers.setDefaultFormatY(NumberFormatType.Degrees);
                    }
                    break;
            }
        }

        // Set starting values for custom format only if format is not already custom
        if (!this.numbers.customFormat) {
            this.numbers.setFormatX(this.numbers.defaultFormatX);
            this.numbers.setFormatY(this.numbers.defaultFormatY);
        }
    }

    @action setDefaultsFromAST(frame: FrameStore) {
        this.global.setValidWcs(frame.validWcs);
        this.numbers.setValidWcs(frame.validWcs);

        this.global.setDefaultSystem(AST.getString(frame.wcsInfo, "System") as SystemType);
        this.setFormatsFromSystem();
    }

    @action toggleLabels = () => {
        const newState = !this.labelsHidden;

        this.labels.setHidden(newState);
        this.numbers.setHidden(newState);
        this.title.setHidden(newState);
    };

    @computed get labelsHidden() {
        return this.labels.hidden && this.numbers.hidden && this.title.hidden;
    }

    @computed get styleString() {
        let astString = new ASTSettingsString();

        astString.addSection(this.global.styleString);
        astString.addSection(this.title.styleString);
        astString.addSection(this.grid.styleString);
        astString.addSection(this.border.styleString);
        astString.addSection(this.ticks.styleString);
        astString.addSection(this.axes.styleString);
        astString.addSection(this.numbers.styleString);
        astString.addSection(this.labels.styleString);

        astString.addSection(AppStore.Instance.activeFrame?.distanceMeasuring?.styleString);

        astString.add("LabelUp", 0);
        astString.add("TitleGap", this.titleGap / this.minSize);
        astString.add("NumLabGap", this.defaultGap / this.minSize);
        astString.add("TextLabGap", this.cumulativeLabelGap / this.minSize);
        astString.add("TextGapType", "plot");

        return astString.toString();
    }

    @computed get minSize() {
        return Math.min(this.renderWidth, this.renderHeight);
    }

    @computed get showNumbers() {
        return this.numbers.show && this.global.labelType === LabelType.Exterior;
    }

    @computed get defaultGap() {
        return 5;
    }

    @computed get titleGap() {
        return this.defaultGap * 2 + (this.colorbar.visible && this.colorbar.position === "top" ? this.colorbar.totalWidth : 0);
    }

    @computed get cumulativeLabelGap() {
        const numGap = this.showNumbers ? this.defaultGap : 0;
        const numHeight = this.showNumbers ? this.numbers.fontSize : 0;
        return numGap + numHeight + this.defaultGap;
    }

    @computed get base() {
        return 5;
    }

    @computed get numberWidth(): number {
        return this.showNumbers ? this.defaultGap + this.numbers.fontSize : 0;
    }

    @computed get labelWidth(): number {
        return this.labels.show ? this.defaultGap + this.labels.fontSize : 0;
    }

    @computed get colorbarHoverInfoHeight(): number {
        return !this.colorbar.visible || (this.colorbar.visible && this.colorbar.position !== "bottom" && this.labels.show) || (this.colorbar.visible && this.colorbar.position === "bottom" && this.colorbar.labelVisible) ? 0 : 10;
    }

    @computed get paddingLeft(): number {
        return this.base + this.numberWidth + this.labelWidth;
    }

    @computed get paddingRight(): number {
        return this.base + (this.colorbar.visible && this.colorbar.position === "right" ? this.colorbar.totalWidth : 0);
    }

    @computed get paddingTop(): number {
        return this.base + (this.title.show ? this.titleGap + this.title.fontSize : this.colorbar.visible && this.colorbar.position === "top" ? this.colorbar.totalWidth : 0);
    }

    @computed get paddingBottom(): number {
        return this.base + this.numberWidth + this.labelWidth + (this.colorbar.visible && this.colorbar.position === "bottom" ? this.colorbar.totalWidth : 0) + this.colorbarHoverInfoHeight;
    }

    @computed get padding(): Padding {
        return {
            left: this.paddingLeft,
            right: this.paddingRight,
            top: this.paddingTop,
            bottom: this.paddingBottom
        };
    }

    @computed get renderWidth() {
        const renderWidth = this.viewWidth - this.paddingLeft - this.paddingRight;
        return renderWidth > 1 ? renderWidth : 1; // return value > 1 to prevent crashing
    }

    @computed get renderHeight() {
        const renderHeight = this.viewHeight - this.paddingTop - this.paddingBottom;
        return renderHeight > 1 ? renderHeight : 1; // return value > 1 to prevent crashing
    }
}<|MERGE_RESOLUTION|>--- conflicted
+++ resolved
@@ -29,7 +29,7 @@
     FK4 = "FK4",
     FK5 = "FK5",
     Galactic = "GALACTIC",
-    ICRS = "ICRS"
+    ICRS = "ICRS",
 }
 
 export enum NumberFormatType {
@@ -41,7 +41,7 @@
 export const NUMBER_FORMAT_LABEL = new Map<NumberFormatType, string>([
     [NumberFormatType.HMS, "H:M:S"],
     [NumberFormatType.DMS, "D:M:S"],
-    [NumberFormatType.Degrees, "Degrees"]
+    [NumberFormatType.Degrees, "Degrees"],
 ]);
 
 export enum BeamType {
@@ -65,7 +65,7 @@
 
     add(name: string, value: any, storeIf: boolean = true) {
         if (value !== undefined && storeIf) {
-            let storedValue = typeof value === "boolean" ? (value ? 1 : 0) : value;
+            let storedValue = (typeof value === "boolean" ? (value ? 1 : 0) : value);
             this.stringList.push(`${name}=${storedValue}`);
         }
     }
@@ -95,12 +95,7 @@
         let astString = new ASTSettingsString();
         astString.add("Labelling", this.labelType);
         astString.add("Color", AstColorsIndex.GLOBAL);
-<<<<<<< HEAD
-        astString.add("Tol", toFixed(this.tolerance / 100, 2), this.tolerance >= 0.001); // convert to fraction
-        astString.add("System", this.explicitSystem);
-=======
         astString.add("Tol", toFixed(this.tolerance / 100, 2), (this.tolerance >= 0.001)); // convert to fraction
->>>>>>> ca14e0c7
         return astString.toString();
     }
 
@@ -243,7 +238,7 @@
         let astString = new ASTSettingsString();
         astString.add("Grid", this.visible);
         astString.add("Color(Grid)", AstColorsIndex.GRID, this.customColor);
-        astString.add("Width(Grid)", this.width, this.width > 0);
+        astString.add("Width(Grid)", this.width, (this.width > 0));
         astString.add("Gap(1)", this.gapX, this.customGap);
         astString.add("Gap(2)", this.gapY, this.customGap);
         return astString.toString();
@@ -300,7 +295,7 @@
         let astString = new ASTSettingsString();
         astString.add("Border", this.visible);
         astString.add("Color(Border)", AstColorsIndex.BORDER, this.customColor);
-        astString.add("Width(Border)", this.width, this.width > 0);
+        astString.add("Width(Border)", this.width, (this.width > 0));
         return astString.toString();
     }
 
@@ -347,7 +342,7 @@
         astString.add("MinTick(1)", this.densityX, this.customDensity);
         astString.add("MinTick(2)", this.densityY, this.customDensity);
         astString.add("Color(Ticks)", AstColorsIndex.TICK, this.customColor);
-        astString.add("Width(Ticks)", this.width, this.width > 0);
+        astString.add("Width(Ticks)", this.width, (this.width > 0));
         astString.add("MinTickLen", toFixed(this.length / 100, 2)); // convert to fraction
         astString.add("MajTickLen", toFixed(this.majorLength / 100, 2)); // convert to fraction
         return astString.toString();
@@ -423,7 +418,7 @@
 
         astString.add("DrawAxes", this.visible);
         astString.add("Color(Axes)", AstColorsIndex.AXIS, this.customColor);
-        astString.add("Width(Axes)", this.width, this.width > 0);
+        astString.add("Width(Axes)", this.width, (this.width > 0));
 
         return astString.toString();
     }
@@ -503,7 +498,7 @@
             return undefined;
         }
 
-        const precision = this.customPrecision ? this.precision : "*";
+        const precision = (this.customPrecision ? this.precision : "*");
         return `${this.formatTypeX}.${precision}`;
     }
 
@@ -512,7 +507,7 @@
             return undefined;
         }
 
-        const precision = this.customPrecision ? this.precision : "*";
+        const precision = (this.customPrecision ? this.precision : "*");
         return `${this.formatTypeY}.${precision}`;
     }
 
@@ -521,7 +516,7 @@
             return undefined;
         }
 
-        let format = this.customFormat ? this.formatX : this.defaultFormatX;
+        let format = (this.customFormat ? this.formatX : this.defaultFormatX);
         return `${format}.${precision}`;
     }
 
@@ -530,7 +525,7 @@
             return undefined;
         }
 
-        let format = this.customFormat ? this.formatY : this.defaultFormatY;
+        let format = (this.customFormat ? this.formatY : this.defaultFormatY);
         return `${format}.${precision}`;
     }
 
@@ -768,7 +763,7 @@
     @action setShowHoverInfo = (show: boolean) => {
         this.showHoverInfo = show;
     };
-
+    
     @action setWidth = (width: number) => {
         this.width = width;
     };
@@ -900,7 +895,7 @@
     }
 
     @computed get tickNum(): number {
-        const tickNum = Math.round((this.height / 100.0) * this.tickDensity);
+        const tickNum = Math.round(this.height / 100.0 * this.tickDensity);
         return this.height && tickNum > 1 ? tickNum : 1;
     }
 
@@ -912,18 +907,18 @@
         return Math.floor(this.getOrder(x));
     };
 
-    @computed get roundedNumbers(): {numbers: number[]; precision: number} {
+    @computed get roundedNumbers(): {numbers: number[], precision: number} {
         const frame = AppStore.Instance?.activeFrame;
         const scaleMinVal = frame?.renderConfig?.scaleMinVal;
         const scaleMaxVal = frame?.renderConfig?.scaleMaxVal;
         const tickNum = this.tickNum;
-        if (!isFinite(scaleMinVal) || !isFinite(scaleMaxVal) || scaleMinVal >= scaleMaxVal || !tickNum) {
+        if (!isFinite(scaleMinVal) || !isFinite(scaleMaxVal) || (scaleMinVal >= scaleMaxVal) || !tickNum) {
             return null;
         } else {
             let dy = (scaleMaxVal - scaleMinVal) / tickNum; // estimate the step
             let precision = -this.getPrecision(dy); // estimate precision
             const roundBase = Math.pow(10, precision);
-            const min = Math.round(scaleMinVal * roundBase) / roundBase;
+            const min =  Math.round(scaleMinVal * roundBase) / roundBase;
             dy = Math.ceil(dy * roundBase) / roundBase; // the exact step
             precision = -this.getPrecision(dy); // the exact precision of the step
 
@@ -947,7 +942,7 @@
         const maxOrder = Math.max(...orders);
         const minOrder = Math.min(...orders);
         if (maxOrder >= 5.0 || minOrder <= -5.0) {
-            return this.roundedNumbers.numbers.map(x => x.toExponential(this.numberCustomPrecision ? this.numberPrecision : x === 0 ? 0 : clamp(this.roundedNumbers.precision + this.getPrecision(x), 0, 50)));
+            return this.roundedNumbers.numbers.map(x => x.toExponential(this.numberCustomPrecision ? this.numberPrecision : (x === 0 ? 0 : clamp(this.roundedNumbers.precision + this.getPrecision(x), 0, 50))));
         } else {
             return this.roundedNumbers.numbers.map(x => x.toFixed(this.numberCustomPrecision ? this.numberPrecision : clamp(this.roundedNumbers.precision, 0, 50)));
         }
@@ -961,9 +956,9 @@
             return [];
         }
         if (this.position === "right") {
-            return this.roundedNumbers.numbers.map(x => this.yOffset + (this.height * (scaleMaxVal - x)) / (scaleMaxVal - scaleMinVal));
+            return this.roundedNumbers.numbers.map(x => this.yOffset + this.height * (scaleMaxVal - x) / (scaleMaxVal - scaleMinVal));
         } else {
-            return this.roundedNumbers.numbers.map(x => this.yOffset + (this.height * (x - scaleMinVal)) / (scaleMaxVal - scaleMinVal));
+            return this.roundedNumbers.numbers.map(x => this.yOffset + this.height * (x - scaleMinVal) / (scaleMaxVal - scaleMinVal));
         }
     }
 
@@ -976,7 +971,7 @@
     }
 
     @computed get numberWidth(): number {
-        const textWidth = Math.max(...this.texts.map(x => x.length)) * this.textRatio[clamp(Math.floor(this.numberFont / 4), 0, this.textRatio.length)];
+        const textWidth = Math.max(...(this.texts.map(x => x.length))) * this.textRatio[clamp(Math.floor(this.numberFont / 4), 0, this.textRatio.length)];
         return this.numberVisible ? this.numberFontSize * (this.numberRotation || this.position !== "right" ? 1 : textWidth) + this.textGap : 0;
     }
 
@@ -988,8 +983,7 @@
         return this.offset + this.width + this.numberWidth + this.labelWidth;
     }
 
-    @computed get stageWidth(): number {
-        // total width + base
+    @computed get stageWidth(): number { // total width + base
         return this.totalWidth + 5;
     }
 }
@@ -1196,7 +1190,7 @@
     };
 
     @computed get labelsHidden() {
-        return this.labels.hidden && this.numbers.hidden && this.title.hidden;
+        return (this.labels.hidden && this.numbers.hidden && this.title.hidden);
     }
 
     @computed get styleString() {
@@ -1227,7 +1221,7 @@
     }
 
     @computed get showNumbers() {
-        return this.numbers.show && this.global.labelType === LabelType.Exterior;
+        return (this.numbers.show && this.global.labelType === LabelType.Exterior);
     }
 
     @computed get defaultGap() {
@@ -1239,9 +1233,9 @@
     }
 
     @computed get cumulativeLabelGap() {
-        const numGap = this.showNumbers ? this.defaultGap : 0;
-        const numHeight = this.showNumbers ? this.numbers.fontSize : 0;
-        return numGap + numHeight + this.defaultGap;
+        const numGap = (this.showNumbers ? this.defaultGap : 0);
+        const numHeight = (this.showNumbers ? this.numbers.fontSize : 0);
+        return (numGap + numHeight + this.defaultGap);
     }
 
     @computed get base() {
@@ -1257,10 +1251,10 @@
     }
 
     @computed get colorbarHoverInfoHeight(): number {
-        return !this.colorbar.visible || (this.colorbar.visible && this.colorbar.position !== "bottom" && this.labels.show) || (this.colorbar.visible && this.colorbar.position === "bottom" && this.colorbar.labelVisible) ? 0 : 10;
-    }
-
-    @computed get paddingLeft(): number {
+        return (!(this.colorbar.visible) || (this.colorbar.visible && this.colorbar.position !== "bottom" && this.labels.show) || (this.colorbar.visible && this.colorbar.position === "bottom" && this.colorbar.labelVisible) ? 0 : 10);
+    }
+
+    @computed get paddingLeft(): number { 
         return this.base + this.numberWidth + this.labelWidth;
     }
 
@@ -1269,7 +1263,7 @@
     }
 
     @computed get paddingTop(): number {
-        return this.base + (this.title.show ? this.titleGap + this.title.fontSize : this.colorbar.visible && this.colorbar.position === "top" ? this.colorbar.totalWidth : 0);
+        return this.base + (this.title.show ? this.titleGap + this.title.fontSize : (this.colorbar.visible && this.colorbar.position === "top" ? this.colorbar.totalWidth : 0));
     }
 
     @computed get paddingBottom(): number {
@@ -1291,7 +1285,7 @@
     }
 
     @computed get renderHeight() {
-        const renderHeight = this.viewHeight - this.paddingTop - this.paddingBottom;
+        const renderHeight =  this.viewHeight - this.paddingTop - this.paddingBottom;
         return renderHeight > 1 ? renderHeight : 1; // return value > 1 to prevent crashing
     }
 }