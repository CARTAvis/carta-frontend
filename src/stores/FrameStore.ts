import {action, autorun, computed, observable, makeObservable, runInAction} from "mobx";
import {NumberRange} from "@blueprintjs/core";
import {CARTA} from "carta-protobuf";
import * as AST from "ast_wrapper";
import {AnimatorStore, AppStore, ASTSettingsString, ContourConfigStore, ContourStore, DistanceMeasuringStore, LogStore, OverlayBeamStore, OverlayStore, PreferenceStore, RegionSetStore, RegionStore, RenderConfigStore} from "stores";
import {
    ChannelInfo,
    CatalogControlMap,
    ControlMap,
    CursorInfo,
    FrameView,
    GenCoordinateLabel,
    IsSpectralSystemSupported,
    IsSpectralTypeSupported,
    IsSpectralUnitSupported,
    Point2D,
    ProtobufProcessing,
    SPECTRAL_COORDS_SUPPORTED,
    SPECTRAL_DEFAULT_UNIT,
    SPECTRAL_TYPE_STRING,
    SpectralInfo,
    SpectralSystem,
    SpectralType,
    SpectralTypeSet,
    SpectralUnit,
    STANDARD_SPECTRAL_TYPE_SETS,
    STANDARD_POLARIZATIONS,
    Transform2D,
    ZoomPoint
} from "models";
import {clamp, formattedFrequency, getHeaderNumericValue, getTransformedChannel, transformPoint, isAstBadPoint, minMax2D, rotate2D, toFixed, trimFitsComment, round2D, getFormattedWCSPoint, getPixelSize} from "utilities";
import {BackendService, CatalogWebGLService, ContourWebGLService, TILE_SIZE} from "services";
import {RegionId} from "stores/widgets";
import {formattedArcsec} from "utilities";

export interface FrameInfo {
    fileId: number;
    directory: string;
    hdu: string;
    fileInfo: CARTA.FileInfo;
    fileInfoExtended: CARTA.FileInfoExtended;
    fileFeatureFlags: number;
    renderMode: CARTA.RenderMode;
    beamTable: CARTA.IBeam[];
}

export enum RasterRenderType {
    NONE,
    TILED
}

export const WCS_PRECISION = 10;

export class FrameStore {
    private static readonly CursorInfoMaxPrecision = 25;
    private static readonly ZoomInertiaDuration = 250;
    private static readonly CursorMovementDuration = 250;

    private readonly spectralFrame: AST.SpecFrame;
    private readonly controlMaps: Map<FrameStore, ControlMap>;
    private readonly catalogControlMaps: Map<FrameStore, CatalogControlMap>;
    private readonly framePixelRatio: number;
    private readonly backendService: BackendService;
    private readonly overlayStore: OverlayStore;
    private readonly logStore: LogStore;

    private spectralTransformAST: AST.FrameSet;
    private cachedTransformedWcsInfo: AST.FrameSet = -1;
    private zoomTimeoutHandler;

    public readonly wcsInfo: AST.FrameSet;
    public readonly wcsInfoForTransformation: AST.FrameSet;
    public readonly wcsInfo3D: AST.FrameSet;
    public readonly validWcs: boolean;
    public readonly frameInfo: FrameInfo;

    public spectralCoordsSupported: Map<string, {type: SpectralType; unit: SpectralUnit}>;
    public spectralSystemsSupported: Array<SpectralSystem>;
    public spatialTransformAST: AST.FrameSet;
    private cursorMovementHandle: NodeJS.Timeout;

    public distanceMeasuring: DistanceMeasuringStore;

    // Region set for the current frame. Accessed via regionSet, to take into account region sharing
    @observable private readonly frameRegionSet: RegionSetStore;

    @observable renderHiDPI: boolean;
    @observable spectralType: SpectralType;
    @observable spectralUnit: SpectralUnit;
    @observable spectralSystem: SpectralSystem;
    @observable channelValues: Array<number>;
    @observable center: Point2D;
    @observable cursorInfo: CursorInfo;
    @observable cursorValue: {position: Point2D; channel: number; value: number};
    @observable cursorMoving: boolean;
    @observable zoomLevel: number;
    @observable stokes: number;
    @observable channel: number;
    @observable requiredStokes: number;
    @observable requiredChannel: number;
    @observable animationChannelRange: NumberRange;
    @observable renderType: RasterRenderType;
    @observable currentFrameView: FrameView;
    @observable currentCompressionQuality: number;
    @observable renderConfig: RenderConfigStore;
    @observable contourConfig: ContourConfigStore;
    @observable contourStores: Map<number, ContourStore>;
    @observable valid: boolean;
    @observable moving: boolean;
    @observable zooming: boolean;

    @observable colorbarLabelCustomText: string;
    @observable overlayBeamSettings: OverlayBeamStore;
    @observable spatialReference: FrameStore;
    @observable spectralReference: FrameStore;
    @observable rasterScalingReference: FrameStore;
    @observable secondarySpatialImages: FrameStore[];
    @observable secondarySpectralImages: FrameStore[];
    @observable secondaryRasterScalingImages: FrameStore[];
    @observable momentImages: FrameStore[];

    @observable isRequestingMoments: boolean;
    @observable requestingMomentsProgress: number;

    @observable stokesFiles: CARTA.StokesFile[];

    @computed get filename(): string {
        // hdu extension name is in field 3 of fileInfoExtended computed entries
        const extName =
            this.frameInfo?.fileInfoExtended?.computedEntries?.length >= 3 && this.frameInfo?.fileInfoExtended?.computedEntries[2]?.name === "Extension name" ? `_${this.frameInfo.fileInfoExtended.computedEntries[2]?.value}` : "";
        return this.frameInfo.hdu && this.frameInfo.hdu !== "" && this.frameInfo.hdu !== "0" ? `${this.frameInfo.fileInfo.name}.HDU_${this.frameInfo.hdu}${extName}` : this.frameInfo.fileInfo.name;
    }

    @computed get regionSet(): RegionSetStore {
        if (this.spatialReference) {
            return this.spatialReference.regionSet;
        } else {
            return this.frameRegionSet;
        }
    }

    @computed get sharedRegions(): boolean {
        return !!this.spatialReference;
    }

    @computed get maxMip(): number {
        return Math.pow(2, Math.ceil(Math.log2(this.frameInfo.fileInfoExtended.width / TILE_SIZE)));
    }

    @computed get aspectRatio(): number {
        if (isFinite(this.framePixelRatio)) {
            return this.framePixelRatio;
        }

        return this.overlayStore.renderWidth / this.frameInfo.fileInfoExtended.width / (this.overlayStore.renderHeight / this.frameInfo.fileInfoExtended.height);
    }

    get hasSquarePixels(): boolean {
        if (isFinite(this.framePixelRatio)) {
            return this.framePixelRatio === 1.0;
        }
        return false;
    }

    @computed get requiredFrameView(): FrameView {
        // use spatial reference frame to calculate frame view, if it exists
        if (this.spatialReference) {
            // Required view of reference frame
            const refView = this.spatialReference.requiredFrameView;
            // Get the position of the ref frame's view in the secondary frame's pixel space
            const corners = [
                this.spatialTransform.transformCoordinate({x: refView.xMin, y: refView.yMin}, false),
                this.spatialTransform.transformCoordinate({x: refView.xMin, y: refView.yMax}, false),
                this.spatialTransform.transformCoordinate({x: refView.xMax, y: refView.yMax}, false),
                this.spatialTransform.transformCoordinate({x: refView.xMax, y: refView.yMin}, false)
            ];

            const {minPoint, maxPoint} = minMax2D(corners);
            // Manually get adjusted zoom level and round to a power of 2
            const mipAdjustment = (PreferenceStore.Instance.lowBandwidthMode ? 2.0 : 1.0) / this.spatialTransform.scale;
            const mipExact = Math.max(1.0, mipAdjustment / this.spatialReference.zoomLevel);
            const mipLog2 = Math.log2(mipExact);
            const mipLog2Rounded = Math.round(mipLog2);

            return {
                xMin: minPoint.x,
                xMax: maxPoint.x,
                yMin: minPoint.y,
                yMax: maxPoint.y,
                mip: Math.pow(2, mipLog2Rounded)
            };
        } else {
            // If there isn't a valid zoom, return a dummy view
            if (this.zoomLevel <= 0 || !this.isRenderable) {
                return {
                    xMin: 0,
                    xMax: 1,
                    yMin: 0,
                    yMax: 1,
                    mip: 1
                };
            }

            const pixelRatio = this.renderHiDPI ? devicePixelRatio : 1.0;
            // Required image dimensions
            const imageWidth = (pixelRatio * this.renderWidth) / this.zoomLevel / this.aspectRatio;
            const imageHeight = (pixelRatio * this.renderHeight) / this.zoomLevel;

            const mipAdjustment = PreferenceStore.Instance.lowBandwidthMode ? 2.0 : 1.0;
            const mipExact = Math.max(1.0, mipAdjustment / this.zoomLevel);
            const mipLog2 = Math.log2(mipExact);
            const mipLog2Rounded = Math.round(mipLog2);
            const mipRoundedPow2 = Math.pow(2, mipLog2Rounded);

            return {
                xMin: this.center.x - imageWidth / 2.0,
                xMax: this.center.x + imageWidth / 2.0,
                yMin: this.center.y - imageHeight / 2.0,
                yMax: this.center.y + imageHeight / 2.0,
                mip: mipRoundedPow2
            };
        }
    }

    @computed get spatialTransform() {
        if (this.spatialReference && this.spatialTransformAST) {
            const center = transformPoint(this.spatialTransformAST, this.spatialReference.center, false);
            // Try use center of the screen as a reference point
            if (!isAstBadPoint(center)) {
                return new Transform2D(this.spatialTransformAST, center);
            } else {
                // Otherwise use the center of the image
                return new Transform2D(this.spatialTransformAST, {x: this.frameInfo.fileInfoExtended.width / 2.0 + 0.5, y: this.frameInfo.fileInfoExtended.height / 2.0 + 0.5});
            }
        }
        return null;
    }

    @computed get transformedWcsInfo() {
        if (this.spatialTransform) {
            let adjTranslation: Point2D = {
                x: -this.spatialTransform.translation.x / this.spatialTransform.scale,
                y: -this.spatialTransform.translation.y / this.spatialTransform.scale
            };
            adjTranslation = rotate2D(adjTranslation, -this.spatialTransform.rotation);
            if (this.cachedTransformedWcsInfo > 0) {
                AST.deleteObject(this.cachedTransformedWcsInfo);
            }

            this.cachedTransformedWcsInfo = AST.createTransformedFrameset(
                this.wcsInfo,
                adjTranslation.x,
                adjTranslation.y,
                -this.spatialTransform.rotation,
                this.spatialTransform.origin.x,
                this.spatialTransform.origin.y,
                1.0 / this.spatialTransform.scale,
                1.0 / this.spatialTransform.scale
            );
            return this.cachedTransformedWcsInfo;
        }
        return null;
    }

    @computed get renderWidth() {
        return this.overlayStore.renderWidth;
    }

    @computed get renderHeight() {
        return this.overlayStore.renderHeight;
    }

    @computed get isRenderable() {
        return this.renderWidth > 0 && this.renderHeight > 0;
    }

    @computed get unit() {
        if (!this.frameInfo || !this.frameInfo.fileInfoExtended || !this.frameInfo.fileInfoExtended.headerEntries) {
            return undefined;
        } else {
            const unitHeader = this.frameInfo.fileInfoExtended.headerEntries.filter(entry => entry.name === "BUNIT");
            if (unitHeader.length) {
                return trimFitsComment(unitHeader[0].value);
            } else {
                return undefined;
            }
        }
    }

    @computed get beamProperties(): {x: number; y: number; angle: number; overlayBeamSettings: OverlayBeamStore} {
        const unitHeader = this.frameInfo.fileInfoExtended.headerEntries.find(entry => entry.name.indexOf("CUNIT1") !== -1);
        const deltaHeader = this.frameInfo.fileInfoExtended.headerEntries.find(entry => entry.name.indexOf("CDELT1") !== -1);

        if (unitHeader && deltaHeader) {
            const unit = unitHeader.value.trim();
            const delta = getHeaderNumericValue(deltaHeader);
            if (isFinite(delta) && (unit === "deg" || unit === "rad")) {
                if (this.frameInfo.beamTable && this.frameInfo.beamTable.length > 0) {
                    let beam: CARTA.IBeam;
                    if (this.frameInfo.beamTable.length === 1 && this.frameInfo.beamTable[0].channel === -1 && this.frameInfo.beamTable[0].stokes === -1) {
                        beam = this.frameInfo.beamTable[0];
                    } else {
                        if (this.frameInfo.fileInfoExtended.depth > 1 && this.frameInfo.fileInfoExtended.stokes > 1) {
                            beam = this.frameInfo.beamTable.find(beam => beam.channel === this.requiredChannel && beam.stokes === this.requiredStokes);
                        } else if (this.frameInfo.fileInfoExtended.depth > 1 && this.frameInfo.fileInfoExtended.stokes <= 1) {
                            beam = this.frameInfo.beamTable.find(beam => beam.channel === this.requiredChannel);
                        } else if (this.frameInfo.fileInfoExtended.depth <= 1 && this.frameInfo.fileInfoExtended.stokes > 1) {
                            beam = this.frameInfo.beamTable.find(beam => beam.stokes === this.requiredStokes);
                        }
                    }

                    if (beam && isFinite(beam.majorAxis) && beam.majorAxis > 0 && isFinite(beam.minorAxis) && beam.minorAxis > 0 && isFinite(beam.pa)) {
                        return {
                            x: beam.majorAxis / (unit === "deg" ? 3600 : (180 * 3600) / Math.PI) / Math.abs(delta),
                            y: beam.minorAxis / (unit === "deg" ? 3600 : (180 * 3600) / Math.PI) / Math.abs(delta),
                            angle: beam.pa,
                            overlayBeamSettings: this.overlayBeamSettings
                        };
                    }
                }
            }
        }
        return null;
    }

    @computed get hasVisibleBeam(): boolean {
        return this.beamProperties?.overlayBeamSettings?.visible;
    }

    @computed get channelInfo(): ChannelInfo {
        if (!this.frameInfo || !this.frameInfo.fileInfoExtended || this.frameInfo.fileInfoExtended.depth <= 1 || !this.frameInfo.fileInfoExtended.headerEntries) {
            return undefined;
        }
        const N = this.frameInfo.fileInfoExtended.depth;
        const indexes = new Array<number>(N);
        const values = new Array<number>(N);
        const rawValues = new Array<number>(N);

        let getChannelIndexSimple = (value: number): number => {
            if (!value) {
                return null;
            }

            if (value < 0) {
                return 0;
            } else if (value > N - 1) {
                return N - 1;
            }

            const ceil = Math.ceil(value);
            const floor = Math.floor(value);
            return ceil - value < value - floor ? ceil : floor;
        };

        // By default, we try to use the WCS information to determine channel info.
        if (this.spectralAxis) {
            const refPixHeader = this.frameInfo.fileInfoExtended.headerEntries.find(entry => entry.name.indexOf(`CRPIX${this.spectralAxis.dimension}`) !== -1);
            const refValHeader = this.frameInfo.fileInfoExtended.headerEntries.find(entry => entry.name.indexOf(`CRVAL${this.spectralAxis.dimension}`) !== -1);
            const deltaHeader = this.frameInfo.fileInfoExtended.headerEntries.find(entry => entry.name.indexOf(`CDELT${this.spectralAxis.dimension}`) !== -1);

            if (refPixHeader && refValHeader && deltaHeader) {
                // Shift pixel coordinates by -1 to start at zero instead of 1
                const refPix = getHeaderNumericValue(refPixHeader) - 1;
                const refVal = getHeaderNumericValue(refValHeader);
                const delta = getHeaderNumericValue(deltaHeader);
                if (isFinite(refPix) && isFinite(refVal) && isFinite(delta)) {
                    for (let i = 0; i < N; i++) {
                        const channelOffset = i - refPix;
                        indexes[i] = i;
                        rawValues[i] = channelOffset * delta + refVal;
                        values[i] = rawValues[i];
                    }
                    return {
                        fromWCS: true,
                        indexes,
                        delta,
                        values,
                        rawValues,
                        getChannelIndexWCS: (value: number): number => {
                            if (!value) {
                                return null;
                            }

                            const index = (value - refVal) / delta + refPix;
                            if (index < 0) {
                                return 0;
                            } else if (index > values.length - 1) {
                                return values.length - 1;
                            }

                            const ceil = Math.ceil(index);
                            const floor = Math.floor(index);
                            return Math.abs(values[ceil] - value) < Math.abs(value - values[floor]) ? ceil : floor;
                        },
                        getChannelIndexSimple: getChannelIndexSimple
                    };
                }
            }
        }

        // return channels
        for (let i = 0; i < N; i++) {
            indexes[i] = i;
            values[i] = i;
            rawValues[i] = i;
        }
        return {
            fromWCS: false,
            delta: undefined,
            indexes,
            values,
            rawValues,
            getChannelIndexWCS: null,
            getChannelIndexSimple: getChannelIndexSimple
        };
    }

    @computed get spectralInfo(): SpectralInfo {
        const spectralInfo: SpectralInfo = {
            channel: this.channel,
            spectralString: ""
        };

        if (this.frameInfo.fileInfoExtended.depth > 1) {
            const channelInfo = this.channelInfo;
            const spectralType = this.spectralAxis?.type;
            if (spectralType) {
                spectralInfo.spectralString = `${spectralType.name} (${this.spectralAxis?.specsys ?? ""}): ${toFixed(channelInfo.values[this.channel], 4)} ${spectralType.unit ?? ""}`;
                if (spectralType.code === "FREQ") {
                    const freqVal = channelInfo.rawValues[this.channel];
                    // convert frequency value to unit in GHz
                    if (this.isSpectralCoordinateConvertible && spectralType.unit !== SPECTRAL_DEFAULT_UNIT.get(SpectralType.FREQ)) {
                        const freqGHz = this.astSpectralTransform(SpectralType.FREQ, SpectralUnit.GHZ, this.spectralSystem, freqVal);
                        if (isFinite(freqGHz)) {
                            spectralInfo.spectralString = `Frequency (${this.spectralSystem}): ${formattedFrequency(freqGHz)}`;
                        }
                    }
                    // convert frequency to volecity
                    const velocityVal = this.astSpectralTransform(SpectralType.VRAD, SpectralUnit.KMS, this.spectralSystem, freqVal);
                    if (isFinite(velocityVal)) {
                        spectralInfo.velocityString = `Velocity: ${toFixed(velocityVal, 4)} km/s`;
                    }
                } else if (spectralType.code === "VRAD") {
                    const velocityVal = channelInfo.rawValues[this.channel];
                    // convert velocity value to unit in km/s
                    if (this.isSpectralCoordinateConvertible && spectralType.unit !== SPECTRAL_DEFAULT_UNIT.get(SpectralType.VRAD)) {
                        const volecityKMS = this.astSpectralTransform(SpectralType.VRAD, SpectralUnit.KMS, this.spectralSystem, velocityVal);
                        if (isFinite(volecityKMS)) {
                            spectralInfo.spectralString = `Velocity (${this.spectralSystem}): ${toFixed(volecityKMS, 4)} km/s`;
                        }
                    }
                    // convert velocity to frequency
                    const freqGHz = this.astSpectralTransform(SpectralType.FREQ, SpectralUnit.GHZ, this.spectralSystem, velocityVal);
                    if (isFinite(freqGHz)) {
                        spectralInfo.freqString = `Frequency: ${formattedFrequency(freqGHz)}`;
                    }
                }
            }
        }

        return spectralInfo;
    }

    @computed get simpleSpectralInfo(): string {
        const infoString = this.spectralInfo.freqString ? this.spectralInfo.freqString : this.spectralInfo.velocityString;
        return `${this.spectralInfo.spectralString?.replace(/\w+\s\(/, "")?.replace(/\):\s/, "\u000A")}${infoString?.replace(/\w+:\s/, "\u000A")}`;
    }

    @computed get isPVImage(): boolean {
        if (this.frameInfo?.fileInfoExtended?.headerEntries) {
            const entries = this.frameInfo.fileInfoExtended.headerEntries;
            const axis1 = entries.find(entry => entry.name.includes("CTYPE1"));
            return axis1?.value?.match(/offset|position|offset position/i) ? true : false;
        }
        return false;
    }

    @computed get isUVImage(): boolean {
        return this.uvAxis !== undefined;
    }

    @computed get uvAxis(): number {
        if (this.frameInfo?.fileInfoExtended?.headerEntries) {
            const entries = this.frameInfo.fileInfoExtended.headerEntries;
            const axis1 = entries.find(entry => entry.name.includes("CTYPE1"));
            const axis2 = entries.find(entry => entry.name.includes("CTYPE2"));
            if (axis1?.value?.match(/uu/i)) {
                return 1;
            } else if (axis2?.value?.match(/uu/i)) {
                return 2;
            }
        }
        return undefined;
    }

    @computed get spectralAxis(): {valid: boolean; dimension: number; type: SpectralTypeSet; specsys: string} {
        if (this.frameInfo?.fileInfoExtended?.headerEntries) {
            const entries = this.frameInfo.fileInfoExtended.headerEntries;

            // Locate spectral dimension from axis 1~4
            let dimension = undefined;
            if (this.isPVImage) {
                const typeHeader2 = entries.find(entry => entry.name.includes("CTYPE2"));
                const typeHeader3 = entries.find(entry => entry.name.includes("CTYPE3"));
                if (typeHeader2 && !typeHeader2.value.match(/stokes/i)) {
                    // spectral axis should be CTYPE2
                    dimension = 2;
                } else if (typeHeader3 && !typeHeader3.value.match(/stokes/i)) {
                    // spectral axis should be CTYPE3
                    dimension = 3;
                }
            } else {
                const typeHeader3 = entries.find(entry => entry.name.includes("CTYPE3"));
                const typeHeader4 = entries.find(entry => entry.name.includes("CTYPE4"));
                if (typeHeader3 && !typeHeader3.value.match(/stokes/i)) {
                    // spectral axis should be CTYPE3
                    dimension = 3;
                } else if (typeHeader4 && !typeHeader4.value.match(/stokes/i)) {
                    // spectral axis should be CTYPE4
                    dimension = 4;
                }
            }

            // Fill up spectral dimension & type/unit/system
            if (dimension) {
                const spectralHeader = entries.find(entry => entry.name.includes(`CTYPE${dimension}`));
                const spectralValue = spectralHeader?.value.trim().toUpperCase();
                const spectralType = STANDARD_SPECTRAL_TYPE_SETS.find(type => spectralValue === type.code);
                const unitHeader = entries.find(entry => entry.name.includes(`CUNIT${dimension}`));
                const specSysHeader = entries.find(entry => entry.name.includes("SPECSYS"));
                const specsys = specSysHeader?.value ? trimFitsComment(specSysHeader.value)?.toUpperCase() : undefined;
                if (spectralType) {
                    return {
                        valid: true,
                        dimension: dimension,
                        type: {name: spectralType.name, code: spectralType.code, unit: unitHeader?.value?.trim() ?? spectralType.unit},
                        specsys: specsys
                    };
                } else {
                    return {
                        valid: false,
                        dimension: dimension,
                        type: {name: spectralValue, code: spectralValue, unit: unitHeader?.value?.trim() ?? undefined},
                        specsys: specsys
                    };
                }
            }
        }
        return undefined;
    }

    @computed get isSpectralCoordinateConvertible(): boolean {
        if (!this.spectralAxis || (this.spectralAxis && !this.spectralAxis.valid) || !this.spectralFrame) {
            return false;
        }
        return IsSpectralTypeSupported(this.spectralAxis.type.code as string) && IsSpectralUnitSupported(this.spectralAxis.type.unit as string);
    }

    @computed get isSpectralSystemConvertible(): boolean {
        if (!this.spectralAxis || !this.spectralFrame) {
            return false;
        }
        return IsSpectralSystemSupported(this.spectralAxis.specsys as string);
    }

    @computed get isSpectralPropsEqual(): boolean {
        let result = false;
        if (this.spectralAxis?.type && this.spectralAxis?.specsys) {
            const isTypeEqual = this.spectralAxis.type.code === (this.spectralType as string);
            const isUnitEqual = this.spectralAxis.type.unit === (this.spectralUnit as string);
            const isSpecsysEqual = this.spectralAxis.specsys === (this.spectralSystem as string);
            result = isTypeEqual && isUnitEqual && isSpecsysEqual;
        }
        return result;
    }

    @computed get isCoordChannel(): boolean {
        return this.spectralType === SpectralType.CHANNEL;
    }

    @computed get isCoordVelocity(): boolean {
        return this.spectralType === SpectralType.VRAD || this.spectralType === SpectralType.VOPT;
    }

    @computed get nativeSpectralCoordinate(): string {
        return this.spectralAxis ? `${this.spectralAxis.type.name}${this.spectralAxis.type.unit ? ` (${this.spectralAxis.type.unit})` : ""}` : undefined;
    }

    @computed get spectralCoordinate(): string {
        return !this.spectralType && !this.spectralUnit ? this.nativeSpectralCoordinate : GenCoordinateLabel(this.spectralType, this.spectralUnit);
    }

    @computed get spectralLabel(): string {
        let label = undefined;
        if (this.spectralAxis) {
            const spectralSystem = this.isSpectralSystemConvertible ? this.spectralSystem : this.spectralAxis.specsys;
            label = `${spectralSystem ? `[${spectralSystem}] ` : ""}${this.spectralCoordinate ?? ""}`;
        }
        return label;
    }

    @computed get spectralUnitStr(): string {
        if (this.spectralAxis && !this.spectralType && !this.spectralUnit) {
            return this.spectralAxis.type.unit;
        }
        return this.isCoordChannel ? SPECTRAL_TYPE_STRING.get(SpectralType.CHANNEL) : (this.spectralUnit as string);
    }

    @computed get hasStokes(): boolean {
        return this.frameInfo && this.frameInfo.fileInfoExtended && this.frameInfo.fileInfoExtended.stokes > 1;
    }

    @computed get numChannels(): number {
        return this.frameInfo.fileInfoExtended.depth;
    }

    @computed get channelValueBounds(): CARTA.FloatBounds {
        if (this.numChannels > 1 && this.channelValues) {
            const head = this.channelValues[0];
            const tail = this.channelValues[this.numChannels - 1];
            return new CARTA.FloatBounds(head <= tail ? {min: head, max: tail} : {min: tail, max: head});
        }
        return null;
    }

    @computed get spectralSiblings(): FrameStore[] {
        if (this.spectralReference) {
            let siblings = [];
            siblings.push(this.spectralReference);
            siblings.push(...this.spectralReference.secondarySpectralImages.slice().filter(f => f !== this));
            return siblings;
        } else {
            return this.secondarySpectralImages.slice();
        }
    }

    @computed get spatialSiblings(): FrameStore[] {
        if (this.spatialReference) {
            let siblings = [];
            siblings.push(this.spatialReference);
            siblings.push(...this.spatialReference.secondarySpatialImages.slice().filter(f => f !== this));
            return siblings;
        } else {
            return this.secondarySpatialImages.slice();
        }
    }

    @computed get renderConfigSiblings(): FrameStore[] {
        if (this.rasterScalingReference) {
            let siblings = [];
            siblings.push(this.rasterScalingReference);
            siblings.push(...this.rasterScalingReference.secondaryRasterScalingImages.slice().filter(f => f !== this));
            return siblings;
        } else {
            return this.secondaryRasterScalingImages.slice();
        }
    }

    @computed get isCursorValueCurrent(): boolean {
        if (!this.cursorValue || !this.cursorInfo) {
            return false;
        }

        const roundedPosInfo = round2D(this.cursorInfo.posImageSpace);
        const roundedPosValue = round2D(this.cursorValue.position);

        return this.cursorValue.channel === this.channel && roundedPosInfo.x === roundedPosValue.x && roundedPosInfo.y === roundedPosValue.y;
    }

    @computed
    private get zoomLevelForFit() {
        return Math.min(this.calculateZoomX, this.calculateZoomY);
    }

    @computed
    private get calculateZoomX() {
        const imageWidth = this.frameInfo.fileInfoExtended.width;
        const pixelRatio = (this.renderHiDPI ? devicePixelRatio : 1.0) / this.aspectRatio;

        if (imageWidth <= 0) {
            return 1.0;
        }
        return (this.renderWidth * pixelRatio) / imageWidth;
    }

    @computed
    private get calculateZoomY() {
        const imageHeight = this.frameInfo.fileInfoExtended.height;
        const pixelRatio = this.renderHiDPI ? devicePixelRatio : 1.0;
        if (imageHeight <= 0) {
            return 1.0;
        }
        return (this.renderHeight * pixelRatio) / imageHeight;
    }

    @computed get contourProgress(): number {
        // Use -1 when there are no contours required
        if (!this.contourConfig.levels || !this.contourConfig.levels.length || !this.contourConfig.enabled) {
            return -1;
        }

        // Progress is zero if we haven't received any contours yet
        if (!this.contourStores || !this.contourStores.size) {
            return 0;
        }

        let totalProgress = 0;
        this.contourStores.forEach((contourStore, level) => {
            if (this.contourConfig.levels.indexOf(level) !== -1) {
                totalProgress += contourStore.progress;
            }
        });

        return totalProgress / (this.contourConfig.levels ? this.contourConfig.levels.length : 1);
    }

    @computed get stokesInfo(): string[] {
        if (this.frameInfo && this.frameInfo.fileInfoExtended && this.frameInfo.fileInfoExtended.headerEntries) {
            const ctype = this.frameInfo.fileInfoExtended.headerEntries.find(entry => entry.value.toUpperCase() === "STOKES");
            if (ctype && ctype.name.indexOf("CTYPE") !== -1) {
                const index = ctype.name.substring(5);
                const naxisHeader = this.frameInfo.fileInfoExtended.headerEntries.find(entry => entry.name.indexOf(`NAXIS${index}`) !== -1);
                const crpixHeader = this.frameInfo.fileInfoExtended.headerEntries.find(entry => entry.name.indexOf(`CRPIX${index}`) !== -1);
                const crvalHeader = this.frameInfo.fileInfoExtended.headerEntries.find(entry => entry.name.indexOf(`CRVAL${index}`) !== -1);
                const cdeltHeader = this.frameInfo.fileInfoExtended.headerEntries.find(entry => entry.name.indexOf(`CDELT${index}`) !== -1);
                let stokesInfo = [];
                for (let i = 0; i < parseInt(naxisHeader.value); i++) {
                    const stokesVal = getHeaderNumericValue(crvalHeader) + (i + 1 - getHeaderNumericValue(crpixHeader)) * getHeaderNumericValue(cdeltHeader);
                    if (stokesVal > 0 && STANDARD_POLARIZATIONS.has(stokesVal)) {
                        stokesInfo.push(STANDARD_POLARIZATIONS.get(stokesVal));
                    }
                }
                return stokesInfo;
            }
        }
        return [];
    }

    constructor(frameInfo: FrameInfo) {
        makeObservable(this);
        this.overlayStore = OverlayStore.Instance;
        this.logStore = LogStore.Instance;
        this.backendService = BackendService.Instance;
        const preferenceStore = PreferenceStore.Instance;

        this.spectralFrame = null;
        this.spectralType = null;
        this.spectralUnit = null;
        this.spectralSystem = null;
        this.channelValues = null;
        this.spectralCoordsSupported = null;
        this.spectralSystemsSupported = null;
        this.wcsInfo = null;
        this.wcsInfoForTransformation = null;
        this.wcsInfo3D = null;
        this.validWcs = false;
        this.frameInfo = frameInfo;
        this.renderHiDPI = true;
        this.center = {x: 0, y: 0};
        this.stokes = 0;
        this.channel = 0;
        this.requiredStokes = 0;
        this.requiredChannel = 0;
        this.renderConfig = new RenderConfigStore(preferenceStore, this);
        this.contourConfig = new ContourConfigStore(preferenceStore);
        this.contourStores = new Map<number, ContourStore>();
        this.renderType = RasterRenderType.NONE;
        this.moving = false;
        this.zooming = false;
        this.colorbarLabelCustomText = this.unit === undefined || !this.unit.length ? "arbitrary units" : this.unit;
        this.overlayBeamSettings = new OverlayBeamStore();
        this.spatialReference = null;
        this.spatialTransformAST = null;
        this.catalogControlMaps = new Map<FrameStore, CatalogControlMap>();
        this.controlMaps = new Map<FrameStore, ControlMap>();
        this.secondarySpatialImages = [];
        this.secondarySpectralImages = [];
        this.secondaryRasterScalingImages = [];
        this.momentImages = [];

        this.isRequestingMoments = false;
        this.requestingMomentsProgress = 0;
        this.cursorMovementHandle = null;

        this.stokesFiles = [];

        this.distanceMeasuring = new DistanceMeasuringStore();

        // synchronize AST overlay's color/grid/label with preference when frame is created
        const astColor = preferenceStore.astColor;
        if (astColor !== this.overlayStore.global.color) {
            this.overlayStore.global.setColor(astColor);
        }
        const astGridVisible = preferenceStore.astGridVisible;
        if (astGridVisible !== this.overlayStore.grid.visible) {
            this.overlayStore.grid.setVisible(astGridVisible);
        }
        const astLabelsVisible = preferenceStore.astLabelsVisible;
        if (astLabelsVisible !== this.overlayStore.labels.visible) {
            this.overlayStore.labels.setVisible(astLabelsVisible);
        }
        const colorbarVisible = preferenceStore.colorbarVisible;
        if (colorbarVisible !== this.overlayStore.colorbar.visible) {
            this.overlayStore.colorbar.setVisible(colorbarVisible);
        }
        const colorbarInteractive = preferenceStore.colorbarInteractive;
        if (colorbarInteractive !== this.overlayStore.colorbar.interactive) {
            this.overlayStore.colorbar.setInteractive(colorbarInteractive);
        }
        const colorbarPosition = preferenceStore.colorbarPosition;
        if (colorbarPosition !== this.overlayStore.colorbar.position) {
            this.overlayStore.colorbar.setPosition(colorbarPosition);
        }
        const colorbarWidth = preferenceStore.colorbarWidth;
        if (colorbarWidth !== this.overlayStore.colorbar.width) {
            this.overlayStore.colorbar.setWidth(colorbarWidth);
        }
        const colorbarTicksDensity = preferenceStore.colorbarTicksDensity;
        if (colorbarTicksDensity !== this.overlayStore.colorbar.tickDensity) {
            this.overlayStore.colorbar.setTickDensity(colorbarTicksDensity);
        }
        const colorbarLabelVisible = preferenceStore.colorbarLabelVisible;
        if (colorbarLabelVisible !== this.overlayStore.colorbar.labelVisible) {
            this.overlayStore.colorbar.setLabelVisible(colorbarLabelVisible);
        }

        this.frameRegionSet = new RegionSetStore(this, PreferenceStore.Instance, BackendService.Instance);
        this.valid = true;
        this.currentFrameView = {
            xMin: 0,
            xMax: 0,
            yMin: 0,
            yMax: 0,
            mip: 999
        };
        this.animationChannelRange = [0, frameInfo.fileInfoExtended.depth - 1];

        if (this.isPVImage) {
            const astFrameSet = this.initPVFrame();
            if (astFrameSet) {
                this.spectralFrame = AST.getSpectralFrame(astFrameSet);
                this.wcsInfo = AST.copy(astFrameSet);
                AST.deleteObject(astFrameSet);
            }
        } else if (this.isUVImage) {
            // TODO: Refactor the code to avoid redundancy between astFrameSet and astFrameSet2D
            const astFrameSet = this.initFrame(false);
            const astFrameSet2D = this.initFrame2D();
            if (astFrameSet && astFrameSet2D) {
                this.spectralFrame = AST.getSpectralFrame(astFrameSet);
                if (frameInfo.fileInfoExtended.depth > 1) {
                    // 3D frame
                    this.wcsInfo3D = AST.copy(astFrameSet);
                    this.wcsInfo = AST.copy(astFrameSet2D);
                } else {
                    // 2D frame
                    this.wcsInfo = AST.copy(astFrameSet);
                }
            }
            AST.deleteObject(astFrameSet);
            AST.deleteObject(astFrameSet2D);
        } else {
            // init WCS
            const astFrameSet = this.initFrame();
            if (astFrameSet) {
                this.spectralFrame = AST.getSpectralFrame(astFrameSet);
                if (frameInfo.fileInfoExtended.depth > 1) {
                    // 3D frame
                    this.wcsInfo3D = AST.copy(astFrameSet);
                    this.wcsInfo = AST.getSkyFrameSet(this.wcsInfo3D);
                } else {
                    // 2D frame
                    this.wcsInfo = AST.copy(astFrameSet);
                }
                AST.deleteObject(astFrameSet);

                if (this.wcsInfo) {
                    // init 2D(Sky) wcs copy for the precision of region coordinate transformation
                    this.wcsInfoForTransformation = AST.copy(this.wcsInfo);
                    AST.set(this.wcsInfoForTransformation, `Format(1)=${AppStore.Instance.overlayStore.numbers.formatTypeX}.${WCS_PRECISION}`);
                    AST.set(this.wcsInfoForTransformation, `Format(2)=${AppStore.Instance.overlayStore.numbers.formatTypeY}.${WCS_PRECISION}`);
                    this.validWcs = true;
                    this.overlayStore.setDefaultsFromAST(this);
                }
            }
        }

        if (!this.wcsInfo) {
            this.logStore.addWarning(`Problem processing headers in file ${this.filename} for AST`, ["ast"]);
            this.wcsInfo = AST.initDummyFrame();
        }

        const cUnit1 = this.frameInfo.fileInfoExtended.headerEntries.find(entry => entry.name === "CUNIT1");
        const cUnit2 = this.frameInfo.fileInfoExtended.headerEntries.find(entry => entry.name === "CUNIT2");
        const hasUnits = cUnit1 && cUnit2;
        const sameUnits = hasUnits && trimFitsComment(cUnit1.value) === trimFitsComment(cUnit2.value);

        // If the two units are different, there's no fixed aspect ratio
        if (hasUnits && !sameUnits) {
            this.framePixelRatio = NaN;
        } else {
            // Assumes non-rotated pixels
            const cDelt1 = getPixelSize(this, 1);
            const cDelt2 = getPixelSize(this, 2);
            this.framePixelRatio = Math.abs(cDelt1 / cDelt2);
            // Correct for numerical errors in CDELT values if they're within 0.1% of each other
            if (Math.abs(this.framePixelRatio - 1.0) < 0.001) {
                this.framePixelRatio = 1.0;
            }
        }

        this.initSupportedSpectralConversion();
        this.initCenter();
        this.zoomLevel = preferenceStore.isZoomRAWMode ? 1.0 : this.zoomLevelForFit;

        // init spectral settings
        if (this.spectralAxis && IsSpectralTypeSupported(this.spectralAxis.type.code as string) && IsSpectralUnitSupported(this.spectralAxis.type.unit as string)) {
            if (this.isPVImage) {
                this.spectralType = SpectralType.VRAD;
            } else {
                this.spectralType = this.spectralAxis.type.code as SpectralType;
            }
            this.spectralUnit = SPECTRAL_DEFAULT_UNIT.get(this.spectralType);
        }
        if (this.isSpectralSystemConvertible) {
            this.spectralSystem = this.spectralAxis.specsys as SpectralSystem;
        }

        // need initialized wcs to get correct cursor info
        this.cursorInfo = this.getCursorInfo(this.center);
        this.cursorValue = {position: {x: NaN, y: NaN}, channel: 0, value: NaN};
        this.cursorMoving = false;

        autorun(() => {
            // update zoomLevel when image viewer is available for drawing
            if (this.isRenderable && this.zoomLevel <= 0) {
                this.setZoom(this.zoomLevelForFit);
            }
        });

        // if type/unit/specsys changes, trigger spectral conversion
        autorun(() => {
            const type = this.spectralType;
            const unit = this.spectralUnit;
            // eslint-disable-next-line @typescript-eslint/no-unused-vars
            const specsys = this.spectralSystem;
            if (this.channelInfo) {
                if (!type && !unit) {
                    this.setChannelValues(this.channelInfo.values);
                } else if (this.isCoordChannel) {
                    this.setChannelValues(this.channelInfo.indexes);
                } else {
                    this.setChannelValues(this.isSpectralPropsEqual ? this.channelInfo.values : this.convertSpectral(this.channelInfo.values));
                }
            }
        });

        autorun(() => {
            this.distanceMeasuring.updateTransformedPos(this.spatialTransform);
        });
    }

    // This function shifts the pixel axis by 1, so that it starts at 0, rather than 1
    // For entries that are not related to the reference pixel location, the current value is returned
    private static ShiftASTCoords = (entry: CARTA.IHeaderEntry, currentValue: string) => {
        if (entry.name.match(/CRPIX\d+/)) {
            const numericValue = parseFloat(entry.value);
            if (isFinite(numericValue)) {
                return (numericValue - 1).toString();
            }
        }
        return currentValue;
    };

    private convertSpectral = (values: Array<number>): Array<number> => {
        return values && values.length > 0 ? values.map(value => this.astSpectralTransform(this.spectralType, this.spectralUnit, this.spectralSystem, value)) : null;
    };

    private astSpectralTransform = (type: SpectralType, unit: SpectralUnit, system: SpectralSystem, value: number): number => {
        if (!this.spectralFrame || !isFinite(value)) {
            return undefined;
        }
        return AST.transformSpectralPoint(this.spectralFrame, type, unit, system, value);
    };

    private initPVFrame = (): AST.FrameSet => {
        const spectralDimension = this.spectralAxis?.dimension;
        if (!this.isPVImage || !(spectralDimension === 2 || spectralDimension === 3)) {
            return undefined;
        }

        const fitsChan = AST.emptyFitsChan();
        for (let entry of this.frameInfo.fileInfoExtended.headerEntries) {
            if (entry.name.match(/(CTYPE|CDELT|CRPIX|CRVAL|CUNIT|NAXIS|CROTA)[4-9]/)) {
                continue;
            }

            let name = entry.name;
            if (spectralDimension === 2) {
                if (entry.name.match(/(CTYPE|CDELT|CRPIX|CRVAL|CUNIT|NAXIS|CROTA)[3]/)) {
                    continue;
                }
            } else {
                // spectralDimension === 3
                if (entry.name.match(/(CTYPE|CDELT|CRPIX|CRVAL|CUNIT|NAXIS|CROTA)[2]/)) {
                    continue;
                } else if (entry.name.match(/(CTYPE|CDELT|CRPIX|CRVAL|CUNIT|NAXIS|CROTA)[3]/)) {
                    name = entry.name.replace("3", "2");
                }
            }

            let value = trimFitsComment(entry.value);
            if (entry.name.toUpperCase() === "NAXIS" || entry.name.toUpperCase() === "WCSAXES") {
                value = "2";
            }
            if (entry.entryType === CARTA.EntryType.STRING) {
                value = `'${value}'`;
            } else {
                value = FrameStore.ShiftASTCoords(entry, value);
            }

            while (name.length < 8) {
                name += " ";
            }

            const entryString = `${name}=  ${value}`;
            AST.putFits(fitsChan, entryString);
        }
        return AST.getFrameFromFitsChan(fitsChan, false);
    };

    private initFrame2D = (): AST.FrameSet => {
        const fitsChan = AST.emptyFitsChan();
        for (let entry of this.frameInfo.fileInfoExtended.headerEntries) {
            if (entry.name.match(/(CTYPE|CDELT|CRPIX|CRVAL|CUNIT|NAXIS|CROTA)[3-9]/)) {
                continue;
            }

            let name = entry.name;
            let value = trimFitsComment(entry.value);
            if (entry.name.toUpperCase() === "NAXIS" || entry.name.toUpperCase() === "WCSAXES") {
                value = "2";
            }
            if (entry.entryType === CARTA.EntryType.STRING) {
                value = `'${value}'`;
            } else {
                value = FrameStore.ShiftASTCoords(entry, value);
            }

            while (name.length < 8) {
                name += " ";
            }

            const entryString = `${name}=  ${value}`;
            AST.putFits(fitsChan, entryString);
        }
        return AST.getFrameFromFitsChan(fitsChan, false);
    };

    private initFrame = (checkSkyDomain: boolean = true): AST.FrameSet => {
        const dimension = this.frameInfo.fileInfoExtended.depth > 1 ? "3" : "2";
        const fitsChan = AST.emptyFitsChan();
        for (let entry of this.frameInfo.fileInfoExtended.headerEntries) {
            let name = entry.name;

            // Skip higher dimensions
            if (dimension === "2") {
                if (entry.name.match(/(CTYPE|CDELT|CRPIX|CRVAL|CUNIT|NAXIS|CROTA)[3-9]/)) {
                    continue;
                }
            } else {
                // check whether spectral axis is axis 3 or 4
                if (
                    entry.name.match(/(CTYPE|CDELT|CRPIX|CRVAL|CUNIT|NAXIS|CROTA)[5-9]/) ||
                    (this.spectralAxis?.dimension === 3 && entry.name.match(/(CTYPE|CDELT|CRPIX|CRVAL|CUNIT|NAXIS|CROTA)4/)) ||
                    (this.spectralAxis?.dimension === 4 && entry.name.match(/(CTYPE|CDELT|CRPIX|CRVAL|CUNIT|NAXIS|CROTA)3/))
                ) {
                    continue;
                }
                if (this.spectralAxis?.dimension === 4 && entry.name.match(/(CTYPE|CDELT|CRPIX|CRVAL|CUNIT|NAXIS|CROTA)4/)) {
                    name = entry.name.replace("4", "3");
                }
            }

            // Skip empty header entries
            if (!entry.value.length) {
                continue;
            }

            let value = trimFitsComment(entry.value);
            if (entry.name.toUpperCase() === "NAXIS" || entry.name.toUpperCase() === "WCSAXES") {
                value = dimension;
            }
            if (entry.entryType === CARTA.EntryType.STRING) {
                value = `'${value}'`;
            } else {
                value = FrameStore.ShiftASTCoords(entry, value);
            }

            while (name.length < 8) {
                name += " ";
            }

            const entryString = `${name}=  ${value}`;
            AST.putFits(fitsChan, entryString);
        }
        return AST.getFrameFromFitsChan(fitsChan, checkSkyDomain);
    };

    private sanitizeChannelNumber(channel: number) {
        if (!isFinite(channel)) {
            return this.requiredChannel;
        }

        return Math.round(clamp(channel, 0, this.frameInfo.fileInfoExtended.depth - 1));
    }

    private replaceZoomTimeoutHandler = () => {
        if (this.zoomTimeoutHandler) {
            clearTimeout(this.zoomTimeoutHandler);
        }

        this.zoomTimeoutHandler = setTimeout(
            () =>
                runInAction(() => {
                    this.zooming = false;
                }),
            FrameStore.ZoomInertiaDuration
        );
    };

    public getRegion = (regionId: number): RegionStore => {
        return this.regionSet?.regions?.find(r => r.regionId === regionId);
    };

    public convertToNativeWCS = (value: number): number => {
        if (!this.spectralFrame || !isFinite(value)) {
            return undefined;
        }
        return AST.transformSpectralPoint(this.spectralFrame, this.spectralType, this.spectralUnit, this.spectralSystem, value, false);
    };

    public convertFreqMHzToSettingWCS = (value: number): number => {
        if (!this.spectralFrame || !isFinite(value)) {
            return undefined;
        }

        if (this.spectralType === SpectralType.FREQ && this.spectralUnit === SpectralUnit.MHZ) {
            return value;
        }

        const nativeWCSValue = AST.transformSpectralPoint(this.spectralFrame, SpectralType.FREQ, SpectralUnit.MHZ, this.spectralSystem, value, false);
        if (!isFinite(nativeWCSValue)) {
            return undefined;
        }

        const settingWCSValue = this.astSpectralTransform(this.spectralType, this.spectralUnit, this.spectralSystem, nativeWCSValue);
        return isFinite(settingWCSValue) ? settingWCSValue : undefined;
    };

    public getCursorInfo(cursorPosImageSpace: Point2D) {
        let cursorPosWCS, cursorPosFormatted;
        if (this.validWcs || this.isPVImage || this.isUVImage) {
            // We need to compare X and Y coordinates in both directions
            // to avoid a confusing drop in precision at rounding threshold
            const offsetBlock = [
                [0, 0],
                [1, 1],
                [-1, -1]
            ];

            // Shift image space coordinates to 1-indexed when passing to AST
            const cursorNeighbourhood = offsetBlock.map(offset => transformPoint(this.wcsInfo, {x: cursorPosImageSpace.x + offset[0], y: cursorPosImageSpace.y + offset[1]}));

            cursorPosWCS = cursorNeighbourhood[0];

            const normalizedNeighbourhood = cursorNeighbourhood.map(pos => AST.normalizeCoordinates(this.wcsInfo, pos.x, pos.y));

            let precisionX = 0;
            let precisionY = 0;

            while (precisionX < FrameStore.CursorInfoMaxPrecision && precisionY < FrameStore.CursorInfoMaxPrecision) {
                let astString = new ASTSettingsString();
                astString.add("Format(1)", this.isPVImage || this.isUVImage ? undefined : this.overlayStore.numbers.cursorFormatStringX(precisionX));
                astString.add("Format(2)", this.isPVImage || this.isUVImage ? undefined : this.overlayStore.numbers.cursorFormatStringY(precisionY));
                astString.add("System", this.isPVImage || this.isUVImage ? "cartesian" : this.overlayStore.global.explicitSystem);

                let formattedNeighbourhood = normalizedNeighbourhood.map(pos => AST.getFormattedCoordinates(this.wcsInfo, pos.x, pos.y, astString.toString(), true));
                let [p, n1, n2] = formattedNeighbourhood;
                if (!p.x || !p.y || p.x === "<bad>" || p.y === "<bad>") {
                    cursorPosFormatted = null;
                    break;
                }

                if (p.x !== n1.x && p.x !== n2.x && p.y !== n1.y && p.y !== n2.y) {
                    cursorPosFormatted = {x: p.x, y: p.y};
                    break;
                }

                if (p.x === n1.x || p.x === n2.x) {
                    precisionX += 1;
                }

                if (p.y === n1.y || p.y === n2.y) {
                    precisionY += 1;
                }
            }
        }

        const imageX = Math.round(cursorPosImageSpace.x);
        const imageY = Math.round(cursorPosImageSpace.y);
        const isInsideImage = imageX >= 0 && imageX < this.frameInfo.fileInfoExtended.width && imageY >= 0 && imageY < this.frameInfo.fileInfoExtended.height;

        return {
            posImageSpace: cursorPosImageSpace,
            isInsideImage: isInsideImage,
            posWCS: cursorPosWCS,
            infoWCS: cursorPosFormatted
        };
    }

    @action setColorbarLabelCustomText = (text: string) => {
        this.colorbarLabelCustomText = text;
    };

    public getControlMap(frame: FrameStore) {
        const preferenceStore = PreferenceStore.Instance;
        let controlMap = this.controlMaps.get(frame);
        if (!controlMap) {
            const tStart = performance.now();
            controlMap = new ControlMap(this, frame, -1, preferenceStore.contourControlMapWidth, preferenceStore.contourControlMapWidth);
            this.controlMaps.set(frame, controlMap);
            const tEnd = performance.now();
            const dt = tEnd - tStart;
            console.log(`Created ${preferenceStore.contourControlMapWidth}x${preferenceStore.contourControlMapWidth} transform grid for ${this.frameInfo.fileId} -> ${frame.frameInfo.fileId} in ${dt} ms`);
        }

        return controlMap;
    }

    public removeControlMap(frame: FrameStore) {
        const gl = ContourWebGLService.Instance.gl;
        const controlMap = this.controlMaps.get(frame);
        if (controlMap && gl && controlMap.hasTextureForContext(gl)) {
            const texture = controlMap.getTextureX(gl);
            gl.deleteTexture(texture);
        }
        this.controlMaps.delete(frame);
    }

    public getCatalogControlMap(frame: FrameStore) {
        const preferenceStore = PreferenceStore.Instance;
        let controlMap = this.catalogControlMaps.get(frame);
        if (!controlMap) {
            const tStart = performance.now();
            controlMap = new CatalogControlMap(this, frame, -1, preferenceStore.contourControlMapWidth, preferenceStore.contourControlMapWidth);
            this.catalogControlMaps.set(frame, controlMap);
            const tEnd = performance.now();
            const dt = tEnd - tStart;
            console.log(`Created ${preferenceStore.contourControlMapWidth}x${preferenceStore.contourControlMapWidth} transform grid for ${this.frameInfo.fileId} -> ${frame.frameInfo.fileId} in ${dt} ms`);
        }

        return controlMap;
    }

    public removeCatalogControlMap(frame: FrameStore) {
        const gl2 = CatalogWebGLService.Instance.gl;
        const controlMap = this.catalogControlMaps.get(frame);
        if (controlMap && gl2 && controlMap.hasTextureForContext(gl2)) {
            const texture = controlMap.getTextureX(gl2);
            gl2.deleteTexture(texture);
        }
        this.catalogControlMaps.delete(frame);
    }

    public getWcsSizeInArcsec(size: Point2D): Point2D {
        const deltaHeader = this.frameInfo.fileInfoExtended.headerEntries.find(entry => entry.name.indexOf("CDELT1") !== -1);
        const unitHeader = this.frameInfo.fileInfoExtended.headerEntries.find(entry => entry.name.indexOf("CUNIT1") !== -1);
        if (size && deltaHeader && unitHeader) {
            const delta = getHeaderNumericValue(deltaHeader);
            const unit = unitHeader.value.trim();
            if (isFinite(delta) && (unit === "deg" || unit === "rad")) {
                return {
                    x: size.x * Math.abs(delta) * (unit === "deg" ? 3600 : (180 * 3600) / Math.PI),
                    y: size.y * Math.abs(delta) * (unit === "deg" ? 3600 : (180 * 3600) / Math.PI)
                };
            }
        }
        return null;
    }

    public getImageValueFromArcsec(arcsecValue: number): number {
        const deltaHeader = this.frameInfo.fileInfoExtended.headerEntries.find(entry => entry.name.indexOf("CDELT1") !== -1);
        const unitHeader = this.frameInfo.fileInfoExtended.headerEntries.find(entry => entry.name.indexOf("CUNIT1") !== -1);
        if (isFinite(arcsecValue) && deltaHeader && unitHeader) {
            const delta = getHeaderNumericValue(deltaHeader);
            const unit = unitHeader.value.trim();
            if (isFinite(delta) && delta !== 0 && (unit === "deg" || unit === "rad")) {
                return arcsecValue / Math.abs(delta) / (unit === "deg" ? 3600 : (180 * 3600) / Math.PI);
            }
        }
        return null;
    }

    public findChannelIndexByValue = (x: number): number => {
        if (x === null || x === undefined || !isFinite(x)) {
            return undefined;
        }

        if (this.channelInfo) {
            if (this.isCoordChannel) {
                return this.channelInfo.getChannelIndexSimple(x);
            } else {
                if ((this.spectralAxis && !this.spectralAxis.valid) || this.isSpectralPropsEqual) {
                    return this.channelInfo.getChannelIndexWCS(x);
                } else {
                    // invert x in selected widget wcs to frame's default wcs
                    const tx = AST.transformSpectralPoint(this.spectralFrame, this.spectralType, this.spectralUnit, this.spectralSystem, x, false);
                    return this.channelInfo.getChannelIndexWCS(tx);
                }
            }
        }
        return undefined;
    };

    public getRegionProperties(regionId: number): string[] {
        let propertyString = [];
        const region = this.getRegion(regionId);
        if (region) {
            propertyString.push(region.regionProperties);
            if (this.validWcs) {
                propertyString.push(this.getRegionWcsProperties(region));
            }
        }
        return propertyString;
    }

    public getRegionWcsProperties(region: RegionStore): string {
        if (!this.validWcs || !isFinite(region.center.x) || !isFinite(region.center.y)) {
            return "Invalid";
        }

        const wcsCenter = getFormattedWCSPoint(this.wcsInfoForTransformation, region.center);
        if (!wcsCenter) {
            return "Invalid";
        }

        const center = region.regionId === RegionId.CURSOR ? `${this.cursorInfo?.infoWCS?.x}, ${this.cursorInfo?.infoWCS?.y}` : `${wcsCenter.x}, ${wcsCenter.y}`;
        const wcsSize = this.getWcsSizeInArcsec(region.size);
        const size = {x: formattedArcsec(wcsSize?.x, WCS_PRECISION), y: formattedArcsec(wcsSize?.y, WCS_PRECISION)};
        const systemType = OverlayStore.Instance.global.explicitSystem;

        switch (region.regionType) {
            case CARTA.RegionType.POINT:
                return `Point (wcs:${systemType}) [${center}]`;
            case CARTA.RegionType.RECTANGLE:
                return `rotbox(wcs:${systemType})[[${center}], [${size.x ?? ""}, ${size.y ?? ""}], ${toFixed(region.rotation, 6)}deg]`;
            case CARTA.RegionType.ELLIPSE:
                return `ellipse(wcs:${systemType})[[${center}], [${size.x ?? ""}, ${size.y ?? ""}], ${toFixed(region.rotation, 6)}deg]`;
            case CARTA.RegionType.POLYGON:
                let polygonWcsProperties = `poly(wcs:${systemType})[`;
                region.controlPoints.forEach((point, index) => {
                    const wcsPoint = isFinite(point.x) && isFinite(point.y) ? getFormattedWCSPoint(this.wcsInfoForTransformation, point) : null;
                    polygonWcsProperties += wcsPoint ? `[${wcsPoint.x}, ${wcsPoint.y}]` : "[Invalid]";
                    polygonWcsProperties += index !== region.controlPoints.length - 1 ? ", " : "]";
                });
                return polygonWcsProperties;
            default:
                return "Not Implemented";
        }
    }

    @action
    private setChannelValues(values: number[]) {
        this.channelValues = values;
    }

    @action private initSupportedSpectralConversion = () => {
        if (this.channelInfo && this.spectralAxis && !this.spectralAxis.valid) {
            this.setChannelValues(this.channelInfo.values);
            this.spectralCoordsSupported = new Map<string, {type: SpectralType; unit: SpectralUnit}>([
                [this.nativeSpectralCoordinate, {type: null, unit: null}],
                [SPECTRAL_TYPE_STRING.get(SpectralType.CHANNEL), {type: SpectralType.CHANNEL, unit: null}]
            ]);
            this.spectralSystemsSupported = [];
            return;
        } else if (!this.spectralAxis || !this.spectralFrame) {
            this.spectralCoordsSupported = null;
            this.spectralSystemsSupported = null;
            return;
        }

        // generate spectral coordinate options
        const entries = this.frameInfo.fileInfoExtended.headerEntries;
        const spectralType = this.spectralAxis.type.code;
        if (IsSpectralTypeSupported(spectralType)) {
            // check RESTFRQ
            const restFrqHeader = entries.find(entry => entry.name.indexOf("RESTFRQ") !== -1);
            if (restFrqHeader) {
                this.spectralCoordsSupported = SPECTRAL_COORDS_SUPPORTED;
            } else {
                this.spectralCoordsSupported = new Map<string, {type: SpectralType; unit: SpectralUnit}>();
                Array.from(SPECTRAL_COORDS_SUPPORTED.keys()).forEach((key: string) => {
                    const value = SPECTRAL_COORDS_SUPPORTED.get(key);
                    const isVolecity = spectralType === SpectralType.VRAD || spectralType === SpectralType.VOPT;
                    const isValueVolecity = value.type === SpectralType.VRAD || value.type === SpectralType.VOPT;
                    if (isVolecity && isValueVolecity) {
                        // VRAD, VOPT
                        this.spectralCoordsSupported.set(key, value);
                    }
                    if (!isVolecity && !isValueVolecity) {
                        // FREQ, WAVE, AWAV
                        this.spectralCoordsSupported.set(key, value);
                    }
                });
                this.spectralCoordsSupported.set(SPECTRAL_TYPE_STRING.get(SpectralType.CHANNEL), {type: SpectralType.CHANNEL, unit: null});
            }
        } else {
            this.spectralCoordsSupported = new Map<string, {type: SpectralType; unit: SpectralUnit}>([[SPECTRAL_TYPE_STRING.get(SpectralType.CHANNEL), {type: SpectralType.CHANNEL, unit: null}]]);
        }

        // generate spectral system options
        const spectralSystem = this.spectralAxis.specsys;
        if (IsSpectralSystemSupported(spectralSystem)) {
            const dateObsHeader = entries.find(entry => entry.name.indexOf("DATE-OBS") !== -1);
            const obsgeoxHeader = entries.find(entry => entry.name.indexOf("OBSGEO-X") !== -1);
            const obsgeoyHeader = entries.find(entry => entry.name.indexOf("OBSGEO-Y") !== -1);
            const obsgeozHeader = entries.find(entry => entry.name.indexOf("OBSGEO-Z") !== -1);
            if (spectralSystem === SpectralSystem.LSRK || spectralSystem === SpectralSystem.LSRD) {
                // LSRK, LSRD
                if (dateObsHeader && obsgeoxHeader && obsgeoyHeader && obsgeozHeader) {
                    this.spectralSystemsSupported = [SpectralSystem.LSRK, SpectralSystem.LSRD, SpectralSystem.BARY, SpectralSystem.TOPO];
                } else if (dateObsHeader && !(obsgeoxHeader && obsgeoyHeader && obsgeozHeader)) {
                    this.spectralSystemsSupported = [SpectralSystem.LSRK, SpectralSystem.LSRD, SpectralSystem.BARY];
                } else {
                    this.spectralSystemsSupported = [SpectralSystem.LSRK, SpectralSystem.LSRD];
                }
            } else if (spectralSystem === SpectralSystem.BARY) {
                // BARY
                if (dateObsHeader && obsgeoxHeader && obsgeoyHeader && obsgeozHeader) {
                    this.spectralSystemsSupported = [SpectralSystem.LSRK, SpectralSystem.LSRD, SpectralSystem.BARY, SpectralSystem.TOPO];
                } else if (dateObsHeader && !(obsgeoxHeader && obsgeoyHeader && obsgeozHeader)) {
                    this.spectralSystemsSupported = [SpectralSystem.LSRK, SpectralSystem.LSRD, SpectralSystem.BARY];
                } else {
                    this.spectralSystemsSupported = [SpectralSystem.BARY];
                }
            } else {
                // TOPO
                if (dateObsHeader && obsgeoxHeader && obsgeoyHeader && obsgeozHeader) {
                    this.spectralSystemsSupported = [SpectralSystem.LSRK, SpectralSystem.LSRD, SpectralSystem.BARY, SpectralSystem.TOPO];
                } else {
                    this.spectralSystemsSupported = [SpectralSystem.TOPO];
                }
            }
        } else {
            this.spectralSystemsSupported = [];
        }
    };

    @action private initCenter = () => {
        this.center.x = (this.frameInfo.fileInfoExtended.width - 1) / 2.0;
        this.center.y = (this.frameInfo.fileInfoExtended.height - 1) / 2.0;
    };

    @action setSpectralCoordinateToRadioVelocity = () => {
        const coordStr = GenCoordinateLabel(SpectralType.VRAD, SPECTRAL_DEFAULT_UNIT.get(SpectralType.VRAD));
        if (this.spectralCoordsSupported?.has(coordStr)) {
            this.setSpectralCoordinate(coordStr);
        }
    };

    @action setSpectralCoordinate = (coordStr: string, alignSpectralSiblings: boolean = true): boolean => {
        if (this.spectralCoordsSupported?.has(coordStr)) {
            const coord: {type: SpectralType; unit: SpectralUnit} = this.spectralCoordsSupported.get(coordStr);
            this.spectralType = coord.type;
            this.spectralUnit = coord.unit;

            if (alignSpectralSiblings) {
                (!this.spectralReference ? this.secondarySpectralImages : this.spectralSiblings)?.forEach(spectrallyMatchedFrame => spectrallyMatchedFrame.setSpectralCoordinate(coordStr, false));
            }
            return true;
        }
        return false;
    };

    @action setSpectralSystem = (spectralSystem: SpectralSystem, alignSpectralSiblings: boolean = true): boolean => {
        if (this.spectralSystemsSupported?.includes(spectralSystem)) {
            this.spectralSystem = spectralSystem;

            if (alignSpectralSiblings) {
                (!this.spectralReference ? this.secondarySpectralImages : this.spectralSiblings)?.forEach(spectrallyMatchedFrame => spectrallyMatchedFrame.setSpectralSystem(spectralSystem, false));
            }
            return true;
        }
        return false;
    };

    @action updateFromContourData(contourImageData: CARTA.ContourImageData) {
        const processedData = ProtobufProcessing.ProcessContourData(contourImageData);
        this.stokes = processedData.stokes;
        this.channel = processedData.channel;

        const animatorStore = AnimatorStore.Instance;
        if (animatorStore.serverAnimationActive) {
            this.requiredChannel = processedData.channel;
            this.requiredStokes = processedData.stokes;
        }

        for (const contourSet of processedData.contourSets) {
            let contourStore = this.contourStores.get(contourSet.level);
            if (!contourStore) {
                contourStore = new ContourStore();
                this.contourStores.set(contourSet.level, contourStore);
            }

            if (!contourStore.isComplete && processedData.progress > 0) {
                contourStore.addContourData(contourSet.indexOffsets, contourSet.coordinates, processedData.progress);
            } else {
                contourStore.setContourData(contourSet.indexOffsets, contourSet.coordinates, processedData.progress);
            }
        }

        // Clear up stale contour levels by checking against the config, and update total contour progress
        this.contourStores.forEach((contourStore, level) => {
            if (this.contourConfig.levels.indexOf(level) === -1) {
                this.contourStores.delete(level);
            }
        });
    }

    @action setChannels(channel: number, stokes: number, recursive: boolean) {
        const sanitizedChannel = this.sanitizeChannelNumber(channel);

        // Automatically switch to per-channel histograms when Stokes parameter changes
        if (this.requiredStokes !== stokes) {
            this.renderConfig.setUseCubeHistogram(false);
            this.renderConfig.updateCubeHistogram(null, 0);
        }

        this.requiredChannel = sanitizedChannel;
        this.requiredStokes = stokes;

        if (recursive) {
            this.spectralSiblings.forEach(frame => {
                const siblingChannel = getTransformedChannel(this.wcsInfo3D, frame.wcsInfo3D, PreferenceStore.Instance.spectralMatchingType, sanitizedChannel);
                frame.setChannels(siblingChannel, frame.requiredStokes, false);
            });
        }
    }

    @action incrementChannels(deltaChannel: number, deltaStokes: number, wrap: boolean = true) {
        const depth = Math.max(1, this.frameInfo.fileInfoExtended.depth);
        const numStokes = Math.max(1, this.frameInfo.fileInfoExtended.stokes);

        let newChannel = this.requiredChannel + deltaChannel;
        let newStokes = this.requiredStokes + deltaStokes;
        if (wrap) {
            newChannel = (newChannel + depth) % depth;
            newStokes = (newStokes + numStokes) % numStokes;
        } else {
            newChannel = clamp(newChannel, 0, depth - 1);
            newStokes = clamp(newStokes, 0, numStokes - 1);
        }
        this.setChannels(newChannel, newStokes, true);
    }

    @action setZoom(zoom: number, absolute: boolean = false) {
        if (this.spatialReference) {
            // Adjust zoom by scaling factor if zoom level is not absolute
            const adjustedZoom = absolute ? zoom : zoom / this.spatialTransform.scale;
            this.spatialReference.setZoom(adjustedZoom);
        } else {
            this.zoomLevel = zoom;
            this.replaceZoomTimeoutHandler();
            this.zooming = true;
        }
    }

    @action setCenter(x: number, y: number, enableSpatialTransform: boolean = true) {
        if (this.spatialReference) {
            let centerPointRefImage = {x, y};
            if (enableSpatialTransform) {
                centerPointRefImage = this.spatialTransform.transformCoordinate({x, y}, true);
            }
            this.spatialReference.setCenter(centerPointRefImage.x, centerPointRefImage.y);
        } else {
            this.center = {x, y};
        }
    }

    @action setCursorPosition(posImageSpace: Point2D) {
        if (this.spatialReference) {
            this.spatialReference.setCursorPosition(transformPoint(this.spatialTransformAST, posImageSpace, true));
        } else {
            this.cursorInfo = this.getCursorInfo(posImageSpace);
            for (const frame of this.secondarySpatialImages) {
                const posSecondaryImage = transformPoint(frame.spatialTransformAST, posImageSpace, false);
                frame.cursorInfo = frame.getCursorInfo(posSecondaryImage);
            }
        }
        this.cursorMoving = true;
        clearTimeout(this.cursorMovementHandle);
        this.cursorMovementHandle = setTimeout(
            () =>
                runInAction(() => {
                    this.cursorMoving = false;
                }),
            FrameStore.CursorMovementDuration
        );
    }

    @action setCursorValue(position: Point2D, channel: number, value: number) {
        this.cursorValue = {position, channel, value};
    }

    @action updateCursorRegion = (pos: Point2D) => {
        if (this.spatialReference) {
            const pointRefImage = transformPoint(this.spatialTransformAST, pos, true);
            this.spatialReference.updateCursorRegion(pointRefImage);
        } else {
<<<<<<< HEAD
            if (pos.x >= 0 && pos.x <= this.frameInfo.fileInfoExtended.width - 1 && pos.y >= 0 && pos.y <= this.frameInfo.fileInfoExtended.height - 1) {
                this.frameRegionSet.regions?.[0].setCenter(pos);
            }
=======
            this.frameRegionSet.updateCursorRegionPosition(pos);
>>>>>>> 77812ef6
        }

        for (const frame of this.secondarySpatialImages) {
            const pointSecondaryImage = transformPoint(frame.spatialTransformAST, pos, false);
<<<<<<< HEAD
            if (pointSecondaryImage.x >= 0 && pointSecondaryImage.x <= frame.frameInfo.fileInfoExtended.width - 1 && pointSecondaryImage.y >= 0 && pointSecondaryImage.y <= frame.frameInfo.fileInfoExtended.height - 1) {
                frame.frameRegionSet.regions?.[0].setCenter(pointSecondaryImage);
            }
=======
            frame.frameRegionSet.updateCursorRegionPosition(pointSecondaryImage);
>>>>>>> 77812ef6
        }
    };

    // Sets a new zoom level and pans to keep the given point fixed
    @action zoomToPoint(x: number, y: number, zoom: number, absolute: boolean = false) {
        if (this.spatialReference) {
            // Adjust zoom by scaling factor if zoom level is not absolute
            const adjustedZoom = absolute ? zoom : zoom / this.spatialTransform.scale;
            const pointRefImage = transformPoint(this.spatialTransformAST, {x, y}, true);
            this.spatialReference.zoomToPoint(pointRefImage.x, pointRefImage.y, adjustedZoom);
        } else {
            if (PreferenceStore.Instance.zoomPoint === ZoomPoint.CURSOR) {
                this.center = {
                    x: x + (this.zoomLevel / zoom) * (this.center.x - x),
                    y: y + (this.zoomLevel / zoom) * (this.center.y - y)
                };
            }
            this.setZoom(zoom);
        }
    }

    @action fitZoom = () => {
        if (this.spatialReference) {
            // Calculate midpoint of image
            this.initCenter();
            const imageCenterReferenceSpace = transformPoint(this.spatialTransformAST, this.center, true);
            this.spatialReference.setCenter(imageCenterReferenceSpace.x, imageCenterReferenceSpace.y);
            // Calculate bounding box for transformed image
            const corners = [
                this.spatialTransform.transformCoordinate({x: 0, y: 0}, true),
                this.spatialTransform.transformCoordinate({x: 0, y: this.frameInfo.fileInfoExtended.height}, true),
                this.spatialTransform.transformCoordinate({x: this.frameInfo.fileInfoExtended.width, y: this.frameInfo.fileInfoExtended.height}, true),
                this.spatialTransform.transformCoordinate({x: this.frameInfo.fileInfoExtended.width, y: 0}, true)
            ];
            const {minPoint, maxPoint} = minMax2D(corners);
            const rangeX = maxPoint.x - minPoint.x;
            const rangeY = maxPoint.y - minPoint.y;
            const pixelRatio = this.renderHiDPI ? devicePixelRatio : 1.0;
            const zoomX = (this.spatialReference.renderWidth * pixelRatio) / rangeX;
            const zoomY = (this.spatialReference.renderHeight * pixelRatio) / rangeY;
            this.spatialReference.setZoom(Math.min(zoomX, zoomY), true);
        } else {
            this.zoomLevel = this.zoomLevelForFit;
            this.initCenter();
        }
    };

    @action setAnimationRange = (range: NumberRange) => {
        this.animationChannelRange = range;
    };

    @action setRasterRenderType = (renderType: RasterRenderType) => {
        this.renderType = renderType;
    };

    @action startMoving = () => {
        this.moving = true;
    };

    @action endMoving = () => {
        this.moving = false;
    };

    @action applyContours = () => {
        if (!this.contourConfig || !this.renderConfig) {
            return;
        }

        const preferenceStore = PreferenceStore.Instance;
        this.contourConfig.setEnabled(true);

        // TODO: Allow a different reference frame
        const contourParameters: CARTA.ISetContourParameters = {
            fileId: this.frameInfo.fileId,
            referenceFileId: this.frameInfo.fileId,
            smoothingMode: this.contourConfig.smoothingMode,
            smoothingFactor: this.contourConfig.smoothingFactor,
            levels: this.contourConfig.levels,
            imageBounds: {
                xMin: 0,
                xMax: this.frameInfo.fileInfoExtended.width,
                yMin: 0,
                yMax: this.frameInfo.fileInfoExtended.height
            },
            decimationFactor: preferenceStore.contourDecimation,
            compressionLevel: preferenceStore.contourCompressionLevel,
            contourChunkSize: preferenceStore.contourChunkSize
        };
        this.backendService.setContourParameters(contourParameters);
    };

    @action clearContours = (updateBackend: boolean = true) => {
        // Clear up GPU resources
        this.contourStores.forEach(contourStore => contourStore.clearData());
        this.contourStores.clear();
        if (updateBackend) {
            // Send empty contour parameter message to the backend, to prevent contours from being automatically updated
            const contourParameters: CARTA.ISetContourParameters = {
                fileId: this.frameInfo.fileId,
                referenceFileId: this.frameInfo.fileId
            };
            this.backendService.setContourParameters(contourParameters);
        }
        this.contourConfig.setEnabled(false);
    };

    // Spatial WCS Matching
    @action setSpatialReference = (frame: FrameStore) => {
        if (frame === this) {
            console.log(`Skipping spatial self-reference`);
            this.clearSpatialReference();
            return false;
        }

        if (!frame.hasSquarePixels || !this.hasSquarePixels) {
            console.log("Cannot perform spatial transform between images with non-square pixels");
            this.spatialReference = null;
            return false;
        }

        if (this.validWcs !== frame.validWcs) {
            console.log(`Error creating spatial transform between files ${this.frameInfo.fileId} and ${frame.frameInfo.fileId}`);
            this.spatialReference = null;
            return false;
        }
        this.spatialReference = frame;
        console.log(`Setting spatial reference for file ${this.frameInfo.fileId} to ${frame.frameInfo.fileId}`);

        const copySrc = AST.copy(this.wcsInfo);
        const copyDest = AST.copy(frame.wcsInfo);
        AST.invert(copySrc);
        AST.invert(copyDest);
        this.spatialTransformAST = AST.convert(copySrc, copyDest, "");
        AST.deleteObject(copySrc);
        AST.deleteObject(copyDest);
        if (!this.spatialTransformAST) {
            console.log(`Error creating spatial transform between files ${this.frameInfo.fileId} and ${frame.frameInfo.fileId}`);
            this.spatialReference = null;
            return false;
        }
        const currentTransform = this.spatialTransform;
        if (
            !currentTransform ||
            !isFinite(currentTransform.rotation) ||
            !isFinite(currentTransform.scale) ||
            !isFinite(currentTransform.translation.x) ||
            !isFinite(currentTransform.translation.y) ||
            !isFinite(currentTransform.origin.x) ||
            !isFinite(currentTransform.origin.y) ||
            !this.transformedWcsInfo
        ) {
            console.log(`Error creating spatial transform between files ${this.frameInfo.fileId} and ${frame.frameInfo.fileId}`);
            this.spatialReference = null;
            AST.deleteObject(this.spatialTransformAST);
            this.spatialTransformAST = null;
            return false;
        }

        this.spatialReference.addSecondarySpatialImage(this);
        // Update cursor position
        const spatialRefCursorPos = this.spatialReference.cursorInfo?.posImageSpace;
        if (spatialRefCursorPos) {
            const cursorPosImage = transformPoint(this.spatialTransformAST, spatialRefCursorPos, false);
            this.cursorInfo = this.getCursorInfo(cursorPosImage);
        }

        this.spatialReference.frameRegionSet.migrateRegionsFromExistingSet(this.frameRegionSet, this.spatialTransformAST, true);
        // Remove old regions after migration
        for (const region of this.frameRegionSet.regions) {
            this.frameRegionSet.deleteRegion(region);
        }
        return true;
    };

    @action clearSpatialReference = () => {
        // Adjust center and zoom based on existing spatial reference
        if (this.spatialReference) {
            this.frameRegionSet.migrateRegionsFromExistingSet(this.spatialReference.frameRegionSet, this.spatialTransformAST);
            this.center = this.spatialTransform.transformCoordinate(this.spatialReference.center, false);
            this.zoomLevel = this.spatialReference.zoomLevel * this.spatialTransform.scale;
            this.spatialReference.removeSecondarySpatialImage(this);
            this.spatialReference = null;
        }

        if (this.spatialTransformAST) {
            AST.deleteObject(this.spatialTransformAST);
        }
        this.spatialTransformAST = null;
        const gl = ContourWebGLService.Instance.gl;
        if (gl) {
            this.controlMaps.forEach(controlMap => {
                if (controlMap.hasTextureForContext(gl)) {
                    const texture = controlMap.getTextureX(gl);
                    gl.deleteTexture(texture);
                }
            });
        }
        this.controlMaps.forEach((controlMap, frame) => {
            this.removeControlMap(frame);
        });
        this.controlMaps.clear();
        // clear catalog control map
        const gl2 = CatalogWebGLService.Instance.gl;
        if (gl2) {
            this.catalogControlMaps.forEach(controlMap => {
                if (controlMap.hasTextureForContext(gl)) {
                    const texture = controlMap.getTextureX(gl2);
                    gl2.deleteTexture(texture);
                }
            });
        }
        this.catalogControlMaps.forEach((controlMap, frame) => {
            this.removeCatalogControlMap(frame);
        });
        this.catalogControlMaps.clear();
    };

    @action addSecondarySpatialImage = (frame: FrameStore) => {
        if (!this.secondarySpatialImages.find(f => f.frameInfo.fileId === frame.frameInfo.fileId)) {
            this.secondarySpatialImages.push(frame);
        }
    };

    @action removeSecondarySpatialImage = (frame: FrameStore) => {
        this.secondarySpatialImages = this.secondarySpatialImages.filter(f => f.frameInfo.fileId !== frame.frameInfo.fileId);
    };

    // Spectral WCS matching
    @action setSpectralReference = (frame: FrameStore) => {
        if (frame === this) {
            this.clearSpatialReference();
            console.log(`Skipping spectral self-reference`);
            return false;
        }
        console.log(`Setting spectral reference for file ${this.frameInfo.fileId} to ${frame.frameInfo.fileId}`);

        if (!this.wcsInfo3D || !frame.wcsInfo3D) {
            console.log(`Error creating spectral transform between files ${this.frameInfo.fileId} and ${frame.frameInfo.fileId}. One of the files is missing spectral information`);
            this.spectralReference = null;
            return false;
        }

        // For now, this is just done to ensure a mapping can be constructed
        const copySrc = AST.copy(this.wcsInfo3D);
        const copyDest = AST.copy(frame.wcsInfo3D);
        const preferenceStore = PreferenceStore.Instance;
        const spectralMatchingType = preferenceStore.spectralMatchingType;
        // Ensure that a mapping for the current alignment system is possible
        if (spectralMatchingType !== SpectralType.CHANNEL) {
            AST.set(copySrc, `AlignSystem=${preferenceStore.spectralMatchingType}`);
            AST.set(copyDest, `AlignSystem=${preferenceStore.spectralMatchingType}`);
        }
        AST.invert(copySrc);
        AST.invert(copyDest);
        this.spectralTransformAST = AST.convert(copySrc, copyDest, "");
        AST.deleteObject(copySrc);
        AST.deleteObject(copyDest);

        if (!this.spectralTransformAST) {
            console.log(`Error creating spatial transform between files ${this.frameInfo.fileId} and ${frame.frameInfo.fileId}. Could not create AST transform`);
            this.spectralReference = null;
            return false;
        }

        this.spectralReference = frame;
        this.spectralReference.addSecondarySpectralImage(this);
        const matchedChannel = getTransformedChannel(frame.wcsInfo3D, this.wcsInfo3D, preferenceStore.spectralMatchingType, frame.requiredChannel);
        this.setChannels(matchedChannel, this.requiredStokes, false);

        // Align spectral settings to spectral reference
        this.setSpectralCoordinate(frame.spectralCoordinate, false);

        return true;
    };

    @action clearSpectralReference = () => {
        if (this.spectralReference) {
            this.spectralReference.removeSecondarySpectralImage(this);
            this.spectralReference = null;
        }

        if (this.spectralTransformAST) {
            AST.deleteObject(this.spectralTransformAST);
        }
        this.spectralTransformAST = null;
    };

    @action addSecondarySpectralImage = (frame: FrameStore) => {
        if (!this.secondarySpectralImages.find(f => f.frameInfo.fileId === frame.frameInfo.fileId)) {
            this.secondarySpectralImages.push(frame);
        }
    };

    @action removeSecondarySpectralImage = (frame: FrameStore) => {
        this.secondarySpectralImages = this.secondarySpectralImages.filter(f => f.frameInfo.fileId !== frame.frameInfo.fileId);
    };

    @action setRasterScalingReference = (frame: FrameStore) => {
        if (frame === this) {
            this.clearRasterScalingReference();
            console.log(`Skipping RenderConfig self-reference`);
            return;
        }

        this.rasterScalingReference = frame;
        this.rasterScalingReference.addSecondaryRasterScalingImage(this);
        this.renderConfig.updateFrom(frame.renderConfig);
    };

    @action clearRasterScalingReference() {
        if (this.rasterScalingReference) {
            this.rasterScalingReference.removeSecondaryRasterScalingImage(this);
            this.rasterScalingReference = null;
        }
    }

    @action addSecondaryRasterScalingImage = (frame: FrameStore) => {
        if (!this.secondaryRasterScalingImages.find(f => f.frameInfo.fileId === frame.frameInfo.fileId)) {
            this.secondaryRasterScalingImages.push(frame);
        }
    };

    @action removeSecondaryRasterScalingImage = (frame: FrameStore) => {
        this.secondaryRasterScalingImages = this.secondaryRasterScalingImages.filter(f => f.frameInfo.fileId !== frame.frameInfo.fileId);
    };

    @action addMomentImage = (frame: FrameStore) => {
        if (frame && !this.momentImages.find(f => f.frameInfo.fileId === frame.frameInfo.fileId)) {
            this.momentImages.push(frame);
        }
    };

    @action removeMomentImage = () => {
        this.momentImages = [];
    };

    @action setIsRequestingMoments = (val: boolean) => {
        this.isRequestingMoments = val;
    };

    @action updateRequestingMomentsProgress = (progress: number) => {
        this.requestingMomentsProgress = progress;
    };

    @action resetMomentRequestState = () => {
        this.setIsRequestingMoments(false);
        this.updateRequestingMomentsProgress(0);
    };

    @action setStokesFiles = (stokesFiles: CARTA.StokesFile[]) => {
        this.stokesFiles = stokesFiles;
    };
}<|MERGE_RESOLUTION|>--- conflicted
+++ resolved
@@ -1618,24 +1618,16 @@
             const pointRefImage = transformPoint(this.spatialTransformAST, pos, true);
             this.spatialReference.updateCursorRegion(pointRefImage);
         } else {
-<<<<<<< HEAD
             if (pos.x >= 0 && pos.x <= this.frameInfo.fileInfoExtended.width - 1 && pos.y >= 0 && pos.y <= this.frameInfo.fileInfoExtended.height - 1) {
-                this.frameRegionSet.regions?.[0].setCenter(pos);
-            }
-=======
-            this.frameRegionSet.updateCursorRegionPosition(pos);
->>>>>>> 77812ef6
+                this.frameRegionSet.updateCursorRegionPosition(pos);
+            }
         }
 
         for (const frame of this.secondarySpatialImages) {
             const pointSecondaryImage = transformPoint(frame.spatialTransformAST, pos, false);
-<<<<<<< HEAD
             if (pointSecondaryImage.x >= 0 && pointSecondaryImage.x <= frame.frameInfo.fileInfoExtended.width - 1 && pointSecondaryImage.y >= 0 && pointSecondaryImage.y <= frame.frameInfo.fileInfoExtended.height - 1) {
-                frame.frameRegionSet.regions?.[0].setCenter(pointSecondaryImage);
-            }
-=======
-            frame.frameRegionSet.updateCursorRegionPosition(pointSecondaryImage);
->>>>>>> 77812ef6
+                frame.frameRegionSet.updateCursorRegionPosition(pointSecondaryImage);
+            }
         }
     };
 
