import {action, autorun, computed, observable, makeObservable, runInAction} from "mobx";
import {NumberRange} from "@blueprintjs/core";
import {CARTA} from "carta-protobuf";
import * as AST from "ast_wrapper";
import {AnimatorStore, AppStore, ASTSettingsString, ContourConfigStore, ContourStore, LogStore, OverlayBeamStore, OverlayStore, PreferenceStore, RegionSetStore, RegionStore, RenderConfigStore} from "stores";
import {
    CHANNEL_TYPES,
    ChannelInfo,
    ChannelType,
    ControlMap,
    CursorInfo,
    FrameView,
    GenCoordinateLabel,
    IsSpectralSystemSupported,
    IsSpectralTypeSupported,
    IsSpectralUnitSupported,
    Point2D,
    ProtobufProcessing,
    SPECTRAL_COORDS_SUPPORTED,
    SPECTRAL_DEFAULT_UNIT,
    SPECTRAL_TYPE_STRING,
    SpectralInfo,
    SpectralSystem,
    SpectralType,
    SpectralUnit,
    Transform2D,
    ZoomPoint
} from "models";
import {clamp, formattedFrequency, getHeaderNumericValue, getTransformedChannel, transformPoint, isAstBadPoint, minMax2D, rotate2D, toFixed, trimFitsComment, round2D, getFormattedWCSPoint} from "utilities";
import {BackendService, ContourWebGLService} from "services";
import {RegionId} from "stores/widgets";
import {formattedArcsec} from "utilities";

export interface FrameInfo {
    fileId: number;
    directory: string;
    hdu: string;
    fileInfo: CARTA.FileInfo;
    fileInfoExtended: CARTA.FileInfoExtended;
    fileFeatureFlags: number;
    renderMode: CARTA.RenderMode;
    beamTable: CARTA.IBeam[];
}

export enum RasterRenderType {
    NONE,
    TILED
}

export const WCS_PRECISION = 10;

export class FrameStore {
    private static readonly CursorInfoMaxPrecision = 25;
    private static readonly ZoomInertiaDuration = 250;

    private readonly astFrameSet: number;
    private readonly spectralFrame: number;
    private readonly controlMaps: Map<FrameStore, ControlMap>;
    private readonly backendService: BackendService;
    private readonly overlayStore: OverlayStore;
    private readonly logStore: LogStore;

    private spectralTransformAST: number;
    private cachedTransformedWcsInfo: number = -1;
    private zoomTimeoutHandler;

    public readonly wcsInfo: number;
    public readonly wcsInfoForTransformation: number;
    public readonly wcsInfo3D: number;
    public readonly validWcs: boolean;

    public spectralCoordsSupported: Map<string, { type: SpectralType, unit: SpectralUnit }>;
    public spectralSystemsSupported: Array<SpectralSystem>;
    public spatialTransformAST: number;

    // Region set for the current frame. Accessed via regionSet, to take into account region sharing
    @observable private readonly frameRegionSet: RegionSetStore;

    @observable frameInfo: FrameInfo;
    @observable renderHiDPI: boolean;
    @observable spectralType: SpectralType;
    @observable spectralUnit: SpectralUnit;
    @observable spectralSystem: SpectralSystem;
    @observable channelValues: Array<number>;
    @observable center: Point2D;
    @observable cursorInfo: CursorInfo;
    @observable cursorValue: { position: Point2D, channel: number, value: number };
    @observable zoomLevel: number;
    @observable stokes: number;
    @observable channel: number;
    @observable requiredStokes: number;
    @observable requiredChannel: number;
    @observable animationChannelRange: NumberRange;
    @observable renderType: RasterRenderType;
    @observable currentFrameView: FrameView;
    @observable currentCompressionQuality: number;
    @observable renderConfig: RenderConfigStore;
    @observable contourConfig: ContourConfigStore;
    @observable contourStores: Map<number, ContourStore>;
    @observable valid: boolean;
    @observable moving: boolean;
    @observable zooming: boolean;

    @observable overlayBeamSettings: OverlayBeamStore;
    @observable spatialReference: FrameStore;
    @observable spectralReference: FrameStore;
    @observable rasterScalingReference: FrameStore;
    @observable secondarySpatialImages: FrameStore[];
    @observable secondarySpectralImages: FrameStore[];
    @observable secondaryRasterScalingImages: FrameStore[];
    @observable momentImages: FrameStore[];

    @observable isRequestingMoments: boolean;
    @observable requestingMomentsProgress: number;

    @computed get filename(): string {
        // hdu extension name is in field 3 of fileInfoExtended computed entries
        const extName = this.frameInfo?.fileInfoExtended?.computedEntries?.length >= 3 && this.frameInfo?.fileInfoExtended?.computedEntries[2]?.name === "Extension name" ?
                        `_${this.frameInfo.fileInfoExtended.computedEntries[2]?.value}` : "";
        return this.frameInfo?.hdu !== "" && this.frameInfo?.hdu !== "0" ?
            `${this.frameInfo.fileInfo.name}.HDU_${this.frameInfo.hdu}${extName}` :
            this.frameInfo.fileInfo.name;
    }

    @computed get regionSet(): RegionSetStore {
        if (this.spatialReference) {
            return this.spatialReference.regionSet;
        } else {
            return this.frameRegionSet;
        }
    }

    @computed get sharedRegions(): boolean {
        return !!this.spatialReference;
    }

    @computed get requiredFrameView(): FrameView {
        // use spatial reference frame to calculate frame view, if it exists
        if (this.spatialReference) {
            // Required view of reference frame
            const refView = this.spatialReference.requiredFrameView;
            // Get the position of the ref frame's view in the secondary frame's pixel space
            const corners = [
                this.spatialTransform.transformCoordinate({x: refView.xMin, y: refView.yMin}, false),
                this.spatialTransform.transformCoordinate({x: refView.xMin, y: refView.yMax}, false),
                this.spatialTransform.transformCoordinate({x: refView.xMax, y: refView.yMax}, false),
                this.spatialTransform.transformCoordinate({x: refView.xMax, y: refView.yMin}, false)
            ];

            const {minPoint, maxPoint} = minMax2D(corners);
            // Manually get adjusted zoom level and round to a power of 2
            const mipAdjustment = (PreferenceStore.Instance.lowBandwidthMode ? 2.0 : 1.0) / this.spatialTransform.scale;
            const mipExact = Math.max(1.0, mipAdjustment / this.spatialReference.zoomLevel);
            const mipLog2 = Math.log2(mipExact);
            const mipLog2Rounded = Math.round(mipLog2);

            return {
                xMin: minPoint.x,
                xMax: maxPoint.x,
                yMin: minPoint.y,
                yMax: maxPoint.y,
                mip: Math.pow(2, mipLog2Rounded)
            };
        } else {
            // If there isn't a valid zoom, return a dummy view
            if (this.zoomLevel <= 0 || !this.isRenderable) {
                return {
                    xMin: 0,
                    xMax: 1,
                    yMin: 0,
                    yMax: 1,
                    mip: 1,
                };
            }

            const pixelRatio = this.renderHiDPI ? devicePixelRatio : 1.0;
            // Required image dimensions
            const imageWidth = pixelRatio * this.renderWidth / this.zoomLevel;
            const imageHeight = pixelRatio * this.renderHeight / this.zoomLevel;

            const mipAdjustment = (PreferenceStore.Instance.lowBandwidthMode ? 2.0 : 1.0);
            const mipExact = Math.max(1.0, mipAdjustment / this.zoomLevel);
            const mipLog2 = Math.log2(mipExact);
            const mipLog2Rounded = Math.round(mipLog2);
            const mipRoundedPow2 = Math.pow(2, mipLog2Rounded);

            return {
                xMin: this.center.x - imageWidth / 2.0,
                xMax: this.center.x + imageWidth / 2.0,
                yMin: this.center.y - imageHeight / 2.0,
                yMax: this.center.y + imageHeight / 2.0,
                mip: mipRoundedPow2
            };
        }
    }

    @computed get spatialTransform() {
        if (this.spatialReference && this.spatialTransformAST) {
            const center = transformPoint(this.spatialTransformAST, this.spatialReference.center, false);
            // Try use center of the screen as a reference point
            if (!isAstBadPoint(center)) {
                return new Transform2D(this.spatialTransformAST, center);
            } else {
                // Otherwise use the center of the image
                return new Transform2D(this.spatialTransformAST, {x: this.frameInfo.fileInfoExtended.width / 2.0 + 0.5, y: this.frameInfo.fileInfoExtended.height / 2.0 + 0.5});
            }
        }
        return null;
    }

    @computed get transformedWcsInfo() {
        if (this.spatialTransform) {
            let adjTranslation: Point2D = {
                x: -this.spatialTransform.translation.x / this.spatialTransform.scale,
                y: -this.spatialTransform.translation.y / this.spatialTransform.scale,
            };
            adjTranslation = rotate2D(adjTranslation, -this.spatialTransform.rotation);
            if (this.cachedTransformedWcsInfo >= 0) {
                AST.delete(this.cachedTransformedWcsInfo);
            }

            this.cachedTransformedWcsInfo = AST.createTransformedFrameset(this.wcsInfo,
                adjTranslation.x, adjTranslation.y,
                -this.spatialTransform.rotation,
                this.spatialTransform.origin.x, this.spatialTransform.origin.y,
                1.0 / this.spatialTransform.scale, 1.0 / this.spatialTransform.scale);
            return this.cachedTransformedWcsInfo;
        }
        return null;
    }

    @computed get renderWidth() {
        return this.overlayStore.renderWidth;
    }

    @computed get renderHeight() {
        return this.overlayStore.renderHeight;
    }

    @computed get isRenderable() {
        return this.renderWidth > 0 && this.renderHeight > 0;
    }

    @computed get unit() {
        if (!this.frameInfo || !this.frameInfo.fileInfoExtended || !this.frameInfo.fileInfoExtended.headerEntries) {
            return undefined;
        } else {
            const unitHeader = this.frameInfo.fileInfoExtended.headerEntries.filter(entry => entry.name === "BUNIT");
            if (unitHeader.length) {
                return trimFitsComment(unitHeader[0].value);
            } else {
                return undefined;
            }
        }
    }

    @computed get beamProperties(): { x: number, y: number, angle: number, overlayBeamSettings: OverlayBeamStore } {
        const unitHeader = this.frameInfo.fileInfoExtended.headerEntries.find(entry => entry.name.indexOf("CUNIT1") !== -1);
        const deltaHeader = this.frameInfo.fileInfoExtended.headerEntries.find(entry => entry.name.indexOf("CDELT1") !== -1);

        if (unitHeader && deltaHeader) {
            const unit = unitHeader.value.trim();
            const delta = getHeaderNumericValue(deltaHeader);
            if (isFinite(delta) && (unit === "deg" || unit === "rad")) {

                if (this.frameInfo.beamTable && this.frameInfo.beamTable.length > 0) {
                    let beam : CARTA.IBeam
                    if (this.frameInfo.beamTable.length === 1 && this.frameInfo.beamTable[0].channel === -1 && this.frameInfo.beamTable[0].stokes === -1) {
                        beam = this.frameInfo.beamTable[0];
                    } else {
                        if (this.frameInfo.fileInfoExtended.depth > 1 && this.frameInfo.fileInfoExtended.stokes > 1) {
                            beam = this.frameInfo.beamTable.find((beam) => beam.channel === this.requiredChannel && beam.stokes === this.requiredStokes);
                        } else if (this.frameInfo.fileInfoExtended.depth > 1 && this.frameInfo.fileInfoExtended.stokes <= 1) {
                            beam = this.frameInfo.beamTable.find((beam) => beam.channel === this.requiredChannel);
                        } else if (this.frameInfo.fileInfoExtended.depth <= 1 && this.frameInfo.fileInfoExtended.stokes > 1) {
                            beam = this.frameInfo.beamTable.find((beam) => beam.stokes === this.requiredStokes);
                        }
                    }

                    if (beam && isFinite(beam.majorAxis) && beam.majorAxis > 0 && isFinite(beam.minorAxis) && beam.minorAxis > 0 && isFinite(beam.pa)) {
                        return {
                            x: beam.majorAxis / (unit === "deg" ? 3600 : (180 * 3600 / Math.PI)) / Math.abs(delta),
                            y: beam.minorAxis / (unit === "deg" ? 3600 : (180 * 3600 / Math.PI)) / Math.abs(delta),
                            angle: beam.pa,
                            overlayBeamSettings: this.overlayBeamSettings
                        }
                    }
                }
            }
        }
        return null;
    }

    @computed get hasVisibleBeam(): boolean {
        return this.beamProperties?.overlayBeamSettings?.visible;
    }

    @computed get channelInfo(): ChannelInfo {
        if (!this.frameInfo || !this.frameInfo.fileInfoExtended || this.frameInfo.fileInfoExtended.depth <= 1 || !this.frameInfo.fileInfoExtended.headerEntries) {
            return undefined;
        }
        const N = this.frameInfo.fileInfoExtended.depth;
        const indexes = new Array<number>(N);
        const values = new Array<number>(N);
        const rawValues = new Array<number>(N);

        let getChannelIndexSimple = (value: number): number => {
            if (!value) {
                return null;
            }

            if (value < 0) {
                return 0;
            } else if (value > N - 1) {
                return N - 1;
            }

            const ceil = Math.ceil(value);
            const floor = Math.floor(value);
            return (ceil - value) < (value - floor) ? ceil : floor;
        };

        // By default, we try to use the WCS information to determine channel info.
        if (this.spectralAxis) {
            const refPixHeader = this.frameInfo.fileInfoExtended.headerEntries.find(entry => entry.name.indexOf(`CRPIX${this.spectralAxis.dimension}`) !== -1);
            const refValHeader = this.frameInfo.fileInfoExtended.headerEntries.find(entry => entry.name.indexOf(`CRVAL${this.spectralAxis.dimension}`) !== -1);
            const deltaHeader = this.frameInfo.fileInfoExtended.headerEntries.find(entry => entry.name.indexOf(`CDELT${this.spectralAxis.dimension}`) !== -1);

            if (refPixHeader && refValHeader && deltaHeader) {
                // Shift pixel coordinates by -1 to start at zero instead of 1
                const refPix = getHeaderNumericValue(refPixHeader) - 1;
                const refVal = getHeaderNumericValue(refValHeader);
                const delta = getHeaderNumericValue(deltaHeader);
                if (isFinite(refPix) && isFinite(refVal) && isFinite(delta)) {
                    for (let i = 0; i < N; i++) {
                        const channelOffset = i - refPix;
                        indexes[i] = i;
                        rawValues[i] = (channelOffset * delta + refVal);
                        values[i] = rawValues[i];
                    }
                    return {
                        fromWCS: true,
                        channelType: this.spectralAxis.type,
                        indexes,
                        values,
                        rawValues,
                        getChannelIndexWCS: (value: number): number => {
                            if (!value) {
                                return null;
                            }

                            const index = (value - refVal) / delta + refPix;
                            if (index < 0) {
                                return 0;
                            } else if (index > values.length - 1) {
                                return values.length - 1;
                            }

                            const ceil = Math.ceil(index);
                            const floor = Math.floor(index);
                            return Math.abs(values[ceil] - value) < Math.abs(value - values[floor]) ? ceil : floor;
                        },
                        getChannelIndexSimple: getChannelIndexSimple
                    };
                }
            }
        }

        // return channels
        for (let i = 0; i < N; i++) {
            indexes[i] = i;
            values[i] = i;
            rawValues[i] = i;
        }
        return {
            fromWCS: false, channelType: {code: "", name: "Channel", unit: ""}, indexes, values, rawValues,
            getChannelIndexWCS: null, getChannelIndexSimple: getChannelIndexSimple
        };
    }

    @computed get spectralInfo(): SpectralInfo {
        const spectralInfo: SpectralInfo = {
            channel: this.channel,
            channelType: {code: "", name: "Channel", unit: ""},
            specsys: "",
            spectralString: ""
        };

        if (this.frameInfo.fileInfoExtended.depth > 1) {
            const channelInfo = this.channelInfo;
            spectralInfo.channelType = channelInfo.channelType;
            if (channelInfo.channelType.code) {
                const specSysHeader = this.frameInfo.fileInfoExtended.headerEntries.find(entry => entry.name.indexOf(`SPECSYS`) !== -1);
                if (specSysHeader && specSysHeader.value) {
                    spectralInfo.specsys = trimFitsComment(specSysHeader.value).toUpperCase();
                }

                spectralInfo.spectralString = `${channelInfo.channelType.name} (${spectralInfo.specsys}): ${toFixed(channelInfo.values[this.channel], 4)} ${channelInfo.channelType.unit}`;
                if (channelInfo.channelType.code === "FREQ") {
                    const freqVal = channelInfo.rawValues[this.channel];
                    // convert frequency value to unit in GHz
                    if (this.isSpectralCoordinateConvertible && channelInfo.channelType.unit !== SPECTRAL_DEFAULT_UNIT.get(SpectralType.FREQ)) {
                        const freqGHz = this.astSpectralTransform(SpectralType.FREQ, SpectralUnit.GHZ, this.spectralSystem, freqVal);
                        if (isFinite(freqGHz)) {
                            spectralInfo.spectralString = `Frequency (${this.spectralSystem}): ${formattedFrequency(freqGHz)}`;
                        }
                    }
                    // convert frequency to volecity
                    const velocityVal = this.astSpectralTransform(SpectralType.VRAD, SpectralUnit.KMS, this.spectralSystem, freqVal);
                    if (isFinite(velocityVal)) {
                        spectralInfo.velocityString = `Velocity: ${toFixed(velocityVal, 4)} km/s`;
                    }
                } else if (channelInfo.channelType.code === "VRAD") {
                    const velocityVal = channelInfo.rawValues[this.channel];
                    // convert velocity value to unit in km/s
                    if (this.isSpectralCoordinateConvertible && channelInfo.channelType.unit !== SPECTRAL_DEFAULT_UNIT.get(SpectralType.VRAD)) {
                        const volecityKMS = this.astSpectralTransform(SpectralType.VRAD, SpectralUnit.KMS, this.spectralSystem, velocityVal);
                        if (isFinite(volecityKMS)) {
                            spectralInfo.spectralString = `Velocity (${this.spectralSystem}): ${toFixed(volecityKMS, 4)} km/s`;
                        }
                    }
                    // convert velocity to frequency
                    const freqGHz = this.astSpectralTransform(SpectralType.FREQ, SpectralUnit.GHZ, this.spectralSystem, velocityVal);
                    if (isFinite(freqGHz)) {
                        spectralInfo.freqString = `Frequency: ${formattedFrequency(freqGHz)}`;
                    }
                }
            }
        }

        return spectralInfo;
    }

    @computed get simpleSpectralInfo(): string {
        const infoString = this.spectralInfo.freqString ? this.spectralInfo.freqString : this.spectralInfo.velocityString;
        return `${this.spectralInfo.spectralString?.replace(/\w+\s\(/, "")?.replace(/\):\s/, "\u000A")}${infoString?.replace(/\w+:\s/, "\u000A")}`;
    }

    @computed get spectralAxis(): { valid: boolean; dimension: number, type: ChannelType } {
        if (!this.frameInfo || !this.frameInfo.fileInfoExtended || this.frameInfo.fileInfoExtended.depth <= 1 || !this.frameInfo.fileInfoExtended.headerEntries) {
            return undefined;
        }
        const entries = this.frameInfo.fileInfoExtended.headerEntries;
        const typeHeader3 = entries.find(entry => entry.name.includes("CTYPE3"));
        const typeHeader4 = entries.find(entry => entry.name.includes("CTYPE4"));
        if ((!typeHeader3 && !typeHeader4) ||
            (typeHeader3 && typeHeader3.value.match(/stokes/i) && !typeHeader4) ||
            (!typeHeader3 && typeHeader4 && typeHeader4.value.match(/stokes/i)) ||
            (typeHeader3 && typeHeader3.value.match(/stokes/i) && typeHeader4 && typeHeader4.value.match(/stokes/i))) {
            return undefined;
        }

        if (typeHeader3 && !typeHeader3.value.match(/stokes/i)) { // spectral axis should be CTYPE3
            const headerVal = typeHeader3.value.trim().toUpperCase();
            const channelType = CHANNEL_TYPES.find(type => headerVal === type.code);
            const unitHeader = entries.find(entry => entry.name.includes("CUNIT3"));
            if (channelType) {
                return {valid: true, dimension: 3, type: {name: channelType.name, code: channelType.code, unit: unitHeader ? unitHeader.value.trim() : channelType.unit}};
            } else {
                return {valid: false, dimension: 3, type: {name: headerVal, code: headerVal, unit: unitHeader ? unitHeader.value.trim() : undefined}};
            }
        } else if (typeHeader4 && !typeHeader4.value.match(/stokes/i)) { // spectral axis should be CTYPE4
            const headerVal = typeHeader4.value.trim().toUpperCase();
            const channelType = CHANNEL_TYPES.find(type => headerVal === type.code);
            const unitHeader = entries.find(entry => entry.name.includes("CUNIT4"));
            if (channelType) {
                return {valid: true, dimension: 4, type: {name: channelType.name, code: channelType.code, unit: unitHeader ? unitHeader.value.trim() : channelType.unit}};
            } else {
                return {valid: false, dimension: 4, type: {name: headerVal, code: headerVal, unit: unitHeader ? unitHeader.value.trim() : undefined}};
            }
        }
        return undefined;
    }

    @computed get isSpectralCoordinateConvertible(): boolean {
        if (!this.spectralAxis || (this.spectralAxis && !this.spectralAxis.valid) || !this.spectralFrame) {
            return false;
        }
        return IsSpectralTypeSupported(this.spectralAxis.type.code as string) && IsSpectralUnitSupported(this.spectralAxis.type.unit as string);
    }

    @computed get isSpectralSystemConvertible(): boolean {
        if (!this.spectralInfo || !this.spectralFrame) {
            return false;
        }
        return IsSpectralSystemSupported(this.spectralInfo.specsys as string);
    }

    @computed get isSpectralPropsEqual(): boolean {
        let result = false;
        if (this.spectralInfo && this.spectralInfo.channelType) {
            const isTypeEqual = this.spectralInfo.channelType.code === (this.spectralType as string);
            const isUnitEqual = this.spectralInfo.channelType.unit === (this.spectralUnit as string);
            const isSpecsysEqual = this.spectralInfo.specsys === (this.spectralSystem as string);
            result = isTypeEqual && isUnitEqual && isSpecsysEqual;
        }
        return result;
    }

    @computed get isCoordChannel(): boolean {
        return this.spectralType === SpectralType.CHANNEL;
    }

    @computed get nativeSpectralCoordinate(): string {
        return this.spectralAxis ? `${this.spectralAxis.type.name} (${this.spectralAxis.type.unit})` : undefined;
    }

    @computed get spectralCoordinate(): string {
        return !this.spectralType && !this.spectralUnit ? this.nativeSpectralCoordinate : GenCoordinateLabel(this.spectralType, this.spectralUnit);
    }

    @computed get spectralUnitStr(): string {
        if (this.spectralAxis && !this.spectralType && !this.spectralUnit) {
            return this.spectralAxis.type.unit;
        }
        return this.isCoordChannel ? SPECTRAL_TYPE_STRING.get(SpectralType.CHANNEL) : this.spectralUnit as string;
    }

    @computed get hasStokes(): boolean {
        return this.frameInfo && this.frameInfo.fileInfoExtended && this.frameInfo.fileInfoExtended.stokes > 1;
    }

    @computed get numChannels(): number {
        return this.frameInfo.fileInfoExtended.depth;
    }

    @computed get channelValueBounds(): CARTA.FloatBounds {
        if (this.numChannels > 1 && this.channelValues) {
            const head = this.channelValues[0];
            const tail = this.channelValues[this.numChannels - 1];
            return new CARTA.FloatBounds(head <=  tail ?  {min: head, max: tail} : {min: tail, max: head});
        }
        return null;
    }

    @computed get spectralSiblings(): FrameStore[] {
        if (this.spectralReference) {
            let siblings = [];
            siblings.push(this.spectralReference);
            siblings.push(...this.spectralReference.secondarySpectralImages.slice().filter(f => f !== this));
            return siblings;
        } else {
            return this.secondarySpectralImages.slice();
        }
    }

    @computed get spatialSiblings(): FrameStore[] {
        if (this.spatialReference) {
            let siblings = [];
            siblings.push(this.spatialReference);
            siblings.push(...this.spatialReference.secondarySpatialImages.slice().filter(f => f !== this));
            return siblings;
        } else {
            return this.secondarySpatialImages.slice();
        }
    }

    @computed get renderConfigSiblings(): FrameStore[] {
        if (this.rasterScalingReference) {
            let siblings = [];
            siblings.push(this.rasterScalingReference);
            siblings.push(...this.rasterScalingReference.secondaryRasterScalingImages.slice().filter(f => f !== this));
            return siblings;
        } else {
            return this.secondaryRasterScalingImages.slice();
        }
    }

    @computed get isCursorValueCurrent(): boolean {
        if (!this.cursorValue || !this.cursorInfo) {
            return false;
        }

        const roundedPosInfo = round2D(this.cursorInfo.posImageSpace);
        const roundedPosValue = round2D(this.cursorValue.position);

        return this.cursorValue.channel === this.channel && roundedPosInfo.x === roundedPosValue.x && roundedPosInfo.y === roundedPosValue.y;
    }

    @computed
    private get zoomLevelForFit() {
        return Math.min(this.calculateZoomX, this.calculateZoomY);
    }

    @computed
    private get calculateZoomX() {
        const imageWidth = this.frameInfo.fileInfoExtended.width;
        const pixelRatio = this.renderHiDPI ? devicePixelRatio : 1.0;

        if (imageWidth <= 0) {
            return 1.0;
        }
        return this.renderWidth * pixelRatio / imageWidth;
    }

    @computed
    private get calculateZoomY() {
        const imageHeight = this.frameInfo.fileInfoExtended.height;
        const pixelRatio = this.renderHiDPI ? devicePixelRatio : 1.0;
        if (imageHeight <= 0) {
            return 1.0;
        }
        return this.renderHeight * pixelRatio / imageHeight;
    }

    @computed get contourProgress(): number {
        // Use -1 when there are no contours required
        if (!this.contourConfig.levels || !this.contourConfig.levels.length || !this.contourConfig.enabled) {
            return -1;
        }

        // Progress is zero if we haven't received any contours yet
        if (!this.contourStores || !this.contourStores.size) {
            return 0;
        }

        let totalProgress = 0;
        this.contourStores.forEach((contourStore, level) => {
            if (this.contourConfig.levels.indexOf(level) !== -1) {
                totalProgress += contourStore.progress;
            }
        });

        return totalProgress / (this.contourConfig.levels ? this.contourConfig.levels.length : 1);
    }

    @computed get stokesInfo(): string[] {
        if (this.frameInfo && this.frameInfo.fileInfoExtended && this.frameInfo.fileInfoExtended.headerEntries) {
            const ctype = this.frameInfo.fileInfoExtended.headerEntries.find(entry => entry.value.toUpperCase() === "STOKES");
            if (ctype && ctype.name.indexOf("CTYPE") !== -1) {
                const index = ctype.name.substring(5);
                const naxisHeader = this.frameInfo.fileInfoExtended.headerEntries.find(entry => entry.name.indexOf(`NAXIS${index}`) !== -1);
                const crpixHeader = this.frameInfo.fileInfoExtended.headerEntries.find(entry => entry.name.indexOf(`CRPIX${index}`) !== -1);
                const crvalHeader = this.frameInfo.fileInfoExtended.headerEntries.find(entry => entry.name.indexOf(`CRVAL${index}`) !== -1);
                const cdeltHeader = this.frameInfo.fileInfoExtended.headerEntries.find(entry => entry.name.indexOf(`CDELT${index}`) !== -1);
                let stokesInfo = [];
                for (let i = 0; i < parseInt(naxisHeader.value); i++) {
                    let val = getHeaderNumericValue(crvalHeader) + (i + 1 - getHeaderNumericValue(crpixHeader)) * getHeaderNumericValue(cdeltHeader);
                    switch (val) {
                        case 1:
                            stokesInfo.push("I");
                            break;
                        case 2:
                            stokesInfo.push("Q");
                            break;
                        case 3:
                            stokesInfo.push("U");
                            break;
                        case 4:
                            stokesInfo.push("V");
                            break;
                        default:
                            break;
                    }
                }
                return stokesInfo;
            }
        }
        return [];
    }

<<<<<<< HEAD
    public getRegionWcsProperties(region: RegionStore): string {
        if (!this.validWcs || !isFinite(region.center.x) || !isFinite(region.center.y)) {
            return "Invalid";
        }

        const wcsCenter = getFormattedWCSPoint(this.wcsInfoForTransformation, region.center);
        if (!wcsCenter) {
            return "Invalid";
        }

        const center = region.regionId === RegionId.CURSOR ? `${this.cursorInfo.infoWCS.x}, ${this.cursorInfo.infoWCS.y}` : `${wcsCenter.x}, ${wcsCenter.y}`;
        const wcsSize = this.getWcsSizeInArcsec(region.size);
        const size = wcsSize ? {x: formattedArcsec(wcsSize.x, WCS_PRECISION), y: formattedArcsec(wcsSize.y, WCS_PRECISION)} : null;
        const systemType = OverlayStore.Instance.global.explicitSystem;

        switch (region.regionType) {
            case CARTA.RegionType.POINT:
                return `Point (wcs:${systemType}) [${center}]`;
            case CARTA.RegionType.RECTANGLE:
                return `rotbox(wcs:${systemType})[[${center}], [${size.x}, ${size.y}], ${toFixed(region.rotation, 1)}deg]`;
            case CARTA.RegionType.ELLIPSE:
                return `ellipse(wcs:${systemType})[[${center}], [${size.x}, ${size.y}], ${toFixed(region.rotation, 1)}deg]`;
            case CARTA.RegionType.POLYGON:
                let polygonWcsProperties = `polygon(wcs:${systemType})[`;
                region.controlPoints.forEach((point) => {
                    const wcsPoint = isFinite(point.x) && isFinite(point.y) ? getFormattedWCSPoint(this.wcsInfoForTransformation, point) : null;
                    polygonWcsProperties += wcsPoint ? `[${wcsPoint.x}, ${wcsPoint.y}], ` : "[Invalid], ";
                });
                polygonWcsProperties = polygonWcsProperties.slice(0, -2) + "]";
                return polygonWcsProperties;
            default:
                return "Not Implemented";
        }
    }

    private readonly overlayStore: OverlayStore;
    private readonly logStore: LogStore;
    private readonly backendService: BackendService;
    private readonly controlMaps: Map<FrameStore, ControlMap>;
    public spatialTransformAST: number;
    private spectralTransformAST: number;
    private cachedTransformedWcsInfo: number = -1;
    private zoomTimeoutHandler;

    private static readonly CursorInfoMaxPrecision = 25;
    private static readonly ZoomInertiaDuration = 250;

=======
>>>>>>> 7292585d
    constructor(frameInfo: FrameInfo) {
        makeObservable(this);
        this.overlayStore = OverlayStore.Instance;
        this.logStore = LogStore.Instance;
        this.backendService = BackendService.Instance;
        const preferenceStore = PreferenceStore.Instance;

        this.astFrameSet = null;
        this.spectralFrame = null;
        this.spectralType = null;
        this.spectralUnit = null;
        this.spectralSystem = null;
        this.channelValues = null;
        this.spectralCoordsSupported = null;
        this.spectralSystemsSupported = null;
        this.wcsInfo = null;
        this.wcsInfoForTransformation = null;
        this.wcsInfo3D = null;
        this.validWcs = false;
        this.frameInfo = frameInfo;
        this.renderHiDPI = true;
        this.center = {x: 0, y: 0};
        this.stokes = 0;
        this.channel = 0;
        this.requiredStokes = 0;
        this.requiredChannel = 0;
        this.renderConfig = new RenderConfigStore(preferenceStore, this);
        this.contourConfig = new ContourConfigStore(preferenceStore);
        this.contourStores = new Map<number, ContourStore>();
        this.renderType = RasterRenderType.NONE;
        this.moving = false;
        this.zooming = false;
        this.overlayBeamSettings = new OverlayBeamStore();
        this.spatialTransformAST = null;
        this.controlMaps = new Map<FrameStore, ControlMap>();
        this.secondarySpatialImages = [];
        this.secondarySpectralImages = [];
        this.secondaryRasterScalingImages = [];
        this.momentImages = [];

        this.isRequestingMoments = false;
        this.requestingMomentsProgress = 0;

        // synchronize AST overlay's color/grid/label with preference when frame is created
        const astColor = preferenceStore.astColor;
        if (astColor !== this.overlayStore.global.color) {
            this.overlayStore.global.setColor(astColor);
        }
        const astGridVisible = preferenceStore.astGridVisible;
        if (astGridVisible !== this.overlayStore.grid.visible) {
            this.overlayStore.grid.setVisible(astGridVisible);
        }
        const astLabelsVisible = preferenceStore.astLabelsVisible;
        if (astLabelsVisible !== this.overlayStore.labels.visible) {
            this.overlayStore.labels.setVisible(astLabelsVisible);
        }

        this.frameRegionSet = new RegionSetStore(this, PreferenceStore.Instance, BackendService.Instance);
        this.valid = true;
        this.currentFrameView = {
            xMin: 0,
            xMax: 0,
            yMin: 0,
            yMax: 0,
            mip: 999
        };
        this.animationChannelRange = [0, frameInfo.fileInfoExtended.depth - 1];

        // init WCS
        this.astFrameSet = this.initFrame();
        if (this.astFrameSet) {
            if (this.spectralAxis && this.spectralAxis.valid) {
                this.spectralFrame = AST.getSpectralFrame(this.astFrameSet);
            }

            if (frameInfo.fileInfoExtended.depth > 1) { // 3D frame
                this.wcsInfo3D = AST.copy(this.astFrameSet);
                this.wcsInfo = AST.getSkyFrameSet(this.astFrameSet);
            } else { // 2D frame
                this.wcsInfo = AST.copy(this.astFrameSet);
            }

            if (this.wcsInfo) {
                // init 2D(Sky) wcs copy for the precision of region coordinate transformation
                this.wcsInfoForTransformation = AST.copy(this.wcsInfo);
                AST.set(this.wcsInfoForTransformation, `Format(1)=${AppStore.Instance.overlayStore.numbers.formatTypeX}.${WCS_PRECISION}`);
                AST.set(this.wcsInfoForTransformation, `Format(2)=${AppStore.Instance.overlayStore.numbers.formatTypeY}.${WCS_PRECISION}`);
                this.validWcs = true;
                this.overlayStore.setDefaultsFromAST(this);
            }
        } else {
            this.logStore.addWarning(`Problem processing WCS info in file ${this.filename}`, ["ast"]);
            this.wcsInfo = AST.initDummyFrame();
        }

        this.initSupportedSpectralConversion();
        this.initCenter();
        this.zoomLevel = preferenceStore.isZoomRAWMode ? 1.0 : this.zoomLevelForFit;

        // init spectral settings
        if (this.spectralAxis && IsSpectralTypeSupported(this.spectralAxis.type.code as string) && IsSpectralUnitSupported(this.spectralAxis.type.unit as string)) {
            this.spectralType = this.spectralAxis.type.code as SpectralType;
            this.spectralUnit = SPECTRAL_DEFAULT_UNIT.get(this.spectralType);
        }
        if (this.isSpectralSystemConvertible) {
            this.spectralSystem = this.spectralInfo.specsys as SpectralSystem;
        }

        // need initialized wcs to get correct cursor info
        this.cursorInfo = this.getCursorInfo(this.center);
        this.cursorValue = {position: {x: NaN, y: NaN}, channel: 0, value: NaN};

        autorun(() => {
            // update zoomLevel when image viewer is available for drawing
            if (this.isRenderable && this.zoomLevel <= 0) {
                this.setZoom(this.zoomLevelForFit);
            }
        });

        // if type/unit/specsys changes, trigger spectral conversion
        autorun(() => {
            const type = this.spectralType;
            const unit = this.spectralUnit;
            // eslint-disable-next-line @typescript-eslint/no-unused-vars
            const specsys = this.spectralSystem;
            if (this.channelInfo) {
                if (!type && !unit) {
                    this.channelValues = this.channelInfo.values;
                } else if (this.isCoordChannel) {
                    this.channelValues = this.channelInfo.indexes;
                } else {
                    this.channelValues = this.isSpectralPropsEqual ? this.channelInfo.values : this.convertSpectral(this.channelInfo.values);
                }
            }
        });
    }

    // This function shifts the pixel axis by 1, so that it starts at 0, rather than 1
    // For entries that are not related to the reference pixel location, the current value is returned
    private static ShiftASTCoords = (entry: CARTA.IHeaderEntry, currentValue: string) => {
        if (entry.name.match(/CRPIX\d+/)) {
            const numericValue = parseFloat(entry.value);
            if (isFinite(numericValue)) {
                return (numericValue - 1).toString();
            }
        }
        return currentValue;
    };

    private convertSpectral = (values: Array<number>): Array<number> => {
        return values && values.length > 0 ? values.map(value => this.astSpectralTransform(this.spectralType, this.spectralUnit, this.spectralSystem, value)) : null;
    };

    private astSpectralTransform = (type: SpectralType, unit: SpectralUnit, system: SpectralSystem, value: number): number => {
        if (!this.spectralFrame || !isFinite(value)) {
            return undefined;
        }
        return AST.transformSpectralPoint(this.spectralFrame, type, unit, system, value);
    };

    private initFrame = (): number => {
        const dimension = this.frameInfo.fileInfoExtended.depth > 1 ? "3" : "2";

        let headerString = "";
        for (let entry of this.frameInfo.fileInfoExtended.headerEntries) {
            let name = entry.name;

            // Skip higher dimensions
            if (dimension === "2") {
                if (entry.name.match(/(CTYPE|CDELT|CRPIX|CRVAL|CUNIT|NAXIS|CROTA)[3-9]/)) {
                    continue;
                }
            } else { // check whether spectral axis is axis 3 or 4
                if (entry.name.match(/(CTYPE|CDELT|CRPIX|CRVAL|CUNIT|NAXIS|CROTA)[5-9]/) ||
                    (this.spectralAxis?.dimension === 3 && entry.name.match(/(CTYPE|CDELT|CRPIX|CRVAL|CUNIT|NAXIS|CROTA)4/)) ||
                    (this.spectralAxis?.dimension === 4 && entry.name.match(/(CTYPE|CDELT|CRPIX|CRVAL|CUNIT|NAXIS|CROTA)3/))) {
                    continue;
                }
                if (this.spectralAxis?.dimension === 4 && entry.name.match(/(CTYPE|CDELT|CRPIX|CRVAL|CUNIT|NAXIS|CROTA)4/)) {
                    name = entry.name.replace("4", "3");
                }
            }

            // Skip empty header entries
            if (!entry.value.length) {
                continue;
            }

            let value = trimFitsComment(entry.value);
            if (entry.name.toUpperCase() === "NAXIS" || entry.name.toUpperCase() === "WCSAXES") {
                value = dimension;
            }
            if (entry.entryType === CARTA.EntryType.STRING) {
                value = `'${value}'`;
            } else {
                value = FrameStore.ShiftASTCoords(entry, value);
            }

            while (name.length < 8) {
                name += " ";
            }

            let entryString = `${name}=  ${value}`;
            while (entryString.length < 80) {
                entryString += " ";
            }
            headerString += entryString;
        }
        return AST.initFrame(headerString);
    };

    private sanitizeChannelNumber(channel: number) {
        if (!isFinite(channel)) {
            return this.requiredChannel;
        }

        return Math.round(clamp(channel, 0, this.frameInfo.fileInfoExtended.depth - 1));
    }

    private replaceZoomTimeoutHandler = () => {
        if (this.zoomTimeoutHandler) {
            clearTimeout(this.zoomTimeoutHandler);
        }

        this.zoomTimeoutHandler = setTimeout(() => runInAction(() => {
            this.zooming = false;
        }), FrameStore.ZoomInertiaDuration);
    };

    public convertToNativeWCS = (value: number): number => {
        if (!this.spectralFrame || !isFinite(value)) {
            return undefined;
        }
        return AST.transformSpectralPoint(this.spectralFrame, this.spectralType, this.spectralUnit, this.spectralSystem, value, false);
    };

    public convertFreqMHzToSettingWCS = (value: number): number => {
        if (!this.spectralFrame || !isFinite(value)) {
            return undefined;
        }

        if (this.spectralType === SpectralType.FREQ && this.spectralUnit === SpectralUnit.MHZ) {
            return value;
        }

        const nativeWCSValue = AST.transformSpectralPoint(this.spectralFrame, SpectralType.FREQ, SpectralUnit.MHZ, this.spectralSystem, value, false);
        if (!isFinite(nativeWCSValue)) {
            return undefined;
        }

        const settingWCSValue = this.astSpectralTransform(this.spectralType, this.spectralUnit, this.spectralSystem, nativeWCSValue);
        return isFinite(settingWCSValue) ? settingWCSValue : undefined;
    };

    public getCursorInfo(cursorPosImageSpace: Point2D) {
        let cursorPosWCS, cursorPosFormatted;
        if (this.validWcs) {
            // We need to compare X and Y coordinates in both directions
            // to avoid a confusing drop in precision at rounding threshold
            const offsetBlock = [[0, 0], [1, 1], [-1, -1]];

            // Shift image space coordinates to 1-indexed when passing to AST
            const cursorNeighbourhood = offsetBlock.map((offset) => transformPoint(this.wcsInfo, {x: cursorPosImageSpace.x + offset[0], y: cursorPosImageSpace.y + offset[1]}));

            cursorPosWCS = cursorNeighbourhood[0];

            const normalizedNeighbourhood = cursorNeighbourhood.map((pos) => AST.normalizeCoordinates(this.wcsInfo, pos.x, pos.y));

            let precisionX = 0;
            let precisionY = 0;

            while (precisionX < FrameStore.CursorInfoMaxPrecision && precisionY < FrameStore.CursorInfoMaxPrecision) {
                let astString = new ASTSettingsString();
                astString.add("Format(1)", this.overlayStore.numbers.cursorFormatStringX(precisionX));
                astString.add("Format(2)", this.overlayStore.numbers.cursorFormatStringY(precisionY));
                astString.add("System", this.overlayStore.global.explicitSystem);

                let formattedNeighbourhood = normalizedNeighbourhood.map((pos) => AST.getFormattedCoordinates(this.wcsInfo, pos.x, pos.y, astString.toString()), true);
                let [p, n1, n2] = formattedNeighbourhood;
                if (!p.x || !p.y || p.x === "<bad>" || p.y === "<bad>") {
                    cursorPosFormatted = null;
                    break;
                }

                if (p.x !== n1.x && p.x !== n2.x && p.y !== n1.y && p.y !== n2.y) {
                    cursorPosFormatted = {x: p.x, y: p.y};
                    break;
                }

                if (p.x === n1.x || p.x === n2.x) {
                    precisionX += 1;
                }

                if (p.y === n1.y || p.y === n2.y) {
                    precisionY += 1;
                }
            }
        }

        const imageX = Math.round(cursorPosImageSpace.x);
        const imageY = Math.round(cursorPosImageSpace.y);
        const isInsideImage = imageX >= 0 && imageX < this.frameInfo.fileInfoExtended.width &&
                                imageY >= 0 && imageY < this.frameInfo.fileInfoExtended.height;

        return {
            posImageSpace: cursorPosImageSpace,
            isInsideImage: isInsideImage,
            posWCS: cursorPosWCS,
            infoWCS: cursorPosFormatted
        };
    }

    public getControlMap(frame: FrameStore) {
        const preferenceStore = PreferenceStore.Instance;
        let controlMap = this.controlMaps.get(frame);
        if (!controlMap) {
            const tStart = performance.now();
            controlMap = new ControlMap(this, frame, -1, preferenceStore.contourControlMapWidth, preferenceStore.contourControlMapWidth);
            this.controlMaps.set(frame, controlMap);
            const tEnd = performance.now();
            const dt = tEnd - tStart;
            console.log(`Created ${preferenceStore.contourControlMapWidth}x${preferenceStore.contourControlMapWidth} transform grid for ${this.frameInfo.fileId} -> ${frame.frameInfo.fileId} in ${dt} ms`);
        }

        return controlMap;
    }

    public removeControlMap(frame: FrameStore) {
        const gl = ContourWebGLService.Instance.gl;
        const controlMap = this.controlMaps.get(frame);
        if (controlMap && gl && controlMap.hasTextureForContext(gl)) {
            const texture = controlMap.getTextureX(gl);
            gl.deleteTexture(texture);
        }
        this.controlMaps.delete(frame);
    }

    public getWcsSizeInArcsec(size: Point2D): Point2D {
        const deltaHeader = this.frameInfo.fileInfoExtended.headerEntries.find(entry => entry.name.indexOf("CDELT1") !== -1);
        const unitHeader = this.frameInfo.fileInfoExtended.headerEntries.find(entry => entry.name.indexOf("CUNIT1") !== -1);
        if (size && deltaHeader && unitHeader) {
            const delta = getHeaderNumericValue(deltaHeader);
            const unit = unitHeader.value.trim();
            if (isFinite(delta) && (unit === "deg" || unit === "rad")) {
                return {
                    x: size.x * Math.abs(delta) * (unit === "deg" ? 3600 : (180 * 3600 / Math.PI)),
                    y: size.y * Math.abs(delta) * (unit === "deg" ? 3600 : (180 * 3600 / Math.PI))
                };
            }
        }
        return null;
    }

    public getImageValueFromArcsec(arcsecValue: number): number {
        const deltaHeader = this.frameInfo.fileInfoExtended.headerEntries.find(entry => entry.name.indexOf("CDELT1") !== -1);
        const unitHeader = this.frameInfo.fileInfoExtended.headerEntries.find(entry => entry.name.indexOf("CUNIT1") !== -1);
        if (isFinite(arcsecValue) && deltaHeader && unitHeader) {
            const delta = getHeaderNumericValue(deltaHeader);
            const unit = unitHeader.value.trim();
            if (isFinite(delta) && delta !== 0 && (unit === "deg" || unit === "rad")) {
                return arcsecValue / Math.abs(delta) / (unit === "deg" ? 3600 : (180 * 3600 / Math.PI));
            }
        }
        return null;
    }

    public findChannelIndexByValue = (x: number): number => {
        if (x === null || x === undefined || !isFinite(x)) {
            return undefined;
        }

        if (this.channelInfo) {
            if (this.isCoordChannel) {
                return this.channelInfo.getChannelIndexSimple(x);
            } else {
                if ((this.spectralAxis && !this.spectralAxis.valid) || this.isSpectralPropsEqual) {
                    return this.channelInfo.getChannelIndexWCS(x);
                } else {
                    // invert x in selected widget wcs to frame's default wcs
                    const tx =  AST.transformSpectralPoint(this.spectralFrame, this.spectralType, this.spectralUnit, this.spectralSystem, x, false);
                    return this.channelInfo.getChannelIndexWCS(tx);
                }
            }
        }
        return undefined;
    };

    public getRegionWcsProperties(region: RegionStore): string {
        if (!this.validWcs || !isFinite(region.center.x) || !isFinite(region.center.y)) {
            return "Invalid";
        }

        const wcsCenter = getFormattedWCSPoint(this.wcsInfoForTransformation, region.center);
        if (!wcsCenter) {
            return "Invalid";
        }

        const center = region.regionId === RegionId.CURSOR ? `${this.cursorInfo.infoWCS.x}, ${this.cursorInfo.infoWCS.y}` : `${wcsCenter.x}, ${wcsCenter.y}`;
        const wcsSize = this.getWcsSizeInArcsec(region.size);
        const size = wcsSize ? {x: formattedArcsec(wcsSize.x, WCS_PRECISION), y: formattedArcsec(wcsSize.y, WCS_PRECISION)} : null;
        const systemType = OverlayStore.Instance.global.explicitSystem;

        switch (region.regionType) {
            case CARTA.RegionType.POINT:
                return `Point (wcs:${systemType}) [${center}]`;
            case CARTA.RegionType.RECTANGLE:
                return `rotbox(wcs:${systemType})[[${center}], [${size.x}, ${size.y}], ${toFixed(region.rotation, 1)}deg]`;
            case CARTA.RegionType.ELLIPSE:
                return `ellipse(wcs:${systemType})[[${center}], [${size.x}, ${size.y}], ${toFixed(region.rotation, 1)}deg]`;
            case CARTA.RegionType.POLYGON:
                return `polygon(wcs:${systemType})[[${center}], [${size.x}, ${size.y}], ${toFixed(region.rotation, 1)}deg]`;
            default:
                return "Not Implemented";
        }
    }

    @action private initSupportedSpectralConversion = () => {
        if (this.spectralAxis && !this.spectralAxis.valid) {
            this.channelValues = this.channelInfo.values;
            this.spectralCoordsSupported = new Map<string, { type: SpectralType, unit: SpectralUnit }>([
                [this.nativeSpectralCoordinate, {type: null, unit: null}],
                [SPECTRAL_TYPE_STRING.get(SpectralType.CHANNEL), {type: SpectralType.CHANNEL, unit: null}]
            ]);
            this.spectralSystemsSupported = [];
            return;
        } else if (!this.spectralAxis || !this.spectralFrame) {
            this.spectralCoordsSupported = null;
            this.spectralSystemsSupported = null;
            return;
        }

        // generate spectral coordinate options
        const entries = this.frameInfo.fileInfoExtended.headerEntries;
        const spectralType = this.spectralInfo.channelType.code;
        if (IsSpectralTypeSupported(spectralType)) {
            // check RESTFRQ
            const restFrqHeader = entries.find(entry => entry.name.indexOf("RESTFRQ") !== -1);
            if (restFrqHeader) {
                this.spectralCoordsSupported = SPECTRAL_COORDS_SUPPORTED;
            } else {
                this.spectralCoordsSupported = new Map<string, { type: SpectralType, unit: SpectralUnit }>();
                Array.from(SPECTRAL_COORDS_SUPPORTED.keys()).forEach((key: string) => {
                    const value = SPECTRAL_COORDS_SUPPORTED.get(key);
                    const isVolecity = spectralType === SpectralType.VRAD || spectralType === SpectralType.VOPT;
                    const isValueVolecity = value.type === SpectralType.VRAD || value.type === SpectralType.VOPT;
                    if (isVolecity && isValueVolecity) { // VRAD, VOPT
                        this.spectralCoordsSupported.set(key, value);
                    }
                    if (!isVolecity && !isValueVolecity) { // FREQ, WAVE, AWAV
                        this.spectralCoordsSupported.set(key, value);
                    }
                });
                this.spectralCoordsSupported.set(SPECTRAL_TYPE_STRING.get(SpectralType.CHANNEL), {type: SpectralType.CHANNEL, unit: null});
            }
        } else {
            this.spectralCoordsSupported = new Map<string, { type: SpectralType, unit: SpectralUnit }>([
                [SPECTRAL_TYPE_STRING.get(SpectralType.CHANNEL), {type: SpectralType.CHANNEL, unit: null}]
            ]);
        }

        // generate spectral system options
        const spectralSystem = this.spectralInfo.specsys;
        if (IsSpectralSystemSupported(spectralSystem)) {
            const dateObsHeader = entries.find(entry => entry.name.indexOf("DATE-OBS") !== -1);
            const obsgeoxHeader = entries.find(entry => entry.name.indexOf("OBSGEO-X") !== -1);
            const obsgeoyHeader = entries.find(entry => entry.name.indexOf("OBSGEO-Y") !== -1);
            const obsgeozHeader = entries.find(entry => entry.name.indexOf("OBSGEO-Z") !== -1);
            if (spectralSystem === SpectralSystem.LSRK || spectralSystem === SpectralSystem.LSRD) { // LSRK, LSRD
                if (dateObsHeader && (obsgeoxHeader && obsgeoyHeader && obsgeozHeader)) {
                    this.spectralSystemsSupported = [SpectralSystem.LSRK, SpectralSystem.LSRD, SpectralSystem.BARY, SpectralSystem.TOPO];
                } else if (dateObsHeader && !(obsgeoxHeader && obsgeoyHeader && obsgeozHeader)) {
                    this.spectralSystemsSupported = [SpectralSystem.LSRK, SpectralSystem.LSRD, SpectralSystem.BARY];
                } else {
                    this.spectralSystemsSupported = [SpectralSystem.LSRK, SpectralSystem.LSRD];
                }
            } else if (spectralSystem === SpectralSystem.BARY) { // BARY
                if (dateObsHeader && (obsgeoxHeader && obsgeoyHeader && obsgeozHeader)) {
                    this.spectralSystemsSupported = [SpectralSystem.LSRK, SpectralSystem.LSRD, SpectralSystem.BARY, SpectralSystem.TOPO];
                } else if (dateObsHeader && !(obsgeoxHeader && obsgeoyHeader && obsgeozHeader)) {
                    this.spectralSystemsSupported = [SpectralSystem.LSRK, SpectralSystem.LSRD, SpectralSystem.BARY];
                } else {
                    this.spectralSystemsSupported = [SpectralSystem.BARY];
                }
            } else { // TOPO
                if (dateObsHeader && (obsgeoxHeader && obsgeoyHeader && obsgeozHeader)) {
                    this.spectralSystemsSupported = [SpectralSystem.LSRK, SpectralSystem.LSRD, SpectralSystem.BARY, SpectralSystem.TOPO];
                } else {
                    this.spectralSystemsSupported = [SpectralSystem.TOPO];
                }
            }
        } else {
            this.spectralSystemsSupported = [];
        }
    };

    @action private initCenter = () => {
        this.center.x = (this.frameInfo.fileInfoExtended.width - 1) / 2.0;
        this.center.y = (this.frameInfo.fileInfoExtended.height - 1) / 2.0;
    };

    @action updateFromContourData(contourImageData: CARTA.ContourImageData) {
        const processedData = ProtobufProcessing.ProcessContourData(contourImageData);
        this.stokes = processedData.stokes;
        this.channel = processedData.channel;

        const animatorStore = AnimatorStore.Instance;
        if (animatorStore.serverAnimationActive) {
            this.requiredChannel = processedData.channel;
            this.requiredStokes = processedData.stokes;
        }

        for (const contourSet of processedData.contourSets) {
            let contourStore = this.contourStores.get(contourSet.level);
            if (!contourStore) {
                contourStore = new ContourStore();
                this.contourStores.set(contourSet.level, contourStore);
            }

            if (!contourStore.isComplete && processedData.progress > 0) {
                contourStore.addContourData(contourSet.indexOffsets, contourSet.coordinates, processedData.progress);
            } else {
                contourStore.setContourData(contourSet.indexOffsets, contourSet.coordinates, processedData.progress);
            }
        }

        // Clear up stale contour levels by checking against the config, and update total contour progress
        this.contourStores.forEach((contourStore, level) => {
            if (this.contourConfig.levels.indexOf(level) === -1) {
                this.contourStores.delete(level);
            }
        });
    }

    @action setChannels(channel: number, stokes: number, recursive: boolean) {
        const sanitizedChannel = this.sanitizeChannelNumber(channel);

        // Automatically switch to per-channel histograms when Stokes parameter changes
        if (this.requiredStokes !== stokes) {
            this.renderConfig.setUseCubeHistogram(false);
            this.renderConfig.updateCubeHistogram(null, 0);
        }

        this.requiredChannel = sanitizedChannel;
        this.requiredStokes = stokes;

        if (recursive) {
            this.spectralSiblings.forEach(frame => {
                const siblingChannel = getTransformedChannel(this.wcsInfo3D, frame.wcsInfo3D, PreferenceStore.Instance.spectralMatchingType, sanitizedChannel);
                frame.setChannels(siblingChannel, frame.requiredStokes, false);
            });

        }
    }

    @action incrementChannels(deltaChannel: number, deltaStokes: number, wrap: boolean = true) {
        const depth = Math.max(1, this.frameInfo.fileInfoExtended.depth);
        const numStokes = Math.max(1, this.frameInfo.fileInfoExtended.stokes);

        let newChannel = this.requiredChannel + deltaChannel;
        let newStokes = this.requiredStokes + deltaStokes;
        if (wrap) {
            newChannel = (newChannel + depth) % depth;
            newStokes = (newStokes + numStokes) % numStokes;
        } else {
            newChannel = clamp(newChannel, 0, depth - 1);
            newStokes = clamp(newStokes, 0, numStokes - 1);
        }
        this.setChannels(newChannel, newStokes, true);
    }

    @action setZoom(zoom: number, absolute: boolean = false) {
        if (this.spatialReference) {
            // Adjust zoom by scaling factor if zoom level is not absolute
            const adjustedZoom = absolute ? zoom : zoom / this.spatialTransform.scale;
            this.spatialReference.setZoom(adjustedZoom);
        } else {
            this.zoomLevel = zoom;
            this.replaceZoomTimeoutHandler();
            this.zooming = true;
        }
    }

    @action setCenter(x: number, y: number) {
        if (this.spatialReference) {
            const centerPointRefImage = this.spatialTransform.transformCoordinate({x, y}, true);
            this.spatialReference.setCenter(centerPointRefImage.x, centerPointRefImage.y);
        } else {
            this.center = {x, y};
        }
    }

    @action setCursorPosition(posImageSpace: Point2D) {
        if (this.spatialReference) {
            this.spatialReference.setCursorPosition(transformPoint(this.spatialTransformAST, posImageSpace, true));
        } else {
            this.cursorInfo = this.getCursorInfo(posImageSpace);
            for (const frame of this.secondarySpatialImages) {
                const posSecondaryImage = transformPoint(frame.spatialTransformAST, posImageSpace, false);
                frame.cursorInfo = frame.getCursorInfo(posSecondaryImage);
            }
        }
    }

    @action setCursorValue(position: Point2D, channel: number, value: number) {
        this.cursorValue = {position, channel, value};
    }

    @action updateCursorRegion = (pos: Point2D) => {
        if (this.spatialReference) {
            const pointRefImage = transformPoint(this.spatialTransformAST, pos, true);
            this.spatialReference.updateCursorRegion(pointRefImage);
        } else {
            this.frameRegionSet.regions?.[0].setCenter(pos);
        }

        for (const frame of this.secondarySpatialImages) {
            const pointSecondaryImage = transformPoint(frame.spatialTransformAST, pos, false);
            frame.frameRegionSet.regions?.[0].setCenter(pointSecondaryImage);
        }
    };

    // Sets a new zoom level and pans to keep the given point fixed
    @action zoomToPoint(x: number, y: number, zoom: number, absolute: boolean = false) {
        if (this.spatialReference) {
            // Adjust zoom by scaling factor if zoom level is not absolute
            const adjustedZoom = absolute ? zoom : zoom / this.spatialTransform.scale;
            const pointRefImage = transformPoint(this.spatialTransformAST, {x, y}, true);
            this.spatialReference.zoomToPoint(pointRefImage.x, pointRefImage.y, adjustedZoom);
        } else {
            if (PreferenceStore.Instance.zoomPoint === ZoomPoint.CURSOR) {
                this.center = {
                    x: x + this.zoomLevel / zoom * (this.center.x - x),
                    y: y + this.zoomLevel / zoom * (this.center.y - y)
                };
            }
            this.setZoom(zoom);
        }
    }

    @action fitZoom = () => {
        if (this.spatialReference) {
            // Calculate midpoint of image
            this.initCenter();
            const imageCenterReferenceSpace = transformPoint(this.spatialTransformAST, this.center, true);
            this.spatialReference.setCenter(imageCenterReferenceSpace.x, imageCenterReferenceSpace.y);
            // Calculate bounding box for transformed image
            const corners = [
                this.spatialTransform.transformCoordinate({x: 0, y: 0}, true),
                this.spatialTransform.transformCoordinate({x: 0, y: this.frameInfo.fileInfoExtended.height}, true),
                this.spatialTransform.transformCoordinate({x: this.frameInfo.fileInfoExtended.width, y: this.frameInfo.fileInfoExtended.height}, true),
                this.spatialTransform.transformCoordinate({x: this.frameInfo.fileInfoExtended.width, y: 0}, true)
            ];
            const {minPoint, maxPoint} = minMax2D(corners);
            const rangeX = maxPoint.x - minPoint.x;
            const rangeY = maxPoint.y - minPoint.y;
            const pixelRatio = this.renderHiDPI ? devicePixelRatio : 1.0;
            const zoomX = this.spatialReference.renderWidth * pixelRatio / rangeX;
            const zoomY = this.spatialReference.renderHeight * pixelRatio / rangeY;
            this.spatialReference.setZoom(Math.min(zoomX, zoomY), true);
        } else {
            this.zoomLevel = this.zoomLevelForFit;
            this.initCenter();
        }
    };

    @action setAnimationRange = (range: NumberRange) => {
        this.animationChannelRange = range;
    };

    @action setRasterRenderType = (renderType: RasterRenderType) => {
        this.renderType = renderType;
    };

    @action startMoving = () => {
        this.moving = true;
    };

    @action endMoving = () => {
        this.moving = false;
    };

    @action applyContours = () => {
        if (!this.contourConfig || !this.renderConfig) {
            return;
        }

        const preferenceStore = PreferenceStore.Instance;
        this.contourConfig.setEnabled(true);

        // TODO: Allow a different reference frame
        const contourParameters: CARTA.ISetContourParameters = {
            fileId: this.frameInfo.fileId,
            referenceFileId: this.frameInfo.fileId,
            smoothingMode: this.contourConfig.smoothingMode,
            smoothingFactor: this.contourConfig.smoothingFactor,
            levels: this.contourConfig.levels,
            imageBounds: {
                xMin: 0,
                xMax: this.frameInfo.fileInfoExtended.width,
                yMin: 0,
                yMax: this.frameInfo.fileInfoExtended.height,
            },
            decimationFactor: preferenceStore.contourDecimation,
            compressionLevel: preferenceStore.contourCompressionLevel,
            contourChunkSize: preferenceStore.contourChunkSize
        };
        this.backendService.setContourParameters(contourParameters);
    };

    @action clearContours = (updateBackend: boolean = true) => {
        // Clear up GPU resources
        this.contourStores.forEach(contourStore => contourStore.clearData());
        this.contourStores.clear();
        if (updateBackend) {
            // Send empty contour parameter message to the backend, to prevent contours from being automatically updated
            const contourParameters: CARTA.ISetContourParameters = {
                fileId: this.frameInfo.fileId,
                referenceFileId: this.frameInfo.fileId,
            };
            this.backendService.setContourParameters(contourParameters);
        }
        this.contourConfig.setEnabled(false);
    };

    // Spatial WCS Matching
    @action setSpatialReference = (frame: FrameStore) => {
        if (frame === this) {
            console.log(`Skipping spatial self-reference`);
            this.clearSpatialReference();
            return false;
        }

        if (this.validWcs !== frame.validWcs) {
            console.log(`Error creating spatial transform between files ${this.frameInfo.fileId} and ${frame.frameInfo.fileId}`);
            this.spatialReference = null;
            return false;
        }
        console.log(`Setting spatial reference for file ${this.frameInfo.fileId} to ${frame.frameInfo.fileId}`);
        this.spatialReference = frame;

        const copySrc = AST.copy(this.wcsInfo);
        const copyDest = AST.copy(frame.wcsInfo);
        AST.invert(copySrc);
        AST.invert(copyDest);
        this.spatialTransformAST = AST.convert(copySrc, copyDest, "");
        AST.delete(copySrc);
        AST.delete(copyDest);
        if (!this.spatialTransformAST) {
            console.log(`Error creating spatial transform between files ${this.frameInfo.fileId} and ${frame.frameInfo.fileId}`);
            this.spatialReference = null;
            return false;
        }
        this.spatialReference = frame;
        const currentTransform = this.spatialTransform;
        if (!isFinite(currentTransform.rotation) || !isFinite(currentTransform.scale) || !isFinite(currentTransform.translation.x) || !isFinite(currentTransform.translation.y)
            || !isFinite(currentTransform.origin.x) || !isFinite(currentTransform.origin.y)) {
            console.log(`Error creating spatial transform between files ${this.frameInfo.fileId} and ${frame.frameInfo.fileId}`);
            this.spatialReference = null;
            AST.delete(this.spatialTransformAST);
            this.spatialTransformAST = null;
            return false;
        }

        this.spatialReference.addSecondarySpatialImage(this);
        // Update cursor position
        const spatialRefCursorPos = this.spatialReference.cursorInfo?.posImageSpace;
        if (spatialRefCursorPos) {
            const cursorPosImage = transformPoint(this.spatialTransformAST, spatialRefCursorPos, false);
            this.cursorInfo = this.getCursorInfo(cursorPosImage);
        }

        this.spatialReference.frameRegionSet.migrateRegionsFromExistingSet(this.frameRegionSet, this.spatialTransformAST, true);
        // Remove old regions after migration
        for (const region of this.frameRegionSet.regions) {
            this.frameRegionSet.deleteRegion(region);
        }

        return true;
    };

    @action clearSpatialReference = () => {
        // Adjust center and zoom based on existing spatial reference
        if (this.spatialReference) {
            this.frameRegionSet.migrateRegionsFromExistingSet(this.spatialReference.frameRegionSet, this.spatialTransformAST);
            this.center = this.spatialTransform.transformCoordinate(this.spatialReference.center, false);
            this.zoomLevel = this.spatialReference.zoomLevel * this.spatialTransform.scale;
            this.spatialReference.removeSecondarySpatialImage(this);
            this.spatialReference = null;
        }

        if (this.spatialTransformAST) {
            AST.delete(this.spatialTransformAST);
        }
        this.spatialTransformAST = null;
        const gl = ContourWebGLService.Instance.gl;
        if (gl) {
            this.controlMaps.forEach(controlMap => {
                if (controlMap.hasTextureForContext(gl)) {
                    const texture = controlMap.getTextureX(gl);
                    gl.deleteTexture(texture);
                }
            });
        }
        this.controlMaps.forEach((controlMap, frame) => {
            this.removeControlMap(frame);
        });
        this.controlMaps.clear();
    };

    @action addSecondarySpatialImage = (frame: FrameStore) => {
        if (!this.secondarySpatialImages.find(f => f.frameInfo.fileId === frame.frameInfo.fileId)) {
            this.secondarySpatialImages.push(frame);
        }
    };

    @action removeSecondarySpatialImage = (frame: FrameStore) => {
        this.secondarySpatialImages = this.secondarySpatialImages.filter(f => f.frameInfo.fileId !== frame.frameInfo.fileId);
    };

    // Spectral WCS matching
    @action setSpectralReference = (frame: FrameStore) => {
        if (frame === this) {
            this.clearSpatialReference();
            console.log(`Skipping spectral self-reference`);
            return false;
        }
        console.log(`Setting spectral reference for file ${this.frameInfo.fileId} to ${frame.frameInfo.fileId}`);

        if (!this.wcsInfo3D || !frame.wcsInfo3D) {
            console.log(`Error creating spectral transform between files ${this.frameInfo.fileId} and ${frame.frameInfo.fileId}. One of the files is missing spectral information`);
            this.spectralReference = null;
            return false;
        }

        // For now, this is just done to ensure a mapping can be constructed
        const copySrc = AST.copy(this.wcsInfo3D);
        const copyDest = AST.copy(frame.wcsInfo3D);
        const preferenceStore = PreferenceStore.Instance;
        const spectralMatchingType = preferenceStore.spectralMatchingType;
        // Ensure that a mapping for the current alignment system is possible
        if (spectralMatchingType !== SpectralType.CHANNEL) {
            AST.set(copySrc, `AlignSystem=${preferenceStore.spectralMatchingType}`);
            AST.set(copyDest, `AlignSystem=${preferenceStore.spectralMatchingType}`);
        }
        AST.invert(copySrc);
        AST.invert(copyDest);
        this.spectralTransformAST = AST.convert(copySrc, copyDest, "");
        AST.delete(copySrc);
        AST.delete(copyDest);

        if (!this.spectralTransformAST) {
            console.log(`Error creating spatial transform between files ${this.frameInfo.fileId} and ${frame.frameInfo.fileId}. Could not create AST transform`);
            this.spectralReference = null;
            return false;
        }

        this.spectralReference = frame;
        this.spectralReference.addSecondarySpectralImage(this);
        const matchedChannel = getTransformedChannel(frame.wcsInfo3D, this.wcsInfo3D, preferenceStore.spectralMatchingType, frame.requiredChannel);
        this.setChannels(matchedChannel, this.requiredStokes, false);
        return true;
    };

    @action clearSpectralReference = () => {
        if (this.spectralReference) {
            this.spectralReference.removeSecondarySpectralImage(this);
            this.spectralReference = null;
        }

        if (this.spectralTransformAST) {
            AST.delete(this.spectralTransformAST);
        }
        this.spectralTransformAST = null;
    };

    @action addSecondarySpectralImage = (frame: FrameStore) => {
        if (!this.secondarySpectralImages.find(f => f.frameInfo.fileId === frame.frameInfo.fileId)) {
            this.secondarySpectralImages.push(frame);
        }
    };

    @action removeSecondarySpectralImage = (frame: FrameStore) => {
        this.secondarySpectralImages = this.secondarySpectralImages.filter(f => f.frameInfo.fileId !== frame.frameInfo.fileId);
    };

    @action setRasterScalingReference = (frame: FrameStore) => {
        if (frame === this) {
            this.clearRasterScalingReference();
            console.log(`Skipping RenderConfig self-reference`);
            return;
        }

        this.rasterScalingReference = frame;
        this.rasterScalingReference.addSecondaryRasterScalingImage(this);
        this.renderConfig.updateFrom(frame.renderConfig);
    }

    @action clearRasterScalingReference() {
        if (this.rasterScalingReference) {
            this.rasterScalingReference.removeSecondaryRasterScalingImage(this);
            this.rasterScalingReference = null;
        }
    }

    @action addSecondaryRasterScalingImage = (frame: FrameStore) => {
        if (!this.secondaryRasterScalingImages.find(f => f.frameInfo.fileId === frame.frameInfo.fileId)) {
            this.secondaryRasterScalingImages.push(frame);
        }
    };

    @action removeSecondaryRasterScalingImage = (frame: FrameStore) => {
        this.secondaryRasterScalingImages = this.secondaryRasterScalingImages.filter(f => f.frameInfo.fileId !== frame.frameInfo.fileId);
    };

    @action addMomentImage = (frame: FrameStore) => {
        if (frame && !this.momentImages.find(f => f.frameInfo.fileId === frame.frameInfo.fileId)) {
            this.momentImages.push(frame);
        }
    };

    @action removeMomentImage = () => {
        this.momentImages = [];
    };

    @action setIsRequestingMoments = (val: boolean) => {
        this.isRequestingMoments = val;
    };

    @action updateRequestingMomentsProgress = (progress: number) => {
        this.requestingMomentsProgress = progress;
    };

    @action resetMomentRequestState = () => {
        this.setIsRequestingMoments(false);
        this.updateRequestingMomentsProgress(0);
    };
}<|MERGE_RESOLUTION|>--- conflicted
+++ resolved
@@ -659,56 +659,6 @@
         return [];
     }
 
-<<<<<<< HEAD
-    public getRegionWcsProperties(region: RegionStore): string {
-        if (!this.validWcs || !isFinite(region.center.x) || !isFinite(region.center.y)) {
-            return "Invalid";
-        }
-
-        const wcsCenter = getFormattedWCSPoint(this.wcsInfoForTransformation, region.center);
-        if (!wcsCenter) {
-            return "Invalid";
-        }
-
-        const center = region.regionId === RegionId.CURSOR ? `${this.cursorInfo.infoWCS.x}, ${this.cursorInfo.infoWCS.y}` : `${wcsCenter.x}, ${wcsCenter.y}`;
-        const wcsSize = this.getWcsSizeInArcsec(region.size);
-        const size = wcsSize ? {x: formattedArcsec(wcsSize.x, WCS_PRECISION), y: formattedArcsec(wcsSize.y, WCS_PRECISION)} : null;
-        const systemType = OverlayStore.Instance.global.explicitSystem;
-
-        switch (region.regionType) {
-            case CARTA.RegionType.POINT:
-                return `Point (wcs:${systemType}) [${center}]`;
-            case CARTA.RegionType.RECTANGLE:
-                return `rotbox(wcs:${systemType})[[${center}], [${size.x}, ${size.y}], ${toFixed(region.rotation, 1)}deg]`;
-            case CARTA.RegionType.ELLIPSE:
-                return `ellipse(wcs:${systemType})[[${center}], [${size.x}, ${size.y}], ${toFixed(region.rotation, 1)}deg]`;
-            case CARTA.RegionType.POLYGON:
-                let polygonWcsProperties = `polygon(wcs:${systemType})[`;
-                region.controlPoints.forEach((point) => {
-                    const wcsPoint = isFinite(point.x) && isFinite(point.y) ? getFormattedWCSPoint(this.wcsInfoForTransformation, point) : null;
-                    polygonWcsProperties += wcsPoint ? `[${wcsPoint.x}, ${wcsPoint.y}], ` : "[Invalid], ";
-                });
-                polygonWcsProperties = polygonWcsProperties.slice(0, -2) + "]";
-                return polygonWcsProperties;
-            default:
-                return "Not Implemented";
-        }
-    }
-
-    private readonly overlayStore: OverlayStore;
-    private readonly logStore: LogStore;
-    private readonly backendService: BackendService;
-    private readonly controlMaps: Map<FrameStore, ControlMap>;
-    public spatialTransformAST: number;
-    private spectralTransformAST: number;
-    private cachedTransformedWcsInfo: number = -1;
-    private zoomTimeoutHandler;
-
-    private static readonly CursorInfoMaxPrecision = 25;
-    private static readonly ZoomInertiaDuration = 250;
-
-=======
->>>>>>> 7292585d
     constructor(frameInfo: FrameInfo) {
         makeObservable(this);
         this.overlayStore = OverlayStore.Instance;
@@ -1119,7 +1069,13 @@
             case CARTA.RegionType.ELLIPSE:
                 return `ellipse(wcs:${systemType})[[${center}], [${size.x}, ${size.y}], ${toFixed(region.rotation, 1)}deg]`;
             case CARTA.RegionType.POLYGON:
-                return `polygon(wcs:${systemType})[[${center}], [${size.x}, ${size.y}], ${toFixed(region.rotation, 1)}deg]`;
+                let polygonWcsProperties = `polygon(wcs:${systemType})[`;
+                region.controlPoints.forEach((point) => {
+                    const wcsPoint = isFinite(point.x) && isFinite(point.y) ? getFormattedWCSPoint(this.wcsInfoForTransformation, point) : null;
+                    polygonWcsProperties += wcsPoint ? `[${wcsPoint.x}, ${wcsPoint.y}], ` : "[Invalid], ";
+                });
+                polygonWcsProperties = polygonWcsProperties.slice(0, -2) + "]";
+                return polygonWcsProperties;
             default:
                 return "Not Implemented";
         }
