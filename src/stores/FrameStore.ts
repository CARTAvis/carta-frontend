--- conflicted
+++ resolved
@@ -519,21 +519,13 @@
     private static readonly CursorInfoMaxPrecision = 25;
     private static readonly ZoomInertiaDuration = 250;
 
-<<<<<<< HEAD
-    constructor(preference: PreferenceStore, overlay: OverlayStore, logStore: LogStore, frameInfo: FrameInfo, backendService: BackendService) {
-        this.overlayStore = overlay;
-        this.logStore = logStore;
-        this.backendService = backendService;
-        this.preference = preference;
-        this.astFrameSet = null;
-=======
     constructor(frameInfo: FrameInfo) {
         this.overlayStore = OverlayStore.Instance;
         this.logStore = LogStore.Instance;
         this.backendService = BackendService.Instance;
         const preferenceStore = PreferenceStore.Instance;
 
->>>>>>> ad34678d
+        this.astFrameSet = null;
         this.spectralFrame = null;
         this.spectralType = null;
         this.spectralUnit = null;
