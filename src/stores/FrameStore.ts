--- conflicted
+++ resolved
@@ -2,11 +2,7 @@
 import {NumberRange} from "@blueprintjs/core";
 import {CARTA} from "carta-protobuf";
 import * as AST from "ast_wrapper";
-<<<<<<< HEAD
-import {ASTSettingsString, ContourConfigStore, ContourStore, LogStore, OverlayBeamStore, OverlayStore, PreferenceStore, RegionSetStore, RegionStore, RenderConfigStore} from "stores";
-=======
-import {AppStore, ASTSettingsString, ContourConfigStore, ContourStore, LogStore, OverlayBeamStore, OverlayStore, PreferenceStore, RegionSetStore, RenderConfigStore} from "stores";
->>>>>>> cbabc9b4
+import {AppStore, ASTSettingsString, ContourConfigStore, ContourStore, LogStore, OverlayBeamStore, OverlayStore, PreferenceStore, RegionSetStore, RegionStore, RenderConfigStore} from "stores";
 import {
     CHANNEL_TYPES,
     ChannelInfo,
@@ -269,13 +265,16 @@
         return null;
     }
 
-<<<<<<< HEAD
     public getTransformForRegion(region: RegionStore) {
         if (this.spatialReference && this.spatialTransformAST && region.controlPoints?.length) {
             const regionCenter = transformPoint(this.spatialTransformAST, region.controlPoints[0], false);
             if (!isAstBadPoint(regionCenter)) {
                 return new Transform2D(this.spatialTransformAST, regionCenter);
-=======
+            }
+        }
+        return null;
+    }
+
     public getImageValueFromArcsec(arcsecValue: number): number {
         const deltaHeader = this.frameInfo.fileInfoExtended.headerEntries.find(entry => entry.name.indexOf("CDELT1") !== -1);
         const unitHeader = this.frameInfo.fileInfoExtended.headerEntries.find(entry => entry.name.indexOf("CUNIT1") !== -1);
@@ -284,7 +283,6 @@
             const unit = unitHeader.value.trim();
             if (isFinite(delta) && delta !== 0 && unit === "deg" || unit === "rad") {
                 return arcsecValue / Math.abs(delta) / (unit === "deg" ? 3600 : (180 * 3600 / Math.PI));
->>>>>>> cbabc9b4
             }
         }
         return null;
