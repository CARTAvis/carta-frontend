--- conflicted
+++ resolved
@@ -373,19 +373,8 @@
             rawValues[i] = i;
         }
         return {
-<<<<<<< HEAD
-            fromWCS: false, indexes, values, rawValues,
+            fromWCS: false, delta: undefined, indexes, values, rawValues,
             getChannelIndexWCS: null, getChannelIndexSimple: getChannelIndexSimple
-=======
-            fromWCS: false,
-            channelType: {code: "", name: "Channel", unit: ""},
-            delta: undefined,
-            indexes: indexes,
-            values: values,
-            rawValues: rawValues,
-            getChannelIndexWCS: null,
-            getChannelIndexSimple: getChannelIndexSimple
->>>>>>> 0d9968f6
         };
     }
 
