import {action, autorun, computed, observable} from "mobx";
import {NumberRange} from "@blueprintjs/core";
import {CARTA} from "carta-protobuf";
import * as AST from "ast_wrapper";
import {AppStore, ASTSettingsString, ContourConfigStore, ContourStore, LogStore, OverlayBeamStore, OverlayStore, PreferenceStore, RegionSetStore, RenderConfigStore} from "stores";
import {
    CHANNEL_TYPES,
    ChannelInfo,
    ChannelType,
    ControlMap,
    CursorInfo,
    FrameView,
    GenCoordinateLabel,
    IsSpectralSystemSupported,
    IsSpectralTypeSupported,
    IsSpectralUnitSupported,
    Point2D,
    ProtobufProcessing,
    SPECTRAL_COORDS_SUPPORTED,
    SPECTRAL_DEFAULT_UNIT,
    SPECTRAL_TYPE_STRING,
    SpectralInfo,
    SpectralSystem,
    SpectralType,
    SpectralUnit,
    Transform2D,
    ZoomPoint
} from "models";
import {clamp, formattedFrequency, getHeaderNumericValue, getTransformedChannel, getTransformedCoordinates, isAstBadPoint, minMax2D, rotate2D, toFixed, trimFitsComment} from "utilities";
import {BackendService, ContourWebGLService} from "services";

export interface FrameInfo {
    fileId: number;
    directory: string;
    hdu: string;
    fileInfo: CARTA.FileInfo;
    fileInfoExtended: CARTA.FileInfoExtended;
    fileFeatureFlags: number;
    renderMode: CARTA.RenderMode;
}

export enum RasterRenderType {
    NONE,
    TILED
}

export const WCS_PRECISION = 10;

export class FrameStore {
    private astFrameSet: number;
    private spectralFrame: number;
    public spectralCoordsSupported: Map<string, {type: SpectralType, unit: SpectralUnit}>;
    public spectralSystemsSupported: Array<SpectralSystem>;

    @observable frameInfo: FrameInfo;
    @observable renderHiDPI: boolean;
    @observable wcsInfo: number;
    @observable wcsInfoForTransformation: number;
    @observable spectralType: SpectralType;
    @observable spectralUnit: SpectralUnit;
    @observable spectralSystem: SpectralSystem;
    @observable channelValues: Array<number>;
    @observable fullWcsInfo: number;
    @observable validWcs: boolean;
    @observable center: Point2D;
    @observable cursorInfo: CursorInfo;
    @observable cursorValue: number;
    @observable cursorFrozen: boolean;
    @observable zoomLevel: number;
    @observable stokes: number;
    @observable channel: number;
    @observable requiredStokes: number;
    @observable requiredChannel: number;
    @observable animationChannelRange: NumberRange;
    @observable renderType: RasterRenderType;
    @observable currentFrameView: FrameView;
    @observable currentCompressionQuality: number;
    @observable renderConfig: RenderConfigStore;
    @observable contourConfig: ContourConfigStore;
    @observable contourStores: Map<number, ContourStore>;
    @observable valid: boolean;
    @observable moving: boolean;
    @observable zooming: boolean;
    @observable regionSet: RegionSetStore;
    @observable overlayBeamSettings: OverlayBeamStore;
    @observable spatialReference: FrameStore;
    @observable spectralReference: FrameStore;
    @observable secondarySpatialImages: FrameStore[];
    @observable secondarySpectralImages: FrameStore[];
    @observable momentImages: FrameStore[];

    @observable isRequestingMoments: boolean;
    @observable requestingMomentsProgress: number;

    @computed get requiredFrameView(): FrameView {
        // use spatial reference frame to calculate frame view, if it exists
        if (this.spatialReference) {
            // Required view of reference frame
            const refView = this.spatialReference.requiredFrameView;
            // Get the position of the ref frame's view in the secondary frame's pixel space
            const corners = [
                this.spatialTransform.transformCoordinate({x: refView.xMin, y: refView.yMin}, false),
                this.spatialTransform.transformCoordinate({x: refView.xMin, y: refView.yMax}, false),
                this.spatialTransform.transformCoordinate({x: refView.xMax, y: refView.yMax}, false),
                this.spatialTransform.transformCoordinate({x: refView.xMax, y: refView.yMin}, false)
            ];

            const {minPoint, maxPoint} = minMax2D(corners);
            // Manually get adjusted zoom level and round to a power of 2
            const mipAdjustment = (PreferenceStore.Instance.lowBandwidthMode ? 2.0 : 1.0) / this.spatialTransform.scale;
            const mipExact = Math.max(1.0, mipAdjustment / this.spatialReference.zoomLevel);
            const mipLog2 = Math.log2(mipExact);
            const mipLog2Rounded = Math.round(mipLog2);

            return {
                xMin: minPoint.x,
                xMax: maxPoint.x,
                yMin: minPoint.y,
                yMax: maxPoint.y,
                mip: Math.pow(2, mipLog2Rounded)
            };
        } else {
            // If there isn't a valid zoom, return a dummy view
            if (this.zoomLevel <= 0 || !this.isRenderable) {
                return {
                    xMin: 0,
                    xMax: 1,
                    yMin: 0,
                    yMax: 1,
                    mip: 1,
                };
            }

            const pixelRatio = this.renderHiDPI ? devicePixelRatio : 1.0;
            // Required image dimensions
            const imageWidth = pixelRatio * this.renderWidth / this.zoomLevel;
            const imageHeight = pixelRatio * this.renderHeight / this.zoomLevel;

            const mipAdjustment = (PreferenceStore.Instance.lowBandwidthMode ? 2.0 : 1.0);
            const mipExact = Math.max(1.0, mipAdjustment / this.zoomLevel);
            const mipLog2 = Math.log2(mipExact);
            const mipLog2Rounded = Math.round(mipLog2);
            const mipRoundedPow2 = Math.pow(2, mipLog2Rounded);

            return {
                xMin: this.center.x - imageWidth / 2.0,
                xMax: this.center.x + imageWidth / 2.0,
                yMin: this.center.y - imageHeight / 2.0,
                yMax: this.center.y + imageHeight / 2.0,
                mip: mipRoundedPow2
            };
        }
    }

    @computed get spatialTransform() {
        if (this.spatialReference && this.spatialTransformAST) {
            const center = getTransformedCoordinates(this.spatialTransformAST, this.spatialReference.center, false);
            // Try use center of the screen as a reference point
            if (!isAstBadPoint(center)) {
                return new Transform2D(this.spatialTransformAST, center);
            } else {
                // Otherwise use the center of the image
                return new Transform2D(this.spatialTransformAST, {x: this.frameInfo.fileInfoExtended.width / 2.0 + 0.5, y: this.frameInfo.fileInfoExtended.height / 2.0 + 0.5});
            }
        }
        return null;
    }

    @computed get transformedWcsInfo() {
        if (this.spatialTransform) {
            let adjTranslation: Point2D = {
                x: -this.spatialTransform.translation.x / this.spatialTransform.scale,
                y: -this.spatialTransform.translation.y / this.spatialTransform.scale,
            };
            adjTranslation = rotate2D(adjTranslation, -this.spatialTransform.rotation);
            if (this.cachedTransformedWcsInfo >= 0) {
                AST.delete(this.cachedTransformedWcsInfo);
            }

            this.cachedTransformedWcsInfo = AST.createTransformedFrameset(this.wcsInfo,
                adjTranslation.x, adjTranslation.y,
                -this.spatialTransform.rotation,
                this.spatialTransform.origin.x, this.spatialTransform.origin.y,
                1.0 / this.spatialTransform.scale, 1.0 / this.spatialTransform.scale);
            return this.cachedTransformedWcsInfo;
        }
        return null;
    }

    @computed get renderWidth() {
        return this.overlayStore.renderWidth;
    }

    @computed get renderHeight() {
        return this.overlayStore.renderHeight;
    }

    @computed get isRenderable() {
        return this.renderWidth > 0 && this.renderHeight > 0;
    }

    @computed get unit() {
        if (!this.frameInfo || !this.frameInfo.fileInfoExtended || !this.frameInfo.fileInfoExtended.headerEntries) {
            return undefined;
        } else {
            const unitHeader = this.frameInfo.fileInfoExtended.headerEntries.filter(entry => entry.name === "BUNIT");
            if (unitHeader.length) {
                return trimFitsComment(unitHeader[0].value);
            } else {
                return undefined;
            }
        }
    }

    @computed get beamProperties(): { x: number, y: number, angle: number, overlayBeamSettings: OverlayBeamStore } {
        const bMajHeader = this.frameInfo.fileInfoExtended.headerEntries.find(entry => entry.name.indexOf("BMAJ") !== -1);
        const bMinHeader = this.frameInfo.fileInfoExtended.headerEntries.find(entry => entry.name.indexOf("BMIN") !== -1);
        const bpaHeader = this.frameInfo.fileInfoExtended.headerEntries.find(entry => entry.name.indexOf("BPA") !== -1);
        const unitHeader = this.frameInfo.fileInfoExtended.headerEntries.find(entry => entry.name.indexOf("CUNIT1") !== -1);
        const deltaHeader = this.frameInfo.fileInfoExtended.headerEntries.find(entry => entry.name.indexOf("CDELT1") !== -1);

        if (bMajHeader && bMinHeader && bpaHeader && unitHeader && deltaHeader) {
            let bMaj = getHeaderNumericValue(bMajHeader);
            let bMin = getHeaderNumericValue(bMinHeader);
            const bpa = getHeaderNumericValue(bpaHeader);
            const unit = unitHeader.value.trim();
            const delta = getHeaderNumericValue(deltaHeader);

            if (isFinite(bMaj) && bMaj > 0 && isFinite(bMin) && bMin > 0 && isFinite(bpa) && isFinite(delta) && unit === "deg" || unit === "rad") {
                return {
                    x: bMaj / Math.abs(delta),
                    y: bMin / Math.abs(delta),
                    angle: bpa,
                    overlayBeamSettings: this.overlayBeamSettings
                };
            }
            return null;
        }
        return null;
    }

<<<<<<< HEAD
=======
    public getWcsSizeInArcsec(size: Point2D): Point2D {
        const deltaHeader = this.frameInfo.fileInfoExtended.headerEntries.find(entry => entry.name.indexOf("CDELT1") !== -1);
        const unitHeader = this.frameInfo.fileInfoExtended.headerEntries.find(entry => entry.name.indexOf("CUNIT1") !== -1);
        if (size && deltaHeader && unitHeader) {
            const delta = getHeaderNumericValue(deltaHeader);
            const unit = unitHeader.value.trim();
            if (isFinite(delta) && unit === "deg" || unit === "rad") {
                return {
                    x: size.x * Math.abs(delta) * (unit === "deg" ? 3600 : (180 * 3600 / Math.PI)),
                    y: size.y * Math.abs(delta) * (unit === "deg" ? 3600 : (180 * 3600 / Math.PI))
                };
            }
        }
        return null;
    }

    public getImageValueFromArcsec(arcsecValue: number): number {
        const deltaHeader = this.frameInfo.fileInfoExtended.headerEntries.find(entry => entry.name.indexOf("CDELT1") !== -1);
        const unitHeader = this.frameInfo.fileInfoExtended.headerEntries.find(entry => entry.name.indexOf("CUNIT1") !== -1);
        if (isFinite(arcsecValue) && deltaHeader && unitHeader) {
            const delta = getHeaderNumericValue(deltaHeader);
            const unit = unitHeader.value.trim();
            if (isFinite(delta) && delta !== 0 && unit === "deg" || unit === "rad") {
                return arcsecValue / Math.abs(delta) / (unit === "deg" ? 3600 : (180 * 3600 / Math.PI));
            }
        }
        return null;
    }

>>>>>>> cbabc9b4
    @computed get channelInfo(): ChannelInfo {
        if (!this.frameInfo || !this.frameInfo.fileInfoExtended || this.frameInfo.fileInfoExtended.depth <= 1 || !this.frameInfo.fileInfoExtended.headerEntries) {
            return undefined;
        }
        const N = this.frameInfo.fileInfoExtended.depth;
        const indexes = new Array<number>(N);
        const values = new Array<number>(N);
        const rawValues = new Array<number>(N);

        let getChannelIndexSimple = (value: number): number => {
            if (!value) {
                return null;
            }

            if (value < 0) {
                return 0;
            } else if (value > N - 1) {
                return N - 1;
            }

            const ceil = Math.ceil(value);
            const floor = Math.floor(value);
            return (ceil - value) < (value - floor) ? ceil : floor;
        };

        // By default, we try to use the WCS information to determine channel info.
        if (this.spectralAxis) {
            const refPixHeader = this.frameInfo.fileInfoExtended.headerEntries.find(entry => entry.name.indexOf(`CRPIX${this.spectralAxis.dimension}`) !== -1);
            const refValHeader = this.frameInfo.fileInfoExtended.headerEntries.find(entry => entry.name.indexOf(`CRVAL${this.spectralAxis.dimension}`) !== -1);
            const deltaHeader = this.frameInfo.fileInfoExtended.headerEntries.find(entry => entry.name.indexOf(`CDELT${this.spectralAxis.dimension}`) !== -1);

            if (refPixHeader && refValHeader && deltaHeader) {
                const refPix = getHeaderNumericValue(refPixHeader);
                const refVal = getHeaderNumericValue(refValHeader);
                const delta = getHeaderNumericValue(deltaHeader);
                if (isFinite(refPix) && isFinite(refVal) && isFinite(delta)) {
                    for (let i = 0; i < N; i++) {
                        // FITS standard uses 1 for the first pixel
                        const channelOffset = i + 1 - refPix;
                        indexes[i] = i;
                        rawValues[i] = (channelOffset * delta + refVal);
                        values[i] = rawValues[i];
                    }
                    return {
                        fromWCS: true,
                        channelType: this.spectralAxis.type,
                        indexes,
                        values,
                        rawValues,
                        getChannelIndexWCS: (value: number): number => {
                            if (!value) {
                                return null;
                            }

                            const index = (value - refVal) / delta + refPix - 1;
                            if (index < 0) {
                                return 0;
                            } else if (index > values.length - 1) {
                                return values.length - 1;
                            }

                            const ceil = Math.ceil(index);
                            const floor = Math.floor(index);
                            return Math.abs(values[ceil] - value) < Math.abs(value - values[floor]) ? ceil : floor;
                        },
                        getChannelIndexSimple: getChannelIndexSimple
                    };
                }
            }
        }

        // return channels
        for (let i = 0; i < N; i++) {
            indexes[i] = i;
            values[i] = i;
            rawValues[i] = i;
        }
        return {
            fromWCS: false, channelType: {code: "", name: "Channel", unit: ""}, indexes, values, rawValues,
            getChannelIndexWCS: null, getChannelIndexSimple: getChannelIndexSimple
        };
    }

    @computed get spectralInfo(): SpectralInfo {
        const spectralInfo: SpectralInfo = {
            channel: this.channel,
            channelType: {code: "", name: "Channel", unit: ""},
            specsys: "",
            spectralString: ""
        };

        if (this.frameInfo.fileInfoExtended.depth > 1) {
            const channelInfo = this.channelInfo;
            spectralInfo.channelType = channelInfo.channelType;
            if (channelInfo.channelType.code) {
                const specSysHeader = this.frameInfo.fileInfoExtended.headerEntries.find(entry => entry.name.indexOf(`SPECSYS`) !== -1);
                if (specSysHeader && specSysHeader.value) {
                    spectralInfo.specsys = trimFitsComment(specSysHeader.value).toUpperCase();
                }

                spectralInfo.spectralString = `${channelInfo.channelType.name} (${spectralInfo.specsys}): ${toFixed(channelInfo.values[this.channel], 4)} ${channelInfo.channelType.unit}`;
                if (channelInfo.channelType.code === "FREQ") {
                    const freqVal = channelInfo.rawValues[this.channel];
                    // convert frequency value to unit in GHz
                    if (this.isSpectralCoordinateConvertible && channelInfo.channelType.unit !== SPECTRAL_DEFAULT_UNIT.get(SpectralType.FREQ)) {
                        const freqGHz = this.astSpectralTransform(SpectralType.FREQ, SpectralUnit.GHZ, this.spectralSystem, freqVal);
                        if (isFinite(freqGHz)) {
                            spectralInfo.spectralString = `Frequency (${this.spectralSystem}): ${formattedFrequency(freqGHz)}`;
                        }
                    }
                    // convert frequency to volecity
                    const velocityVal = this.astSpectralTransform(SpectralType.VRAD, SpectralUnit.KMS, this.spectralSystem, freqVal);
                    if (isFinite(velocityVal)) {
                        spectralInfo.velocityString = `Velocity: ${toFixed(velocityVal, 4)} km/s`;
                    }
                } else if (channelInfo.channelType.code === "VRAD") {
                    const velocityVal = channelInfo.rawValues[this.channel];
                    // convert velocity value to unit in km/s
                    if (this.isSpectralCoordinateConvertible && channelInfo.channelType.unit !== SPECTRAL_DEFAULT_UNIT.get(SpectralType.VRAD)) {
                        const volecityKMS = this.astSpectralTransform(SpectralType.VRAD, SpectralUnit.KMS, this.spectralSystem, velocityVal);
                        if (isFinite(volecityKMS)) {
                            spectralInfo.spectralString = `Velocity (${this.spectralSystem}): ${toFixed(volecityKMS, 4)} km/s`;
                        }
                    }
                    // convert velocity to frequency
                    const freqGHz = this.astSpectralTransform(SpectralType.FREQ, SpectralUnit.GHZ, this.spectralSystem, velocityVal);
                    if (isFinite(freqGHz)) {
                        spectralInfo.freqString = `Frequency: ${formattedFrequency(freqGHz)}`;
                    }
                }
            }
        }

        return spectralInfo;
    }

    @computed get spectralAxis(): {valid: boolean; dimension: number, type: ChannelType} {
        if (!this.frameInfo || !this.frameInfo.fileInfoExtended || this.frameInfo.fileInfoExtended.depth <= 1 || !this.frameInfo.fileInfoExtended.headerEntries) {
            return undefined;
        }
        const entries = this.frameInfo.fileInfoExtended.headerEntries;
        const typeHeader3 = entries.find(entry => entry.name.includes("CTYPE3"));
        const typeHeader4 = entries.find(entry => entry.name.includes("CTYPE4"));
        if ((!typeHeader3 && !typeHeader4) ||
            (typeHeader3 && typeHeader3.value.match(/stokes/i) && !typeHeader4) ||
            (!typeHeader3 && typeHeader4 && typeHeader4.value.match(/stokes/i)) ||
            (typeHeader3 && typeHeader3.value.match(/stokes/i) && typeHeader4 && typeHeader4.value.match(/stokes/i))) {
            return undefined;
        }

        if (typeHeader3 && !typeHeader3.value.match(/stokes/i)) { // spectral axis should be CTYPE3
            const headerVal = typeHeader3.value.trim().toUpperCase();
            const channelType = CHANNEL_TYPES.find(type => headerVal === type.code);
            const unitHeader = entries.find(entry => entry.name.includes("CUNIT3"));
            if (channelType) {
                return {valid: true, dimension: 3, type: {name: channelType.name, code: channelType.code, unit: unitHeader ? unitHeader.value.trim() : channelType.unit}};
            } else {
                return {valid: false, dimension: 3, type: {name: headerVal, code: headerVal, unit: unitHeader ? unitHeader.value.trim() : undefined}};
            }
        } else if (typeHeader4 && !typeHeader4.value.match(/stokes/i)) { // spectral axis should be CTYPE4
            const headerVal = typeHeader4.value.trim().toUpperCase();
            const channelType = CHANNEL_TYPES.find(type => headerVal === type.code);
            const unitHeader = entries.find(entry => entry.name.includes("CUNIT4"));
            if (channelType) {
                return {valid: true, dimension: 4, type: {name: channelType.name, code: channelType.code, unit: unitHeader ? unitHeader.value.trim() : channelType.unit}};
            } else {
                return {valid: false, dimension: 4, type: {name: headerVal, code: headerVal, unit: unitHeader ? unitHeader.value.trim() : undefined}};
            }
        }
        return undefined;
    }

    @computed get isSpectralCoordinateConvertible(): boolean {
        if (!this.spectralAxis || (this.spectralAxis && !this.spectralAxis.valid) || !this.spectralFrame) {
            return false;
        }
        return IsSpectralTypeSupported(this.spectralAxis.type.code as string) && IsSpectralUnitSupported(this.spectralAxis.type.unit as string);
    }

    @computed get isSpectralSystemConvertible(): boolean {
        if (!this.spectralInfo || !this.spectralFrame) {
            return false;
        }
        return IsSpectralSystemSupported(this.spectralInfo.specsys as string);
    }

    @computed get isSpectralPropsEqual(): boolean {
        let result = false;
        if (this.spectralInfo && this.spectralInfo.channelType) {
            const isTypeEqual = this.spectralInfo.channelType.code === (this.spectralType as string);
            const isUnitEqual = this.spectralInfo.channelType.unit === (this.spectralUnit as string);
            const isSpecsysEqual = this.spectralInfo.specsys === (this.spectralSystem as string);
            result = isTypeEqual && isUnitEqual && isSpecsysEqual;
        }
        return result;
    }

    @computed get isCoordChannel(): boolean {
        return this.spectralType === SpectralType.CHANNEL;
    }

    @computed get nativeSpectralCoordinate(): string {
        return this.spectralAxis ? `${this.spectralAxis.type.name} (${this.spectralAxis.type.unit})` : undefined;
    }

    @computed get spectralCoordinate(): string {
        return !this.spectralType && !this.spectralUnit ? this.nativeSpectralCoordinate : GenCoordinateLabel(this.spectralType, this.spectralUnit);
    }

    @computed get spectralUnitStr(): string {
        if (this.spectralAxis && !this.spectralType && !this.spectralUnit) {
            return this.spectralAxis.type.unit;
        }
        return this.isCoordChannel ? SPECTRAL_TYPE_STRING.get(SpectralType.CHANNEL) : this.spectralUnit as string;
    }

    @computed get hasStokes(): boolean {
        return this.frameInfo && this.frameInfo.fileInfoExtended && this.frameInfo.fileInfoExtended.stokes > 1;
    }

    @computed get numChannels(): number {
        return this.frameInfo.fileInfoExtended.depth;
    }

    @computed get channelValueBounds(): CARTA.FloatBounds {
        if (this.numChannels > 1 && this.channelValues) {
            const head = this.channelValues[0];
            const tail = this.channelValues[this.numChannels - 1];
            return new CARTA.FloatBounds(head <=  tail ?  {min: head, max: tail} : {min: tail, max: head});
        }
        return null;
    }

    @computed get spectralSiblings(): FrameStore[] {
        if (this.spectralReference) {
            let siblings = [];
            siblings.push(this.spectralReference);
            siblings.push(...this.spectralReference.secondarySpectralImages.slice().filter(f => f !== this));
            return siblings;
        } else {
            return this.secondarySpectralImages.slice();
        }
    }

    @computed private get zoomLevelForFit() {
        return Math.min(this.calculateZoomX, this.calculateZoomY);
    }

    @computed private get calculateZoomX() {
        const imageWidth = this.frameInfo.fileInfoExtended.width;
        const pixelRatio = this.renderHiDPI ? devicePixelRatio : 1.0;

        if (imageWidth <= 0) {
            return 1.0;
        }
        return this.renderWidth * pixelRatio / imageWidth;
    }

    @computed private get calculateZoomY() {
        const imageHeight = this.frameInfo.fileInfoExtended.height;
        const pixelRatio = this.renderHiDPI ? devicePixelRatio : 1.0;
        if (imageHeight <= 0) {
            return 1.0;
        }
        return this.renderHeight * pixelRatio / imageHeight;
    }

    @computed get contourProgress(): number {
        // Use -1 when there are no contours required
        if (!this.contourConfig.levels || !this.contourConfig.levels.length || !this.contourConfig.enabled) {
            return -1;
        }

        // Progress is zero if we haven't received any contours yet
        if (!this.contourStores || !this.contourStores.size) {
            return 0;
        }

        let totalProgress = 0;
        this.contourStores.forEach((contourStore, level) => {
            if (this.contourConfig.levels.indexOf(level) !== -1) {
                totalProgress += contourStore.progress;
            }
        });

        return totalProgress / (this.contourConfig.levels ? this.contourConfig.levels.length : 1);
    }

    @computed get stokesInfo(): string[] {
        if (this.frameInfo && this.frameInfo.fileInfoExtended && this.frameInfo.fileInfoExtended.headerEntries) {
            const ctype = this.frameInfo.fileInfoExtended.headerEntries.find(entry => entry.value.toUpperCase() === "STOKES");
            if (ctype && ctype.name.indexOf("CTYPE") !== -1) {
                const index = ctype.name.substring(5);
                const naxisHeader = this.frameInfo.fileInfoExtended.headerEntries.find(entry => entry.name.indexOf(`NAXIS${index}`) !== -1);
                const crpixHeader = this.frameInfo.fileInfoExtended.headerEntries.find(entry => entry.name.indexOf(`CRPIX${index}`) !== -1);
                const crvalHeader = this.frameInfo.fileInfoExtended.headerEntries.find(entry => entry.name.indexOf(`CRVAL${index}`) !== -1);
                const cdeltHeader = this.frameInfo.fileInfoExtended.headerEntries.find(entry => entry.name.indexOf(`CDELT${index}`) !== -1);
                let stokesInfo = [];
                for (let i = 0; i < parseInt(naxisHeader.value); i++) {
                    let val = getHeaderNumericValue(crvalHeader) + (i + 1 - getHeaderNumericValue(crpixHeader)) * getHeaderNumericValue(cdeltHeader);
                    switch (val) {
                        case 1:
                            stokesInfo.push("I");
                            break;
                        case 2:
                            stokesInfo.push("Q");
                            break;
                        case 3:
                            stokesInfo.push("U");
                            break;
                        case 4:
                            stokesInfo.push("V");
                            break;
                        default:
                            break;
                    }
                }
                return stokesInfo;
            }
        }
        return [];
    }

    private readonly overlayStore: OverlayStore;
    private readonly logStore: LogStore;
    private readonly backendService: BackendService;
    private readonly controlMaps: Map<FrameStore, ControlMap>;
    private spatialTransformAST: number;
    private spectralTransformAST: number;
    private cachedTransformedWcsInfo: number = -1;
    private zoomTimeoutHandler;

    private static readonly CursorInfoMaxPrecision = 25;
    private static readonly ZoomInertiaDuration = 250;

    constructor(frameInfo: FrameInfo) {
        this.overlayStore = OverlayStore.Instance;
        this.logStore = LogStore.Instance;
        this.backendService = BackendService.Instance;
        const preferenceStore = PreferenceStore.Instance;

        this.astFrameSet = null;
        this.spectralFrame = null;
        this.spectralType = null;
        this.spectralUnit = null;
        this.spectralSystem = null;
        this.channelValues = null;
        this.spectralCoordsSupported = null;
        this.spectralSystemsSupported = null;
        this.wcsInfo = null;
        this.wcsInfoForTransformation = null;
        this.fullWcsInfo = null;
        this.validWcs = false;
        this.frameInfo = frameInfo;
        this.renderHiDPI = true;
        this.center = {x: 0, y: 0};
        this.stokes = 0;
        this.channel = 0;
        this.requiredStokes = 0;
        this.requiredChannel = 0;
        this.renderConfig = new RenderConfigStore(preferenceStore);
        this.contourConfig = new ContourConfigStore(preferenceStore);
        this.contourStores = new Map<number, ContourStore>();
        this.renderType = RasterRenderType.NONE;
        this.moving = false;
        this.zooming = false;
        this.overlayBeamSettings = new OverlayBeamStore();
        this.spatialTransformAST = null;
        this.controlMaps = new Map<FrameStore, ControlMap>();
        this.secondarySpatialImages = [];
        this.secondarySpectralImages = [];
        this.momentImages = [];

        this.isRequestingMoments = false;
        this.requestingMomentsProgress = 0;

        // synchronize AST overlay's color/grid/label with preference when frame is created
        const astColor = preferenceStore.astColor;
        if (astColor !== this.overlayStore.global.color) {
            this.overlayStore.global.setColor(astColor);
        }
        const astGridVisible = preferenceStore.astGridVisible;
        if (astGridVisible !== this.overlayStore.grid.visible) {
            this.overlayStore.grid.setVisible(astGridVisible);
        }
        const astLabelsVisible = preferenceStore.astLabelsVisible;
        if (astLabelsVisible !== this.overlayStore.labels.visible) {
            this.overlayStore.labels.setVisible(astLabelsVisible);
        }

        this.regionSet = new RegionSetStore(this, PreferenceStore.Instance, BackendService.Instance);
        this.valid = true;
        this.currentFrameView = {
            xMin: 0,
            xMax: 0,
            yMin: 0,
            yMax: 0,
            mip: 999
        };
        this.animationChannelRange = [0, frameInfo.fileInfoExtended.depth - 1];

        this.initSkyWCS();
        if (frameInfo.fileInfoExtended.depth > 1) {
            this.initFullWCS();
        }

        this.astFrameSet = this.initFrame();
        if (this.astFrameSet) {
            this.spectralFrame = AST.getSpectralFrame(this.astFrameSet);
        }
        this.initSupportedSpectralConversion();
        this.initCenter();
        this.zoomLevel = preferenceStore.isZoomRAWMode ? 1.0 : this.zoomLevelForFit;

        // init spectral settings
        if (this.spectralAxis && IsSpectralTypeSupported(this.spectralAxis.type.code as string) && IsSpectralUnitSupported(this.spectralAxis.type.unit as string)) {
            this.spectralType = this.spectralAxis.type.code as SpectralType;
            this.spectralUnit = SPECTRAL_DEFAULT_UNIT.get(this.spectralType);
        }
        if (this.isSpectralSystemConvertible) {
            this.spectralSystem = this.spectralInfo.specsys as SpectralSystem;
        }

        // need initialized wcs to get correct cursor info
        this.cursorInfo = this.getCursorInfo(this.center);
        this.cursorValue = 0;
        this.cursorFrozen = preferenceStore.isCursorFrozen;

        autorun(() => {
            // update zoomLevel when image viewer is available for drawing
            if (this.isRenderable && this.zoomLevel <= 0) {
                this.setZoom(this.zoomLevelForFit);
            }
        });

        // if type/unit/specsys changes, trigger spectral conversion
        autorun(() => {
            const type = this.spectralType;
            const unit = this.spectralUnit;
            const specsys = this.spectralSystem;
            if (this.channelInfo) {
                if (!type && !unit) {
                    this.channelValues = this.channelInfo.values;
                } else if (this.isCoordChannel) {
                    this.channelValues = this.channelInfo.indexes;
                } else {
                    this.channelValues = this.isSpectralPropsEqual ? this.channelInfo.values : this.convertSpectral(this.channelInfo.values);
                }
            }
        });
    }

    private convertSpectral = (values: Array<number>): Array<number> => {
        return values && values.length > 0 ? values.map(value => this.astSpectralTransform(this.spectralType, this.spectralUnit, this.spectralSystem, value)) : null;
    };

    private astSpectralTransform = (type: SpectralType, unit: SpectralUnit, system: SpectralSystem, value: number): number => {
        if (!this.spectralFrame || !isFinite(value)) {
            return undefined;
        }
        return AST.transformSpectralPoint(this.spectralFrame, type, unit, system, value);
    };

    @action private initSkyWCS = () => {
        let headerString = "";

        for (let entry of this.frameInfo.fileInfoExtended.headerEntries) {
            // Skip empty header entries
            if (!entry.value.length) {
                continue;
            }

            // Skip higher dimensions
            if (entry.name.match(/(CTYPE|CDELT|CRPIX|CRVAL|CUNIT|NAXIS|CROTA)[3-9]/)) {
                continue;
            }

            let value = entry.value;
            if (entry.name.toUpperCase() === "NAXIS") {
                value = "2";
            }

            if (entry.name.toUpperCase() === "WCSAXES") {
                value = "2";
            }

            if (entry.entryType === CARTA.EntryType.STRING) {
                value = `'${value}'`;
            }

            let name = entry.name;
            while (name.length < 8) {
                name += " ";
            }

            let entryString = `${name}=  ${value}`;
            while (entryString.length < 80) {
                entryString += " ";
            }
            headerString += entryString;
        }
        const initResult = AST.initFrame(headerString);
        if (!initResult) {
            this.logStore.addWarning(`Problem processing WCS info in file ${this.frameInfo.fileInfo.name}`, ["ast"]);
            this.wcsInfo = AST.initDummyFrame();
        } else {
            this.wcsInfo = initResult;
            // init wcs for transformation & precision
            this.wcsInfoForTransformation = AST.copy(this.wcsInfo);
            AST.set(this.wcsInfoForTransformation, `Format(1)=${AppStore.Instance.overlayStore.numbers.formatTypeX}.${WCS_PRECISION}`);
            AST.set(this.wcsInfoForTransformation, `Format(2)=${AppStore.Instance.overlayStore.numbers.formatTypeY}.${WCS_PRECISION}`);
            this.validWcs = true;
            this.overlayStore.setDefaultsFromAST(this);
            console.log("Initialised WCS info from frame");
        }
    };

    @action private initFullWCS = () => {
        let headerString = "";

        for (let entry of this.frameInfo.fileInfoExtended.headerEntries) {
            // Skip empty header entries
            if (!entry.value.length) {
                continue;
            }

            // Skip higher dimensions
            if (entry.name.match(/(CTYPE|CDELT|CRPIX|CRVAL|CUNIT|NAXIS|CROTA)[4-9]/)) {
                continue;
            }

            let value = trimFitsComment(entry.value);
            if (entry.name.toUpperCase() === "NAXIS") {
                value = "3";
            }

            if (entry.name.toUpperCase() === "WCSAXES") {
                value = "3";
            }

            if (entry.entryType === CARTA.EntryType.STRING) {
                value = `'${value}'`;
            }

            let name = entry.name;
            while (name.length < 8) {
                name += " ";
            }

            let entryString = `${name}=  ${value}`;
            while (entryString.length < 80) {
                entryString += " ";
            }
            headerString += entryString;
        }
        const initResult = AST.initFrame(headerString);
        if (!initResult) {
            this.logStore.addWarning(`Problem processing WCS info in file ${this.frameInfo.fileInfo.name}`, ["ast"]);
            this.fullWcsInfo = null;
        } else {
            this.fullWcsInfo = initResult;
            console.log("Initialised 3D WCS info from frame");
        }
    };

    private initFrame = (): number => {
        if (!this.spectralAxis || !this.spectralAxis.valid) {
            return null;
        }

        let headerString = "";
        const entries = this.frameInfo.fileInfoExtended.headerEntries;
        for (let entry of entries) {
            // Skip empty header entries
            if (!entry.value.length) {
                continue;
            }
            let name = entry.name;
            let value = trimFitsComment(entry.value);
            if (entry.entryType === CARTA.EntryType.STRING) {
                value = `'${value}'`;
            }
            while (name.length < 8) {
                name += " ";
            }
            let entryString = `${name}=  ${value}`;
            while (entryString.length < 80) {
                entryString += " ";
            }
            headerString += entryString;
        }
        return AST.initFrame(headerString);
    };

    @action private initSupportedSpectralConversion = () => {
        if (this.spectralAxis && !this.spectralAxis.valid) {
            this.channelValues = this.channelInfo.values;
            this.spectralCoordsSupported = new Map<string, {type: SpectralType, unit: SpectralUnit}>([
                [this.nativeSpectralCoordinate, {type: null, unit: null}],
                [SPECTRAL_TYPE_STRING.get(SpectralType.CHANNEL), {type: SpectralType.CHANNEL, unit: null}]
            ]);
            this.spectralSystemsSupported = [];
            return;
        } else if (!this.spectralAxis || !this.spectralFrame) {
            this.spectralCoordsSupported = null;
            this.spectralSystemsSupported = null;
            return;
        }

        // generate spectral coordinate options
        const entries = this.frameInfo.fileInfoExtended.headerEntries;
        const spectralType = this.spectralInfo.channelType.code;
        if (IsSpectralTypeSupported(spectralType)) {
            // check RESTFRQ
            const restFrqHeader = entries.find(entry => entry.name.indexOf("RESTFRQ") !== -1);
            if (restFrqHeader) {
                this.spectralCoordsSupported = SPECTRAL_COORDS_SUPPORTED;
            } else {
                this.spectralCoordsSupported = new Map<string, {type: SpectralType, unit: SpectralUnit}>();
                Array.from(SPECTRAL_COORDS_SUPPORTED.keys()).forEach((key: string) => {
                    const value = SPECTRAL_COORDS_SUPPORTED.get(key);
                    const isVolecity = spectralType === SpectralType.VRAD || spectralType === SpectralType.VOPT;
                    const isValueVolecity = value.type === SpectralType.VRAD || value.type === SpectralType.VOPT;
                    if (isVolecity && isValueVolecity) { // VRAD, VOPT
                        this.spectralCoordsSupported.set(key, value);
                    }
                    if (!isVolecity && !isValueVolecity) { // FREQ, WAVE, AWAV
                        this.spectralCoordsSupported.set(key, value);
                    }
                });
                this.spectralCoordsSupported.set(SPECTRAL_TYPE_STRING.get(SpectralType.CHANNEL), {type: SpectralType.CHANNEL, unit: null});
            }
        } else {
            this.spectralCoordsSupported = new Map<string, {type: SpectralType, unit: SpectralUnit}>([
                [SPECTRAL_TYPE_STRING.get(SpectralType.CHANNEL), {type: SpectralType.CHANNEL, unit: null}]
            ]);
        }

        // generate spectral system options
        const spectralSystem = this.spectralInfo.specsys;
        if (IsSpectralSystemSupported(spectralSystem)) {
            const dateObsHeader = entries.find(entry => entry.name.indexOf("DATE-OBS") !== -1);
            const obsgeoxHeader = entries.find(entry => entry.name.indexOf("OBSGEO-X") !== -1);
            const obsgeoyHeader = entries.find(entry => entry.name.indexOf("OBSGEO-Y") !== -1);
            const obsgeozHeader = entries.find(entry => entry.name.indexOf("OBSGEO-Z") !== -1);
            if (spectralSystem === SpectralSystem.LSRK || spectralSystem === SpectralSystem.LSRD) { // LSRK, LSRD
                if (dateObsHeader && (obsgeoxHeader && obsgeoyHeader && obsgeozHeader)) {
                    this.spectralSystemsSupported = [SpectralSystem.LSRK, SpectralSystem.LSRD, SpectralSystem.BARY, SpectralSystem.TOPO];
                } else if (dateObsHeader && !(obsgeoxHeader && obsgeoyHeader && obsgeozHeader)) {
                    this.spectralSystemsSupported = [SpectralSystem.LSRK, SpectralSystem.LSRD, SpectralSystem.BARY];
                } else {
                    this.spectralSystemsSupported = [SpectralSystem.LSRK, SpectralSystem.LSRD];
                }
            } else if (spectralSystem === SpectralSystem.BARY) { // BARY
                if (dateObsHeader && (obsgeoxHeader && obsgeoyHeader && obsgeozHeader)) {
                    this.spectralSystemsSupported = [SpectralSystem.LSRK, SpectralSystem.LSRD, SpectralSystem.BARY, SpectralSystem.TOPO];
                } else if (dateObsHeader && !(obsgeoxHeader && obsgeoyHeader && obsgeozHeader)) {
                    this.spectralSystemsSupported = [SpectralSystem.LSRK, SpectralSystem.LSRD, SpectralSystem.BARY];
                } else {
                    this.spectralSystemsSupported = [SpectralSystem.BARY];
                }
            } else { // TOPO
                if (dateObsHeader && (obsgeoxHeader && obsgeoyHeader && obsgeozHeader)) {
                    this.spectralSystemsSupported = [SpectralSystem.LSRK, SpectralSystem.LSRD, SpectralSystem.BARY, SpectralSystem.TOPO];
                } else {
                    this.spectralSystemsSupported = [SpectralSystem.TOPO];
                }
            }
        } else {
            this.spectralSystemsSupported = [];
        }
    };

    public convertToNativeWCS = (value: number): number => {
        if (!this.spectralFrame || !isFinite(value)) {
            return undefined;
        }
        return AST.transformSpectralPoint(this.spectralFrame, this.spectralType, this.spectralUnit, this.spectralSystem, value, false);
    };

    public convertFreqMHzToSettingWCS = (value: number): number => {
        if (!this.spectralFrame || !isFinite(value)) {
            return undefined;
        }

        if (this.spectralType === SpectralType.FREQ && this.spectralUnit === SpectralUnit.MHZ) {
            return value;
        }

        const nativeWCSValue = AST.transformSpectralPoint(this.spectralFrame, SpectralType.FREQ, SpectralUnit.MHZ, this.spectralSystem, value, false);
        if (!isFinite(nativeWCSValue)) {
            return undefined;
        }

        const settingWCSValue = this.astSpectralTransform(this.spectralType, this.spectralUnit, this.spectralSystem, nativeWCSValue);
        return isFinite(settingWCSValue) ? settingWCSValue : undefined;
    };

    public getCursorInfo(cursorPosImageSpace: Point2D) {
        let cursorPosWCS, cursorPosFormatted;
        if (this.validWcs) {
            // We need to compare X and Y coordinates in both directions
            // to avoid a confusing drop in precision at rounding threshold
            const offsetBlock = [[0, 0], [1, 1], [-1, -1]];

            // Shift image space coordinates to 1-indexed when passing to AST
            const cursorNeighbourhood = offsetBlock.map((offset) => AST.transformPoint(this.wcsInfo, cursorPosImageSpace.x + 1 + offset[0], cursorPosImageSpace.y + 1 + offset[1]));

            cursorPosWCS = cursorNeighbourhood[0];

            const normalizedNeighbourhood = cursorNeighbourhood.map((pos) => AST.normalizeCoordinates(this.wcsInfo, pos.x, pos.y));

            let precisionX = 0;
            let precisionY = 0;

            while (precisionX < FrameStore.CursorInfoMaxPrecision && precisionY < FrameStore.CursorInfoMaxPrecision) {
                let astString = new ASTSettingsString();
                astString.add("Format(1)", this.overlayStore.numbers.cursorFormatStringX(precisionX));
                astString.add("Format(2)", this.overlayStore.numbers.cursorFormatStringY(precisionY));
                astString.add("System", this.overlayStore.global.explicitSystem);

                let formattedNeighbourhood = normalizedNeighbourhood.map((pos) => AST.getFormattedCoordinates(this.wcsInfo, pos.x, pos.y, astString.toString()), true);
                let [p, n1, n2] = formattedNeighbourhood;
                if (!p.x || !p.y || p.x === "<bad>" || p.y === "<bad>") {
                    cursorPosFormatted = null;
                    break;
                }

                if (p.x !== n1.x && p.x !== n2.x && p.y !== n1.y && p.y !== n2.y) {
                    cursorPosFormatted = {x: p.x, y: p.y};
                    break;
                }

                if (p.x === n1.x || p.x === n2.x) {
                    precisionX += 1;
                }

                if (p.y === n1.y || p.y === n2.y) {
                    precisionY += 1;
                }
            }
        }

        return {
            posImageSpace: cursorPosImageSpace,
            posWCS: cursorPosWCS,
            infoWCS: cursorPosFormatted,
        };
    }

    public getControlMap(frame: FrameStore) {
        const preferenceStore = PreferenceStore.Instance;
        let controlMap = this.controlMaps.get(frame);
        if (!controlMap) {
            const tStart = performance.now();
            controlMap = new ControlMap(this, frame, -1, preferenceStore.contourControlMapWidth, preferenceStore.contourControlMapWidth);
            this.controlMaps.set(frame, controlMap);
            const tEnd = performance.now();
            const dt = tEnd - tStart;
            console.log(`Created ${preferenceStore.contourControlMapWidth}x${preferenceStore.contourControlMapWidth} transform grid for ${this.frameInfo.fileId} -> ${frame.frameInfo.fileId} in ${dt} ms`);
        }

        return controlMap;
    }

    public removeControlMap(frame: FrameStore) {
        const gl = ContourWebGLService.Instance.gl;
        const controlMap = this.controlMaps.get(frame);
        if (controlMap && gl && controlMap.hasTextureForContext(gl)) {
            const texture = controlMap.getTextureX(gl);
            gl.deleteTexture(texture);
        }
        this.controlMaps.delete(frame);
    }

    public getWcsSizeInArcsec(size: Point2D): Point2D {
        const deltaHeader = this.frameInfo.fileInfoExtended.headerEntries.find(entry => entry.name.indexOf("CDELT1") !== -1);
        const unitHeader = this.frameInfo.fileInfoExtended.headerEntries.find(entry => entry.name.indexOf("CUNIT1") !== -1);
        if (size && deltaHeader && unitHeader) {
            const delta = getHeaderNumericValue(deltaHeader);
            const unit = unitHeader.value.trim();
            if (isFinite(delta) && unit === "deg" || unit === "rad") {
                return {
                    x: size.x * Math.abs(delta) * (unit === "deg" ? 3600 : (180 * 3600 / Math.PI)),
                    y: size.y * Math.abs(delta) * (unit === "deg" ? 3600 : (180 * 3600 / Math.PI))
                };
            }
        }
        return null;
    }

    public findChannelIndexByValue = (x: number): number => {
        if (x === null || x === undefined || !isFinite(x)) {
            return undefined;
        }

        if (this.channelInfo) {
            if (this.isCoordChannel) {
                return this.channelInfo.getChannelIndexSimple(x);
            } else {
                if ((this.spectralAxis && !this.spectralAxis.valid) || this.isSpectralPropsEqual) {
                    return this.channelInfo.getChannelIndexWCS(x);
                } else {
                    // invert x in selected widget wcs to frame's default wcs
                    const tx =  AST.transformSpectralPoint(this.spectralFrame, this.spectralType, this.spectralUnit, this.spectralSystem, x, false);
                    return this.channelInfo.getChannelIndexWCS(tx);
                }
            }
        }
        return undefined;
    };

    @action updateFromContourData(contourImageData: CARTA.ContourImageData) {
        let vertexCounter = 0;

        const processedData = ProtobufProcessing.ProcessContourData(contourImageData);
        for (const contourSet of processedData.contourSets) {
            vertexCounter += contourSet.coordinates.length / 2;
        }
        this.stokes = processedData.stokes;
        this.channel = processedData.channel;

        for (const contourSet of processedData.contourSets) {
            let contourStore = this.contourStores.get(contourSet.level);
            if (!contourStore) {
                contourStore = new ContourStore();
                this.contourStores.set(contourSet.level, contourStore);
            }

            if (!contourStore.isComplete && processedData.progress > 0) {
                contourStore.addContourData(contourSet.indexOffsets, contourSet.coordinates, processedData.progress);
            } else {
                contourStore.setContourData(contourSet.indexOffsets, contourSet.coordinates, processedData.progress);
            }
        }

        let totalProgress = 0;
        let totalVertices = 0;
        let totalChunks = 0;
        // Clear up stale contour levels by checking against the config, and update total contour progress
        this.contourStores.forEach((contourStore, level) => {
            if (this.contourConfig.levels.indexOf(level) === -1) {
                this.contourStores.delete(level);
            } else {
                totalProgress += contourStore.progress;
                totalVertices += contourStore.vertexCount;
                totalChunks += contourStore.chunkCount;
            }
        });
    }

    @action setChannels(channel: number, stokes: number, recursive: boolean) {
        const sanitizedChannel = this.sanitizeChannelNumber(channel);

        // Automatically switch to per-channel histograms when Stokes parameter changes
        if (this.requiredStokes !== stokes) {
            this.renderConfig.setUseCubeHistogram(false);
            this.renderConfig.updateCubeHistogram(null, 0);
        }

        this.requiredChannel = sanitizedChannel;
        this.requiredStokes = stokes;

        if (recursive) {
            this.spectralSiblings.forEach(frame => {
                const siblingChannel = getTransformedChannel(this.fullWcsInfo, frame.fullWcsInfo, PreferenceStore.Instance.spectralMatchingType, sanitizedChannel);
                frame.setChannels(siblingChannel, frame.requiredStokes, false);
            });

        }
    }

    private sanitizeChannelNumber(channel: number) {
        if (!isFinite(channel)) {
            return this.requiredChannel;
        }

        return Math.round(clamp(channel, 0, this.frameInfo.fileInfoExtended.depth - 1));
    }

    @action incrementChannels(deltaChannel: number, deltaStokes: number, wrap: boolean = true) {
        const depth = Math.max(1, this.frameInfo.fileInfoExtended.depth);
        const numStokes = Math.max(1, this.frameInfo.fileInfoExtended.stokes);

        let newChannel = this.requiredChannel + deltaChannel;
        let newStokes = this.requiredStokes + deltaStokes;
        if (wrap) {
            newChannel = (newChannel + depth) % depth;
            newStokes = (newStokes + numStokes) % numStokes;
        } else {
            newChannel = clamp(newChannel, 0, depth - 1);
            newStokes = clamp(newStokes, 0, numStokes - 1);
        }
        this.setChannels(newChannel, newStokes, true);
    }

    @action setZoom(zoom: number, absolute: boolean = false) {
        if (this.spatialReference) {
            // Adjust zoom by scaling factor if zoom level is not absolute
            const adjustedZoom = absolute ? zoom : zoom / this.spatialTransform.scale;
            this.spatialReference.setZoom(adjustedZoom);
        } else {
            this.zoomLevel = zoom;
            this.replaceZoomTimeoutHandler();
            this.zooming = true;
        }
    }

    @action setCenter(x: number, y: number) {
        if (this.spatialReference) {
            const centerPointRefImage = this.spatialTransform.transformCoordinate({x, y}, true);
            this.spatialReference.setCenter(centerPointRefImage.x, centerPointRefImage.y);
        } else {
            this.center = {x, y};
        }
    }

    @action setCursorInfo(cursorInfo: CursorInfo) {
        if (!this.cursorFrozen) {
            this.cursorInfo = cursorInfo;
        }
    }

    @action setCursorValue(cursorValue: number) {
        this.cursorValue = cursorValue;
    }

    // Sets a new zoom level and pans to keep the given point fixed
    @action zoomToPoint(x: number, y: number, zoom: number, absolute: boolean = false) {
        if (this.spatialReference) {
            // Adjust zoom by scaling factor if zoom level is not absolute
            const adjustedZoom = absolute ? zoom : zoom / this.spatialTransform.scale;
            const pointRefImage = getTransformedCoordinates(this.spatialTransformAST, {x, y}, true);
            this.spatialReference.zoomToPoint(pointRefImage.x, pointRefImage.y, adjustedZoom);
        } else {
            if (PreferenceStore.Instance.zoomPoint === ZoomPoint.CURSOR) {
                this.center = {
                    x: x + this.zoomLevel / zoom * (this.center.x - x),
                    y: y + this.zoomLevel / zoom * (this.center.y - y)
                };
            }
            this.setZoom(zoom);
        }
    }

    private replaceZoomTimeoutHandler = () => {
        if (this.zoomTimeoutHandler) {
            clearTimeout(this.zoomTimeoutHandler);
        }

        this.zoomTimeoutHandler = setTimeout(() => {
            this.zooming = false;
        }, FrameStore.ZoomInertiaDuration);
    };

    @action private initCenter = () => {
        this.center.x = this.frameInfo.fileInfoExtended.width / 2.0 + 0.5;
        this.center.y = this.frameInfo.fileInfoExtended.height / 2.0 + 0.5;
    };

    @action fitZoom = () => {
        if (this.spatialReference) {
            // Calculate midpoint of image
            this.initCenter();
            const imageCenterReferenceSpace = getTransformedCoordinates(this.spatialTransformAST, this.center, true);
            this.spatialReference.setCenter(imageCenterReferenceSpace.x, imageCenterReferenceSpace.y);
            // Calculate bounding box for transformed image
            const corners = [
                this.spatialTransform.transformCoordinate({x: 0, y: 0}, true),
                this.spatialTransform.transformCoordinate({x: 0, y: this.frameInfo.fileInfoExtended.height}, true),
                this.spatialTransform.transformCoordinate({x: this.frameInfo.fileInfoExtended.width, y: this.frameInfo.fileInfoExtended.height}, true),
                this.spatialTransform.transformCoordinate({x: this.frameInfo.fileInfoExtended.width, y: 0}, true)
            ];
            const {minPoint, maxPoint} = minMax2D(corners);
            const rangeX = maxPoint.x - minPoint.x;
            const rangeY = maxPoint.y - minPoint.y;
            const pixelRatio = this.renderHiDPI ? devicePixelRatio : 1.0;
            const zoomX = this.spatialReference.renderWidth * pixelRatio / rangeX;
            const zoomY = this.spatialReference.renderHeight * pixelRatio / rangeY;
            this.spatialReference.setZoom(Math.min(zoomX, zoomY), true);
        } else {
            this.zoomLevel = this.zoomLevelForFit;
            this.initCenter();
        }
    };

    @action setAnimationRange = (range: NumberRange) => {
        this.animationChannelRange = range;
    };

    @action setRasterRenderType = (renderType: RasterRenderType) => {
        this.renderType = renderType;
    };

    @action startMoving = () => {
        this.moving = true;
    };

    @action endMoving = () => {
        this.moving = false;
    };

    @action applyContours = () => {
        if (!this.contourConfig || !this.renderConfig) {
            return;
        }

        const preferenceStore = PreferenceStore.Instance;
        this.contourConfig.setEnabled(true);

        // TODO: Allow a different reference frame
        const contourParameters: CARTA.ISetContourParameters = {
            fileId: this.frameInfo.fileId,
            referenceFileId: this.frameInfo.fileId,
            smoothingMode: this.contourConfig.smoothingMode,
            smoothingFactor: this.contourConfig.smoothingFactor,
            levels: this.contourConfig.levels,
            imageBounds: {
                xMin: 0,
                xMax: this.frameInfo.fileInfoExtended.width,
                yMin: 0,
                yMax: this.frameInfo.fileInfoExtended.height,
            },
            decimationFactor: preferenceStore.contourDecimation,
            compressionLevel: preferenceStore.contourCompressionLevel,
            contourChunkSize: preferenceStore.contourChunkSize
        };
        this.backendService.setContourParameters(contourParameters);
    };

    @action clearContours = (updateBackend: boolean = true) => {
        // Clear up GPU resources
        this.contourStores.forEach(contourStore => contourStore.clearData());
        this.contourStores.clear();
        if (updateBackend) {
            // Send empty contour parameter message to the backend, to prevent contours from being automatically updated
            const contourParameters: CARTA.ISetContourParameters = {
                fileId: this.frameInfo.fileId,
                referenceFileId: this.frameInfo.fileId,
            };
            this.backendService.setContourParameters(contourParameters);
        }
        this.contourConfig.setEnabled(false);
    };

    // Spatial WCS Matching
    @action setSpatialReference = (frame: FrameStore) => {
        if (frame === this) {
            console.log(`Skipping spatial self-reference`);
            this.clearSpatialReference();
            return false;
        }

        if (this.validWcs !== frame.validWcs) {
            console.log(`Error creating spatial transform between files ${this.frameInfo.fileId} and ${frame.frameInfo.fileId}`);
            this.spatialReference = null;
            return false;
        }
        console.log(`Setting spatial reference for file ${this.frameInfo.fileId} to ${frame.frameInfo.fileId}`);
        this.spatialReference = frame;

        const copySrc = AST.copy(this.wcsInfo);
        const copyDest = AST.copy(frame.wcsInfo);
        AST.invert(copySrc);
        AST.invert(copyDest);
        this.spatialTransformAST = AST.convert(copySrc, copyDest, "");
        AST.delete(copySrc);
        AST.delete(copyDest);
        if (!this.spatialTransformAST) {
            console.log(`Error creating spatial transform between files ${this.frameInfo.fileId} and ${frame.frameInfo.fileId}`);
            this.spatialReference = null;
            return false;
        }
        this.spatialReference = frame;
        const currentTransform = this.spatialTransform;
        if (!isFinite(currentTransform.rotation) || !isFinite(currentTransform.scale) || !isFinite(currentTransform.translation.x) || !isFinite(currentTransform.translation.y)
            || !isFinite(currentTransform.origin.x) || !isFinite(currentTransform.origin.y)) {
            console.log(`Error creating spatial transform between files ${this.frameInfo.fileId} and ${frame.frameInfo.fileId}`);
            this.spatialReference = null;
            AST.delete(this.spatialTransformAST);
            this.spatialTransformAST = null;
            return false;
        }

        this.spatialReference.addSecondarySpatialImage(this);
        return true;
    };

    @action clearSpatialReference = () => {
        // Adjust center and zoom based on existing spatial reference
        if (this.spatialReference) {
            this.center = this.spatialTransform.transformCoordinate(this.spatialReference.center, false);
            this.zoomLevel = this.spatialReference.zoomLevel * this.spatialTransform.scale;
            this.spatialReference.removeSecondarySpatialImage(this);
            this.spatialReference = null;
        }

        if (this.spatialTransformAST) {
            AST.delete(this.spatialTransformAST);
        }
        this.spatialTransformAST = null;
        const gl = ContourWebGLService.Instance.gl;
        if (gl) {
            this.controlMaps.forEach(controlMap => {
                if (controlMap.hasTextureForContext(gl)) {
                    const texture = controlMap.getTextureX(gl);
                    gl.deleteTexture(texture);
                }
            });
        }
        this.controlMaps.forEach((controlMap, frame) => {
            this.removeControlMap(frame);
        });
        this.controlMaps.clear();
    };

    @action addSecondarySpatialImage = (frame: FrameStore) => {
        if (!this.secondarySpatialImages.find(f => f.frameInfo.fileId === frame.frameInfo.fileId)) {
            this.secondarySpatialImages.push(frame);
        }
    };

    @action removeSecondarySpatialImage = (frame: FrameStore) => {
        this.secondarySpatialImages = this.secondarySpatialImages.filter(f => f.frameInfo.fileId !== frame.frameInfo.fileId);
    };

    // Spectral WCS matching
    @action setSpectralReference = (frame: FrameStore) => {
        if (frame === this) {
            this.clearSpatialReference();
            console.log(`Skipping spectral self-reference`);
            return false;
        }
        console.log(`Setting spectral reference for file ${this.frameInfo.fileId} to ${frame.frameInfo.fileId}`);

        if (!this.fullWcsInfo || !frame.fullWcsInfo) {
            console.log(`Error creating spectral transform between files ${this.frameInfo.fileId} and ${frame.frameInfo.fileId}. One of the files is missing spectral information`);
            this.spectralReference = null;
            return false;
        }

        // For now, this is just done to ensure a mapping can be constructed
        const copySrc = AST.copy(this.fullWcsInfo);
        const copyDest = AST.copy(frame.fullWcsInfo);
        const preferenceStore = PreferenceStore.Instance;
        const spectralMatchingType = preferenceStore.spectralMatchingType;
        // Ensure that a mapping for the current alignment system is possible
        if (spectralMatchingType !== SpectralType.CHANNEL) {
            AST.set(copySrc, `AlignSystem=${preferenceStore.spectralMatchingType}`);
            AST.set(copyDest, `AlignSystem=${preferenceStore.spectralMatchingType}`);
        }
        AST.invert(copySrc);
        AST.invert(copyDest);
        this.spectralTransformAST = AST.convert(copySrc, copyDest, "");
        AST.delete(copySrc);
        AST.delete(copyDest);

        if (!this.spectralTransformAST) {
            console.log(`Error creating spatial transform between files ${this.frameInfo.fileId} and ${frame.frameInfo.fileId}. Could not create AST transform`);
            this.spectralReference = null;
            return false;
        }

        this.spectralReference = frame;
        this.spectralReference.addSecondarySpectralImage(this);
        const matchedChannel = getTransformedChannel(frame.fullWcsInfo, this.fullWcsInfo, preferenceStore.spectralMatchingType, frame.requiredChannel);
        this.setChannels(matchedChannel, this.requiredStokes, false);
        return true;
    };

    @action clearSpectralReference = () => {
        if (this.spectralReference) {
            this.spectralReference.removeSecondarySpectralImage(this);
            this.spectralReference = null;
        }

        if (this.spectralTransformAST) {
            AST.delete(this.spectralTransformAST);
        }
        this.spectralTransformAST = null;
    };

    @action addSecondarySpectralImage = (frame: FrameStore) => {
        if (!this.secondarySpectralImages.find(f => f.frameInfo.fileId === frame.frameInfo.fileId)) {
            this.secondarySpectralImages.push(frame);
        }
    };

    @action removeSecondarySpectralImage = (frame: FrameStore) => {
        this.secondarySpectralImages = this.secondarySpectralImages.filter(f => f.frameInfo.fileId !== frame.frameInfo.fileId);
    };

    @action addMomentImage = (frame: FrameStore) => {
        if (frame && !this.momentImages.find(f => f.frameInfo.fileId === frame.frameInfo.fileId)) {
            this.momentImages.push(frame);
        }
    };

    @action removeMomentImage = () => {
        this.momentImages = [];
    };

    @action setIsRequestingMoments = (val: boolean) => {
        this.isRequestingMoments = val;
    };

    @action updateRequestingMomentsProgress = (progress: number) => {
        this.requestingMomentsProgress = progress;
    };

    @action resetMomentRequestState = () => {
        this.setIsRequestingMoments(false);
        this.updateRequestingMomentsProgress(0);
    };
}<|MERGE_RESOLUTION|>--- conflicted
+++ resolved
@@ -239,8 +239,6 @@
         return null;
     }
 
-<<<<<<< HEAD
-=======
     public getWcsSizeInArcsec(size: Point2D): Point2D {
         const deltaHeader = this.frameInfo.fileInfoExtended.headerEntries.find(entry => entry.name.indexOf("CDELT1") !== -1);
         const unitHeader = this.frameInfo.fileInfoExtended.headerEntries.find(entry => entry.name.indexOf("CUNIT1") !== -1);
@@ -270,7 +268,6 @@
         return null;
     }
 
->>>>>>> cbabc9b4
     @computed get channelInfo(): ChannelInfo {
         if (!this.frameInfo || !this.frameInfo.fileInfoExtended || this.frameInfo.fileInfoExtended.depth <= 1 || !this.frameInfo.fileInfoExtended.headerEntries) {
             return undefined;
