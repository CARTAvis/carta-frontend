import {action, autorun, computed, observable} from "mobx";
import {NumberRange} from "@blueprintjs/core";
import {CARTA} from "carta-protobuf";
import * as AST from "ast_wrapper";
import {ASTSettingsString, ContourConfigStore, ContourStore, LogStore, OverlayBeamStore, OverlayStore, PreferenceStore, RegionSetStore, RenderConfigStore} from "stores";
import {
<<<<<<< HEAD
    ChannelInfo, ChannelType, CHANNEL_TYPES, ControlMap, CursorInfo, FrameView, GenCoordinateLabel, Point2D, ProtobufProcessing, SpectralInfo, Transform2D, ZoomPoint,
    SpectralSystem, SpectralType, SpectralUnit, SPECTRAL_COORDS_SUPPORTED, SPECTRAL_DEFAULT_UNIT, SPECTRAL_TYPE_STRING, IsSpectralSystemSupported, IsSpectralTypeSupported, IsSpectralUnitSupported
=======
    CHANNEL_TYPES,
    ChannelInfo,
    ChannelType,
    ControlMap,
    CursorInfo,
    FrameView,
    GenCoordinateLabel,
    IsSpectralSystemSupported,
    IsSpectralTypeSupported,
    IsSpectralUnitSupported,
    Point2D,
    ProtobufProcessing,
    SPECTRAL_COORDS_SUPPORTED,
    SPECTRAL_DEFAULT_UNIT,
    SpectralInfo,
    SpectralSystem,
    SpectralType,
    SpectralUnit,
    Transform2D,
    ZoomPoint
>>>>>>> 12121f23
} from "models";
import {clamp, formattedFrequency, getHeaderNumericValue, getTransformedChannel, getTransformedCoordinates, isAstBadPoint, minMax2D, rotate2D, toFixed, trimFitsComment} from "utilities";
import {BackendService, ContourWebGLService} from "services";

export interface FrameInfo {
    fileId: number;
    directory: string;
    hdu: string;
    fileInfo: CARTA.FileInfo;
    fileInfoExtended: CARTA.FileInfoExtended;
    fileFeatureFlags: number;
    renderMode: CARTA.RenderMode;
}

export enum RasterRenderType {
    NONE,
    TILED
}

export class FrameStore {
    public spectralFrame: number;
    public spectralCoordsSupported: Map<string, {type: SpectralType, unit: SpectralUnit}>;
    public spectralSystemsSupported: Array<SpectralSystem>;

    @observable frameInfo: FrameInfo;
    @observable renderHiDPI: boolean;
    @observable wcsInfo: number;
    @observable spectralType: SpectralType;
    @observable spectralUnit: SpectralUnit;
    @observable spectralSystem: SpectralSystem;
    @observable channelValues: Array<number>;
    @observable fullWcsInfo: number;
    @observable validWcs: boolean;
    @observable center: Point2D;
    @observable cursorInfo: CursorInfo;
    @observable cursorValue: number;
    @observable cursorFrozen: boolean;
    @observable zoomLevel: number;
    @observable stokes: number;
    @observable channel: number;
    @observable requiredStokes: number;
    @observable requiredChannel: number;
    @observable animationChannelRange: NumberRange;
    @observable renderType: RasterRenderType;
    @observable currentFrameView: FrameView;
    @observable currentCompressionQuality: number;
    @observable renderConfig: RenderConfigStore;
    @observable contourConfig: ContourConfigStore;
    @observable contourStores: Map<number, ContourStore>;
    @observable valid: boolean;
    @observable moving: boolean;
    @observable zooming: boolean;
    @observable regionSet: RegionSetStore;
    @observable overlayBeamSettings: OverlayBeamStore;
    @observable spatialReference: FrameStore;
    @observable spectralReference: FrameStore;
    @observable secondarySpatialImages: FrameStore[];
    @observable secondarySpectralImages: FrameStore[];

    @computed get requiredFrameView(): FrameView {
        // use spatial reference frame to calculate frame view, if it exists
        if (this.spatialReference) {
            // Required view of reference frame
            const refView = this.spatialReference.requiredFrameView;
            // Get the position of the ref frame's view in the secondary frame's pixel space
            const corners = [
                this.spatialTransform.transformCoordinate({x: refView.xMin, y: refView.yMin}, false),
                this.spatialTransform.transformCoordinate({x: refView.xMin, y: refView.yMax}, false),
                this.spatialTransform.transformCoordinate({x: refView.xMax, y: refView.yMax}, false),
                this.spatialTransform.transformCoordinate({x: refView.xMax, y: refView.yMin}, false)
            ];

            const {minPoint, maxPoint} = minMax2D(corners);
            // Manually get adjusted zoom level and round to a power of 2
            const mipAdjustment = (this.preference.lowBandwidthMode ? 2.0 : 1.0) / this.spatialTransform.scale;
            const mipExact = Math.max(1.0, mipAdjustment / this.spatialReference.zoomLevel);
            const mipLog2 = Math.log2(mipExact);
            const mipLog2Rounded = Math.round(mipLog2);

            return {
                xMin: minPoint.x,
                xMax: maxPoint.x,
                yMin: minPoint.y,
                yMax: maxPoint.y,
                mip: Math.pow(2, mipLog2Rounded)
            };
        } else {
            // If there isn't a valid zoom, return a dummy view
            if (this.zoomLevel <= 0 || !this.isRenderable) {
                return {
                    xMin: 0,
                    xMax: 1,
                    yMin: 0,
                    yMax: 1,
                    mip: 1,
                };
            }

            const pixelRatio = this.renderHiDPI ? devicePixelRatio : 1.0;
            // Required image dimensions
            const imageWidth = pixelRatio * this.renderWidth / this.zoomLevel;
            const imageHeight = pixelRatio * this.renderHeight / this.zoomLevel;

            const mipAdjustment = (this.preference.lowBandwidthMode ? 2.0 : 1.0);
            const mipExact = Math.max(1.0, mipAdjustment / this.zoomLevel);
            const mipLog2 = Math.log2(mipExact);
            const mipLog2Rounded = Math.round(mipLog2);
            const mipRoundedPow2 = Math.pow(2, mipLog2Rounded);

            return {
                xMin: this.center.x - imageWidth / 2.0,
                xMax: this.center.x + imageWidth / 2.0,
                yMin: this.center.y - imageHeight / 2.0,
                yMax: this.center.y + imageHeight / 2.0,
                mip: mipRoundedPow2
            };
        }
    }

    @computed get spatialTransform() {
        if (this.spatialReference && this.spatialTransformAST) {
            const center = getTransformedCoordinates(this.spatialTransformAST, this.spatialReference.center, false);
            // Try use center of the screen as a reference point
            if (!isAstBadPoint(center)) {
                return new Transform2D(this.spatialTransformAST, center);
            } else {
                // Otherwise use the center of the image
                return new Transform2D(this.spatialTransformAST, {x: this.frameInfo.fileInfoExtended.width / 2.0 + 0.5, y: this.frameInfo.fileInfoExtended.height / 2.0 + 0.5});
            }
        }
        return null;
    }

    @computed get transformedWcsInfo() {
        if (this.spatialTransform) {
            let adjTranslation: Point2D = {
                x: -this.spatialTransform.translation.x / this.spatialTransform.scale,
                y: -this.spatialTransform.translation.y / this.spatialTransform.scale,
            };
            adjTranslation = rotate2D(adjTranslation, -this.spatialTransform.rotation);
            if (this.cachedTransformedWcsInfo >= 0) {
                AST.delete(this.cachedTransformedWcsInfo);
            }

            this.cachedTransformedWcsInfo = AST.createTransformedFrameset(this.wcsInfo,
                adjTranslation.x, adjTranslation.y,
                -this.spatialTransform.rotation,
                this.spatialTransform.origin.x, this.spatialTransform.origin.y,
                1.0 / this.spatialTransform.scale, 1.0 / this.spatialTransform.scale);
            return this.cachedTransformedWcsInfo;
        }
        return null;
    }

    @computed get renderWidth() {
        return this.overlayStore.renderWidth;
    }

    @computed get renderHeight() {
        return this.overlayStore.renderHeight;
    }

    @computed get isRenderable() {
        return this.renderWidth > 0 && this.renderHeight > 0;
    }

    @computed get unit() {
        if (!this.frameInfo || !this.frameInfo.fileInfoExtended || !this.frameInfo.fileInfoExtended.headerEntries) {
            return undefined;
        } else {
            const unitHeader = this.frameInfo.fileInfoExtended.headerEntries.filter(entry => entry.name === "BUNIT");
            if (unitHeader.length) {
                return trimFitsComment(unitHeader[0].value);
            } else {
                return undefined;
            }
        }
    }

    @computed get beamProperties(): { x: number, y: number, angle: number, overlayBeamSettings: OverlayBeamStore } {
        const bMajHeader = this.frameInfo.fileInfoExtended.headerEntries.find(entry => entry.name.indexOf("BMAJ") !== -1);
        const bMinHeader = this.frameInfo.fileInfoExtended.headerEntries.find(entry => entry.name.indexOf("BMIN") !== -1);
        const bpaHeader = this.frameInfo.fileInfoExtended.headerEntries.find(entry => entry.name.indexOf("BPA") !== -1);
        const unitHeader = this.frameInfo.fileInfoExtended.headerEntries.find(entry => entry.name.indexOf("CUNIT1") !== -1);
        const deltaHeader = this.frameInfo.fileInfoExtended.headerEntries.find(entry => entry.name.indexOf("CDELT1") !== -1);

        if (bMajHeader && bMinHeader && bpaHeader && unitHeader && deltaHeader) {
            let bMaj = getHeaderNumericValue(bMajHeader);
            let bMin = getHeaderNumericValue(bMinHeader);
            const bpa = getHeaderNumericValue(bpaHeader);
            const unit = unitHeader.value.trim();
            const delta = getHeaderNumericValue(deltaHeader);

            if (isFinite(bMaj) && bMaj > 0 && isFinite(bMin) && bMin > 0 && isFinite(bpa) && isFinite(delta) && unit === "deg" || unit === "rad") {
                return {
                    x: bMaj / Math.abs(delta),
                    y: bMin / Math.abs(delta),
                    angle: bpa,
                    overlayBeamSettings: this.overlayBeamSettings
                };
            }
            return null;
        }
        return null;
    }

    @computed get channelInfo(): ChannelInfo {
        if (!this.frameInfo || !this.frameInfo.fileInfoExtended || this.frameInfo.fileInfoExtended.depth <= 1 || !this.frameInfo.fileInfoExtended.headerEntries) {
            return undefined;
        }
        const N = this.frameInfo.fileInfoExtended.depth;
        const indexes = new Array<number>(N);
        const values = new Array<number>(N);
        const rawValues = new Array<number>(N);

        let getChannelIndexSimple = (value: number): number => {
            if (!value) {
                return null;
            }

            if (value < 0) {
                return 0;
            } else if (value > N - 1) {
                return N - 1;
            }

            const ceil = Math.ceil(value);
            const floor = Math.floor(value);
            return (ceil - value) < (value - floor) ? ceil : floor;
        };

        // By default, we try to use the WCS information to determine channel info.
        if (this.spectralAxis) {
            const refPixHeader = this.frameInfo.fileInfoExtended.headerEntries.find(entry => entry.name.indexOf(`CRPIX${this.spectralAxis.dimension}`) !== -1);
            const refValHeader = this.frameInfo.fileInfoExtended.headerEntries.find(entry => entry.name.indexOf(`CRVAL${this.spectralAxis.dimension}`) !== -1);
            const deltaHeader = this.frameInfo.fileInfoExtended.headerEntries.find(entry => entry.name.indexOf(`CDELT${this.spectralAxis.dimension}`) !== -1);

            if (refPixHeader && refValHeader && deltaHeader) {
                const refPix = getHeaderNumericValue(refPixHeader);
                const refVal = getHeaderNumericValue(refValHeader);
                const delta = getHeaderNumericValue(deltaHeader);
                if (isFinite(refPix) && isFinite(refVal) && isFinite(delta)) {
                    for (let i = 0; i < N; i++) {
                        // FITS standard uses 1 for the first pixel
                        const channelOffset = i + 1 - refPix;
                        indexes[i] = i;
                        rawValues[i] = (channelOffset * delta + refVal);
                        values[i] = rawValues[i];
                    }
                    return {
                        fromWCS: true,
                        channelType: this.spectralAxis.type,
                        indexes,
                        values,
                        rawValues,
                        getChannelIndexWCS: (value: number): number => {
                            if (!value) {
                                return null;
                            }

                            const index = (value - refVal) / delta + refPix - 1;
                            if (index < 0) {
                                return 0;
                            } else if (index > values.length - 1) {
                                return values.length - 1;
                            }

                            const ceil = Math.ceil(index);
                            const floor = Math.floor(index);
                            return Math.abs(values[ceil] - value) < Math.abs(value - values[floor]) ? ceil : floor;
                        },
                        getChannelIndexSimple: getChannelIndexSimple
                    };
                }
            }
        }

        // return channels
        for (let i = 0; i < N; i++) {
            indexes[i] = i;
            values[i] = i;
            rawValues[i] = i;
        }
        return {
            fromWCS: false, channelType: {code: "", name: "Channel", unit: ""}, indexes, values, rawValues,
            getChannelIndexWCS: null, getChannelIndexSimple: getChannelIndexSimple
        };
    }

    @computed get spectralInfo(): SpectralInfo {
        const spectralInfo: SpectralInfo = {
            channel: this.channel,
            channelType: {code: "", name: "Channel", unit: ""},
            specsys: "",
            spectralString: ""
        };

        if (this.frameInfo.fileInfoExtended.depth > 1) {
            const channelInfo = this.channelInfo;
            spectralInfo.channelType = channelInfo.channelType;
            if (channelInfo.channelType.code) {
                const specSysHeader = this.frameInfo.fileInfoExtended.headerEntries.find(entry => entry.name.indexOf(`SPECSYS`) !== -1);
                if (specSysHeader && specSysHeader.value) {
                    spectralInfo.specsys = trimFitsComment(specSysHeader.value).toUpperCase();
                }

                spectralInfo.spectralString = `${channelInfo.channelType.name} (${spectralInfo.specsys}): ${toFixed(channelInfo.values[this.channel], 4)} ${channelInfo.channelType.unit}`;
                if (channelInfo.channelType.code === "FREQ") {
                    const freqVal = channelInfo.rawValues[this.channel];
                    // convert frequency value to unit in GHz
                    if (this.isSpectralCoordinateConvertible && channelInfo.channelType.unit !== SPECTRAL_DEFAULT_UNIT.get(SpectralType.FREQ)) {
                        const freqGHz = this.astSpectralTransform(SpectralType.FREQ, SpectralUnit.GHZ, this.spectralSystem, freqVal);
                        if (isFinite(freqGHz)) {
                            spectralInfo.spectralString = `Frequency (${spectralInfo.specsys}): ${formattedFrequency(freqGHz)}`;
                        }
                    }
                    // convert frequency to volecity
                    const velocityVal = this.astSpectralTransform(SpectralType.VRAD, SpectralUnit.KMS, this.spectralSystem, freqVal);
                    if (isFinite(velocityVal)) {
                        spectralInfo.velocityString = `Velocity: ${toFixed(velocityVal, 4)} km/s`;
                    }
                } else if (channelInfo.channelType.code === "VRAD") {
                    const velocityVal = channelInfo.rawValues[this.channel];
                    // convert velocity value to unit in km/s
                    if (this.isSpectralCoordinateConvertible && channelInfo.channelType.unit !== SPECTRAL_DEFAULT_UNIT.get(SpectralType.VRAD)) {
                        const volecityKMS = this.astSpectralTransform(SpectralType.VRAD, SpectralUnit.KMS, this.spectralSystem, velocityVal);
                        if (isFinite(volecityKMS)) {
                            spectralInfo.spectralString = `Velocity (${spectralInfo.specsys}): ${toFixed(volecityKMS, 4)} km/s`;
                        }
                    }
                    // convert velocity to frequency
                    const freqGHz = this.astSpectralTransform(SpectralType.FREQ, SpectralUnit.GHZ, this.spectralSystem, velocityVal);
                    if (isFinite(freqGHz)) {
                        spectralInfo.freqString = `Frequency: ${formattedFrequency(freqGHz)}`;
                    }
                }
            }
        }

        return spectralInfo;
    }

    @computed get spectralAxis(): {valid: boolean; dimension: number, type: ChannelType} {
        if (!this.frameInfo || !this.frameInfo.fileInfoExtended || this.frameInfo.fileInfoExtended.depth <= 1 || !this.frameInfo.fileInfoExtended.headerEntries) {
            return undefined;
        }
        const entries = this.frameInfo.fileInfoExtended.headerEntries;
        const typeHeader3 = entries.find(entry => entry.name.includes("CTYPE3"));
        const typeHeader4 = entries.find(entry => entry.name.includes("CTYPE4"));
        if ((!typeHeader3 && !typeHeader4) ||
            (typeHeader3 && typeHeader3.value.match(/stokes/i) && !typeHeader4) ||
            (!typeHeader3 && typeHeader4 && typeHeader4.value.match(/stokes/i)) ||
            (typeHeader3 && typeHeader3.value.match(/stokes/i) && typeHeader4 && typeHeader4.value.match(/stokes/i))) {
            return undefined;
        }

        if (typeHeader3 && !typeHeader3.value.match(/stokes/i)) { // spectral axis should be CTYPE3
            const headerVal = typeHeader3.value.trim().toUpperCase();
            const channelType = CHANNEL_TYPES.find(type => headerVal === type.code);
            const unitHeader = entries.find(entry => entry.name.includes("CUNIT3"));
            if (channelType) {
                return {valid: true, dimension: 3, type: {name: channelType.name, code: channelType.code, unit: unitHeader ? unitHeader.value.trim() : channelType.unit}};
            } else {
                return {valid: false, dimension: 3, type: {name: headerVal, code: headerVal, unit: unitHeader ? unitHeader.value.trim() : undefined}};
            }
        } else if (typeHeader4 && !typeHeader4.value.match(/stokes/i)) { // spectral axis should be CTYPE4
            const headerVal = typeHeader4.value.trim().toUpperCase();
            const channelType = CHANNEL_TYPES.find(type => headerVal === type.code);
            const unitHeader = entries.find(entry => entry.name.includes("CUNIT4"));
            if (channelType) {
                return {valid: true, dimension: 4, type: {name: channelType.name, code: channelType.code, unit: unitHeader ? unitHeader.value.trim() : channelType.unit}};
            } else {
                return {valid: false, dimension: 4, type: {name: headerVal, code: headerVal, unit: unitHeader ? unitHeader.value.trim() : undefined}};
            }
        }
        return undefined;
    }

    @computed get isSpectralCoordinateConvertible(): boolean {
        if (!this.spectralAxis || (this.spectralAxis && !this.spectralAxis.valid) || !this.spectralFrame) {
            return false;
        }
        return IsSpectralTypeSupported(this.spectralAxis.type.code as string) && IsSpectralUnitSupported(this.spectralAxis.type.unit as string);
    }

    @computed get isSpectralSystemConvertible(): boolean {
        if (!this.spectralInfo || !this.spectralFrame) {
            return false;
        }
        return IsSpectralSystemSupported(this.spectralInfo.specsys as string);
    }

    @computed get isSpectralPropsEqual(): boolean {
        let result = false;
        if (this.spectralInfo && this.spectralInfo.channelType) {
            const isTypeEqual = this.spectralInfo.channelType.code === (this.spectralType as string);
            const isUnitEqual = this.spectralInfo.channelType.unit === (this.spectralUnit as string);
            const isSpecsysEqual = this.spectralInfo.specsys === (this.spectralSystem as string);
            result = isTypeEqual && isUnitEqual && isSpecsysEqual;
        }
        return result;
    }

    @computed get isCoordChannel(): boolean {
        return this.spectralType === SpectralType.CHANNEL;
    }

    @computed get nativeSpectralCoordinate(): string {
        return this.spectralAxis ? `${this.spectralAxis.type.name} (${this.spectralAxis.type.unit})` : undefined;
    }

<<<<<<< HEAD
    @computed get spectralCoordinate(): string {
        return !this.spectralType && !this.spectralUnit ? this.nativeSpectralCoordinate : GenCoordinateLabel(this.spectralType, this.spectralUnit);
=======
    // TODO: extend search beyond dimension 3 and 4
    @computed get spectralAxis(): {dimension: number, type: ChannelType} {
        if (!this.frameInfo || !this.frameInfo.fileInfoExtended || this.frameInfo.fileInfoExtended.depth <= 1 || !this.frameInfo.fileInfoExtended.headerEntries) {
            return undefined;
        }
        const entries = this.frameInfo.fileInfoExtended.headerEntries;
        const typeHeader3 = entries.find(entry => entry.name.includes("CTYPE3"));
        const typeHeader4 = entries.find(entry => entry.name.includes("CTYPE4"));
        if (!typeHeader3 && !typeHeader4) {
            return undefined;
        }

        // Test each header entry to see if it has a valid channel type
        if (typeHeader3) {
            const headerVal = typeHeader3.value.trim().toUpperCase();
            const channelType = CHANNEL_TYPES.find(type => headerVal.indexOf(type.code) !== -1);
            if (channelType) {
                const unitHeader = entries.find(entry => entry.name.includes("CUNIT3"));
                const unit = unitHeader ? unitHeader.value.trim() : channelType.unit;
                return {dimension: 3, type: {name: channelType.name, code: channelType.code, unit: unit}};
            }
        }

        if (typeHeader4) {
            const headerVal = typeHeader4.value.trim().toUpperCase();
            const channelType = CHANNEL_TYPES.find(type => headerVal.indexOf(type.code) !== -1);
            if (channelType) {
                const unitHeader = entries.find(entry => entry.name.includes("CUNIT4"));
                const unit = unitHeader ? unitHeader.value.trim() : channelType.unit;
                return {dimension: 4, type: {name: channelType.name, code: channelType.code, unit: unit}};
            }
        }

        return undefined;
>>>>>>> 12121f23
    }

    @computed get spectralUnitStr(): string {
        if (this.spectralAxis && !this.spectralType && !this.spectralUnit) {
            return this.spectralAxis.type.unit;
        }
        return this.isCoordChannel ? SPECTRAL_TYPE_STRING.get(SpectralType.CHANNEL) : this.spectralUnit as string;
    }

    @computed get hasStokes(): boolean {
        return this.frameInfo && this.frameInfo.fileInfoExtended && this.frameInfo.fileInfoExtended.stokes > 1;
    }

    @computed get spectralSiblings(): FrameStore[] {
        if (this.spectralReference) {
            let siblings = [];
            siblings.push(this.spectralReference);
            siblings.push(...this.spectralReference.secondarySpectralImages.slice().filter(f => f !== this));
            return siblings;
        } else {
            return this.secondarySpectralImages.slice();
        }
    }

    @computed private get zoomLevelForFit() {
        return Math.min(this.calculateZoomX, this.calculateZoomY);
    }

    @computed private get calculateZoomX() {
        const imageWidth = this.frameInfo.fileInfoExtended.width;
        const pixelRatio = this.renderHiDPI ? devicePixelRatio : 1.0;

        if (imageWidth <= 0) {
            return 1.0;
        }
        return this.renderWidth * pixelRatio / imageWidth;
    }

    @computed private get calculateZoomY() {
        const imageHeight = this.frameInfo.fileInfoExtended.height;
        const pixelRatio = this.renderHiDPI ? devicePixelRatio : 1.0;
        if (imageHeight <= 0) {
            return 1.0;
        }
        return this.renderHeight * pixelRatio / imageHeight;
    }

    @computed get contourProgress(): number {
        // Use -1 when there are no contours required
        if (!this.contourConfig.levels || !this.contourConfig.levels.length || !this.contourConfig.enabled) {
            return -1;
        }

        // Progress is zero if we haven't received any contours yet
        if (!this.contourStores || !this.contourStores.size) {
            return 0;
        }

        let totalProgress = 0;
        this.contourStores.forEach((contourStore, level) => {
            if (this.contourConfig.levels.indexOf(level) !== -1) {
                totalProgress += contourStore.progress;
            }
        });

        return totalProgress / (this.contourConfig.levels ? this.contourConfig.levels.length : 1);
    }

    private readonly overlayStore: OverlayStore;
    private readonly logStore: LogStore;
    private readonly preference: PreferenceStore;
    private readonly backendService: BackendService;
    private readonly controlMaps: Map<FrameStore, ControlMap>;
    private spatialTransformAST: number;
    private spectralTransformAST: number;
    private cachedTransformedWcsInfo: number = -1;
    private zoomTimeoutHandler;

    private static readonly CursorInfoMaxPrecision = 25;
    private static readonly ZoomInertiaDuration = 250;

    constructor(preference: PreferenceStore, overlay: OverlayStore, logStore: LogStore, frameInfo: FrameInfo, backendService: BackendService) {
        this.overlayStore = overlay;
        this.logStore = logStore;
        this.backendService = backendService;
        this.preference = preference;
        this.spectralFrame = null;
        this.spectralType = null;
        this.spectralUnit = null;
        this.spectralSystem = null;
        this.channelValues = null;
        this.spectralCoordsSupported = null;
        this.spectralSystemsSupported = null;
        this.fullWcsInfo = null;
        this.validWcs = false;
        this.frameInfo = frameInfo;
        this.renderHiDPI = true;
        this.center = {x: 0, y: 0};
        this.stokes = 0;
        this.channel = 0;
        this.requiredStokes = 0;
        this.requiredChannel = 0;
        this.renderConfig = new RenderConfigStore(preference);
        this.contourConfig = new ContourConfigStore(preference);
        this.contourStores = new Map<number, ContourStore>();
        this.renderType = RasterRenderType.NONE;
        this.moving = false;
        this.zooming = false;
        this.overlayBeamSettings = new OverlayBeamStore(preference);
        this.spatialTransformAST = null;
        this.controlMaps = new Map<FrameStore, ControlMap>();
        this.secondarySpatialImages = [];
        this.secondarySpectralImages = [];

        // synchronize AST overlay's color/grid/label with preference when frame is created
        const astColor = preference.astColor;
        if (astColor !== overlay.global.color) {
            overlay.global.setColor(astColor);
        }
        const astGridVisible = preference.astGridVisible;
        if (astGridVisible !== overlay.grid.visible) {
            overlay.grid.setVisible(astGridVisible);
        }
        const astLabelsVisible = preference.astLabelsVisible;
        if (astLabelsVisible !== overlay.labels.visible) {
            overlay.labels.setVisible(astLabelsVisible);
        }

        this.regionSet = new RegionSetStore(this, preference, backendService);
        this.valid = true;
        this.currentFrameView = {
            xMin: 0,
            xMax: 0,
            yMin: 0,
            yMax: 0,
            mip: 999
        };
        this.animationChannelRange = [0, frameInfo.fileInfoExtended.depth - 1];

        this.initWCS();
        if (frameInfo.fileInfoExtended.depth > 1) {
            this.initFullWCS();
        }
        this.initSpectralFrame();
        this.initSupportedSpectralConversion();
        this.initCenter();
        this.zoomLevel = preference.isZoomRAWMode ? 1.0 : this.zoomLevelForFit;

        // init spectral settings
        if (this.spectralAxis && IsSpectralTypeSupported(this.spectralAxis.type.code as string) && IsSpectralUnitSupported(this.spectralAxis.type.unit as string)) {
            this.spectralType = this.spectralAxis.type.code as SpectralType;
            this.spectralUnit = SPECTRAL_DEFAULT_UNIT.get(this.spectralType);
        }
        if (this.isSpectralSystemConvertible) {
            this.spectralSystem = this.spectralInfo.specsys as SpectralSystem;
        }

        // need initialized wcs to get correct cursor info
        this.cursorInfo = this.getCursorInfo(this.center);
        this.cursorValue = 0;
        this.cursorFrozen = preference.isCursorFrozen;

        autorun(() => {
            // update zoomLevel when image viewer is available for drawing
            if (this.isRenderable && this.zoomLevel <= 0) {
                this.setZoom(this.zoomLevelForFit);
            }
        });

        // if type/unit/specsys changes, trigger spectral conversion
        autorun(() => {
            const type = this.spectralType;
            const unit = this.spectralUnit;
            const specsys = this.spectralSystem;
            if (this.channelInfo) {
                if (!type && !unit) {
                    this.channelValues = this.channelInfo.values;
                } else if (this.isCoordChannel) {
                    this.channelValues = this.channelInfo.indexes;
                } else {
                    this.channelValues = this.isSpectralPropsEqual ? this.channelInfo.values : this.convertSpectral(this.channelInfo.values);
                }
            }
        });
    }

    private convertSpectral = (values: Array<number>): Array<number> => {
        return values && values.length > 0 ? values.map(value => this.astSpectralTransform(this.spectralType, this.spectralUnit, this.spectralSystem, value)) : null;
    };

    private astSpectralTransform = (type: SpectralType, unit: SpectralUnit, system: SpectralSystem, value: number): number => {
        if (!this.spectralFrame || !isFinite(value)) {
            return undefined;
        }
        return AST.transformSpectralPoint(this.spectralFrame, type, unit, system, value);
    };

    @action private initWCS = () => {
        let headerString = "";

        for (let entry of this.frameInfo.fileInfoExtended.headerEntries) {
            // Skip empty header entries
            if (!entry.value.length) {
                continue;
            }

            // Skip higher dimensions
            if (entry.name.match(/(CTYPE|CDELT|CRPIX|CRVAL|CUNIT|NAXIS|CROTA)[3-9]/)) {
                continue;
            }

            let value = entry.value;
            if (entry.name.toUpperCase() === "NAXIS") {
                value = "2";
            }

            if (entry.name.toUpperCase() === "WCSAXES") {
                value = "2";
            }

            if (entry.entryType === CARTA.EntryType.STRING) {
                value = `'${value}'`;
            }

            let name = entry.name;
            while (name.length < 8) {
                name += " ";
            }

            let entryString = `${name}=  ${value}`;
            while (entryString.length < 80) {
                entryString += " ";
            }
            headerString += entryString;
        }
        const initResult = AST.initFrame(headerString);
        if (!initResult) {
            this.logStore.addWarning(`Problem processing WCS info in file ${this.frameInfo.fileInfo.name}`, ["ast"]);
            this.wcsInfo = AST.initDummyFrame();
        } else {
            this.wcsInfo = initResult;
            this.validWcs = true;
            this.overlayStore.setDefaultsFromAST(this);
            console.log("Initialised WCS info from frame");
        }
    };

    @action private initFullWCS = () => {
        let headerString = "";

        for (let entry of this.frameInfo.fileInfoExtended.headerEntries) {
            // Skip empty header entries
            if (!entry.value.length) {
                continue;
            }

            // Skip higher dimensions
            if (entry.name.match(/(CTYPE|CDELT|CRPIX|CRVAL|CUNIT|NAXIS|CROTA)[4-9]/)) {
                continue;
            }

            let value = trimFitsComment(entry.value);
            if (entry.name.toUpperCase() === "NAXIS") {
                value = "3";
            }

            if (entry.name.toUpperCase() === "WCSAXES") {
                value = "3";
            }

            if (entry.entryType === CARTA.EntryType.STRING) {
                value = `'${value}'`;
            }

            let name = entry.name;
            while (name.length < 8) {
                name += " ";
            }

            let entryString = `${name}=  ${value}`;
            while (entryString.length < 80) {
                entryString += " ";
            }
            headerString += entryString;
        }
        const initResult = AST.initFrame(headerString);
        if (!initResult) {
            this.logStore.addWarning(`Problem processing WCS info in file ${this.frameInfo.fileInfo.name}`, ["ast"]);
            this.fullWcsInfo = null;
        } else {
            this.fullWcsInfo = initResult;
            console.log("Initialised 3D WCS info from frame");
        }
    };

    @action private initSpectralFrame = () => {
        this.spectralFrame = null;
        const entries = this.frameInfo.fileInfoExtended.headerEntries;
        if (!this.spectralAxis || !this.spectralAxis.valid) {
            return;
        }

        const dimension = this.spectralAxis.dimension;
        const skipRegex = new RegExp(`(CTYPE|CDELT|CRPIX|CRVAL|CUNIT|NAXIS|CROTA)[^1|2|${dimension.toString()}]`, "i");
        const spectralAxisRegex = new RegExp(`(CTYPE|CDELT|CRPIX|CRVAL|CUNIT|NAXIS|CROTA)[${dimension.toString()}]`, "i");
        let headerString = "";
        for (let entry of entries) {
            // Skip empty header entries
            if (!entry.value.length) {
                continue;
            }
            // Skip other dimensions, however spectral frame still need skyframe's info (RefRA, RefDec), keep NAXIS1 & NAXIS2.
            // skyframe (NAXIS1 & NAXIS2) and spectral frame (NAXIS3 or NAXIS4) headers are provided, unify spectral axis to NAXIS3
            if (entry.name.match(skipRegex)) {
                continue;
            }

            let name = entry.name;
            let value = trimFitsComment(entry.value);
            if (entry.name.toUpperCase() === "NAXIS") {
                value = "3";
            }
            if (entry.name.match(spectralAxisRegex)) {
                name = entry.name.replace(dimension.toString(), "3");
            }
            if (entry.entryType === CARTA.EntryType.STRING) {
                value = `'${value}'`;
            }

            while (name.length < 8) {
                name += " ";
            }

            let entryString = `${name}=  ${value}`;
            while (entryString.length < 80) {
                entryString += " ";
            }
            headerString += entryString;
        }

        const initResult = AST.initSpectralFrame(headerString, this.spectralAxis.type.code, this.spectralAxis.type.unit);
        if (initResult) {
            this.spectralFrame = initResult;
            console.log("Initialised spectral info from frame");
        }
    };

    private initSupportedSpectralConversion = () => {
        if (this.spectralAxis && !this.spectralAxis.valid) {
            this.channelValues = this.channelInfo.values;
            this.spectralCoordsSupported = new Map<string, {type: SpectralType, unit: SpectralUnit}>([
                [this.nativeSpectralCoordinate, {type: null, unit: null}],
                [SPECTRAL_TYPE_STRING.get(SpectralType.CHANNEL), {type: SpectralType.CHANNEL, unit: null}]
            ]);
            this.spectralSystemsSupported = [];
            return;
        } else if (!this.spectralAxis || !this.spectralFrame) {
            this.spectralCoordsSupported = null;
            this.spectralSystemsSupported = null;
            return;
        }

        // generate spectral coordinate options
        const entries = this.frameInfo.fileInfoExtended.headerEntries;
        const spectralType = this.spectralInfo.channelType.code;
        if (IsSpectralTypeSupported(spectralType)) {
            // check RESTFRQ
            const restFrqHeader = entries.find(entry => entry.name.indexOf("RESTFRQ") !== -1);
            if (restFrqHeader) {
                this.spectralCoordsSupported = SPECTRAL_COORDS_SUPPORTED;
            } else {
                this.spectralCoordsSupported = new Map<string, {type: SpectralType, unit: SpectralUnit}>();
                Array.from(SPECTRAL_COORDS_SUPPORTED.keys()).forEach((key: string) => {
                    const value = SPECTRAL_COORDS_SUPPORTED.get(key);
                    const isVolecity = spectralType === SpectralType.VRAD || spectralType === SpectralType.VOPT;
                    const isValueVolecity = value.type === SpectralType.VRAD || value.type === SpectralType.VOPT;
                    if (isVolecity && isValueVolecity) { // VRAD, VOPT
                        this.spectralCoordsSupported.set(key, value);
                    }
                    if (!isVolecity && !isValueVolecity) { // FREQ, WAVE, AWAV
                        this.spectralCoordsSupported.set(key, value);
                    }
                });
                this.spectralCoordsSupported.set(SPECTRAL_TYPE_STRING.get(SpectralType.CHANNEL), {type: SpectralType.CHANNEL, unit: null});
            }
        } else {
            this.spectralCoordsSupported = new Map<string, {type: SpectralType, unit: SpectralUnit}>([
                [SPECTRAL_TYPE_STRING.get(SpectralType.CHANNEL), {type: SpectralType.CHANNEL, unit: null}]
            ]);
        }

        // generate spectral system options
        const spectralSystem = this.spectralInfo.specsys;
        if (IsSpectralSystemSupported(spectralSystem)) {
            const dateObsHeader = entries.find(entry => entry.name.indexOf("DATE-OBS") !== -1);
            const obsgeoxHeader = entries.find(entry => entry.name.indexOf("OBSGEO-X") !== -1);
            const obsgeoyHeader = entries.find(entry => entry.name.indexOf("OBSGEO-Y") !== -1);
            const obsgeozHeader = entries.find(entry => entry.name.indexOf("OBSGEO-Z") !== -1);
            if (spectralSystem === SpectralSystem.LSRK || spectralSystem === SpectralSystem.LSRD) { // LSRK, LSRD
                if (dateObsHeader && (obsgeoxHeader && obsgeoyHeader && obsgeozHeader)) {
                    this.spectralSystemsSupported = [SpectralSystem.LSRK, SpectralSystem.LSRD, SpectralSystem.BARY, SpectralSystem.TOPO];
                } else if (dateObsHeader && !(obsgeoxHeader && obsgeoyHeader && obsgeozHeader)) {
                    this.spectralSystemsSupported = [SpectralSystem.LSRK, SpectralSystem.LSRD, SpectralSystem.BARY];
                } else {
                    this.spectralSystemsSupported = [SpectralSystem.LSRK, SpectralSystem.LSRD];
                }
            } else if (spectralSystem === SpectralSystem.BARY) { // BARY
                if (dateObsHeader && (obsgeoxHeader && obsgeoyHeader && obsgeozHeader)) {
                    this.spectralSystemsSupported = [SpectralSystem.LSRK, SpectralSystem.LSRD, SpectralSystem.BARY, SpectralSystem.TOPO];
                } else if (dateObsHeader && !(obsgeoxHeader && obsgeoyHeader && obsgeozHeader)) {
                    this.spectralSystemsSupported = [SpectralSystem.LSRK, SpectralSystem.LSRD, SpectralSystem.BARY];
                } else {
                    this.spectralSystemsSupported = [SpectralSystem.BARY];
                }
            } else { // TOPO
                if (dateObsHeader && (obsgeoxHeader && obsgeoyHeader && obsgeozHeader)) {
                    this.spectralSystemsSupported = [SpectralSystem.LSRK, SpectralSystem.LSRD, SpectralSystem.BARY, SpectralSystem.TOPO];
                } else {
                    this.spectralSystemsSupported = [SpectralSystem.TOPO];
                }
            }
        } else {
            this.spectralSystemsSupported = [];
        }
    };

    public getCursorInfo(cursorPosImageSpace: Point2D) {
        let cursorPosWCS, cursorPosFormatted;
        if (this.validWcs) {
            // We need to compare X and Y coordinates in both directions
            // to avoid a confusing drop in precision at rounding threshold
            const offsetBlock = [[0, 0], [1, 1], [-1, -1]];

            // Shift image space coordinates to 1-indexed when passing to AST
            const cursorNeighbourhood = offsetBlock.map((offset) => AST.transformPoint(this.wcsInfo, cursorPosImageSpace.x + 1 + offset[0], cursorPosImageSpace.y + 1 + offset[1]));

            cursorPosWCS = cursorNeighbourhood[0];

            const normalizedNeighbourhood = cursorNeighbourhood.map((pos) => AST.normalizeCoordinates(this.wcsInfo, pos.x, pos.y));

            let precisionX = 0;
            let precisionY = 0;

            while (precisionX < FrameStore.CursorInfoMaxPrecision && precisionY < FrameStore.CursorInfoMaxPrecision) {
                let astString = new ASTSettingsString();
                astString.add("Format(1)", this.overlayStore.numbers.cursorFormatStringX(precisionX));
                astString.add("Format(2)", this.overlayStore.numbers.cursorFormatStringY(precisionY));
                astString.add("System", this.overlayStore.global.explicitSystem);

                let formattedNeighbourhood = normalizedNeighbourhood.map((pos) => AST.getFormattedCoordinates(this.wcsInfo, pos.x, pos.y, astString.toString()), true);
                let [p, n1, n2] = formattedNeighbourhood;
                if (!p.x || !p.y || p.x === "<bad>" || p.y === "<bad>") {
                    cursorPosFormatted = null;
                    break;
                }

                if (p.x !== n1.x && p.x !== n2.x && p.y !== n1.y && p.y !== n2.y) {
                    cursorPosFormatted = {x: p.x, y: p.y};
                    break;
                }

                if (p.x === n1.x || p.x === n2.x) {
                    precisionX += 1;
                }

                if (p.y === n1.y || p.y === n2.y) {
                    precisionY += 1;
                }
            }
        }

        return {
            posImageSpace: cursorPosImageSpace,
            posWCS: cursorPosWCS,
            infoWCS: cursorPosFormatted,
        };
    }

    public getControlMap(frame: FrameStore) {
        let controlMap = this.controlMaps.get(frame);
        if (!controlMap) {
            const tStart = performance.now();
            controlMap = new ControlMap(this, frame, -1, this.preference.contourControlMapWidth, this.preference.contourControlMapWidth);
            this.controlMaps.set(frame, controlMap);
            const tEnd = performance.now();
            const dt = tEnd - tStart;
            console.log(`Created ${this.preference.contourControlMapWidth}x${this.preference.contourControlMapWidth} transform grid for ${this.frameInfo.fileId} -> ${frame.frameInfo.fileId} in ${dt} ms`);
        }

        return controlMap;
    }

    public removeControlMap(frame: FrameStore) {
        const gl = ContourWebGLService.Instance.gl;
        const controlMap = this.controlMaps.get(frame);
        if (controlMap && gl && controlMap.hasTextureForContext(gl)) {
            const texture = controlMap.getTextureX(gl);
            gl.deleteTexture(texture);
        }
        this.controlMaps.delete(frame);
    }

    @action updateFromContourData(contourImageData: CARTA.ContourImageData) {
        let vertexCounter = 0;

        const processedData = ProtobufProcessing.ProcessContourData(contourImageData);
        for (const contourSet of processedData.contourSets) {
            vertexCounter += contourSet.coordinates.length / 2;
        }
        this.stokes = processedData.stokes;
        this.channel = processedData.channel;

        for (const contourSet of processedData.contourSets) {
            let contourStore = this.contourStores.get(contourSet.level);
            if (!contourStore) {
                contourStore = new ContourStore();
                this.contourStores.set(contourSet.level, contourStore);
            }

            if (!contourStore.isComplete && processedData.progress > 0) {
                contourStore.addContourData(contourSet.indexOffsets, contourSet.coordinates, processedData.progress);
            } else {
                contourStore.setContourData(contourSet.indexOffsets, contourSet.coordinates, processedData.progress);
            }
        }

        let totalProgress = 0;
        let totalVertices = 0;
        let totalChunks = 0;
        // Clear up stale contour levels by checking against the config, and update total contour progress
        this.contourStores.forEach((contourStore, level) => {
            if (this.contourConfig.levels.indexOf(level) === -1) {
                this.contourStores.delete(level);
            } else {
                totalProgress += contourStore.progress;
                totalVertices += contourStore.vertexCount;
                totalChunks += contourStore.chunkCount;
            }
        });
    }

    @action setChannels(channel: number, stokes: number, recursive: boolean) {
        const sanitizedChannel = this.sanitizeChannelNumber(channel);

        // Automatically switch to per-channel histograms when Stokes parameter changes
        if (this.requiredStokes !== stokes) {
            this.renderConfig.setUseCubeHistogram(false);
            this.renderConfig.updateCubeHistogram(null, 0);
        }

        this.requiredChannel = sanitizedChannel;
        this.requiredStokes = stokes;

        if (recursive) {
            this.spectralSiblings.forEach(frame => {
                const siblingChannel = getTransformedChannel(this.fullWcsInfo, frame.fullWcsInfo, this.preference.spectralMatchingType, sanitizedChannel);
                frame.setChannels(siblingChannel, frame.requiredStokes, false);
            });

        }
    }

    private sanitizeChannelNumber(channel: number) {
        if (!isFinite(channel)) {
            return this.requiredChannel;
        }

        return Math.round(clamp(channel, 0, this.frameInfo.fileInfoExtended.depth - 1));
    }

    @action incrementChannels(deltaChannel: number, deltaStokes: number, wrap: boolean = true) {
        const depth = Math.max(1, this.frameInfo.fileInfoExtended.depth);
        const numStokes = Math.max(1, this.frameInfo.fileInfoExtended.stokes);

        let newChannel = this.requiredChannel + deltaChannel;
        let newStokes = this.requiredStokes + deltaStokes;
        if (wrap) {
            newChannel = (newChannel + depth) % depth;
            newStokes = (newStokes + numStokes) % numStokes;
        } else {
            newChannel = clamp(newChannel, 0, depth - 1);
            newStokes = clamp(newStokes, 0, numStokes - 1);
        }
        this.setChannels(newChannel, newStokes, true);
    }

    @action setZoom(zoom: number, absolute: boolean = false) {
        if (this.spatialReference) {
            // Adjust zoom by scaling factor if zoom level is not absolute
            const adjustedZoom = absolute ? zoom : zoom / this.spatialTransform.scale;
            this.spatialReference.setZoom(adjustedZoom);
        } else {
            this.zoomLevel = zoom;
            this.replaceZoomTimeoutHandler();
            this.zooming = true;
        }
    }

    @action setCenter(x: number, y: number) {
        if (this.spatialReference) {
            const centerPointRefImage = this.spatialTransform.transformCoordinate({x, y}, true);
            this.spatialReference.setCenter(centerPointRefImage.x, centerPointRefImage.y);
        } else {
            this.center = {x, y};
        }
    }

    @action setCursorInfo(cursorInfo: CursorInfo) {
        if (!this.cursorFrozen) {
            this.cursorInfo = cursorInfo;
        }
    }

    @action setCursorValue(cursorValue: number) {
        this.cursorValue = cursorValue;
    }

    // Sets a new zoom level and pans to keep the given point fixed
    @action zoomToPoint(x: number, y: number, zoom: number, absolute: boolean = false) {
        if (this.spatialReference) {
            // Adjust zoom by scaling factor if zoom level is not absolute
            const adjustedZoom = absolute ? zoom : zoom / this.spatialTransform.scale;
            const pointRefImage = getTransformedCoordinates(this.spatialTransformAST, {x, y}, true);
            this.spatialReference.zoomToPoint(pointRefImage.x, pointRefImage.y, adjustedZoom);
        } else {
            if (this.preference.zoomPoint === ZoomPoint.CURSOR) {
                this.center = {
                    x: x + this.zoomLevel / zoom * (this.center.x - x),
                    y: y + this.zoomLevel / zoom * (this.center.y - y)
                };
            }
            this.setZoom(zoom);
        }
    }

    private replaceZoomTimeoutHandler = () => {
        if (this.zoomTimeoutHandler) {
            clearTimeout(this.zoomTimeoutHandler);
        }

        this.zoomTimeoutHandler = setTimeout(() => {
            this.zooming = false;
        }, FrameStore.ZoomInertiaDuration);
    };

    @action private initCenter = () => {
        this.center.x = this.frameInfo.fileInfoExtended.width / 2.0 + 0.5;
        this.center.y = this.frameInfo.fileInfoExtended.height / 2.0 + 0.5;
    };

    @action fitZoom = () => {
        if (this.spatialReference) {
            // Calculate midpoint of image
            const imageCenterReferenceSpace = getTransformedCoordinates(this.spatialTransformAST, this.center, true);
            this.spatialReference.setCenter(imageCenterReferenceSpace.x, imageCenterReferenceSpace.y);
            // Calculate bounding box for transformed image
            const corners = [
                this.spatialTransform.transformCoordinate({x: 0, y: 0}, true),
                this.spatialTransform.transformCoordinate({x: 0, y: this.frameInfo.fileInfoExtended.height}, true),
                this.spatialTransform.transformCoordinate({x: this.frameInfo.fileInfoExtended.width, y: this.frameInfo.fileInfoExtended.height}, true),
                this.spatialTransform.transformCoordinate({x: this.frameInfo.fileInfoExtended.width, y: 0}, true)
            ];
            const {minPoint, maxPoint} = minMax2D(corners);
            const rangeX = maxPoint.x - minPoint.x;
            const rangeY = maxPoint.y - minPoint.y;
            const pixelRatio = this.renderHiDPI ? devicePixelRatio : 1.0;
            const zoomX = this.spatialReference.renderWidth * pixelRatio / rangeX;
            const zoomY = this.spatialReference.renderHeight * pixelRatio / rangeY;
            this.spatialReference.setZoom(Math.min(zoomX, zoomY), true);
        } else {
            this.zoomLevel = this.zoomLevelForFit;
            this.initCenter();
        }
    };

    @action setAnimationRange = (range: NumberRange) => {
        this.animationChannelRange = range;
    };

    @action setRasterRenderType = (renderType: RasterRenderType) => {
        this.renderType = renderType;
    };

    @action startMoving = () => {
        this.moving = true;
    };

    @action endMoving = () => {
        this.moving = false;
    };

    @action applyContours = () => {
        if (!this.contourConfig || !this.renderConfig) {
            return;
        }

        this.contourConfig.setEnabled(true);

        // TODO: Allow a different reference frame
        const contourParameters: CARTA.ISetContourParameters = {
            fileId: this.frameInfo.fileId,
            referenceFileId: this.frameInfo.fileId,
            smoothingMode: this.contourConfig.smoothingMode,
            smoothingFactor: this.contourConfig.smoothingFactor,
            levels: this.contourConfig.levels,
            imageBounds: {
                xMin: 0,
                xMax: this.frameInfo.fileInfoExtended.width,
                yMin: 0,
                yMax: this.frameInfo.fileInfoExtended.height,
            },
            decimationFactor: this.preference.contourDecimation,
            compressionLevel: this.preference.contourCompressionLevel,
            contourChunkSize: this.preference.contourChunkSize
        };
        this.backendService.setContourParameters(contourParameters);
    };

    @action clearContours = (updateBackend: boolean = true) => {
        // Clear up GPU resources
        this.contourStores.forEach(contourStore => contourStore.clearData());
        this.contourStores.clear();
        if (updateBackend) {
            // Send empty contour parameter message to the backend, to prevent contours from being automatically updated
            const contourParameters: CARTA.ISetContourParameters = {
                fileId: this.frameInfo.fileId,
                referenceFileId: this.frameInfo.fileId,
            };
            this.backendService.setContourParameters(contourParameters);
        }
        this.contourConfig.setEnabled(false);
    };

    // Spatial WCS Matching
    @action setSpatialReference = (frame: FrameStore) => {
        if (frame === this) {
            console.log(`Skipping spatial self-reference`);
            this.clearSpatialReference();
            return false;
        }

        if (this.validWcs !== frame.validWcs) {
            console.log(`Error creating spatial transform between files ${this.frameInfo.fileId} and ${frame.frameInfo.fileId}`);
            this.spatialReference = null;
            return false;
        }
        console.log(`Setting spatial reference for file ${this.frameInfo.fileId} to ${frame.frameInfo.fileId}`);
        this.spatialReference = frame;

        const copySrc = AST.copy(this.wcsInfo);
        const copyDest = AST.copy(frame.wcsInfo);
        AST.invert(copySrc);
        AST.invert(copyDest);
        this.spatialTransformAST = AST.convert(copySrc, copyDest, "");
        AST.delete(copySrc);
        AST.delete(copyDest);
        if (!this.spatialTransformAST) {
            console.log(`Error creating spatial transform between files ${this.frameInfo.fileId} and ${frame.frameInfo.fileId}`);
            this.spatialReference = null;
            return false;
        }
        this.spatialReference = frame;
        const currentTransform = this.spatialTransform;
        if (!isFinite(currentTransform.rotation) || !isFinite(currentTransform.scale) || !isFinite(currentTransform.translation.x) || !isFinite(currentTransform.translation.y)
            || !isFinite(currentTransform.origin.x) || !isFinite(currentTransform.origin.y)) {
            console.log(`Error creating spatial transform between files ${this.frameInfo.fileId} and ${frame.frameInfo.fileId}`);
            this.spatialReference = null;
            AST.delete(this.spatialTransformAST);
            this.spatialTransformAST = null;
            return false;
        }

        this.spatialReference.addSecondarySpatialImage(this);
        return true;
    };

    @action clearSpatialReference = () => {
        // Adjust center and zoom based on existing spatial reference
        if (this.spatialReference) {
            this.center = this.spatialTransform.transformCoordinate(this.spatialReference.center, false);
            this.zoomLevel = this.spatialReference.zoomLevel * this.spatialTransform.scale;
            this.spatialReference.removeSecondarySpatialImage(this);
            this.spatialReference = null;
        }

        if (this.spatialTransformAST) {
            AST.delete(this.spatialTransformAST);
        }
        this.spatialTransformAST = null;
        const gl = ContourWebGLService.Instance.gl;
        if (gl) {
            this.controlMaps.forEach(controlMap => {
                if (controlMap.hasTextureForContext(gl)) {
                    const texture = controlMap.getTextureX(gl);
                    gl.deleteTexture(texture);
                }
            });
        }
        this.controlMaps.forEach((controlMap, frame) => {
            this.removeControlMap(frame);
        });
        this.controlMaps.clear();
    };

    @action addSecondarySpatialImage = (frame: FrameStore) => {
        if (!this.secondarySpatialImages.find(f => f.frameInfo.fileId === frame.frameInfo.fileId)) {
            this.secondarySpatialImages.push(frame);
        }
    };

    @action removeSecondarySpatialImage = (frame: FrameStore) => {
        this.secondarySpatialImages = this.secondarySpatialImages.filter(f => f.frameInfo.fileId !== frame.frameInfo.fileId);
    };

    // Spectral WCS matching
    @action setSpectralReference = (frame: FrameStore) => {
        if (frame === this) {
            this.clearSpatialReference();
            console.log(`Skipping spectral self-reference`);
            return false;
        }
        console.log(`Setting spectral reference for file ${this.frameInfo.fileId} to ${frame.frameInfo.fileId}`);

        if (!this.fullWcsInfo || !frame.fullWcsInfo) {
            console.log(`Error creating spectral transform between files ${this.frameInfo.fileId} and ${frame.frameInfo.fileId}. One of the files is missing spectral information`);
            this.spectralReference = null;
            return false;
        }

        // For now, this is just done to ensure a mapping can be constructed
        const copySrc = AST.copy(this.fullWcsInfo);
        const copyDest = AST.copy(frame.fullWcsInfo);
        const spectralMatchingType = this.preference.spectralMatchingType;
        // Ensure that a mapping for the current alignment system is possible
        if (spectralMatchingType !== SpectralType.CHANNEL) {
            AST.set(copySrc, `AlignSystem=${this.preference.spectralMatchingType}`);
            AST.set(copyDest, `AlignSystem=${this.preference.spectralMatchingType}`);
        }
        AST.invert(copySrc);
        AST.invert(copyDest);
        this.spectralTransformAST = AST.convert(copySrc, copyDest, "");
        AST.delete(copySrc);
        AST.delete(copyDest);

        if (!this.spectralTransformAST) {
            console.log(`Error creating spatial transform between files ${this.frameInfo.fileId} and ${frame.frameInfo.fileId}. Could not create AST transform`);
            this.spectralReference = null;
            return false;
        }

        this.spectralReference = frame;
        this.spectralReference.addSecondarySpectralImage(this);
        const matchedChannel = getTransformedChannel(frame.fullWcsInfo, this.fullWcsInfo, this.preference.spectralMatchingType, frame.requiredChannel);
        this.setChannels(matchedChannel, this.requiredStokes, false);
        return true;
    };

    @action clearSpectralReference = () => {
        if (this.spectralReference) {
            this.spectralReference.removeSecondarySpectralImage(this);
            this.spectralReference = null;
        }

        if (this.spectralTransformAST) {
            AST.delete(this.spectralTransformAST);
        }
        this.spectralTransformAST = null;
    };

    @action addSecondarySpectralImage = (frame: FrameStore) => {
        if (!this.secondarySpectralImages.find(f => f.frameInfo.fileId === frame.frameInfo.fileId)) {
            this.secondarySpectralImages.push(frame);
        }
    };

    @action removeSecondarySpectralImage = (frame: FrameStore) => {
        this.secondarySpectralImages = this.secondarySpectralImages.filter(f => f.frameInfo.fileId !== frame.frameInfo.fileId);
    };
}<|MERGE_RESOLUTION|>--- conflicted
+++ resolved
@@ -4,10 +4,6 @@
 import * as AST from "ast_wrapper";
 import {ASTSettingsString, ContourConfigStore, ContourStore, LogStore, OverlayBeamStore, OverlayStore, PreferenceStore, RegionSetStore, RenderConfigStore} from "stores";
 import {
-<<<<<<< HEAD
-    ChannelInfo, ChannelType, CHANNEL_TYPES, ControlMap, CursorInfo, FrameView, GenCoordinateLabel, Point2D, ProtobufProcessing, SpectralInfo, Transform2D, ZoomPoint,
-    SpectralSystem, SpectralType, SpectralUnit, SPECTRAL_COORDS_SUPPORTED, SPECTRAL_DEFAULT_UNIT, SPECTRAL_TYPE_STRING, IsSpectralSystemSupported, IsSpectralTypeSupported, IsSpectralUnitSupported
-=======
     CHANNEL_TYPES,
     ChannelInfo,
     ChannelType,
@@ -22,13 +18,13 @@
     ProtobufProcessing,
     SPECTRAL_COORDS_SUPPORTED,
     SPECTRAL_DEFAULT_UNIT,
+    SPECTRAL_TYPE_STRING,
     SpectralInfo,
     SpectralSystem,
     SpectralType,
     SpectralUnit,
     Transform2D,
     ZoomPoint
->>>>>>> 12121f23
 } from "models";
 import {clamp, formattedFrequency, getHeaderNumericValue, getTransformedChannel, getTransformedCoordinates, isAstBadPoint, minMax2D, rotate2D, toFixed, trimFitsComment} from "utilities";
 import {BackendService, ContourWebGLService} from "services";
@@ -440,45 +436,8 @@
         return this.spectralAxis ? `${this.spectralAxis.type.name} (${this.spectralAxis.type.unit})` : undefined;
     }
 
-<<<<<<< HEAD
     @computed get spectralCoordinate(): string {
         return !this.spectralType && !this.spectralUnit ? this.nativeSpectralCoordinate : GenCoordinateLabel(this.spectralType, this.spectralUnit);
-=======
-    // TODO: extend search beyond dimension 3 and 4
-    @computed get spectralAxis(): {dimension: number, type: ChannelType} {
-        if (!this.frameInfo || !this.frameInfo.fileInfoExtended || this.frameInfo.fileInfoExtended.depth <= 1 || !this.frameInfo.fileInfoExtended.headerEntries) {
-            return undefined;
-        }
-        const entries = this.frameInfo.fileInfoExtended.headerEntries;
-        const typeHeader3 = entries.find(entry => entry.name.includes("CTYPE3"));
-        const typeHeader4 = entries.find(entry => entry.name.includes("CTYPE4"));
-        if (!typeHeader3 && !typeHeader4) {
-            return undefined;
-        }
-
-        // Test each header entry to see if it has a valid channel type
-        if (typeHeader3) {
-            const headerVal = typeHeader3.value.trim().toUpperCase();
-            const channelType = CHANNEL_TYPES.find(type => headerVal.indexOf(type.code) !== -1);
-            if (channelType) {
-                const unitHeader = entries.find(entry => entry.name.includes("CUNIT3"));
-                const unit = unitHeader ? unitHeader.value.trim() : channelType.unit;
-                return {dimension: 3, type: {name: channelType.name, code: channelType.code, unit: unit}};
-            }
-        }
-
-        if (typeHeader4) {
-            const headerVal = typeHeader4.value.trim().toUpperCase();
-            const channelType = CHANNEL_TYPES.find(type => headerVal.indexOf(type.code) !== -1);
-            if (channelType) {
-                const unitHeader = entries.find(entry => entry.name.includes("CUNIT4"));
-                const unit = unitHeader ? unitHeader.value.trim() : channelType.unit;
-                return {dimension: 4, type: {name: channelType.name, code: channelType.code, unit: unit}};
-            }
-        }
-
-        return undefined;
->>>>>>> 12121f23
     }
 
     @computed get spectralUnitStr(): string {
