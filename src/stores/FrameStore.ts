--- conflicted
+++ resolved
@@ -3,19 +3,14 @@
 import {CARTA} from "carta-protobuf";
 import * as AST from "ast_wrapper";
 import {ASTSettingsString, ContourConfigStore, ContourStore, LogStore, OverlayBeamStore, OverlayStore, PreferenceStore, RegionSetStore, RenderConfigStore} from "stores";
-<<<<<<< HEAD
 import {
-    ChannelInfo, CursorInfo, FrameView, Point2D, ProtobufProcessing, SpectralInfo, Transform2D, ZoomPoint,
+    ChannelInfo, ControlMap, CursorInfo, FrameView, Point2D, ProtobufProcessing, SpectralInfo, Transform2D, ZoomPoint,
     SpectralSystem, SpectralType, SpectralUnit, SPECTRAL_COORDS_SUPPORTED, IsSpectralSystemValid, IsSpectralTypeValid, IsSpectralUnitValid
 } from "models";
 import {
     clamp, findChannelType, frequencyStringFromVelocity, getHeaderNumericValue, getTransformedCoordinates,
-    minMax2D, rotate2D, toFixed, trimFitsComment, velocityStringFromFrequency
+    getTransformedChannel, minMax2D, rotate2D, toFixed, trimFitsComment, velocityStringFromFrequency
 } from "utilities";
-=======
-import {ChannelInfo, ControlMap, CursorInfo, FrameView, Point2D, ProtobufProcessing, SpectralInfo, SpectralType, Transform2D, ZoomPoint} from "models";
-import {clamp, findChannelType, frequencyStringFromVelocity, getHeaderNumericValue, getTransformedChannel, getTransformedCoordinates, minMax2D, rotate2D, toFixed, trimFitsComment, velocityStringFromFrequency} from "utilities";
->>>>>>> ee266620
 import {BackendService} from "services";
 
 export interface FrameInfo {
@@ -41,11 +36,7 @@
     @observable frameInfo: FrameInfo;
     @observable renderHiDPI: boolean;
     @observable wcsInfo: number;
-<<<<<<< HEAD
-=======
     @observable fullWcsInfo: number;
-    @observable spectralFrame: number;
->>>>>>> ee266620
     @observable validWcs: boolean;
     @observable center: Point2D;
     @observable cursorInfo: CursorInfo;
@@ -454,12 +445,9 @@
         this.preference = preference;
         this.contourContext = gl;
         this.spectralFrame = null;
-<<<<<<< HEAD
         this.spectralCoordsSupported = null;
         this.spectralSystemsSupported = null;
-=======
         this.fullWcsInfo = null;
->>>>>>> ee266620
         this.validWcs = false;
         this.frameInfo = frameInfo;
         this.renderHiDPI = true;
