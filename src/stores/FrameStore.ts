--- conflicted
+++ resolved
@@ -2,11 +2,7 @@
 import {NumberRange} from "@blueprintjs/core";
 import {CARTA} from "carta-protobuf";
 import * as AST from "ast_wrapper";
-<<<<<<< HEAD
-import {AnimatorStore, AppStore, ASTSettingsString, ContourConfigStore, ContourStore, LogStore, OverlayBeamStore, OverlayStore, PreferenceStore, RegionSetStore, RenderConfigStore} from "stores";
-=======
-import {AppStore, ASTSettingsString, ContourConfigStore, ContourStore, LogStore, OverlayBeamStore, OverlayStore, PreferenceStore, RegionSetStore, RegionStore, RenderConfigStore} from "stores";
->>>>>>> 0759725d
+import {AnimatorStore, AppStore, ASTSettingsString, ContourConfigStore, ContourStore, LogStore, OverlayBeamStore, OverlayStore, PreferenceStore, RegionSetStore, RegionStore, RenderConfigStore} from "stores";
 import {
     CHANNEL_TYPES,
     ChannelInfo,
@@ -51,13 +47,8 @@
 export const WCS_PRECISION = 10;
 
 export class FrameStore {
-<<<<<<< HEAD
-    private astFrameSet: number;
-    private spectralFrame: number;
-=======
     private readonly astFrameSet: number;
     private readonly spectralFrame: number;
->>>>>>> 0759725d
     public spectralCoordsSupported: Map<string, { type: SpectralType, unit: SpectralUnit }>;
     public spectralSystemsSupported: Array<SpectralSystem>;
     // Region set for the current frame. Accessed via regionSet, to take into account region sharing
@@ -531,8 +522,6 @@
         }
     }
 
-<<<<<<< HEAD
-=======
     @computed get spatialSiblings(): FrameStore[] {
         if (this.spatialReference) {
             let siblings = [];
@@ -555,7 +544,6 @@
         return this.cursorValue.channel === this.channel && roundedPosInfo.x === roundedPosValue.x && roundedPosInfo.y === roundedPosValue.y;
     }
 
->>>>>>> 0759725d
     @computed
     private get zoomLevelForFit() {
         return Math.min(this.calculateZoomX, this.calculateZoomY);
