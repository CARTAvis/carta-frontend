import {action, autorun, computed, observable, makeObservable, runInAction} from "mobx";
import {NumberRange} from "@blueprintjs/core";
import {CARTA} from "carta-protobuf";
import * as AST from "ast_wrapper";
import {AnimatorStore, AppStore, ASTSettingsString, ContourConfigStore, ContourStore, LogStore, OverlayBeamStore, OverlayStore, PreferenceStore, RegionSetStore, RegionStore, RenderConfigStore} from "stores";
import {
    ChannelInfo,
    ControlMap,
    CursorInfo,
    FrameView,
    GenCoordinateLabel,
    IsSpectralSystemSupported,
    IsSpectralTypeSupported,
    IsSpectralUnitSupported,
    Point2D,
    ProtobufProcessing,
    SPECTRAL_COORDS_SUPPORTED,
    SPECTRAL_DEFAULT_UNIT,
    SPECTRAL_TYPE_STRING,
    SpectralInfo,
    SpectralSystem,
    SpectralType,
    SpectralTypeSet,
    SpectralUnit,
    STANDARD_SPECTRAL_TYPE_SETS,
    Transform2D,
    ZoomPoint
} from "models";
import {clamp, formattedFrequency, getHeaderNumericValue, getTransformedChannel, transformPoint, isAstBadPoint, minMax2D, rotate2D, toFixed, trimFitsComment, round2D, getFormattedWCSPoint} from "utilities";
import {BackendService, ContourWebGLService} from "services";
import {RegionId} from "stores/widgets";
import {formattedArcsec} from "utilities";

export interface FrameInfo {
    fileId: number;
    directory: string;
    hdu: string;
    fileInfo: CARTA.FileInfo;
    fileInfoExtended: CARTA.FileInfoExtended;
    fileFeatureFlags: number;
    renderMode: CARTA.RenderMode;
    beamTable: CARTA.IBeam[];
}

export enum RasterRenderType {
    NONE,
    TILED
}

export const WCS_PRECISION = 10;

export class FrameStore {
    private static readonly CursorInfoMaxPrecision = 25;
    private static readonly ZoomInertiaDuration = 250;

    private readonly spectralFrame: number;
    private readonly controlMaps: Map<FrameStore, ControlMap>;
    private readonly framePixelRatio: number;
    private readonly backendService: BackendService;
    private readonly overlayStore: OverlayStore;
    private readonly logStore: LogStore;

    private spectralTransformAST: number;
    private cachedTransformedWcsInfo: number = -1;
    private zoomTimeoutHandler;

    public readonly wcsInfo: number;
    public readonly wcsInfoForTransformation: number;
    public readonly wcsInfo3D: number;
    public readonly validWcs: boolean;
    public readonly frameInfo: FrameInfo;

    public spectralCoordsSupported: Map<string, { type: SpectralType, unit: SpectralUnit }>;
    public spectralSystemsSupported: Array<SpectralSystem>;
    public spatialTransformAST: number;

    // Region set for the current frame. Accessed via regionSet, to take into account region sharing
    @observable private readonly frameRegionSet: RegionSetStore;

    @observable renderHiDPI: boolean;
    @observable spectralType: SpectralType;
    @observable spectralUnit: SpectralUnit;
    @observable spectralSystem: SpectralSystem;
    @observable channelValues: Array<number>;
    @observable center: Point2D;
    @observable cursorInfo: CursorInfo;
    @observable cursorValue: { position: Point2D, channel: number, value: number };
    @observable zoomLevel: number;
    @observable stokes: number;
    @observable channel: number;
    @observable requiredStokes: number;
    @observable requiredChannel: number;
    @observable animationChannelRange: NumberRange;
    @observable renderType: RasterRenderType;
    @observable currentFrameView: FrameView;
    @observable currentCompressionQuality: number;
    @observable renderConfig: RenderConfigStore;
    @observable contourConfig: ContourConfigStore;
    @observable contourStores: Map<number, ContourStore>;
    @observable valid: boolean;
    @observable moving: boolean;
    @observable zooming: boolean;

    @observable colorbarLabelCustomText: string;
    @observable overlayBeamSettings: OverlayBeamStore;
    @observable spatialReference: FrameStore;
    @observable spectralReference: FrameStore;
    @observable rasterScalingReference: FrameStore;
    @observable secondarySpatialImages: FrameStore[];
    @observable secondarySpectralImages: FrameStore[];
    @observable secondaryRasterScalingImages: FrameStore[];
    @observable momentImages: FrameStore[];

    @observable isRequestingMoments: boolean;
    @observable requestingMomentsProgress: number;

    @computed get filename(): string {
        // hdu extension name is in field 3 of fileInfoExtended computed entries
        const extName = this.frameInfo?.fileInfoExtended?.computedEntries?.length >= 3 && this.frameInfo?.fileInfoExtended?.computedEntries[2]?.name === "Extension name" ?
            `_${this.frameInfo.fileInfoExtended.computedEntries[2]?.value}` : "";
        return this.frameInfo?.hdu !== "" && this.frameInfo?.hdu !== "0" ?
            `${this.frameInfo.fileInfo.name}.HDU_${this.frameInfo.hdu}${extName}` :
            this.frameInfo.fileInfo.name;
    }

    @computed get regionSet(): RegionSetStore {
        if (this.spatialReference) {
            return this.spatialReference.regionSet;
        } else {
            return this.frameRegionSet;
        }
    }

    @computed get sharedRegions(): boolean {
        return !!this.spatialReference;
    }

    @computed get aspectRatio(): number {
        if (isFinite(this.framePixelRatio)) {
            return this.framePixelRatio;
        }

        return (this.overlayStore.renderWidth / this.frameInfo.fileInfoExtended.width) / (this.overlayStore.renderHeight / this.frameInfo.fileInfoExtended.height);
    }

    @computed get requiredFrameView(): FrameView {
        // use spatial reference frame to calculate frame view, if it exists
        if (this.spatialReference) {
            // Required view of reference frame
            const refView = this.spatialReference.requiredFrameView;
            // Get the position of the ref frame's view in the secondary frame's pixel space
            const corners = [
                this.spatialTransform.transformCoordinate({x: refView.xMin, y: refView.yMin}, false),
                this.spatialTransform.transformCoordinate({x: refView.xMin, y: refView.yMax}, false),
                this.spatialTransform.transformCoordinate({x: refView.xMax, y: refView.yMax}, false),
                this.spatialTransform.transformCoordinate({x: refView.xMax, y: refView.yMin}, false)
            ];

            const {minPoint, maxPoint} = minMax2D(corners);
            // Manually get adjusted zoom level and round to a power of 2
            const mipAdjustment = (PreferenceStore.Instance.lowBandwidthMode ? 2.0 : 1.0) / this.spatialTransform.scale;
            const mipExact = Math.max(1.0, mipAdjustment / this.spatialReference.zoomLevel);
            const mipLog2 = Math.log2(mipExact);
            const mipLog2Rounded = Math.round(mipLog2);

            return {
                xMin: minPoint.x,
                xMax: maxPoint.x,
                yMin: minPoint.y,
                yMax: maxPoint.y,
                mip: Math.pow(2, mipLog2Rounded)
            };
        } else {
            // If there isn't a valid zoom, return a dummy view
            if (this.zoomLevel <= 0 || !this.isRenderable) {
                return {
                    xMin: 0,
                    xMax: 1,
                    yMin: 0,
                    yMax: 1,
                    mip: 1,
                };
            }

            const pixelRatio = this.renderHiDPI ? devicePixelRatio : 1.0;
            // Required image dimensions
            const imageWidth = pixelRatio * this.renderWidth / this.zoomLevel / this.aspectRatio;
            const imageHeight = pixelRatio * this.renderHeight / this.zoomLevel;

            const mipAdjustment = (PreferenceStore.Instance.lowBandwidthMode ? 2.0 : 1.0);
            const mipExact = Math.max(1.0, mipAdjustment / this.zoomLevel);
            const mipLog2 = Math.log2(mipExact);
            const mipLog2Rounded = Math.round(mipLog2);
            const mipRoundedPow2 = Math.pow(2, mipLog2Rounded);

            return {
                xMin: this.center.x - imageWidth / 2.0,
                xMax: this.center.x + imageWidth / 2.0,
                yMin: this.center.y - imageHeight / 2.0,
                yMax: this.center.y + imageHeight / 2.0,
                mip: mipRoundedPow2
            };
        }
    }

    @computed get spatialTransform() {
        if (this.spatialReference && this.spatialTransformAST) {
            const center = transformPoint(this.spatialTransformAST, this.spatialReference.center, false);
            // Try use center of the screen as a reference point
            if (!isAstBadPoint(center)) {
                return new Transform2D(this.spatialTransformAST, center);
            } else {
                // Otherwise use the center of the image
                return new Transform2D(this.spatialTransformAST, {x: this.frameInfo.fileInfoExtended.width / 2.0 + 0.5, y: this.frameInfo.fileInfoExtended.height / 2.0 + 0.5});
            }
        }
        return null;
    }

    @computed get transformedWcsInfo() {
        if (this.spatialTransform) {
            let adjTranslation: Point2D = {
                x: -this.spatialTransform.translation.x / this.spatialTransform.scale,
                y: -this.spatialTransform.translation.y / this.spatialTransform.scale,
            };
            adjTranslation = rotate2D(adjTranslation, -this.spatialTransform.rotation);
            if (this.cachedTransformedWcsInfo >= 0) {
                AST.delete(this.cachedTransformedWcsInfo);
            }

            this.cachedTransformedWcsInfo = AST.createTransformedFrameset(this.wcsInfo,
                adjTranslation.x, adjTranslation.y,
                -this.spatialTransform.rotation,
                this.spatialTransform.origin.x, this.spatialTransform.origin.y,
                1.0 / this.spatialTransform.scale, 1.0 / this.spatialTransform.scale);
            return this.cachedTransformedWcsInfo;
        }
        return null;
    }

    @computed get renderWidth() {
        return this.overlayStore.renderWidth;
    }

    @computed get renderHeight() {
        return this.overlayStore.renderHeight;
    }

    @computed get isRenderable() {
        return this.renderWidth > 0 && this.renderHeight > 0;
    }

    @computed get unit() {
        if (!this.frameInfo || !this.frameInfo.fileInfoExtended || !this.frameInfo.fileInfoExtended.headerEntries) {
            return undefined;
        } else {
            const unitHeader = this.frameInfo.fileInfoExtended.headerEntries.filter(entry => entry.name === "BUNIT");
            if (unitHeader.length) {
                return trimFitsComment(unitHeader[0].value);
            } else {
                return undefined;
            }
        }
    }

    @computed get beamProperties(): { x: number, y: number, angle: number, overlayBeamSettings: OverlayBeamStore } {
        const unitHeader = this.frameInfo.fileInfoExtended.headerEntries.find(entry => entry.name.indexOf("CUNIT1") !== -1);
        const deltaHeader = this.frameInfo.fileInfoExtended.headerEntries.find(entry => entry.name.indexOf("CDELT1") !== -1);

        if (unitHeader && deltaHeader) {
            const unit = unitHeader.value.trim();
            const delta = getHeaderNumericValue(deltaHeader);
            if (isFinite(delta) && (unit === "deg" || unit === "rad")) {

                if (this.frameInfo.beamTable && this.frameInfo.beamTable.length > 0) {
                    let beam: CARTA.IBeam;
                    if (this.frameInfo.beamTable.length === 1 && this.frameInfo.beamTable[0].channel === -1 && this.frameInfo.beamTable[0].stokes === -1) {
                        beam = this.frameInfo.beamTable[0];
                    } else {
                        if (this.frameInfo.fileInfoExtended.depth > 1 && this.frameInfo.fileInfoExtended.stokes > 1) {
                            beam = this.frameInfo.beamTable.find((beam) => beam.channel === this.requiredChannel && beam.stokes === this.requiredStokes);
                        } else if (this.frameInfo.fileInfoExtended.depth > 1 && this.frameInfo.fileInfoExtended.stokes <= 1) {
                            beam = this.frameInfo.beamTable.find((beam) => beam.channel === this.requiredChannel);
                        } else if (this.frameInfo.fileInfoExtended.depth <= 1 && this.frameInfo.fileInfoExtended.stokes > 1) {
                            beam = this.frameInfo.beamTable.find((beam) => beam.stokes === this.requiredStokes);
                        }
                    }

                    if (beam && isFinite(beam.majorAxis) && beam.majorAxis > 0 && isFinite(beam.minorAxis) && beam.minorAxis > 0 && isFinite(beam.pa)) {
                        return {
                            x: beam.majorAxis / (unit === "deg" ? 3600 : (180 * 3600 / Math.PI)) / Math.abs(delta),
                            y: beam.minorAxis / (unit === "deg" ? 3600 : (180 * 3600 / Math.PI)) / Math.abs(delta),
                            angle: beam.pa,
                            overlayBeamSettings: this.overlayBeamSettings
                        };
                    }
                }
            }
        }
        return null;
    }

    @computed get hasVisibleBeam(): boolean {
        return this.beamProperties?.overlayBeamSettings?.visible;
    }

    @computed get channelInfo(): ChannelInfo {
        if (!this.frameInfo || !this.frameInfo.fileInfoExtended || this.frameInfo.fileInfoExtended.depth <= 1 || !this.frameInfo.fileInfoExtended.headerEntries) {
            return undefined;
        }
        const N = this.frameInfo.fileInfoExtended.depth;
        const indexes = new Array<number>(N);
        const values = new Array<number>(N);
        const rawValues = new Array<number>(N);

        let getChannelIndexSimple = (value: number): number => {
            if (!value) {
                return null;
            }

            if (value < 0) {
                return 0;
            } else if (value > N - 1) {
                return N - 1;
            }

            const ceil = Math.ceil(value);
            const floor = Math.floor(value);
            return (ceil - value) < (value - floor) ? ceil : floor;
        };

        // By default, we try to use the WCS information to determine channel info.
        if (this.spectralAxis) {
            const refPixHeader = this.frameInfo.fileInfoExtended.headerEntries.find(entry => entry.name.indexOf(`CRPIX${this.spectralAxis.dimension}`) !== -1);
            const refValHeader = this.frameInfo.fileInfoExtended.headerEntries.find(entry => entry.name.indexOf(`CRVAL${this.spectralAxis.dimension}`) !== -1);
            const deltaHeader = this.frameInfo.fileInfoExtended.headerEntries.find(entry => entry.name.indexOf(`CDELT${this.spectralAxis.dimension}`) !== -1);

            if (refPixHeader && refValHeader && deltaHeader) {
                // Shift pixel coordinates by -1 to start at zero instead of 1
                const refPix = getHeaderNumericValue(refPixHeader) - 1;
                const refVal = getHeaderNumericValue(refValHeader);
                const delta = getHeaderNumericValue(deltaHeader);
                if (isFinite(refPix) && isFinite(refVal) && isFinite(delta)) {
                    for (let i = 0; i < N; i++) {
                        const channelOffset = i - refPix;
                        indexes[i] = i;
                        rawValues[i] = (channelOffset * delta + refVal);
                        values[i] = rawValues[i];
                    }
                    return {
                        fromWCS: true,
                        indexes,
                        delta,
                        values,
                        rawValues,
                        getChannelIndexWCS: (value: number): number => {
                            if (!value) {
                                return null;
                            }

                            const index = (value - refVal) / delta + refPix;
                            if (index < 0) {
                                return 0;
                            } else if (index > values.length - 1) {
                                return values.length - 1;
                            }

                            const ceil = Math.ceil(index);
                            const floor = Math.floor(index);
                            return Math.abs(values[ceil] - value) < Math.abs(value - values[floor]) ? ceil : floor;
                        },
                        getChannelIndexSimple: getChannelIndexSimple
                    };
                }
            }
        }

        // return channels
        for (let i = 0; i < N; i++) {
            indexes[i] = i;
            values[i] = i;
            rawValues[i] = i;
        }
        return {
            fromWCS: false, delta: undefined, indexes, values, rawValues,
            getChannelIndexWCS: null, getChannelIndexSimple: getChannelIndexSimple
        };
    }

    @computed get spectralInfo(): SpectralInfo {
        const spectralInfo: SpectralInfo = {
            channel: this.channel,
            spectralString: ""
        };

        if (this.frameInfo.fileInfoExtended.depth > 1) {
            const channelInfo = this.channelInfo;
            const spectralType = this.spectralAxis?.type;
            if (spectralType) {
                spectralInfo.spectralString = `${spectralType.name} (${this.spectralAxis?.specsys}): ${toFixed(channelInfo.values[this.channel], 4)} ${spectralType.unit}`;
                if (spectralType.code === "FREQ") {
                    const freqVal = channelInfo.rawValues[this.channel];
                    // convert frequency value to unit in GHz
                    if (this.isSpectralCoordinateConvertible && spectralType.unit !== SPECTRAL_DEFAULT_UNIT.get(SpectralType.FREQ)) {
                        const freqGHz = this.astSpectralTransform(SpectralType.FREQ, SpectralUnit.GHZ, this.spectralSystem, freqVal);
                        if (isFinite(freqGHz)) {
                            spectralInfo.spectralString = `Frequency (${this.spectralSystem}): ${formattedFrequency(freqGHz)}`;
                        }
                    }
                    // convert frequency to volecity
                    const velocityVal = this.astSpectralTransform(SpectralType.VRAD, SpectralUnit.KMS, this.spectralSystem, freqVal);
                    if (isFinite(velocityVal)) {
                        spectralInfo.velocityString = `Velocity: ${toFixed(velocityVal, 4)} km/s`;
                    }
                } else if (spectralType.code === "VRAD") {
                    const velocityVal = channelInfo.rawValues[this.channel];
                    // convert velocity value to unit in km/s
                    if (this.isSpectralCoordinateConvertible && spectralType.unit !== SPECTRAL_DEFAULT_UNIT.get(SpectralType.VRAD)) {
                        const volecityKMS = this.astSpectralTransform(SpectralType.VRAD, SpectralUnit.KMS, this.spectralSystem, velocityVal);
                        if (isFinite(volecityKMS)) {
                            spectralInfo.spectralString = `Velocity (${this.spectralSystem}): ${toFixed(volecityKMS, 4)} km/s`;
                        }
                    }
                    // convert velocity to frequency
                    const freqGHz = this.astSpectralTransform(SpectralType.FREQ, SpectralUnit.GHZ, this.spectralSystem, velocityVal);
                    if (isFinite(freqGHz)) {
                        spectralInfo.freqString = `Frequency: ${formattedFrequency(freqGHz)}`;
                    }
                }
            }
        }

        return spectralInfo;
    }

    @computed get simpleSpectralInfo(): string {
        const infoString = this.spectralInfo.freqString ? this.spectralInfo.freqString : this.spectralInfo.velocityString;
        return `${this.spectralInfo.spectralString?.replace(/\w+\s\(/, "")?.replace(/\):\s/, "\u000A")}${infoString?.replace(/\w+:\s/, "\u000A")}`;
    }

    @computed get isPVImage(): boolean {
        return this.positionAxis !== undefined;
    }

    @computed get positionAxis(): number {
        if (this.frameInfo?.fileInfoExtended?.headerEntries) {
            const entries = this.frameInfo.fileInfoExtended.headerEntries;
            const positionAxisRegex = /offset|position|offset position/i;
            const axis1 = entries.find(entry => entry.name.includes("CTYPE1"));
            const axis2 = entries.find(entry => entry.name.includes("CTYPE2"))
            if (axis1?.value?.match(positionAxisRegex) || axis2?.value?.match(positionAxisRegex)) {
                return axis1?.value?.match(positionAxisRegex) ? 1 : 2;
            }
        }
        return undefined;
    }

    @computed get spectralAxis(): { valid: boolean; dimension: number, type: SpectralTypeSet, specsys: string } {
        if (this.frameInfo?.fileInfoExtended?.headerEntries) {
            const entries = this.frameInfo.fileInfoExtended.headerEntries;

            // Locate spectral dimension from axis 1~4
            let dimension = undefined;
            if (this.isPVImage) {
                dimension = this.positionAxis === 1 ? 2 : 1;
            } else {
                const typeHeader3 = entries.find(entry => entry.name.includes("CTYPE3"));
                const typeHeader4 = entries.find(entry => entry.name.includes("CTYPE4"));
                if (typeHeader3 && !typeHeader3.value.match(/stokes/i)) { // spectral axis should be CTYPE3
                    dimension = 3;
                } else if (typeHeader4 && !typeHeader4.value.match(/stokes/i)) { // spectral axis should be CTYPE4
                    dimension = 4;
                }
            }

            // Fill up spectral dimension & type/unit/system
            if (dimension) {
                const spectralHeader = entries.find(entry => entry.name.includes(`CTYPE${dimension}`));
                const spectralValue = spectralHeader?.value.trim().toUpperCase();
                const spectralType = STANDARD_SPECTRAL_TYPE_SETS.find(type => spectralValue === type.code);
                const unitHeader = entries.find(entry => entry.name.includes(`CUNIT${dimension}`));
                const specSysHeader = entries.find(entry => entry.name.includes("SPECSYS"));
                const specsys = specSysHeader?.value ? trimFitsComment(specSysHeader.value)?.toUpperCase() : undefined;
                if (spectralType) {
                    return {
                        valid: true,
                        dimension: dimension,
                        type: {name: spectralType.name, code: spectralType.code, unit: unitHeader?.value?.trim() ?? spectralType.unit},
                        specsys: specsys
                    };
                } else {
                    return {
                        valid: false,
                        dimension: dimension,
                        type: {name: spectralValue, code: spectralValue, unit: unitHeader?.value?.trim() ?? undefined},
                        specsys: specsys
                    };
                }
            }
        }
        return undefined;
    }

    @computed get isSpectralCoordinateConvertible(): boolean {
        if (!this.spectralAxis || (this.spectralAxis && !this.spectralAxis.valid) || !this.spectralFrame) {
            return false;
        }
        return IsSpectralTypeSupported(this.spectralAxis.type.code as string) && IsSpectralUnitSupported(this.spectralAxis.type.unit as string);
    }

    @computed get isSpectralSystemConvertible(): boolean {
        if (!this.spectralAxis || !this.spectralFrame) {
            return false;
        }
        return IsSpectralSystemSupported(this.spectralAxis.specsys as string);
    }

    @computed get isSpectralPropsEqual(): boolean {
        let result = false;
        if (this.spectralAxis?.type && this.spectralAxis?.specsys) {
            const isTypeEqual = this.spectralAxis.type.code === (this.spectralType as string);
            const isUnitEqual = this.spectralAxis.type.unit === (this.spectralUnit as string);
            const isSpecsysEqual = this.spectralAxis.specsys === (this.spectralSystem as string);
            result = isTypeEqual && isUnitEqual && isSpecsysEqual;
        }
        return result;
    }

    @computed get isCoordChannel(): boolean {
        return this.spectralType === SpectralType.CHANNEL;
    }

    @computed get nativeSpectralCoordinate(): string {
        return this.spectralAxis ? `${this.spectralAxis.type.name} (${this.spectralAxis.type.unit})` : undefined;
    }

    @computed get spectralCoordinate(): string {
        return !this.spectralType && !this.spectralUnit ? this.nativeSpectralCoordinate : GenCoordinateLabel(this.spectralType, this.spectralUnit);
    }

    @computed get spectralLabel(): string {
        let label = undefined;
        if (this.spectralAxis) {
            const spectralSystem = this.isSpectralSystemConvertible ? this.spectralSystem : `${this.spectralAxis.specsys}`;
            label = `${spectralSystem && spectralSystem !== "" ? `[${spectralSystem}] ` : ""}${this.spectralCoordinate}`;
        }
        return label;
    }

    @computed get spectralUnitStr(): string {
        if (this.spectralAxis && !this.spectralType && !this.spectralUnit) {
            return this.spectralAxis.type.unit;
        }
        return this.isCoordChannel ? SPECTRAL_TYPE_STRING.get(SpectralType.CHANNEL) : this.spectralUnit as string;
    }

    @computed get hasStokes(): boolean {
        return this.frameInfo && this.frameInfo.fileInfoExtended && this.frameInfo.fileInfoExtended.stokes > 1;
    }

    @computed get numChannels(): number {
        return this.frameInfo.fileInfoExtended.depth;
    }

    @computed get channelValueBounds(): CARTA.FloatBounds {
        if (this.numChannels > 1 && this.channelValues) {
            const head = this.channelValues[0];
            const tail = this.channelValues[this.numChannels - 1];
            return new CARTA.FloatBounds(head <= tail ? {min: head, max: tail} : {min: tail, max: head});
        }
        return null;
    }

    @computed get spectralSiblings(): FrameStore[] {
        if (this.spectralReference) {
            let siblings = [];
            siblings.push(this.spectralReference);
            siblings.push(...this.spectralReference.secondarySpectralImages.slice().filter(f => f !== this));
            return siblings;
        } else {
            return this.secondarySpectralImages.slice();
        }
    }

    @computed get spatialSiblings(): FrameStore[] {
        if (this.spatialReference) {
            let siblings = [];
            siblings.push(this.spatialReference);
            siblings.push(...this.spatialReference.secondarySpatialImages.slice().filter(f => f !== this));
            return siblings;
        } else {
            return this.secondarySpatialImages.slice();
        }
    }

    @computed get renderConfigSiblings(): FrameStore[] {
        if (this.rasterScalingReference) {
            let siblings = [];
            siblings.push(this.rasterScalingReference);
            siblings.push(...this.rasterScalingReference.secondaryRasterScalingImages.slice().filter(f => f !== this));
            return siblings;
        } else {
            return this.secondaryRasterScalingImages.slice();
        }
    }

    @computed get isCursorValueCurrent(): boolean {
        if (!this.cursorValue || !this.cursorInfo) {
            return false;
        }

        const roundedPosInfo = round2D(this.cursorInfo.posImageSpace);
        const roundedPosValue = round2D(this.cursorValue.position);

        return this.cursorValue.channel === this.channel && roundedPosInfo.x === roundedPosValue.x && roundedPosInfo.y === roundedPosValue.y;
    }

    @computed
    private get zoomLevelForFit() {
        return Math.min(this.calculateZoomX, this.calculateZoomY);
    }

    @computed
    private get calculateZoomX() {
        const imageWidth = this.frameInfo.fileInfoExtended.width;
        const pixelRatio = (this.renderHiDPI ? devicePixelRatio : 1.0) / this.aspectRatio;

        if (imageWidth <= 0) {
            return 1.0;
        }
        return this.renderWidth * pixelRatio / imageWidth;
    }

    @computed
    private get calculateZoomY() {
        const imageHeight = this.frameInfo.fileInfoExtended.height;
        const pixelRatio = this.renderHiDPI ? devicePixelRatio : 1.0;
        if (imageHeight <= 0) {
            return 1.0;
        }
        return this.renderHeight * pixelRatio / imageHeight;
    }

    @computed get contourProgress(): number {
        // Use -1 when there are no contours required
        if (!this.contourConfig.levels || !this.contourConfig.levels.length || !this.contourConfig.enabled) {
            return -1;
        }

        // Progress is zero if we haven't received any contours yet
        if (!this.contourStores || !this.contourStores.size) {
            return 0;
        }

        let totalProgress = 0;
        this.contourStores.forEach((contourStore, level) => {
            if (this.contourConfig.levels.indexOf(level) !== -1) {
                totalProgress += contourStore.progress;
            }
        });

        return totalProgress / (this.contourConfig.levels ? this.contourConfig.levels.length : 1);
    }

    @computed get stokesInfo(): string[] {
        if (this.frameInfo && this.frameInfo.fileInfoExtended && this.frameInfo.fileInfoExtended.headerEntries) {
            const ctype = this.frameInfo.fileInfoExtended.headerEntries.find(entry => entry.value.toUpperCase() === "STOKES");
            if (ctype && ctype.name.indexOf("CTYPE") !== -1) {
                const index = ctype.name.substring(5);
                const naxisHeader = this.frameInfo.fileInfoExtended.headerEntries.find(entry => entry.name.indexOf(`NAXIS${index}`) !== -1);
                const crpixHeader = this.frameInfo.fileInfoExtended.headerEntries.find(entry => entry.name.indexOf(`CRPIX${index}`) !== -1);
                const crvalHeader = this.frameInfo.fileInfoExtended.headerEntries.find(entry => entry.name.indexOf(`CRVAL${index}`) !== -1);
                const cdeltHeader = this.frameInfo.fileInfoExtended.headerEntries.find(entry => entry.name.indexOf(`CDELT${index}`) !== -1);
                let stokesInfo = [];
                for (let i = 0; i < parseInt(naxisHeader.value); i++) {
                    let val = getHeaderNumericValue(crvalHeader) + (i + 1 - getHeaderNumericValue(crpixHeader)) * getHeaderNumericValue(cdeltHeader);
                    switch (val) {
                        case 1:
                            stokesInfo.push("I");
                            break;
                        case 2:
                            stokesInfo.push("Q");
                            break;
                        case 3:
                            stokesInfo.push("U");
                            break;
                        case 4:
                            stokesInfo.push("V");
                            break;
                        default:
                            break;
                    }
                }
                return stokesInfo;
            }
        }
        return [];
    }

    constructor(frameInfo: FrameInfo) {
        makeObservable(this);
        this.overlayStore = OverlayStore.Instance;
        this.logStore = LogStore.Instance;
        this.backendService = BackendService.Instance;
        const preferenceStore = PreferenceStore.Instance;

        this.spectralFrame = null;
        this.spectralType = null;
        this.spectralUnit = null;
        this.spectralSystem = null;
        this.channelValues = null;
        this.spectralCoordsSupported = null;
        this.spectralSystemsSupported = null;
        this.wcsInfo = null;
        this.wcsInfoForTransformation = null;
        this.wcsInfo3D = null;
        this.validWcs = false;
        this.frameInfo = frameInfo;
        this.renderHiDPI = true;
        this.center = {x: 0, y: 0};
        this.stokes = 0;
        this.channel = 0;
        this.requiredStokes = 0;
        this.requiredChannel = 0;
        this.renderConfig = new RenderConfigStore(preferenceStore, this);
        this.contourConfig = new ContourConfigStore(preferenceStore);
        this.contourStores = new Map<number, ContourStore>();
        this.renderType = RasterRenderType.NONE;
        this.moving = false;
        this.zooming = false;
        this.colorbarLabelCustomText = this.unit === undefined || !this.unit.length ? "arbitrary units" : this.unit;
        this.overlayBeamSettings = new OverlayBeamStore();
        this.spatialTransformAST = null;
        this.controlMaps = new Map<FrameStore, ControlMap>();
        this.secondarySpatialImages = [];
        this.secondarySpectralImages = [];
        this.secondaryRasterScalingImages = [];
        this.momentImages = [];

        this.isRequestingMoments = false;
        this.requestingMomentsProgress = 0;

        // synchronize AST overlay's color/grid/label with preference when frame is created
        const astColor = preferenceStore.astColor;
        if (astColor !== this.overlayStore.global.color) {
            this.overlayStore.global.setColor(astColor);
        }
        const astGridVisible = preferenceStore.astGridVisible;
        if (astGridVisible !== this.overlayStore.grid.visible) {
            this.overlayStore.grid.setVisible(astGridVisible);
        }
        const astLabelsVisible = preferenceStore.astLabelsVisible;
        if (astLabelsVisible !== this.overlayStore.labels.visible) {
            this.overlayStore.labels.setVisible(astLabelsVisible);
        }

        this.frameRegionSet = new RegionSetStore(this, PreferenceStore.Instance, BackendService.Instance);
        this.valid = true;
        this.currentFrameView = {
            xMin: 0,
            xMax: 0,
            yMin: 0,
            yMax: 0,
            mip: 999
        };
        this.animationChannelRange = [0, frameInfo.fileInfoExtended.depth - 1];

<<<<<<< HEAD
        // init WCS
        const astFrameSet = this.initFrame();
        if (astFrameSet) {
            if (this.spectralAxis && this.spectralAxis.valid) {
                this.spectralFrame = AST.getSpectralFrame(astFrameSet);
            }

            if (frameInfo.fileInfoExtended.depth > 1) { // 3D frame
                this.wcsInfo3D = AST.copy(astFrameSet);
                this.wcsInfo = AST.getSkyFrameSet(astFrameSet);
            } else { // 2D frame
                this.wcsInfo = AST.copy(astFrameSet);
=======
        if (this.isPVImage) {
            this.astFrameSet = this.initPVImage();
            if (this.astFrameSet) {
                this.spectralFrame = AST.getSpectralFrame(this.astFrameSet);
                this.wcsInfo = AST.copy(this.astFrameSet);
>>>>>>> 1858b8d2
            }
        } else {
            // init WCS
            this.astFrameSet = this.initFrame();
            if (this.astFrameSet) {
                this.spectralFrame = AST.getSpectralFrame(this.astFrameSet);

                if (frameInfo.fileInfoExtended.depth > 1) { // 3D frame
                    this.wcsInfo3D = AST.copy(this.astFrameSet);
                    this.wcsInfo = AST.getSkyFrameSet(this.astFrameSet);
                } else { // 2D frame
                    this.wcsInfo = AST.copy(this.astFrameSet);
                }

<<<<<<< HEAD
            AST.delete(astFrameSet);

            if (this.wcsInfo) {
                // init 2D(Sky) wcs copy for the precision of region coordinate transformation
                this.wcsInfoForTransformation = AST.copy(this.wcsInfo);
                AST.set(this.wcsInfoForTransformation, `Format(1)=${AppStore.Instance.overlayStore.numbers.formatTypeX}.${WCS_PRECISION}`);
                AST.set(this.wcsInfoForTransformation, `Format(2)=${AppStore.Instance.overlayStore.numbers.formatTypeY}.${WCS_PRECISION}`);
                this.validWcs = true;
                this.overlayStore.setDefaultsFromAST(this);
=======
                if (this.wcsInfo) {
                    // init 2D(Sky) wcs copy for the precision of region coordinate transformation
                    this.wcsInfoForTransformation = AST.copy(this.wcsInfo);
                    AST.set(this.wcsInfoForTransformation, `Format(1)=${AppStore.Instance.overlayStore.numbers.formatTypeX}.${WCS_PRECISION}`);
                    AST.set(this.wcsInfoForTransformation, `Format(2)=${AppStore.Instance.overlayStore.numbers.formatTypeY}.${WCS_PRECISION}`);
                    this.validWcs = true;
                    this.overlayStore.setDefaultsFromAST(this);
                }
>>>>>>> 1858b8d2
            }
        }
        if (!this.astFrameSet) {
            this.logStore.addWarning(`Problem processing headers in file ${this.filename} for AST`, ["ast"]);
            this.wcsInfo = AST.initDummyFrame();
        }

        const cUnit1 = this.frameInfo.fileInfoExtended.headerEntries.find(entry => entry.name === "CUNIT1");
        const cUnit2 = this.frameInfo.fileInfoExtended.headerEntries.find(entry => entry.name === "CUNIT2");
        const sameUnits = cUnit1 && cUnit2 && trimFitsComment(cUnit1.value) === trimFitsComment(cUnit2.value);

        // If the two units are different, there's no fixed aspect ratio
        if (!sameUnits) {
            this.framePixelRatio = NaN;
        } else {
            const cDelt1 = getHeaderNumericValue(this.frameInfo.fileInfoExtended.headerEntries.find(entry => entry.name === "CDELT1"));
            const cDelt2 = getHeaderNumericValue(this.frameInfo.fileInfoExtended.headerEntries.find(entry => entry.name === "CDELT2"));
            this.framePixelRatio = Math.abs(cDelt1 / cDelt2);
        }

        this.initSupportedSpectralConversion();
        this.initCenter();
        this.zoomLevel = preferenceStore.isZoomRAWMode ? 1.0 : this.zoomLevelForFit;

        // init spectral settings
        if (this.spectralAxis && IsSpectralTypeSupported(this.spectralAxis.type.code as string) && IsSpectralUnitSupported(this.spectralAxis.type.unit as string)) {
            if (this.isPVImage) {
                this.spectralType = SpectralType.VRAD;
            } else {
                this.spectralType = this.spectralAxis.type.code as SpectralType;
            }
            this.spectralUnit = SPECTRAL_DEFAULT_UNIT.get(this.spectralType);
        }
        if (this.isSpectralSystemConvertible) {
            this.spectralSystem = this.spectralAxis.specsys as SpectralSystem;
        }

        // need initialized wcs to get correct cursor info
        this.cursorInfo = this.getCursorInfo(this.center);
        this.cursorValue = {position: {x: NaN, y: NaN}, channel: 0, value: NaN};

        autorun(() => {
            // update zoomLevel when image viewer is available for drawing
            if (this.isRenderable && this.zoomLevel <= 0) {
                this.setZoom(this.zoomLevelForFit);
            }
        });

        // if type/unit/specsys changes, trigger spectral conversion
        autorun(() => {
            const type = this.spectralType;
            const unit = this.spectralUnit;
            // eslint-disable-next-line @typescript-eslint/no-unused-vars
            const specsys = this.spectralSystem;
            if (this.channelInfo) {
                if (!type && !unit) {
                    this.channelValues = this.channelInfo.values;
                } else if (this.isCoordChannel) {
                    this.channelValues = this.channelInfo.indexes;
                } else {
                    this.channelValues = this.isSpectralPropsEqual ? this.channelInfo.values : this.convertSpectral(this.channelInfo.values);
                }
            }
        });
    }

    // This function shifts the pixel axis by 1, so that it starts at 0, rather than 1
    // For entries that are not related to the reference pixel location, the current value is returned
    private static ShiftASTCoords = (entry: CARTA.IHeaderEntry, currentValue: string) => {
        if (entry.name.match(/CRPIX\d+/)) {
            const numericValue = parseFloat(entry.value);
            if (isFinite(numericValue)) {
                return (numericValue - 1).toString();
            }
        }
        return currentValue;
    };

    private convertSpectral = (values: Array<number>): Array<number> => {
        return values && values.length > 0 ? values.map(value => this.astSpectralTransform(this.spectralType, this.spectralUnit, this.spectralSystem, value)) : null;
    };

    private astSpectralTransform = (type: SpectralType, unit: SpectralUnit, system: SpectralSystem, value: number): number => {
        if (!this.spectralFrame || !isFinite(value)) {
            return undefined;
        }
        return AST.transformSpectralPoint(this.spectralFrame, type, unit, system, value);
    };

    private initPVImage = (): number => {
        const fitsChan = AST.emptyFitsChan();
        for (let entry of this.frameInfo.fileInfoExtended.headerEntries) {
            if (entry.name.match(/(CTYPE|CDELT|CRPIX|CRVAL|CUNIT|NAXIS|CROTA)[3-9]/)) {
                continue;
            }

            let name = entry.name;
            let value = trimFitsComment(entry.value);
            if (entry.name.toUpperCase() === "NAXIS" || entry.name.toUpperCase() === "WCSAXES") {
                value = "2";
            }
            if (entry.entryType === CARTA.EntryType.STRING) {
                value = `'${value}'`;
            } else {
                value = FrameStore.ShiftASTCoords(entry, value);
            }

            while (name.length < 8) {
                name += " ";
            }

            const entryString = `${name}=  ${value}`;
            AST.putFits(fitsChan, entryString);
        }
        return AST.getFrameFromFitsChan(fitsChan);
    };

    private initFrame = (): number => {
        const dimension = this.frameInfo.fileInfoExtended.depth > 1 ? "3" : "2";
        const fitsChan = AST.emptyFitsChan();
        for (let entry of this.frameInfo.fileInfoExtended.headerEntries) {
            let name = entry.name;

            // Skip higher dimensions
            if (dimension === "2") {
                if (entry.name.match(/(CTYPE|CDELT|CRPIX|CRVAL|CUNIT|NAXIS|CROTA)[3-9]/)) {
                    continue;
                }
            } else { // check whether spectral axis is axis 3 or 4
                if (entry.name.match(/(CTYPE|CDELT|CRPIX|CRVAL|CUNIT|NAXIS|CROTA)[5-9]/) ||
                    (this.spectralAxis?.dimension === 3 && entry.name.match(/(CTYPE|CDELT|CRPIX|CRVAL|CUNIT|NAXIS|CROTA)4/)) ||
                    (this.spectralAxis?.dimension === 4 && entry.name.match(/(CTYPE|CDELT|CRPIX|CRVAL|CUNIT|NAXIS|CROTA)3/))) {
                    continue;
                }
                if (this.spectralAxis?.dimension === 4 && entry.name.match(/(CTYPE|CDELT|CRPIX|CRVAL|CUNIT|NAXIS|CROTA)4/)) {
                    name = entry.name.replace("4", "3");
                }
            }

            // Skip empty header entries
            if (!entry.value.length) {
                continue;
            }

            let value = trimFitsComment(entry.value);
            if (entry.name.toUpperCase() === "NAXIS" || entry.name.toUpperCase() === "WCSAXES") {
                value = dimension;
            }
            if (entry.entryType === CARTA.EntryType.STRING) {
                value = `'${value}'`;
            } else {
                value = FrameStore.ShiftASTCoords(entry, value);
            }

            while (name.length < 8) {
                name += " ";
            }

            const entryString = `${name}=  ${value}`;
            AST.putFits(fitsChan, entryString);
        }
        return AST.getFrameFromFitsChan(fitsChan);
    };

    private sanitizeChannelNumber(channel: number) {
        if (!isFinite(channel)) {
            return this.requiredChannel;
        }

        return Math.round(clamp(channel, 0, this.frameInfo.fileInfoExtended.depth - 1));
    }

    private replaceZoomTimeoutHandler = () => {
        if (this.zoomTimeoutHandler) {
            clearTimeout(this.zoomTimeoutHandler);
        }

        this.zoomTimeoutHandler = setTimeout(() => runInAction(() => {
            this.zooming = false;
        }), FrameStore.ZoomInertiaDuration);
    };

    public convertToNativeWCS = (value: number): number => {
        if (!this.spectralFrame || !isFinite(value)) {
            return undefined;
        }
        return AST.transformSpectralPoint(this.spectralFrame, this.spectralType, this.spectralUnit, this.spectralSystem, value, false);
    };

    public convertFreqMHzToSettingWCS = (value: number): number => {
        if (!this.spectralFrame || !isFinite(value)) {
            return undefined;
        }

        if (this.spectralType === SpectralType.FREQ && this.spectralUnit === SpectralUnit.MHZ) {
            return value;
        }

        const nativeWCSValue = AST.transformSpectralPoint(this.spectralFrame, SpectralType.FREQ, SpectralUnit.MHZ, this.spectralSystem, value, false);
        if (!isFinite(nativeWCSValue)) {
            return undefined;
        }

        const settingWCSValue = this.astSpectralTransform(this.spectralType, this.spectralUnit, this.spectralSystem, nativeWCSValue);
        return isFinite(settingWCSValue) ? settingWCSValue : undefined;
    };

    public getCursorInfo(cursorPosImageSpace: Point2D) {
        let cursorPosWCS, cursorPosFormatted;
        if (this.validWcs) {
            // We need to compare X and Y coordinates in both directions
            // to avoid a confusing drop in precision at rounding threshold
            const offsetBlock = [[0, 0], [1, 1], [-1, -1]];

            // Shift image space coordinates to 1-indexed when passing to AST
            const cursorNeighbourhood = offsetBlock.map((offset) => transformPoint(this.wcsInfo, {x: cursorPosImageSpace.x + offset[0], y: cursorPosImageSpace.y + offset[1]}));

            cursorPosWCS = cursorNeighbourhood[0];

            const normalizedNeighbourhood = cursorNeighbourhood.map((pos) => AST.normalizeCoordinates(this.wcsInfo, pos.x, pos.y));

            let precisionX = 0;
            let precisionY = 0;

            while (precisionX < FrameStore.CursorInfoMaxPrecision && precisionY < FrameStore.CursorInfoMaxPrecision) {
                let astString = new ASTSettingsString();
                astString.add("Format(1)", this.overlayStore.numbers.cursorFormatStringX(precisionX));
                astString.add("Format(2)", this.overlayStore.numbers.cursorFormatStringY(precisionY));
                astString.add("System", this.overlayStore.global.explicitSystem);

                let formattedNeighbourhood = normalizedNeighbourhood.map((pos) => AST.getFormattedCoordinates(this.wcsInfo, pos.x, pos.y, astString.toString()), true);
                let [p, n1, n2] = formattedNeighbourhood;
                if (!p.x || !p.y || p.x === "<bad>" || p.y === "<bad>") {
                    cursorPosFormatted = null;
                    break;
                }

                if (p.x !== n1.x && p.x !== n2.x && p.y !== n1.y && p.y !== n2.y) {
                    cursorPosFormatted = {x: p.x, y: p.y};
                    break;
                }

                if (p.x === n1.x || p.x === n2.x) {
                    precisionX += 1;
                }

                if (p.y === n1.y || p.y === n2.y) {
                    precisionY += 1;
                }
            }
        }

        const imageX = Math.round(cursorPosImageSpace.x);
        const imageY = Math.round(cursorPosImageSpace.y);
        const isInsideImage = imageX >= 0 && imageX < this.frameInfo.fileInfoExtended.width &&
            imageY >= 0 && imageY < this.frameInfo.fileInfoExtended.height;

        return {
            posImageSpace: cursorPosImageSpace,
            isInsideImage: isInsideImage,
            posWCS: cursorPosWCS,
            infoWCS: cursorPosFormatted
        };
    }

    @action setColorbarLabelCustomText = (text: string) => {
        this.colorbarLabelCustomText = text;
    };

    public getControlMap(frame: FrameStore) {
        const preferenceStore = PreferenceStore.Instance;
        let controlMap = this.controlMaps.get(frame);
        if (!controlMap) {
            const tStart = performance.now();
            controlMap = new ControlMap(this, frame, -1, preferenceStore.contourControlMapWidth, preferenceStore.contourControlMapWidth);
            this.controlMaps.set(frame, controlMap);
            const tEnd = performance.now();
            const dt = tEnd - tStart;
            console.log(`Created ${preferenceStore.contourControlMapWidth}x${preferenceStore.contourControlMapWidth} transform grid for ${this.frameInfo.fileId} -> ${frame.frameInfo.fileId} in ${dt} ms`);
        }

        return controlMap;
    }

    public removeControlMap(frame: FrameStore) {
        const gl = ContourWebGLService.Instance.gl;
        const controlMap = this.controlMaps.get(frame);
        if (controlMap && gl && controlMap.hasTextureForContext(gl)) {
            const texture = controlMap.getTextureX(gl);
            gl.deleteTexture(texture);
        }
        this.controlMaps.delete(frame);
    }

    public getWcsSizeInArcsec(size: Point2D): Point2D {
        const deltaHeader = this.frameInfo.fileInfoExtended.headerEntries.find(entry => entry.name.indexOf("CDELT1") !== -1);
        const unitHeader = this.frameInfo.fileInfoExtended.headerEntries.find(entry => entry.name.indexOf("CUNIT1") !== -1);
        if (size && deltaHeader && unitHeader) {
            const delta = getHeaderNumericValue(deltaHeader);
            const unit = unitHeader.value.trim();
            if (isFinite(delta) && (unit === "deg" || unit === "rad")) {
                return {
                    x: size.x * Math.abs(delta) * (unit === "deg" ? 3600 : (180 * 3600 / Math.PI)),
                    y: size.y * Math.abs(delta) * (unit === "deg" ? 3600 : (180 * 3600 / Math.PI))
                };
            }
        }
        return null;
    }

    public getImageValueFromArcsec(arcsecValue: number): number {
        const deltaHeader = this.frameInfo.fileInfoExtended.headerEntries.find(entry => entry.name.indexOf("CDELT1") !== -1);
        const unitHeader = this.frameInfo.fileInfoExtended.headerEntries.find(entry => entry.name.indexOf("CUNIT1") !== -1);
        if (isFinite(arcsecValue) && deltaHeader && unitHeader) {
            const delta = getHeaderNumericValue(deltaHeader);
            const unit = unitHeader.value.trim();
            if (isFinite(delta) && delta !== 0 && (unit === "deg" || unit === "rad")) {
                return arcsecValue / Math.abs(delta) / (unit === "deg" ? 3600 : (180 * 3600 / Math.PI));
            }
        }
        return null;
    }

    public findChannelIndexByValue = (x: number): number => {
        if (x === null || x === undefined || !isFinite(x)) {
            return undefined;
        }

        if (this.channelInfo) {
            if (this.isCoordChannel) {
                return this.channelInfo.getChannelIndexSimple(x);
            } else {
                if ((this.spectralAxis && !this.spectralAxis.valid) || this.isSpectralPropsEqual) {
                    return this.channelInfo.getChannelIndexWCS(x);
                } else {
                    // invert x in selected widget wcs to frame's default wcs
                    const tx = AST.transformSpectralPoint(this.spectralFrame, this.spectralType, this.spectralUnit, this.spectralSystem, x, false);
                    return this.channelInfo.getChannelIndexWCS(tx);
                }
            }
        }
        return undefined;
    };

    public getRegionWcsProperties(region: RegionStore): string {
        if (!this.validWcs || !isFinite(region.center.x) || !isFinite(region.center.y)) {
            return "Invalid";
        }

        const wcsCenter = getFormattedWCSPoint(this.wcsInfoForTransformation, region.center);
        if (!wcsCenter) {
            return "Invalid";
        }

        const center = region.regionId === RegionId.CURSOR ? `${this.cursorInfo.infoWCS.x}, ${this.cursorInfo.infoWCS.y}` : `${wcsCenter.x}, ${wcsCenter.y}`;
        const wcsSize = this.getWcsSizeInArcsec(region.size);
        const size = wcsSize ? {x: formattedArcsec(wcsSize.x, WCS_PRECISION), y: formattedArcsec(wcsSize.y, WCS_PRECISION)} : null;
        const systemType = OverlayStore.Instance.global.explicitSystem;

        switch (region.regionType) {
            case CARTA.RegionType.POINT:
                return `Point (wcs:${systemType}) [${center}]`;
            case CARTA.RegionType.RECTANGLE:
                return `rotbox(wcs:${systemType})[[${center}], [${size.x}, ${size.y}], ${toFixed(region.rotation, 6)}deg]`;
            case CARTA.RegionType.ELLIPSE:
                return `ellipse(wcs:${systemType})[[${center}], [${size.x}, ${size.y}], ${toFixed(region.rotation, 6)}deg]`;
            case CARTA.RegionType.POLYGON:
                let polygonWcsProperties = `poly(wcs:${systemType})[`;
                region.controlPoints.forEach((point, index) => {
                    const wcsPoint = isFinite(point.x) && isFinite(point.y) ? getFormattedWCSPoint(this.wcsInfoForTransformation, point) : null;
                    polygonWcsProperties += wcsPoint ? `[${wcsPoint.x}, ${wcsPoint.y}]` : "[Invalid]";
                    polygonWcsProperties += index !== region.controlPoints.length - 1 ? ", " : "]";
                });
                return polygonWcsProperties;
            default:
                return "Not Implemented";
        }
    }

    @action private initSupportedSpectralConversion = () => {
        if (this.spectralAxis && !this.spectralAxis.valid) {
            this.channelValues = this.channelInfo.values;
            this.spectralCoordsSupported = new Map<string, { type: SpectralType, unit: SpectralUnit }>([
                [this.nativeSpectralCoordinate, {type: null, unit: null}],
                [SPECTRAL_TYPE_STRING.get(SpectralType.CHANNEL), {type: SpectralType.CHANNEL, unit: null}]
            ]);
            this.spectralSystemsSupported = [];
            return;
        } else if (!this.spectralAxis || !this.spectralFrame) {
            this.spectralCoordsSupported = null;
            this.spectralSystemsSupported = null;
            return;
        }

        // generate spectral coordinate options
        const entries = this.frameInfo.fileInfoExtended.headerEntries;
        const spectralType = this.spectralAxis.type.code;
        if (IsSpectralTypeSupported(spectralType)) {
            // check RESTFRQ
            const restFrqHeader = entries.find(entry => entry.name.indexOf("RESTFRQ") !== -1);
            if (restFrqHeader) {
                this.spectralCoordsSupported = SPECTRAL_COORDS_SUPPORTED;
            } else {
                this.spectralCoordsSupported = new Map<string, { type: SpectralType, unit: SpectralUnit }>();
                Array.from(SPECTRAL_COORDS_SUPPORTED.keys()).forEach((key: string) => {
                    const value = SPECTRAL_COORDS_SUPPORTED.get(key);
                    const isVolecity = spectralType === SpectralType.VRAD || spectralType === SpectralType.VOPT;
                    const isValueVolecity = value.type === SpectralType.VRAD || value.type === SpectralType.VOPT;
                    if (isVolecity && isValueVolecity) { // VRAD, VOPT
                        this.spectralCoordsSupported.set(key, value);
                    }
                    if (!isVolecity && !isValueVolecity) { // FREQ, WAVE, AWAV
                        this.spectralCoordsSupported.set(key, value);
                    }
                });
                this.spectralCoordsSupported.set(SPECTRAL_TYPE_STRING.get(SpectralType.CHANNEL), {type: SpectralType.CHANNEL, unit: null});
            }
        } else {
            this.spectralCoordsSupported = new Map<string, { type: SpectralType, unit: SpectralUnit }>([
                [SPECTRAL_TYPE_STRING.get(SpectralType.CHANNEL), {type: SpectralType.CHANNEL, unit: null}]
            ]);
        }

        // generate spectral system options
        const spectralSystem = this.spectralAxis.specsys;
        if (IsSpectralSystemSupported(spectralSystem)) {
            const dateObsHeader = entries.find(entry => entry.name.indexOf("DATE-OBS") !== -1);
            const obsgeoxHeader = entries.find(entry => entry.name.indexOf("OBSGEO-X") !== -1);
            const obsgeoyHeader = entries.find(entry => entry.name.indexOf("OBSGEO-Y") !== -1);
            const obsgeozHeader = entries.find(entry => entry.name.indexOf("OBSGEO-Z") !== -1);
            if (spectralSystem === SpectralSystem.LSRK || spectralSystem === SpectralSystem.LSRD) { // LSRK, LSRD
                if (dateObsHeader && (obsgeoxHeader && obsgeoyHeader && obsgeozHeader)) {
                    this.spectralSystemsSupported = [SpectralSystem.LSRK, SpectralSystem.LSRD, SpectralSystem.BARY, SpectralSystem.TOPO];
                } else if (dateObsHeader && !(obsgeoxHeader && obsgeoyHeader && obsgeozHeader)) {
                    this.spectralSystemsSupported = [SpectralSystem.LSRK, SpectralSystem.LSRD, SpectralSystem.BARY];
                } else {
                    this.spectralSystemsSupported = [SpectralSystem.LSRK, SpectralSystem.LSRD];
                }
            } else if (spectralSystem === SpectralSystem.BARY) { // BARY
                if (dateObsHeader && (obsgeoxHeader && obsgeoyHeader && obsgeozHeader)) {
                    this.spectralSystemsSupported = [SpectralSystem.LSRK, SpectralSystem.LSRD, SpectralSystem.BARY, SpectralSystem.TOPO];
                } else if (dateObsHeader && !(obsgeoxHeader && obsgeoyHeader && obsgeozHeader)) {
                    this.spectralSystemsSupported = [SpectralSystem.LSRK, SpectralSystem.LSRD, SpectralSystem.BARY];
                } else {
                    this.spectralSystemsSupported = [SpectralSystem.BARY];
                }
            } else { // TOPO
                if (dateObsHeader && (obsgeoxHeader && obsgeoyHeader && obsgeozHeader)) {
                    this.spectralSystemsSupported = [SpectralSystem.LSRK, SpectralSystem.LSRD, SpectralSystem.BARY, SpectralSystem.TOPO];
                } else {
                    this.spectralSystemsSupported = [SpectralSystem.TOPO];
                }
            }
        } else {
            this.spectralSystemsSupported = [];
        }
    };

    @action private initCenter = () => {
        this.center.x = (this.frameInfo.fileInfoExtended.width - 1) / 2.0;
        this.center.y = (this.frameInfo.fileInfoExtended.height - 1) / 2.0;
    };

    @action setSpectralCoordinate = (coordStr: string): boolean => {
        if (this.spectralCoordsSupported?.has(coordStr)) {
            const coord: {type: SpectralType, unit: SpectralUnit} = this.spectralCoordsSupported.get(coordStr);
            this.spectralType = coord.type;
            this.spectralUnit = coord.unit;
            return true;
        }
        return false;
    };

    @action setSpectralSystem = (spectralSystem: SpectralSystem): boolean => {
        if (this.spectralSystemsSupported?.includes(spectralSystem)) {
            this.spectralSystem = spectralSystem;
            return true;
        }
        return false;
    };

    @action updateFromContourData(contourImageData: CARTA.ContourImageData) {
        const processedData = ProtobufProcessing.ProcessContourData(contourImageData);
        this.stokes = processedData.stokes;
        this.channel = processedData.channel;

        const animatorStore = AnimatorStore.Instance;
        if (animatorStore.serverAnimationActive) {
            this.requiredChannel = processedData.channel;
            this.requiredStokes = processedData.stokes;
        }

        for (const contourSet of processedData.contourSets) {
            let contourStore = this.contourStores.get(contourSet.level);
            if (!contourStore) {
                contourStore = new ContourStore();
                this.contourStores.set(contourSet.level, contourStore);
            }

            if (!contourStore.isComplete && processedData.progress > 0) {
                contourStore.addContourData(contourSet.indexOffsets, contourSet.coordinates, processedData.progress);
            } else {
                contourStore.setContourData(contourSet.indexOffsets, contourSet.coordinates, processedData.progress);
            }
        }

        // Clear up stale contour levels by checking against the config, and update total contour progress
        this.contourStores.forEach((contourStore, level) => {
            if (this.contourConfig.levels.indexOf(level) === -1) {
                this.contourStores.delete(level);
            }
        });
    }

    @action setChannels(channel: number, stokes: number, recursive: boolean) {
        const sanitizedChannel = this.sanitizeChannelNumber(channel);

        // Automatically switch to per-channel histograms when Stokes parameter changes
        if (this.requiredStokes !== stokes) {
            this.renderConfig.setUseCubeHistogram(false);
            this.renderConfig.updateCubeHistogram(null, 0);
        }

        this.requiredChannel = sanitizedChannel;
        this.requiredStokes = stokes;

        if (recursive) {
            this.spectralSiblings.forEach(frame => {
                const siblingChannel = getTransformedChannel(this.wcsInfo3D, frame.wcsInfo3D, PreferenceStore.Instance.spectralMatchingType, sanitizedChannel);
                frame.setChannels(siblingChannel, frame.requiredStokes, false);
            });

        }
    }

    @action incrementChannels(deltaChannel: number, deltaStokes: number, wrap: boolean = true) {
        const depth = Math.max(1, this.frameInfo.fileInfoExtended.depth);
        const numStokes = Math.max(1, this.frameInfo.fileInfoExtended.stokes);

        let newChannel = this.requiredChannel + deltaChannel;
        let newStokes = this.requiredStokes + deltaStokes;
        if (wrap) {
            newChannel = (newChannel + depth) % depth;
            newStokes = (newStokes + numStokes) % numStokes;
        } else {
            newChannel = clamp(newChannel, 0, depth - 1);
            newStokes = clamp(newStokes, 0, numStokes - 1);
        }
        this.setChannels(newChannel, newStokes, true);
    }

    @action setZoom(zoom: number, absolute: boolean = false) {
        if (this.spatialReference) {
            // Adjust zoom by scaling factor if zoom level is not absolute
            const adjustedZoom = absolute ? zoom : zoom / this.spatialTransform.scale;
            this.spatialReference.setZoom(adjustedZoom);
        } else {
            this.zoomLevel = zoom;
            this.replaceZoomTimeoutHandler();
            this.zooming = true;
        }
    }

    @action setCenter(x: number, y: number) {
        if (this.spatialReference) {
            const centerPointRefImage = this.spatialTransform.transformCoordinate({x, y}, true);
            this.spatialReference.setCenter(centerPointRefImage.x, centerPointRefImage.y);
        } else {
            this.center = {x, y};
        }
    }

    @action setCursorPosition(posImageSpace: Point2D) {
        if (this.spatialReference) {
            this.spatialReference.setCursorPosition(transformPoint(this.spatialTransformAST, posImageSpace, true));
        } else {
            this.cursorInfo = this.getCursorInfo(posImageSpace);
            for (const frame of this.secondarySpatialImages) {
                const posSecondaryImage = transformPoint(frame.spatialTransformAST, posImageSpace, false);
                frame.cursorInfo = frame.getCursorInfo(posSecondaryImage);
            }
        }
    }

    @action setCursorValue(position: Point2D, channel: number, value: number) {
        this.cursorValue = {position, channel, value};
    }

    @action updateCursorRegion = (pos: Point2D) => {
        if (this.spatialReference) {
            const pointRefImage = transformPoint(this.spatialTransformAST, pos, true);
            this.spatialReference.updateCursorRegion(pointRefImage);
        } else {
            this.frameRegionSet.regions?.[0].setCenter(pos);
        }

        for (const frame of this.secondarySpatialImages) {
            const pointSecondaryImage = transformPoint(frame.spatialTransformAST, pos, false);
            frame.frameRegionSet.regions?.[0].setCenter(pointSecondaryImage);
        }
    };

    // Sets a new zoom level and pans to keep the given point fixed
    @action zoomToPoint(x: number, y: number, zoom: number, absolute: boolean = false) {
        if (this.spatialReference) {
            // Adjust zoom by scaling factor if zoom level is not absolute
            const adjustedZoom = absolute ? zoom : zoom / this.spatialTransform.scale;
            const pointRefImage = transformPoint(this.spatialTransformAST, {x, y}, true);
            this.spatialReference.zoomToPoint(pointRefImage.x, pointRefImage.y, adjustedZoom);
        } else {
            if (PreferenceStore.Instance.zoomPoint === ZoomPoint.CURSOR) {
                this.center = {
                    x: x + this.zoomLevel / zoom * (this.center.x - x),
                    y: y + this.zoomLevel / zoom * (this.center.y - y)
                };
            }
            this.setZoom(zoom);
        }
    }

    @action fitZoom = () => {
        if (this.spatialReference) {
            // Calculate midpoint of image
            this.initCenter();
            const imageCenterReferenceSpace = transformPoint(this.spatialTransformAST, this.center, true);
            this.spatialReference.setCenter(imageCenterReferenceSpace.x, imageCenterReferenceSpace.y);
            // Calculate bounding box for transformed image
            const corners = [
                this.spatialTransform.transformCoordinate({x: 0, y: 0}, true),
                this.spatialTransform.transformCoordinate({x: 0, y: this.frameInfo.fileInfoExtended.height}, true),
                this.spatialTransform.transformCoordinate({x: this.frameInfo.fileInfoExtended.width, y: this.frameInfo.fileInfoExtended.height}, true),
                this.spatialTransform.transformCoordinate({x: this.frameInfo.fileInfoExtended.width, y: 0}, true)
            ];
            const {minPoint, maxPoint} = minMax2D(corners);
            const rangeX = maxPoint.x - minPoint.x;
            const rangeY = maxPoint.y - minPoint.y;
            const pixelRatio = this.renderHiDPI ? devicePixelRatio : 1.0;
            const zoomX = this.spatialReference.renderWidth * pixelRatio / rangeX;
            const zoomY = this.spatialReference.renderHeight * pixelRatio / rangeY;
            this.spatialReference.setZoom(Math.min(zoomX, zoomY), true);
        } else {
            this.zoomLevel = this.zoomLevelForFit;
            this.initCenter();
        }
    };

    @action setAnimationRange = (range: NumberRange) => {
        this.animationChannelRange = range;
    };

    @action setRasterRenderType = (renderType: RasterRenderType) => {
        this.renderType = renderType;
    };

    @action startMoving = () => {
        this.moving = true;
    };

    @action endMoving = () => {
        this.moving = false;
    };

    @action applyContours = () => {
        if (!this.contourConfig || !this.renderConfig) {
            return;
        }

        const preferenceStore = PreferenceStore.Instance;
        this.contourConfig.setEnabled(true);

        // TODO: Allow a different reference frame
        const contourParameters: CARTA.ISetContourParameters = {
            fileId: this.frameInfo.fileId,
            referenceFileId: this.frameInfo.fileId,
            smoothingMode: this.contourConfig.smoothingMode,
            smoothingFactor: this.contourConfig.smoothingFactor,
            levels: this.contourConfig.levels,
            imageBounds: {
                xMin: 0,
                xMax: this.frameInfo.fileInfoExtended.width,
                yMin: 0,
                yMax: this.frameInfo.fileInfoExtended.height,
            },
            decimationFactor: preferenceStore.contourDecimation,
            compressionLevel: preferenceStore.contourCompressionLevel,
            contourChunkSize: preferenceStore.contourChunkSize
        };
        this.backendService.setContourParameters(contourParameters);
    };

    @action clearContours = (updateBackend: boolean = true) => {
        // Clear up GPU resources
        this.contourStores.forEach(contourStore => contourStore.clearData());
        this.contourStores.clear();
        if (updateBackend) {
            // Send empty contour parameter message to the backend, to prevent contours from being automatically updated
            const contourParameters: CARTA.ISetContourParameters = {
                fileId: this.frameInfo.fileId,
                referenceFileId: this.frameInfo.fileId,
            };
            this.backendService.setContourParameters(contourParameters);
        }
        this.contourConfig.setEnabled(false);
    };

    // Spatial WCS Matching
    @action setSpatialReference = (frame: FrameStore) => {
        if (frame === this) {
            console.log(`Skipping spatial self-reference`);
            this.clearSpatialReference();
            return false;
        }

        if (frame.aspectRatio !== 1.0 || this.aspectRatio !== 1.0) {
            console.log("Cannot perform spatial transform between images with non-square pixels");
            this.spatialReference = null;
            return false;
        }

        if (this.validWcs !== frame.validWcs) {
            console.log(`Error creating spatial transform between files ${this.frameInfo.fileId} and ${frame.frameInfo.fileId}`);
            this.spatialReference = null;
            return false;
        }
        console.log(`Setting spatial reference for file ${this.frameInfo.fileId} to ${frame.frameInfo.fileId}`);
        this.spatialReference = frame;

        const copySrc = AST.copy(this.wcsInfo);
        const copyDest = AST.copy(frame.wcsInfo);
        AST.invert(copySrc);
        AST.invert(copyDest);
        this.spatialTransformAST = AST.convert(copySrc, copyDest, "");
        AST.delete(copySrc);
        AST.delete(copyDest);
        if (!this.spatialTransformAST) {
            console.log(`Error creating spatial transform between files ${this.frameInfo.fileId} and ${frame.frameInfo.fileId}`);
            this.spatialReference = null;
            return false;
        }
        this.spatialReference = frame;
        const currentTransform = this.spatialTransform;
        if (!isFinite(currentTransform.rotation) || !isFinite(currentTransform.scale) || !isFinite(currentTransform.translation.x) || !isFinite(currentTransform.translation.y)
            || !isFinite(currentTransform.origin.x) || !isFinite(currentTransform.origin.y)) {
            console.log(`Error creating spatial transform between files ${this.frameInfo.fileId} and ${frame.frameInfo.fileId}`);
            this.spatialReference = null;
            AST.delete(this.spatialTransformAST);
            this.spatialTransformAST = null;
            return false;
        }

        this.spatialReference.addSecondarySpatialImage(this);
        // Update cursor position
        const spatialRefCursorPos = this.spatialReference.cursorInfo?.posImageSpace;
        if (spatialRefCursorPos) {
            const cursorPosImage = transformPoint(this.spatialTransformAST, spatialRefCursorPos, false);
            this.cursorInfo = this.getCursorInfo(cursorPosImage);
        }

        this.spatialReference.frameRegionSet.migrateRegionsFromExistingSet(this.frameRegionSet, this.spatialTransformAST, true);
        // Remove old regions after migration
        for (const region of this.frameRegionSet.regions) {
            this.frameRegionSet.deleteRegion(region);
        }

        return true;
    };

    @action clearSpatialReference = () => {
        // Adjust center and zoom based on existing spatial reference
        if (this.spatialReference) {
            this.frameRegionSet.migrateRegionsFromExistingSet(this.spatialReference.frameRegionSet, this.spatialTransformAST);
            this.center = this.spatialTransform.transformCoordinate(this.spatialReference.center, false);
            this.zoomLevel = this.spatialReference.zoomLevel * this.spatialTransform.scale;
            this.spatialReference.removeSecondarySpatialImage(this);
            this.spatialReference = null;
        }

        if (this.spatialTransformAST) {
            AST.delete(this.spatialTransformAST);
        }
        this.spatialTransformAST = null;
        const gl = ContourWebGLService.Instance.gl;
        if (gl) {
            this.controlMaps.forEach(controlMap => {
                if (controlMap.hasTextureForContext(gl)) {
                    const texture = controlMap.getTextureX(gl);
                    gl.deleteTexture(texture);
                }
            });
        }
        this.controlMaps.forEach((controlMap, frame) => {
            this.removeControlMap(frame);
        });
        this.controlMaps.clear();
    };

    @action addSecondarySpatialImage = (frame: FrameStore) => {
        if (!this.secondarySpatialImages.find(f => f.frameInfo.fileId === frame.frameInfo.fileId)) {
            this.secondarySpatialImages.push(frame);
        }
    };

    @action removeSecondarySpatialImage = (frame: FrameStore) => {
        this.secondarySpatialImages = this.secondarySpatialImages.filter(f => f.frameInfo.fileId !== frame.frameInfo.fileId);
    };

    // Spectral WCS matching
    @action setSpectralReference = (frame: FrameStore) => {
        if (frame === this) {
            this.clearSpatialReference();
            console.log(`Skipping spectral self-reference`);
            return false;
        }
        console.log(`Setting spectral reference for file ${this.frameInfo.fileId} to ${frame.frameInfo.fileId}`);

        if (!this.wcsInfo3D || !frame.wcsInfo3D) {
            console.log(`Error creating spectral transform between files ${this.frameInfo.fileId} and ${frame.frameInfo.fileId}. One of the files is missing spectral information`);
            this.spectralReference = null;
            return false;
        }

        // For now, this is just done to ensure a mapping can be constructed
        const copySrc = AST.copy(this.wcsInfo3D);
        const copyDest = AST.copy(frame.wcsInfo3D);
        const preferenceStore = PreferenceStore.Instance;
        const spectralMatchingType = preferenceStore.spectralMatchingType;
        // Ensure that a mapping for the current alignment system is possible
        if (spectralMatchingType !== SpectralType.CHANNEL) {
            AST.set(copySrc, `AlignSystem=${preferenceStore.spectralMatchingType}`);
            AST.set(copyDest, `AlignSystem=${preferenceStore.spectralMatchingType}`);
        }
        AST.invert(copySrc);
        AST.invert(copyDest);
        this.spectralTransformAST = AST.convert(copySrc, copyDest, "");
        AST.delete(copySrc);
        AST.delete(copyDest);

        if (!this.spectralTransformAST) {
            console.log(`Error creating spatial transform between files ${this.frameInfo.fileId} and ${frame.frameInfo.fileId}. Could not create AST transform`);
            this.spectralReference = null;
            return false;
        }

        this.spectralReference = frame;
        this.spectralReference.addSecondarySpectralImage(this);
        const matchedChannel = getTransformedChannel(frame.wcsInfo3D, this.wcsInfo3D, preferenceStore.spectralMatchingType, frame.requiredChannel);
        this.setChannels(matchedChannel, this.requiredStokes, false);
        return true;
    };

    @action clearSpectralReference = () => {
        if (this.spectralReference) {
            this.spectralReference.removeSecondarySpectralImage(this);
            this.spectralReference = null;
        }

        if (this.spectralTransformAST) {
            AST.delete(this.spectralTransformAST);
        }
        this.spectralTransformAST = null;
    };

    @action addSecondarySpectralImage = (frame: FrameStore) => {
        if (!this.secondarySpectralImages.find(f => f.frameInfo.fileId === frame.frameInfo.fileId)) {
            this.secondarySpectralImages.push(frame);
        }
    };

    @action removeSecondarySpectralImage = (frame: FrameStore) => {
        this.secondarySpectralImages = this.secondarySpectralImages.filter(f => f.frameInfo.fileId !== frame.frameInfo.fileId);
    };

    @action setRasterScalingReference = (frame: FrameStore) => {
        if (frame === this) {
            this.clearRasterScalingReference();
            console.log(`Skipping RenderConfig self-reference`);
            return;
        }

        this.rasterScalingReference = frame;
        this.rasterScalingReference.addSecondaryRasterScalingImage(this);
        this.renderConfig.updateFrom(frame.renderConfig);
    };

    @action clearRasterScalingReference() {
        if (this.rasterScalingReference) {
            this.rasterScalingReference.removeSecondaryRasterScalingImage(this);
            this.rasterScalingReference = null;
        }
    }

    @action addSecondaryRasterScalingImage = (frame: FrameStore) => {
        if (!this.secondaryRasterScalingImages.find(f => f.frameInfo.fileId === frame.frameInfo.fileId)) {
            this.secondaryRasterScalingImages.push(frame);
        }
    };

    @action removeSecondaryRasterScalingImage = (frame: FrameStore) => {
        this.secondaryRasterScalingImages = this.secondaryRasterScalingImages.filter(f => f.frameInfo.fileId !== frame.frameInfo.fileId);
    };

    @action addMomentImage = (frame: FrameStore) => {
        if (frame && !this.momentImages.find(f => f.frameInfo.fileId === frame.frameInfo.fileId)) {
            this.momentImages.push(frame);
        }
    };

    @action removeMomentImage = () => {
        this.momentImages = [];
    };

    @action setIsRequestingMoments = (val: boolean) => {
        this.isRequestingMoments = val;
    };

    @action updateRequestingMomentsProgress = (progress: number) => {
        this.requestingMomentsProgress = progress;
    };

    @action resetMomentRequestState = () => {
        this.setIsRequestingMoments(false);
        this.updateRequestingMomentsProgress(0);
    };
}<|MERGE_RESOLUTION|>--- conflicted
+++ resolved
@@ -765,51 +765,27 @@
         };
         this.animationChannelRange = [0, frameInfo.fileInfoExtended.depth - 1];
 
-<<<<<<< HEAD
-        // init WCS
-        const astFrameSet = this.initFrame();
-        if (astFrameSet) {
-            if (this.spectralAxis && this.spectralAxis.valid) {
+        if (this.isPVImage) {
+            const astFrameSet = this.initPVImage();
+            if (astFrameSet) {
                 this.spectralFrame = AST.getSpectralFrame(astFrameSet);
-            }
-
-            if (frameInfo.fileInfoExtended.depth > 1) { // 3D frame
-                this.wcsInfo3D = AST.copy(astFrameSet);
-                this.wcsInfo = AST.getSkyFrameSet(astFrameSet);
-            } else { // 2D frame
                 this.wcsInfo = AST.copy(astFrameSet);
-=======
-        if (this.isPVImage) {
-            this.astFrameSet = this.initPVImage();
-            if (this.astFrameSet) {
-                this.spectralFrame = AST.getSpectralFrame(this.astFrameSet);
-                this.wcsInfo = AST.copy(this.astFrameSet);
->>>>>>> 1858b8d2
-            }
+            }
+            AST.delete(astFrameSet);
         } else {
             // init WCS
-            this.astFrameSet = this.initFrame();
-            if (this.astFrameSet) {
-                this.spectralFrame = AST.getSpectralFrame(this.astFrameSet);
+            const astFrameSet = this.initFrame();
+            if (astFrameSet) {
+                this.spectralFrame = AST.getSpectralFrame(astFrameSet);
 
                 if (frameInfo.fileInfoExtended.depth > 1) { // 3D frame
-                    this.wcsInfo3D = AST.copy(this.astFrameSet);
-                    this.wcsInfo = AST.getSkyFrameSet(this.astFrameSet);
+                    this.wcsInfo3D = AST.copy(astFrameSet);
+                    this.wcsInfo = AST.getSkyFrameSet(astFrameSet);
                 } else { // 2D frame
-                    this.wcsInfo = AST.copy(this.astFrameSet);
-                }
-
-<<<<<<< HEAD
-            AST.delete(astFrameSet);
-
-            if (this.wcsInfo) {
-                // init 2D(Sky) wcs copy for the precision of region coordinate transformation
-                this.wcsInfoForTransformation = AST.copy(this.wcsInfo);
-                AST.set(this.wcsInfoForTransformation, `Format(1)=${AppStore.Instance.overlayStore.numbers.formatTypeX}.${WCS_PRECISION}`);
-                AST.set(this.wcsInfoForTransformation, `Format(2)=${AppStore.Instance.overlayStore.numbers.formatTypeY}.${WCS_PRECISION}`);
-                this.validWcs = true;
-                this.overlayStore.setDefaultsFromAST(this);
-=======
+                    this.wcsInfo = AST.copy(astFrameSet);
+                }
+                AST.delete(astFrameSet);
+
                 if (this.wcsInfo) {
                     // init 2D(Sky) wcs copy for the precision of region coordinate transformation
                     this.wcsInfoForTransformation = AST.copy(this.wcsInfo);
@@ -818,10 +794,10 @@
                     this.validWcs = true;
                     this.overlayStore.setDefaultsFromAST(this);
                 }
->>>>>>> 1858b8d2
-            }
-        }
-        if (!this.astFrameSet) {
+            }
+        }
+
+        if (!this.wcsInfo) {
             this.logStore.addWarning(`Problem processing headers in file ${this.filename} for AST`, ["ast"]);
             this.wcsInfo = AST.initDummyFrame();
         }
