import {action, autorun, computed, observable, makeObservable, runInAction} from "mobx";
import {NumberRange} from "@blueprintjs/core";
import {CARTA} from "carta-protobuf";
import * as AST from "ast_wrapper";
import {AnimatorStore, AppStore, ASTSettingsString, ContourConfigStore, ContourStore, LogStore, OverlayBeamStore, OverlayStore, PreferenceStore, RegionSetStore, RegionStore, RenderConfigStore} from "stores";
import {
    ChannelInfo,
    ControlMap,
    CursorInfo,
    FrameView,
    GenCoordinateLabel,
    IsSpectralSystemSupported,
    IsSpectralTypeSupported,
    IsSpectralUnitSupported,
    Point2D,
    ProtobufProcessing,
    SPECTRAL_COORDS_SUPPORTED,
    SPECTRAL_DEFAULT_UNIT,
    SPECTRAL_TYPE_STRING,
    SpectralInfo,
    SpectralSystem,
    SpectralType,
    SpectralTypeSet,
    SpectralUnit,
    STANDARD_SPECTRAL_TYPE_SETS,
    Transform2D,
    ZoomPoint
} from "models";
import {clamp, formattedFrequency, getHeaderNumericValue, getTransformedChannel, transformPoint, isAstBadPoint, minMax2D, rotate2D, toFixed, trimFitsComment, round2D, getFormattedWCSPoint} from "utilities";
import {BackendService, ContourWebGLService} from "services";
import {RegionId} from "stores/widgets";
import {formattedArcsec} from "utilities";

export interface FrameInfo {
    fileId: number;
    directory: string;
    hdu: string;
    fileInfo: CARTA.FileInfo;
    fileInfoExtended: CARTA.FileInfoExtended;
    fileFeatureFlags: number;
    renderMode: CARTA.RenderMode;
    beamTable: CARTA.IBeam[];
}

export enum RasterRenderType {
    NONE,
    TILED
}

export const WCS_PRECISION = 10;

export class FrameStore {
    private static readonly CursorInfoMaxPrecision = 25;
    private static readonly ZoomInertiaDuration = 250;

    private readonly spectralFrame: AST.FrameSet;
    private readonly controlMaps: Map<FrameStore, ControlMap>;
    private readonly framePixelRatio: number;
    private readonly backendService: BackendService;
    private readonly overlayStore: OverlayStore;
    private readonly logStore: LogStore;

    private spectralTransformAST: AST.FrameSet;
    private cachedTransformedWcsInfo: AST.FrameSet = -1;
    private zoomTimeoutHandler;

    public readonly wcsInfo: AST.FrameSet;
    public readonly wcsInfoForTransformation: AST.FrameSet;
    public readonly wcsInfo3D: AST.FrameSet;
    public readonly validWcs: boolean;
    public readonly frameInfo: FrameInfo;

    public spectralCoordsSupported: Map<string, { type: SpectralType, unit: SpectralUnit }>;
    public spectralSystemsSupported: Array<SpectralSystem>;
    public spatialTransformAST: AST.FrameSet;

    // Region set for the current frame. Accessed via regionSet, to take into account region sharing
    @observable private readonly frameRegionSet: RegionSetStore;

    @observable renderHiDPI: boolean;
    @observable spectralType: SpectralType;
    @observable spectralUnit: SpectralUnit;
    @observable spectralSystem: SpectralSystem;
    @observable channelValues: Array<number>;
    @observable center: Point2D;
    @observable cursorInfo: CursorInfo;
    @observable cursorValue: { position: Point2D, channel: number, value: number };
    @observable zoomLevel: number;
    @observable stokes: number;
    @observable channel: number;
    @observable requiredStokes: number;
    @observable requiredChannel: number;
    @observable animationChannelRange: NumberRange;
    @observable renderType: RasterRenderType;
    @observable currentFrameView: FrameView;
    @observable currentCompressionQuality: number;
    @observable renderConfig: RenderConfigStore;
    @observable contourConfig: ContourConfigStore;
    @observable contourStores: Map<number, ContourStore>;
    @observable valid: boolean;
    @observable moving: boolean;
    @observable zooming: boolean;

    @observable colorbarLabelCustomText: string;
    @observable overlayBeamSettings: OverlayBeamStore;
    @observable spatialReference: FrameStore;
    @observable spectralReference: FrameStore;
    @observable rasterScalingReference: FrameStore;
    @observable secondarySpatialImages: FrameStore[];
    @observable secondarySpectralImages: FrameStore[];
    @observable secondaryRasterScalingImages: FrameStore[];
    @observable momentImages: FrameStore[];

    @observable isRequestingMoments: boolean;
    @observable requestingMomentsProgress: number;

    @observable stokesFiles: CARTA.StokesFile[];

    @computed get filename(): string {
        // hdu extension name is in field 3 of fileInfoExtended computed entries
        const extName = this.frameInfo?.fileInfoExtended?.computedEntries?.length >= 3 && this.frameInfo?.fileInfoExtended?.computedEntries[2]?.name === "Extension name" ?
            `_${this.frameInfo.fileInfoExtended.computedEntries[2]?.value}` : "";
        return this.frameInfo?.hdu !== "" && this.frameInfo?.hdu !== "0" ?
            `${this.frameInfo.fileInfo.name}.HDU_${this.frameInfo.hdu}${extName}` :
            this.frameInfo.fileInfo.name;
    }

    @computed get regionSet(): RegionSetStore {
        if (this.spatialReference) {
            return this.spatialReference.regionSet;
        } else {
            return this.frameRegionSet;
        }
    }

    @computed get sharedRegions(): boolean {
        return !!this.spatialReference;
    }

    @computed get aspectRatio(): number {
        if (isFinite(this.framePixelRatio)) {
            return this.framePixelRatio;
        }

        return (this.overlayStore.renderWidth / this.frameInfo.fileInfoExtended.width) / (this.overlayStore.renderHeight / this.frameInfo.fileInfoExtended.height);
    }

    @computed get requiredFrameView(): FrameView {
        // use spatial reference frame to calculate frame view, if it exists
        if (this.spatialReference) {
            // Required view of reference frame
            const refView = this.spatialReference.requiredFrameView;
            // Get the position of the ref frame's view in the secondary frame's pixel space
            const corners = [
                this.spatialTransform.transformCoordinate({x: refView.xMin, y: refView.yMin}, false),
                this.spatialTransform.transformCoordinate({x: refView.xMin, y: refView.yMax}, false),
                this.spatialTransform.transformCoordinate({x: refView.xMax, y: refView.yMax}, false),
                this.spatialTransform.transformCoordinate({x: refView.xMax, y: refView.yMin}, false)
            ];

            const {minPoint, maxPoint} = minMax2D(corners);
            // Manually get adjusted zoom level and round to a power of 2
            const mipAdjustment = (PreferenceStore.Instance.lowBandwidthMode ? 2.0 : 1.0) / this.spatialTransform.scale;
            const mipExact = Math.max(1.0, mipAdjustment / this.spatialReference.zoomLevel);
            const mipLog2 = Math.log2(mipExact);
            const mipLog2Rounded = Math.round(mipLog2);

            return {
                xMin: minPoint.x,
                xMax: maxPoint.x,
                yMin: minPoint.y,
                yMax: maxPoint.y,
                mip: Math.pow(2, mipLog2Rounded)
            };
        } else {
            // If there isn't a valid zoom, return a dummy view
            if (this.zoomLevel <= 0 || !this.isRenderable) {
                return {
                    xMin: 0,
                    xMax: 1,
                    yMin: 0,
                    yMax: 1,
                    mip: 1,
                };
            }

            const pixelRatio = this.renderHiDPI ? devicePixelRatio : 1.0;
            // Required image dimensions
            const imageWidth = pixelRatio * this.renderWidth / this.zoomLevel / this.aspectRatio;
            const imageHeight = pixelRatio * this.renderHeight / this.zoomLevel;

            const mipAdjustment = (PreferenceStore.Instance.lowBandwidthMode ? 2.0 : 1.0);
            const mipExact = Math.max(1.0, mipAdjustment / this.zoomLevel);
            const mipLog2 = Math.log2(mipExact);
            const mipLog2Rounded = Math.round(mipLog2);
            const mipRoundedPow2 = Math.pow(2, mipLog2Rounded);

            return {
                xMin: this.center.x - imageWidth / 2.0,
                xMax: this.center.x + imageWidth / 2.0,
                yMin: this.center.y - imageHeight / 2.0,
                yMax: this.center.y + imageHeight / 2.0,
                mip: mipRoundedPow2
            };
        }
    }

    @computed get spatialTransform() {
        if (this.spatialReference && this.spatialTransformAST) {
            const center = transformPoint(this.spatialTransformAST, this.spatialReference.center, false);
            // Try use center of the screen as a reference point
            if (!isAstBadPoint(center)) {
                return new Transform2D(this.spatialTransformAST, center);
            } else {
                // Otherwise use the center of the image
                return new Transform2D(this.spatialTransformAST, {x: this.frameInfo.fileInfoExtended.width / 2.0 + 0.5, y: this.frameInfo.fileInfoExtended.height / 2.0 + 0.5});
            }
        }
        return null;
    }

    @computed get transformedWcsInfo() {
        if (this.spatialTransform) {
            let adjTranslation: Point2D = {
                x: -this.spatialTransform.translation.x / this.spatialTransform.scale,
                y: -this.spatialTransform.translation.y / this.spatialTransform.scale,
            };
            adjTranslation = rotate2D(adjTranslation, -this.spatialTransform.rotation);
            if (this.cachedTransformedWcsInfo >= 0) {
                AST.deleteObject(this.cachedTransformedWcsInfo);
            }

            this.cachedTransformedWcsInfo = AST.createTransformedFrameset(this.wcsInfo,
                adjTranslation.x, adjTranslation.y,
                -this.spatialTransform.rotation,
                this.spatialTransform.origin.x, this.spatialTransform.origin.y,
                1.0 / this.spatialTransform.scale, 1.0 / this.spatialTransform.scale);
            return this.cachedTransformedWcsInfo;
        }
        return null;
    }

    @computed get renderWidth() {
        return this.overlayStore.renderWidth;
    }

    @computed get renderHeight() {
        return this.overlayStore.renderHeight;
    }

    @computed get isRenderable() {
        return this.renderWidth > 0 && this.renderHeight > 0;
    }

    @computed get unit() {
        if (!this.frameInfo || !this.frameInfo.fileInfoExtended || !this.frameInfo.fileInfoExtended.headerEntries) {
            return undefined;
        } else {
            const unitHeader = this.frameInfo.fileInfoExtended.headerEntries.filter(entry => entry.name === "BUNIT");
            if (unitHeader.length) {
                return trimFitsComment(unitHeader[0].value);
            } else {
                return undefined;
            }
        }
    }

    @computed get beamProperties(): { x: number, y: number, angle: number, overlayBeamSettings: OverlayBeamStore } {
        const unitHeader = this.frameInfo.fileInfoExtended.headerEntries.find(entry => entry.name.indexOf("CUNIT1") !== -1);
        const deltaHeader = this.frameInfo.fileInfoExtended.headerEntries.find(entry => entry.name.indexOf("CDELT1") !== -1);

        if (unitHeader && deltaHeader) {
            const unit = unitHeader.value.trim();
            const delta = getHeaderNumericValue(deltaHeader);
            if (isFinite(delta) && (unit === "deg" || unit === "rad")) {

                if (this.frameInfo.beamTable && this.frameInfo.beamTable.length > 0) {
                    let beam: CARTA.IBeam;
                    if (this.frameInfo.beamTable.length === 1 && this.frameInfo.beamTable[0].channel === -1 && this.frameInfo.beamTable[0].stokes === -1) {
                        beam = this.frameInfo.beamTable[0];
                    } else {
                        if (this.frameInfo.fileInfoExtended.depth > 1 && this.frameInfo.fileInfoExtended.stokes > 1) {
                            beam = this.frameInfo.beamTable.find((beam) => beam.channel === this.requiredChannel && beam.stokes === this.requiredStokes);
                        } else if (this.frameInfo.fileInfoExtended.depth > 1 && this.frameInfo.fileInfoExtended.stokes <= 1) {
                            beam = this.frameInfo.beamTable.find((beam) => beam.channel === this.requiredChannel);
                        } else if (this.frameInfo.fileInfoExtended.depth <= 1 && this.frameInfo.fileInfoExtended.stokes > 1) {
                            beam = this.frameInfo.beamTable.find((beam) => beam.stokes === this.requiredStokes);
                        }
                    }

                    if (beam && isFinite(beam.majorAxis) && beam.majorAxis > 0 && isFinite(beam.minorAxis) && beam.minorAxis > 0 && isFinite(beam.pa)) {
                        return {
                            x: beam.majorAxis / (unit === "deg" ? 3600 : (180 * 3600 / Math.PI)) / Math.abs(delta),
                            y: beam.minorAxis / (unit === "deg" ? 3600 : (180 * 3600 / Math.PI)) / Math.abs(delta),
                            angle: beam.pa,
                            overlayBeamSettings: this.overlayBeamSettings
                        };
                    }
                }
            }
        }
        return null;
    }

    @computed get hasVisibleBeam(): boolean {
        return this.beamProperties?.overlayBeamSettings?.visible;
    }

    @computed get channelInfo(): ChannelInfo {
        if (!this.frameInfo || !this.frameInfo.fileInfoExtended || this.frameInfo.fileInfoExtended.depth <= 1 || !this.frameInfo.fileInfoExtended.headerEntries) {
            return undefined;
        }
        const N = this.frameInfo.fileInfoExtended.depth;
        const indexes = new Array<number>(N);
        const values = new Array<number>(N);
        const rawValues = new Array<number>(N);

        let getChannelIndexSimple = (value: number): number => {
            if (!value) {
                return null;
            }

            if (value < 0) {
                return 0;
            } else if (value > N - 1) {
                return N - 1;
            }

            const ceil = Math.ceil(value);
            const floor = Math.floor(value);
            return (ceil - value) < (value - floor) ? ceil : floor;
        };

        // By default, we try to use the WCS information to determine channel info.
        if (this.spectralAxis) {
            const refPixHeader = this.frameInfo.fileInfoExtended.headerEntries.find(entry => entry.name.indexOf(`CRPIX${this.spectralAxis.dimension}`) !== -1);
            const refValHeader = this.frameInfo.fileInfoExtended.headerEntries.find(entry => entry.name.indexOf(`CRVAL${this.spectralAxis.dimension}`) !== -1);
            const deltaHeader = this.frameInfo.fileInfoExtended.headerEntries.find(entry => entry.name.indexOf(`CDELT${this.spectralAxis.dimension}`) !== -1);

            if (refPixHeader && refValHeader && deltaHeader) {
                // Shift pixel coordinates by -1 to start at zero instead of 1
                const refPix = getHeaderNumericValue(refPixHeader) - 1;
                const refVal = getHeaderNumericValue(refValHeader);
                const delta = getHeaderNumericValue(deltaHeader);
                if (isFinite(refPix) && isFinite(refVal) && isFinite(delta)) {
                    for (let i = 0; i < N; i++) {
                        const channelOffset = i - refPix;
                        indexes[i] = i;
                        rawValues[i] = (channelOffset * delta + refVal);
                        values[i] = rawValues[i];
                    }
                    return {
                        fromWCS: true,
                        indexes,
                        delta,
                        values,
                        rawValues,
                        getChannelIndexWCS: (value: number): number => {
                            if (!value) {
                                return null;
                            }

                            const index = (value - refVal) / delta + refPix;
                            if (index < 0) {
                                return 0;
                            } else if (index > values.length - 1) {
                                return values.length - 1;
                            }

                            const ceil = Math.ceil(index);
                            const floor = Math.floor(index);
                            return Math.abs(values[ceil] - value) < Math.abs(value - values[floor]) ? ceil : floor;
                        },
                        getChannelIndexSimple: getChannelIndexSimple
                    };
                }
            }
        }

        // return channels
        for (let i = 0; i < N; i++) {
            indexes[i] = i;
            values[i] = i;
            rawValues[i] = i;
        }
        return {
            fromWCS: false, delta: undefined, indexes, values, rawValues,
            getChannelIndexWCS: null, getChannelIndexSimple: getChannelIndexSimple
        };
    }

    @computed get spectralInfo(): SpectralInfo {
        const spectralInfo: SpectralInfo = {
            channel: this.channel,
            spectralString: ""
        };

        if (this.frameInfo.fileInfoExtended.depth > 1) {
            const channelInfo = this.channelInfo;
            const spectralType = this.spectralAxis?.type;
            if (spectralType) {
                spectralInfo.spectralString = `${spectralType.name} (${this.spectralAxis?.specsys}): ${toFixed(channelInfo.values[this.channel], 4)} ${spectralType.unit}`;
                if (spectralType.code === "FREQ") {
                    const freqVal = channelInfo.rawValues[this.channel];
                    // convert frequency value to unit in GHz
                    if (this.isSpectralCoordinateConvertible && spectralType.unit !== SPECTRAL_DEFAULT_UNIT.get(SpectralType.FREQ)) {
                        const freqGHz = this.astSpectralTransform(SpectralType.FREQ, SpectralUnit.GHZ, this.spectralSystem, freqVal);
                        if (isFinite(freqGHz)) {
                            spectralInfo.spectralString = `Frequency (${this.spectralSystem}): ${formattedFrequency(freqGHz)}`;
                        }
                    }
                    // convert frequency to volecity
                    const velocityVal = this.astSpectralTransform(SpectralType.VRAD, SpectralUnit.KMS, this.spectralSystem, freqVal);
                    if (isFinite(velocityVal)) {
                        spectralInfo.velocityString = `Velocity: ${toFixed(velocityVal, 4)} km/s`;
                    }
                } else if (spectralType.code === "VRAD") {
                    const velocityVal = channelInfo.rawValues[this.channel];
                    // convert velocity value to unit in km/s
                    if (this.isSpectralCoordinateConvertible && spectralType.unit !== SPECTRAL_DEFAULT_UNIT.get(SpectralType.VRAD)) {
                        const volecityKMS = this.astSpectralTransform(SpectralType.VRAD, SpectralUnit.KMS, this.spectralSystem, velocityVal);
                        if (isFinite(volecityKMS)) {
                            spectralInfo.spectralString = `Velocity (${this.spectralSystem}): ${toFixed(volecityKMS, 4)} km/s`;
                        }
                    }
                    // convert velocity to frequency
                    const freqGHz = this.astSpectralTransform(SpectralType.FREQ, SpectralUnit.GHZ, this.spectralSystem, velocityVal);
                    if (isFinite(freqGHz)) {
                        spectralInfo.freqString = `Frequency: ${formattedFrequency(freqGHz)}`;
                    }
                }
            }
        }

        return spectralInfo;
    }

    @computed get simpleSpectralInfo(): string {
        const infoString = this.spectralInfo.freqString ? this.spectralInfo.freqString : this.spectralInfo.velocityString;
        return `${this.spectralInfo.spectralString?.replace(/\w+\s\(/, "")?.replace(/\):\s/, "\u000A")}${infoString?.replace(/\w+:\s/, "\u000A")}`;
    }

    @computed get isPVImage(): boolean {
        return this.positionAxis !== undefined;
    }

    @computed get positionAxis(): number {
        if (this.frameInfo?.fileInfoExtended?.headerEntries) {
            const entries = this.frameInfo.fileInfoExtended.headerEntries;
            const axis1 = entries.find(entry => entry.name.includes("CTYPE1"));
            const axis2 = entries.find(entry => entry.name.includes("CTYPE2"));
            if (axis1?.value?.match(/offset|position|offset position/i)) {
                return 1;
            } else if (axis2?.value?.match(/offset|position|offset position/i)) {
                return 2;
            }
        }
        return undefined;
    }

    @computed get isUVImage(): boolean {
        return this.uvAxis !== undefined;
    }

    @computed get uvAxis(): number {
        if (this.frameInfo?.fileInfoExtended?.headerEntries) {
            const entries = this.frameInfo.fileInfoExtended.headerEntries;
            const axis1 = entries.find(entry => entry.name.includes("CTYPE1"));
            const axis2 = entries.find(entry => entry.name.includes("CTYPE2"));
            if (axis1?.value?.match(/uu/i)) {
                return 1;
            } else if (axis2?.value?.match(/uu/i)) {
                return 2;
            }
        }
        return undefined;
    }

    @computed get spectralAxis(): { valid: boolean; dimension: number, type: SpectralTypeSet, specsys: string } {
        if (this.frameInfo?.fileInfoExtended?.headerEntries) {
            const entries = this.frameInfo.fileInfoExtended.headerEntries;

            // Locate spectral dimension from axis 1~4
            let dimension = undefined;
            if (this.isPVImage) {
                dimension = this.positionAxis === 1 ? 2 : 1;
            } else {
                const typeHeader3 = entries.find(entry => entry.name.includes("CTYPE3"));
                const typeHeader4 = entries.find(entry => entry.name.includes("CTYPE4"));
                if (typeHeader3 && !typeHeader3.value.match(/stokes/i)) { // spectral axis should be CTYPE3
                    dimension = 3;
                } else if (typeHeader4 && !typeHeader4.value.match(/stokes/i)) { // spectral axis should be CTYPE4
                    dimension = 4;
                }
            }

            // Fill up spectral dimension & type/unit/system
            if (dimension) {
                const spectralHeader = entries.find(entry => entry.name.includes(`CTYPE${dimension}`));
                const spectralValue = spectralHeader?.value.trim().toUpperCase();
                const spectralType = STANDARD_SPECTRAL_TYPE_SETS.find(type => spectralValue === type.code);
                const unitHeader = entries.find(entry => entry.name.includes(`CUNIT${dimension}`));
                const specSysHeader = entries.find(entry => entry.name.includes("SPECSYS"));
                const specsys = specSysHeader?.value ? trimFitsComment(specSysHeader.value)?.toUpperCase() : undefined;
                if (spectralType) {
                    return {
                        valid: true,
                        dimension: dimension,
                        type: {name: spectralType.name, code: spectralType.code, unit: unitHeader?.value?.trim() ?? spectralType.unit},
                        specsys: specsys
                    };
                } else {
                    return {
                        valid: false,
                        dimension: dimension,
                        type: {name: spectralValue, code: spectralValue, unit: unitHeader?.value?.trim() ?? undefined},
                        specsys: specsys
                    };
                }
            }
        }
        return undefined;
    }

    @computed get isSpectralCoordinateConvertible(): boolean {
        if (!this.spectralAxis || (this.spectralAxis && !this.spectralAxis.valid) || !this.spectralFrame) {
            return false;
        }
        return IsSpectralTypeSupported(this.spectralAxis.type.code as string) && IsSpectralUnitSupported(this.spectralAxis.type.unit as string);
    }

    @computed get isSpectralSystemConvertible(): boolean {
        if (!this.spectralAxis || !this.spectralFrame) {
            return false;
        }
        return IsSpectralSystemSupported(this.spectralAxis.specsys as string);
    }

    @computed get isSpectralPropsEqual(): boolean {
        let result = false;
        if (this.spectralAxis?.type && this.spectralAxis?.specsys) {
            const isTypeEqual = this.spectralAxis.type.code === (this.spectralType as string);
            const isUnitEqual = this.spectralAxis.type.unit === (this.spectralUnit as string);
            const isSpecsysEqual = this.spectralAxis.specsys === (this.spectralSystem as string);
            result = isTypeEqual && isUnitEqual && isSpecsysEqual;
        }
        return result;
    }

    @computed get isCoordChannel(): boolean {
        return this.spectralType === SpectralType.CHANNEL;
    }

    @computed get nativeSpectralCoordinate(): string {
        return this.spectralAxis ? `${this.spectralAxis.type.name} (${this.spectralAxis.type.unit})` : undefined;
    }

    @computed get spectralCoordinate(): string {
        return !this.spectralType && !this.spectralUnit ? this.nativeSpectralCoordinate : GenCoordinateLabel(this.spectralType, this.spectralUnit);
    }

    @computed get spectralLabel(): string {
        let label = undefined;
        if (this.spectralAxis) {
            const spectralSystem = this.isSpectralSystemConvertible ? this.spectralSystem : `${this.spectralAxis.specsys}`;
            label = `${spectralSystem && spectralSystem !== "" ? `[${spectralSystem}] ` : ""}${this.spectralCoordinate}`;
        }
        return label;
    }

    @computed get spectralUnitStr(): string {
        if (this.spectralAxis && !this.spectralType && !this.spectralUnit) {
            return this.spectralAxis.type.unit;
        }
        return this.isCoordChannel ? SPECTRAL_TYPE_STRING.get(SpectralType.CHANNEL) : this.spectralUnit as string;
    }

    @computed get hasStokes(): boolean {
        return this.frameInfo && this.frameInfo.fileInfoExtended && this.frameInfo.fileInfoExtended.stokes > 1;
    }

    @computed get numChannels(): number {
        return this.frameInfo.fileInfoExtended.depth;
    }

    @computed get channelValueBounds(): CARTA.FloatBounds {
        if (this.numChannels > 1 && this.channelValues) {
            const head = this.channelValues[0];
            const tail = this.channelValues[this.numChannels - 1];
            return new CARTA.FloatBounds(head <= tail ? {min: head, max: tail} : {min: tail, max: head});
        }
        return null;
    }

    @computed get spectralSiblings(): FrameStore[] {
        if (this.spectralReference) {
            let siblings = [];
            siblings.push(this.spectralReference);
            siblings.push(...this.spectralReference.secondarySpectralImages.slice().filter(f => f !== this));
            return siblings;
        } else {
            return this.secondarySpectralImages.slice();
        }
    }

    @computed get spatialSiblings(): FrameStore[] {
        if (this.spatialReference) {
            let siblings = [];
            siblings.push(this.spatialReference);
            siblings.push(...this.spatialReference.secondarySpatialImages.slice().filter(f => f !== this));
            return siblings;
        } else {
            return this.secondarySpatialImages.slice();
        }
    }

    @computed get renderConfigSiblings(): FrameStore[] {
        if (this.rasterScalingReference) {
            let siblings = [];
            siblings.push(this.rasterScalingReference);
            siblings.push(...this.rasterScalingReference.secondaryRasterScalingImages.slice().filter(f => f !== this));
            return siblings;
        } else {
            return this.secondaryRasterScalingImages.slice();
        }
    }

    @computed get isCursorValueCurrent(): boolean {
        if (!this.cursorValue || !this.cursorInfo) {
            return false;
        }

        const roundedPosInfo = round2D(this.cursorInfo.posImageSpace);
        const roundedPosValue = round2D(this.cursorValue.position);

        return this.cursorValue.channel === this.channel && roundedPosInfo.x === roundedPosValue.x && roundedPosInfo.y === roundedPosValue.y;
    }

    @computed
    private get zoomLevelForFit() {
        return Math.min(this.calculateZoomX, this.calculateZoomY);
    }

    @computed
    private get calculateZoomX() {
        const imageWidth = this.frameInfo.fileInfoExtended.width;
        const pixelRatio = (this.renderHiDPI ? devicePixelRatio : 1.0) / this.aspectRatio;

        if (imageWidth <= 0) {
            return 1.0;
        }
        return this.renderWidth * pixelRatio / imageWidth;
    }

    @computed
    private get calculateZoomY() {
        const imageHeight = this.frameInfo.fileInfoExtended.height;
        const pixelRatio = this.renderHiDPI ? devicePixelRatio : 1.0;
        if (imageHeight <= 0) {
            return 1.0;
        }
        return this.renderHeight * pixelRatio / imageHeight;
    }

    @computed get contourProgress(): number {
        // Use -1 when there are no contours required
        if (!this.contourConfig.levels || !this.contourConfig.levels.length || !this.contourConfig.enabled) {
            return -1;
        }

        // Progress is zero if we haven't received any contours yet
        if (!this.contourStores || !this.contourStores.size) {
            return 0;
        }

        let totalProgress = 0;
        this.contourStores.forEach((contourStore, level) => {
            if (this.contourConfig.levels.indexOf(level) !== -1) {
                totalProgress += contourStore.progress;
            }
        });

        return totalProgress / (this.contourConfig.levels ? this.contourConfig.levels.length : 1);
    }

    @computed get stokesInfo(): string[] {
        if (this.frameInfo && this.frameInfo.fileInfoExtended && this.frameInfo.fileInfoExtended.headerEntries) {
            const ctype = this.frameInfo.fileInfoExtended.headerEntries.find(entry => entry.value.toUpperCase() === "STOKES");
            if (ctype && ctype.name.indexOf("CTYPE") !== -1) {
                const index = ctype.name.substring(5);
                const naxisHeader = this.frameInfo.fileInfoExtended.headerEntries.find(entry => entry.name.indexOf(`NAXIS${index}`) !== -1);
                const crpixHeader = this.frameInfo.fileInfoExtended.headerEntries.find(entry => entry.name.indexOf(`CRPIX${index}`) !== -1);
                const crvalHeader = this.frameInfo.fileInfoExtended.headerEntries.find(entry => entry.name.indexOf(`CRVAL${index}`) !== -1);
                const cdeltHeader = this.frameInfo.fileInfoExtended.headerEntries.find(entry => entry.name.indexOf(`CDELT${index}`) !== -1);
                let stokesInfo = [];
                for (let i = 0; i < parseInt(naxisHeader.value); i++) {
                    let val = getHeaderNumericValue(crvalHeader) + (i + 1 - getHeaderNumericValue(crpixHeader)) * getHeaderNumericValue(cdeltHeader);
                    switch (val) {
                        case 1:
                            stokesInfo.push("I");
                            break;
                        case 2:
                            stokesInfo.push("Q");
                            break;
                        case 3:
                            stokesInfo.push("U");
                            break;
                        case 4:
                            stokesInfo.push("V");
                            break;
                        default:
                            break;
                    }
                }
                return stokesInfo;
            }
        }
        return [];
    }

    constructor(frameInfo: FrameInfo) {
        makeObservable(this);
        this.overlayStore = OverlayStore.Instance;
        this.logStore = LogStore.Instance;
        this.backendService = BackendService.Instance;
        const preferenceStore = PreferenceStore.Instance;

        this.spectralFrame = null;
        this.spectralType = null;
        this.spectralUnit = null;
        this.spectralSystem = null;
        this.channelValues = null;
        this.spectralCoordsSupported = null;
        this.spectralSystemsSupported = null;
        this.wcsInfo = null;
        this.wcsInfoForTransformation = null;
        this.wcsInfo3D = null;
        this.validWcs = false;
        this.frameInfo = frameInfo;
        this.renderHiDPI = true;
        this.center = {x: 0, y: 0};
        this.stokes = 0;
        this.channel = 0;
        this.requiredStokes = 0;
        this.requiredChannel = 0;
        this.renderConfig = new RenderConfigStore(preferenceStore, this);
        this.contourConfig = new ContourConfigStore(preferenceStore);
        this.contourStores = new Map<number, ContourStore>();
        this.renderType = RasterRenderType.NONE;
        this.moving = false;
        this.zooming = false;
        this.colorbarLabelCustomText = this.unit === undefined || !this.unit.length ? "arbitrary units" : this.unit;
        this.overlayBeamSettings = new OverlayBeamStore();
        this.spatialTransformAST = null;
        this.controlMaps = new Map<FrameStore, ControlMap>();
        this.secondarySpatialImages = [];
        this.secondarySpectralImages = [];
        this.secondaryRasterScalingImages = [];
        this.momentImages = [];

        this.isRequestingMoments = false;
        this.requestingMomentsProgress = 0;

        this.stokesFiles = [];

        // synchronize AST overlay's color/grid/label with preference when frame is created
        const astColor = preferenceStore.astColor;
        if (astColor !== this.overlayStore.global.color) {
            this.overlayStore.global.setColor(astColor);
        }
        const astGridVisible = preferenceStore.astGridVisible;
        if (astGridVisible !== this.overlayStore.grid.visible) {
            this.overlayStore.grid.setVisible(astGridVisible);
        }
        const astLabelsVisible = preferenceStore.astLabelsVisible;
        if (astLabelsVisible !== this.overlayStore.labels.visible) {
            this.overlayStore.labels.setVisible(astLabelsVisible);
        }

        this.frameRegionSet = new RegionSetStore(this, PreferenceStore.Instance, BackendService.Instance);
        this.valid = true;
        this.currentFrameView = {
            xMin: 0,
            xMax: 0,
            yMin: 0,
            yMax: 0,
            mip: 999
        };
        this.animationChannelRange = [0, frameInfo.fileInfoExtended.depth - 1];

        if (this.isPVImage) {
            const astFrameSet = this.initFrame2D();
            if (astFrameSet) {
                this.spectralFrame = AST.getSpectralFrame(astFrameSet);
                this.wcsInfo = AST.copy(astFrameSet);
            }
            AST.deleteObject(astFrameSet);
        } else {
            // init WCS
            const astFrameSet = this.initFrame();
            if (astFrameSet) {
                this.spectralFrame = AST.getSpectralFrame(astFrameSet);

                if (frameInfo.fileInfoExtended.depth > 1) { // 3D frame
                    this.wcsInfo3D = AST.copy(astFrameSet);
                    if (this.isUVImage) {
                        // TODO: Refactor the code to avoid redundancy between astFrameSet and astFrameSet2D
                        const astFrameSet2D = this.initFrame2D();
                        this.wcsInfo = AST.copy(astFrameSet2D);
                    } else {
                        this.wcsInfo = AST.getSkyFrameSet(astFrameSet);
                    }
                } else { // 2D frame
                    this.wcsInfo = AST.copy(astFrameSet);
                }
                AST.deleteObject(astFrameSet);

                if (this.wcsInfo && !this.isUVImage) {
                    // init 2D(Sky) wcs copy for the precision of region coordinate transformation
                    this.wcsInfoForTransformation = AST.copy(this.wcsInfo);
                    AST.set(this.wcsInfoForTransformation, `Format(1)=${AppStore.Instance.overlayStore.numbers.formatTypeX}.${WCS_PRECISION}`);
                    AST.set(this.wcsInfoForTransformation, `Format(2)=${AppStore.Instance.overlayStore.numbers.formatTypeY}.${WCS_PRECISION}`);
                    this.validWcs = true;
                    this.overlayStore.setDefaultsFromAST(this);
                }
            }
        }

        if (!this.wcsInfo) {
            this.logStore.addWarning(`Problem processing headers in file ${this.filename} for AST`, ["ast"]);
            this.wcsInfo = AST.initDummyFrame();
        }

        const cUnit1 = this.frameInfo.fileInfoExtended.headerEntries.find(entry => entry.name === "CUNIT1");
        const cUnit2 = this.frameInfo.fileInfoExtended.headerEntries.find(entry => entry.name === "CUNIT2");
        const sameUnits = cUnit1 && cUnit2 && trimFitsComment(cUnit1.value) === trimFitsComment(cUnit2.value);

        // If the two units are different, there's no fixed aspect ratio
        if (!sameUnits) {
            this.framePixelRatio = NaN;
        } else {
            const cDelt1 = getHeaderNumericValue(this.frameInfo.fileInfoExtended.headerEntries.find(entry => entry.name === "CDELT1"));
            const cDelt2 = getHeaderNumericValue(this.frameInfo.fileInfoExtended.headerEntries.find(entry => entry.name === "CDELT2"));
            this.framePixelRatio = Math.abs(cDelt1 / cDelt2);
            // Correct for numerical errors in CDELT values if they're within 0.1% of each other
            if (Math.abs(this.framePixelRatio - 1.0) < 0.001) {
                this.framePixelRatio = 1.0;
            }
        }

        this.initSupportedSpectralConversion();
        this.initCenter();
        this.zoomLevel = preferenceStore.isZoomRAWMode ? 1.0 : this.zoomLevelForFit;

        // init spectral settings
        if (this.spectralAxis && IsSpectralTypeSupported(this.spectralAxis.type.code as string) && IsSpectralUnitSupported(this.spectralAxis.type.unit as string)) {
            if (this.isPVImage) {
                this.spectralType = SpectralType.VRAD;
            } else {
                this.spectralType = this.spectralAxis.type.code as SpectralType;
            }
            this.spectralUnit = SPECTRAL_DEFAULT_UNIT.get(this.spectralType);
        }
        if (this.isSpectralSystemConvertible) {
            this.spectralSystem = this.spectralAxis.specsys as SpectralSystem;
        }

        // need initialized wcs to get correct cursor info
        this.cursorInfo = this.getCursorInfo(this.center);
        this.cursorValue = {position: {x: NaN, y: NaN}, channel: 0, value: NaN};

        autorun(() => {
            // update zoomLevel when image viewer is available for drawing
            if (this.isRenderable && this.zoomLevel <= 0) {
                this.setZoom(this.zoomLevelForFit);
            }
        });

        // if type/unit/specsys changes, trigger spectral conversion
        autorun(() => {
            const type = this.spectralType;
            const unit = this.spectralUnit;
            // eslint-disable-next-line @typescript-eslint/no-unused-vars
            const specsys = this.spectralSystem;
            if (this.channelInfo) {
                if (!type && !unit) {
                    this.setChannelValues(this.channelInfo.values);
                } else if (this.isCoordChannel) {
                    this.setChannelValues(this.channelInfo.indexes);
                } else {
                    this.setChannelValues(this.isSpectralPropsEqual ? this.channelInfo.values : this.convertSpectral(this.channelInfo.values));
                }
            }
        });
    }

    // This function shifts the pixel axis by 1, so that it starts at 0, rather than 1
    // For entries that are not related to the reference pixel location, the current value is returned
    private static ShiftASTCoords = (entry: CARTA.IHeaderEntry, currentValue: string) => {
        if (entry.name.match(/CRPIX\d+/)) {
            const numericValue = parseFloat(entry.value);
            if (isFinite(numericValue)) {
                return (numericValue - 1).toString();
            }
        }
        return currentValue;
    };

    private convertSpectral = (values: Array<number>): Array<number> => {
        return values && values.length > 0 ? values.map(value => this.astSpectralTransform(this.spectralType, this.spectralUnit, this.spectralSystem, value)) : null;
    };

    private astSpectralTransform = (type: SpectralType, unit: SpectralUnit, system: SpectralSystem, value: number): number => {
        if (!this.spectralFrame || !isFinite(value)) {
            return undefined;
        }
        return AST.transformSpectralPoint(this.spectralFrame, type, unit, system, value);
    };

    private initFrame2D = (): AST.FrameSet => {
        const fitsChan = AST.emptyFitsChan();
        for (let entry of this.frameInfo.fileInfoExtended.headerEntries) {
            if (entry.name.match(/(CTYPE|CDELT|CRPIX|CRVAL|CUNIT|NAXIS|CROTA)[3-9]/)) {
                continue;
            }

            let name = entry.name;
            let value = trimFitsComment(entry.value);
            if (entry.name.toUpperCase() === "NAXIS" || entry.name.toUpperCase() === "WCSAXES") {
                value = "2";
            }
            if (entry.entryType === CARTA.EntryType.STRING) {
                value = `'${value}'`;
            } else {
                value = FrameStore.ShiftASTCoords(entry, value);
            }

            while (name.length < 8) {
                name += " ";
            }

            const entryString = `${name}=  ${value}`;
            AST.putFits(fitsChan, entryString);
        }
        return AST.getFrameFromFitsChan(fitsChan);
    };

    private initFrame = (): AST.FrameSet => {
        const dimension = this.frameInfo.fileInfoExtended.depth > 1 ? "3" : "2";
        const fitsChan = AST.emptyFitsChan();
        for (let entry of this.frameInfo.fileInfoExtended.headerEntries) {
            let name = entry.name;

            // Skip higher dimensions
            if (dimension === "2") {
                if (entry.name.match(/(CTYPE|CDELT|CRPIX|CRVAL|CUNIT|NAXIS|CROTA)[3-9]/)) {
                    continue;
                }
            } else { // check whether spectral axis is axis 3 or 4
                if (entry.name.match(/(CTYPE|CDELT|CRPIX|CRVAL|CUNIT|NAXIS|CROTA)[5-9]/) ||
                    (this.spectralAxis?.dimension === 3 && entry.name.match(/(CTYPE|CDELT|CRPIX|CRVAL|CUNIT|NAXIS|CROTA)4/)) ||
                    (this.spectralAxis?.dimension === 4 && entry.name.match(/(CTYPE|CDELT|CRPIX|CRVAL|CUNIT|NAXIS|CROTA)3/))) {
                    continue;
                }
                if (this.spectralAxis?.dimension === 4 && entry.name.match(/(CTYPE|CDELT|CRPIX|CRVAL|CUNIT|NAXIS|CROTA)4/)) {
                    name = entry.name.replace("4", "3");
                }
            }

            // Skip empty header entries
            if (!entry.value.length) {
                continue;
            }

            let value = trimFitsComment(entry.value);
            if (entry.name.toUpperCase() === "NAXIS" || entry.name.toUpperCase() === "WCSAXES") {
                value = dimension;
            }
            if (entry.entryType === CARTA.EntryType.STRING) {
                value = `'${value}'`;
            } else {
                value = FrameStore.ShiftASTCoords(entry, value);
            }

            while (name.length < 8) {
                name += " ";
            }

            const entryString = `${name}=  ${value}`;
            AST.putFits(fitsChan, entryString);
        }
        return AST.getFrameFromFitsChan(fitsChan);
    };

    private sanitizeChannelNumber(channel: number) {
        if (!isFinite(channel)) {
            return this.requiredChannel;
        }

        return Math.round(clamp(channel, 0, this.frameInfo.fileInfoExtended.depth - 1));
    }

    private replaceZoomTimeoutHandler = () => {
        if (this.zoomTimeoutHandler) {
            clearTimeout(this.zoomTimeoutHandler);
        }

        this.zoomTimeoutHandler = setTimeout(() => runInAction(() => {
            this.zooming = false;
        }), FrameStore.ZoomInertiaDuration);
    };

    public convertToNativeWCS = (value: number): number => {
        if (!this.spectralFrame || !isFinite(value)) {
            return undefined;
        }
        return AST.transformSpectralPoint(this.spectralFrame, this.spectralType, this.spectralUnit, this.spectralSystem, value, false);
    };

    public convertFreqMHzToSettingWCS = (value: number): number => {
        if (!this.spectralFrame || !isFinite(value)) {
            return undefined;
        }

        if (this.spectralType === SpectralType.FREQ && this.spectralUnit === SpectralUnit.MHZ) {
            return value;
        }

        const nativeWCSValue = AST.transformSpectralPoint(this.spectralFrame, SpectralType.FREQ, SpectralUnit.MHZ, this.spectralSystem, value, false);
        if (!isFinite(nativeWCSValue)) {
            return undefined;
        }

        const settingWCSValue = this.astSpectralTransform(this.spectralType, this.spectralUnit, this.spectralSystem, nativeWCSValue);
        return isFinite(settingWCSValue) ? settingWCSValue : undefined;
    };

    public getCursorInfo(cursorPosImageSpace: Point2D) {
        let cursorPosWCS, cursorPosFormatted;
        if (this.validWcs || this.isPVImage || this.isUVImage) {
            // We need to compare X and Y coordinates in both directions
            // to avoid a confusing drop in precision at rounding threshold
            const offsetBlock = [[0, 0], [1, 1], [-1, -1]];

            // Shift image space coordinates to 1-indexed when passing to AST
            const cursorNeighbourhood = offsetBlock.map((offset) => transformPoint(this.wcsInfo, {x: cursorPosImageSpace.x + offset[0], y: cursorPosImageSpace.y + offset[1]}));

            cursorPosWCS = cursorNeighbourhood[0];

            const normalizedNeighbourhood = cursorNeighbourhood.map((pos) => AST.normalizeCoordinates(this.wcsInfo, pos.x, pos.y));

            let precisionX = 0;
            let precisionY = 0;

            while (precisionX < FrameStore.CursorInfoMaxPrecision && precisionY < FrameStore.CursorInfoMaxPrecision) {
                let astString = new ASTSettingsString();
                astString.add("Format(1)", this.isPVImage || this.isUVImage ? undefined : this.overlayStore.numbers.cursorFormatStringX(precisionX));
                astString.add("Format(2)", this.isPVImage || this.isUVImage ? undefined : this.overlayStore.numbers.cursorFormatStringY(precisionY));
                astString.add("System", this.isPVImage || this.isUVImage ? 'cartesian' : this.overlayStore.global.explicitSystem);

                let formattedNeighbourhood = normalizedNeighbourhood.map((pos) => AST.getFormattedCoordinates(this.wcsInfo, pos.x, pos.y, astString.toString(), true));
                let [p, n1, n2] = formattedNeighbourhood;
                if (!p.x || !p.y || p.x === "<bad>" || p.y === "<bad>") {
                    cursorPosFormatted = null;
                    break;
                }

                if (p.x !== n1.x && p.x !== n2.x && p.y !== n1.y && p.y !== n2.y) {
                    cursorPosFormatted = {x: p.x, y: p.y};
                    break;
                }

                if (p.x === n1.x || p.x === n2.x) {
                    precisionX += 1;
                }

                if (p.y === n1.y || p.y === n2.y) {
                    precisionY += 1;
                }
            }
        }

        const imageX = Math.round(cursorPosImageSpace.x);
        const imageY = Math.round(cursorPosImageSpace.y);
        const isInsideImage = imageX >= 0 && imageX < this.frameInfo.fileInfoExtended.width &&
            imageY >= 0 && imageY < this.frameInfo.fileInfoExtended.height;

        return {
            posImageSpace: cursorPosImageSpace,
            isInsideImage: isInsideImage,
            posWCS: cursorPosWCS,
            infoWCS: cursorPosFormatted
        };
    }

    @action setColorbarLabelCustomText = (text: string) => {
        this.colorbarLabelCustomText = text;
    };

    public getControlMap(frame: FrameStore) {
        const preferenceStore = PreferenceStore.Instance;
        let controlMap = this.controlMaps.get(frame);
        if (!controlMap) {
            const tStart = performance.now();
            controlMap = new ControlMap(this, frame, -1, preferenceStore.contourControlMapWidth, preferenceStore.contourControlMapWidth);
            this.controlMaps.set(frame, controlMap);
            const tEnd = performance.now();
            const dt = tEnd - tStart;
            console.log(`Created ${preferenceStore.contourControlMapWidth}x${preferenceStore.contourControlMapWidth} transform grid for ${this.frameInfo.fileId} -> ${frame.frameInfo.fileId} in ${dt} ms`);
        }

        return controlMap;
    }

    public removeControlMap(frame: FrameStore) {
        const gl = ContourWebGLService.Instance.gl;
        const controlMap = this.controlMaps.get(frame);
        if (controlMap && gl && controlMap.hasTextureForContext(gl)) {
            const texture = controlMap.getTextureX(gl);
            gl.deleteTexture(texture);
        }
        this.controlMaps.delete(frame);
    }

    public getWcsSizeInArcsec(size: Point2D): Point2D {
        const deltaHeader = this.frameInfo.fileInfoExtended.headerEntries.find(entry => entry.name.indexOf("CDELT1") !== -1);
        const unitHeader = this.frameInfo.fileInfoExtended.headerEntries.find(entry => entry.name.indexOf("CUNIT1") !== -1);
        if (size && deltaHeader && unitHeader) {
            const delta = getHeaderNumericValue(deltaHeader);
            const unit = unitHeader.value.trim();
            if (isFinite(delta) && (unit === "deg" || unit === "rad")) {
                return {
                    x: size.x * Math.abs(delta) * (unit === "deg" ? 3600 : (180 * 3600 / Math.PI)),
                    y: size.y * Math.abs(delta) * (unit === "deg" ? 3600 : (180 * 3600 / Math.PI))
                };
            }
        }
        return null;
    }

    public getImageValueFromArcsec(arcsecValue: number): number {
        const deltaHeader = this.frameInfo.fileInfoExtended.headerEntries.find(entry => entry.name.indexOf("CDELT1") !== -1);
        const unitHeader = this.frameInfo.fileInfoExtended.headerEntries.find(entry => entry.name.indexOf("CUNIT1") !== -1);
        if (isFinite(arcsecValue) && deltaHeader && unitHeader) {
            const delta = getHeaderNumericValue(deltaHeader);
            const unit = unitHeader.value.trim();
            if (isFinite(delta) && delta !== 0 && (unit === "deg" || unit === "rad")) {
                return arcsecValue / Math.abs(delta) / (unit === "deg" ? 3600 : (180 * 3600 / Math.PI));
            }
        }
        return null;
    }

    public findChannelIndexByValue = (x: number): number => {
        if (x === null || x === undefined || !isFinite(x)) {
            return undefined;
        }

        if (this.channelInfo) {
            if (this.isCoordChannel) {
                return this.channelInfo.getChannelIndexSimple(x);
            } else {
                if ((this.spectralAxis && !this.spectralAxis.valid) || this.isSpectralPropsEqual) {
                    return this.channelInfo.getChannelIndexWCS(x);
                } else {
                    // invert x in selected widget wcs to frame's default wcs
                    const tx = AST.transformSpectralPoint(this.spectralFrame, this.spectralType, this.spectralUnit, this.spectralSystem, x, false);
                    return this.channelInfo.getChannelIndexWCS(tx);
                }
            }
        }
        return undefined;
    };

    public getRegionWcsProperties(region: RegionStore): string {
        if (!this.validWcs || !isFinite(region.center.x) || !isFinite(region.center.y)) {
            return "Invalid";
        }

        const wcsCenter = getFormattedWCSPoint(this.wcsInfoForTransformation, region.center);
        if (!wcsCenter) {
            return "Invalid";
        }

        const center = region.regionId === RegionId.CURSOR ? `${this.cursorInfo.infoWCS.x}, ${this.cursorInfo.infoWCS.y}` : `${wcsCenter.x}, ${wcsCenter.y}`;
        const wcsSize = this.getWcsSizeInArcsec(region.size);
        const size = wcsSize ? {x: formattedArcsec(wcsSize.x, WCS_PRECISION), y: formattedArcsec(wcsSize.y, WCS_PRECISION)} : null;
        const systemType = OverlayStore.Instance.global.explicitSystem;

        switch (region.regionType) {
            case CARTA.RegionType.POINT:
                return `Point (wcs:${systemType}) [${center}]`;
            case CARTA.RegionType.RECTANGLE:
                return `rotbox(wcs:${systemType})[[${center}], [${size.x}, ${size.y}], ${toFixed(region.rotation, 6)}deg]`;
            case CARTA.RegionType.ELLIPSE:
                return `ellipse(wcs:${systemType})[[${center}], [${size.x}, ${size.y}], ${toFixed(region.rotation, 6)}deg]`;
            case CARTA.RegionType.POLYGON:
                let polygonWcsProperties = `poly(wcs:${systemType})[`;
                region.controlPoints.forEach((point, index) => {
                    const wcsPoint = isFinite(point.x) && isFinite(point.y) ? getFormattedWCSPoint(this.wcsInfoForTransformation, point) : null;
                    polygonWcsProperties += wcsPoint ? `[${wcsPoint.x}, ${wcsPoint.y}]` : "[Invalid]";
                    polygonWcsProperties += index !== region.controlPoints.length - 1 ? ", " : "]";
                });
                return polygonWcsProperties;
            default:
                return "Not Implemented";
        }
    }

    @action private setChannelValues(values: number[]) {
        this.channelValues = values;
    }

    @action private initSupportedSpectralConversion = () => {
<<<<<<< HEAD
        if (this.spectralAxis && !this.spectralAxis.valid) {
            this.setChannelValues(this.channelInfo.values);
=======
        if (this.channelInfo && this.spectralAxis && !this.spectralAxis.valid) {
            this.channelValues = this.channelInfo.values;
>>>>>>> c44caee7
            this.spectralCoordsSupported = new Map<string, { type: SpectralType, unit: SpectralUnit }>([
                [this.nativeSpectralCoordinate, {type: null, unit: null}],
                [SPECTRAL_TYPE_STRING.get(SpectralType.CHANNEL), {type: SpectralType.CHANNEL, unit: null}]
            ]);
            this.spectralSystemsSupported = [];
            return;
        } else if (!this.spectralAxis || !this.spectralFrame) {
            this.spectralCoordsSupported = null;
            this.spectralSystemsSupported = null;
            return;
        }

        // generate spectral coordinate options
        const entries = this.frameInfo.fileInfoExtended.headerEntries;
        const spectralType = this.spectralAxis.type.code;
        if (IsSpectralTypeSupported(spectralType)) {
            // check RESTFRQ
            const restFrqHeader = entries.find(entry => entry.name.indexOf("RESTFRQ") !== -1);
            if (restFrqHeader) {
                this.spectralCoordsSupported = SPECTRAL_COORDS_SUPPORTED;
            } else {
                this.spectralCoordsSupported = new Map<string, { type: SpectralType, unit: SpectralUnit }>();
                Array.from(SPECTRAL_COORDS_SUPPORTED.keys()).forEach((key: string) => {
                    const value = SPECTRAL_COORDS_SUPPORTED.get(key);
                    const isVolecity = spectralType === SpectralType.VRAD || spectralType === SpectralType.VOPT;
                    const isValueVolecity = value.type === SpectralType.VRAD || value.type === SpectralType.VOPT;
                    if (isVolecity && isValueVolecity) { // VRAD, VOPT
                        this.spectralCoordsSupported.set(key, value);
                    }
                    if (!isVolecity && !isValueVolecity) { // FREQ, WAVE, AWAV
                        this.spectralCoordsSupported.set(key, value);
                    }
                });
                this.spectralCoordsSupported.set(SPECTRAL_TYPE_STRING.get(SpectralType.CHANNEL), {type: SpectralType.CHANNEL, unit: null});
            }
        } else {
            this.spectralCoordsSupported = new Map<string, { type: SpectralType, unit: SpectralUnit }>([
                [SPECTRAL_TYPE_STRING.get(SpectralType.CHANNEL), {type: SpectralType.CHANNEL, unit: null}]
            ]);
        }

        // generate spectral system options
        const spectralSystem = this.spectralAxis.specsys;
        if (IsSpectralSystemSupported(spectralSystem)) {
            const dateObsHeader = entries.find(entry => entry.name.indexOf("DATE-OBS") !== -1);
            const obsgeoxHeader = entries.find(entry => entry.name.indexOf("OBSGEO-X") !== -1);
            const obsgeoyHeader = entries.find(entry => entry.name.indexOf("OBSGEO-Y") !== -1);
            const obsgeozHeader = entries.find(entry => entry.name.indexOf("OBSGEO-Z") !== -1);
            if (spectralSystem === SpectralSystem.LSRK || spectralSystem === SpectralSystem.LSRD) { // LSRK, LSRD
                if (dateObsHeader && (obsgeoxHeader && obsgeoyHeader && obsgeozHeader)) {
                    this.spectralSystemsSupported = [SpectralSystem.LSRK, SpectralSystem.LSRD, SpectralSystem.BARY, SpectralSystem.TOPO];
                } else if (dateObsHeader && !(obsgeoxHeader && obsgeoyHeader && obsgeozHeader)) {
                    this.spectralSystemsSupported = [SpectralSystem.LSRK, SpectralSystem.LSRD, SpectralSystem.BARY];
                } else {
                    this.spectralSystemsSupported = [SpectralSystem.LSRK, SpectralSystem.LSRD];
                }
            } else if (spectralSystem === SpectralSystem.BARY) { // BARY
                if (dateObsHeader && (obsgeoxHeader && obsgeoyHeader && obsgeozHeader)) {
                    this.spectralSystemsSupported = [SpectralSystem.LSRK, SpectralSystem.LSRD, SpectralSystem.BARY, SpectralSystem.TOPO];
                } else if (dateObsHeader && !(obsgeoxHeader && obsgeoyHeader && obsgeozHeader)) {
                    this.spectralSystemsSupported = [SpectralSystem.LSRK, SpectralSystem.LSRD, SpectralSystem.BARY];
                } else {
                    this.spectralSystemsSupported = [SpectralSystem.BARY];
                }
            } else { // TOPO
                if (dateObsHeader && (obsgeoxHeader && obsgeoyHeader && obsgeozHeader)) {
                    this.spectralSystemsSupported = [SpectralSystem.LSRK, SpectralSystem.LSRD, SpectralSystem.BARY, SpectralSystem.TOPO];
                } else {
                    this.spectralSystemsSupported = [SpectralSystem.TOPO];
                }
            }
        } else {
            this.spectralSystemsSupported = [];
        }
    };

    @action private initCenter = () => {
        this.center.x = (this.frameInfo.fileInfoExtended.width - 1) / 2.0;
        this.center.y = (this.frameInfo.fileInfoExtended.height - 1) / 2.0;
    };

    @action setSpectralCoordinate = (coordStr: string): boolean => {
        if (this.spectralCoordsSupported?.has(coordStr)) {
            const coord: {type: SpectralType, unit: SpectralUnit} = this.spectralCoordsSupported.get(coordStr);
            this.spectralType = coord.type;
            this.spectralUnit = coord.unit;
            return true;
        }
        return false;
    };

    @action setSpectralSystem = (spectralSystem: SpectralSystem): boolean => {
        if (this.spectralSystemsSupported?.includes(spectralSystem)) {
            this.spectralSystem = spectralSystem;
            return true;
        }
        return false;
    };

    @action updateFromContourData(contourImageData: CARTA.ContourImageData) {
        const processedData = ProtobufProcessing.ProcessContourData(contourImageData);
        this.stokes = processedData.stokes;
        this.channel = processedData.channel;

        const animatorStore = AnimatorStore.Instance;
        if (animatorStore.serverAnimationActive) {
            this.requiredChannel = processedData.channel;
            this.requiredStokes = processedData.stokes;
        }

        for (const contourSet of processedData.contourSets) {
            let contourStore = this.contourStores.get(contourSet.level);
            if (!contourStore) {
                contourStore = new ContourStore();
                this.contourStores.set(contourSet.level, contourStore);
            }

            if (!contourStore.isComplete && processedData.progress > 0) {
                contourStore.addContourData(contourSet.indexOffsets, contourSet.coordinates, processedData.progress);
            } else {
                contourStore.setContourData(contourSet.indexOffsets, contourSet.coordinates, processedData.progress);
            }
        }

        // Clear up stale contour levels by checking against the config, and update total contour progress
        this.contourStores.forEach((contourStore, level) => {
            if (this.contourConfig.levels.indexOf(level) === -1) {
                this.contourStores.delete(level);
            }
        });
    }

    @action setChannels(channel: number, stokes: number, recursive: boolean) {
        const sanitizedChannel = this.sanitizeChannelNumber(channel);

        // Automatically switch to per-channel histograms when Stokes parameter changes
        if (this.requiredStokes !== stokes) {
            this.renderConfig.setUseCubeHistogram(false);
            this.renderConfig.updateCubeHistogram(null, 0);
        }

        this.requiredChannel = sanitizedChannel;
        this.requiredStokes = stokes;

        if (recursive) {
            this.spectralSiblings.forEach(frame => {
                const siblingChannel = getTransformedChannel(this.wcsInfo3D, frame.wcsInfo3D, PreferenceStore.Instance.spectralMatchingType, sanitizedChannel);
                frame.setChannels(siblingChannel, frame.requiredStokes, false);
            });

        }
    }

    @action incrementChannels(deltaChannel: number, deltaStokes: number, wrap: boolean = true) {
        const depth = Math.max(1, this.frameInfo.fileInfoExtended.depth);
        const numStokes = Math.max(1, this.frameInfo.fileInfoExtended.stokes);

        let newChannel = this.requiredChannel + deltaChannel;
        let newStokes = this.requiredStokes + deltaStokes;
        if (wrap) {
            newChannel = (newChannel + depth) % depth;
            newStokes = (newStokes + numStokes) % numStokes;
        } else {
            newChannel = clamp(newChannel, 0, depth - 1);
            newStokes = clamp(newStokes, 0, numStokes - 1);
        }
        this.setChannels(newChannel, newStokes, true);
    }

    @action setZoom(zoom: number, absolute: boolean = false) {
        if (this.spatialReference) {
            // Adjust zoom by scaling factor if zoom level is not absolute
            const adjustedZoom = absolute ? zoom : zoom / this.spatialTransform.scale;
            this.spatialReference.setZoom(adjustedZoom);
        } else {
            this.zoomLevel = zoom;
            this.replaceZoomTimeoutHandler();
            this.zooming = true;
        }
    }

    @action setCenter(x: number, y: number) {
        if (this.spatialReference) {
            const centerPointRefImage = this.spatialTransform.transformCoordinate({x, y}, true);
            this.spatialReference.setCenter(centerPointRefImage.x, centerPointRefImage.y);
        } else {
            this.center = {x, y};
        }
    }

    @action setCursorPosition(posImageSpace: Point2D) {
        if (this.spatialReference) {
            this.spatialReference.setCursorPosition(transformPoint(this.spatialTransformAST, posImageSpace, true));
        } else {
            this.cursorInfo = this.getCursorInfo(posImageSpace);
            for (const frame of this.secondarySpatialImages) {
                const posSecondaryImage = transformPoint(frame.spatialTransformAST, posImageSpace, false);
                frame.cursorInfo = frame.getCursorInfo(posSecondaryImage);
            }
        }
    }

    @action setCursorValue(position: Point2D, channel: number, value: number) {
        this.cursorValue = {position, channel, value};
    }

    @action updateCursorRegion = (pos: Point2D) => {
        if (this.spatialReference) {
            const pointRefImage = transformPoint(this.spatialTransformAST, pos, true);
            this.spatialReference.updateCursorRegion(pointRefImage);
        } else {
            this.frameRegionSet.regions?.[0].setCenter(pos);
        }

        for (const frame of this.secondarySpatialImages) {
            const pointSecondaryImage = transformPoint(frame.spatialTransformAST, pos, false);
            frame.frameRegionSet.regions?.[0].setCenter(pointSecondaryImage);
        }
    };

    // Sets a new zoom level and pans to keep the given point fixed
    @action zoomToPoint(x: number, y: number, zoom: number, absolute: boolean = false) {
        if (this.spatialReference) {
            // Adjust zoom by scaling factor if zoom level is not absolute
            const adjustedZoom = absolute ? zoom : zoom / this.spatialTransform.scale;
            const pointRefImage = transformPoint(this.spatialTransformAST, {x, y}, true);
            this.spatialReference.zoomToPoint(pointRefImage.x, pointRefImage.y, adjustedZoom);
        } else {
            if (PreferenceStore.Instance.zoomPoint === ZoomPoint.CURSOR) {
                this.center = {
                    x: x + this.zoomLevel / zoom * (this.center.x - x),
                    y: y + this.zoomLevel / zoom * (this.center.y - y)
                };
            }
            this.setZoom(zoom);
        }
    }

    @action fitZoom = () => {
        if (this.spatialReference) {
            // Calculate midpoint of image
            this.initCenter();
            const imageCenterReferenceSpace = transformPoint(this.spatialTransformAST, this.center, true);
            this.spatialReference.setCenter(imageCenterReferenceSpace.x, imageCenterReferenceSpace.y);
            // Calculate bounding box for transformed image
            const corners = [
                this.spatialTransform.transformCoordinate({x: 0, y: 0}, true),
                this.spatialTransform.transformCoordinate({x: 0, y: this.frameInfo.fileInfoExtended.height}, true),
                this.spatialTransform.transformCoordinate({x: this.frameInfo.fileInfoExtended.width, y: this.frameInfo.fileInfoExtended.height}, true),
                this.spatialTransform.transformCoordinate({x: this.frameInfo.fileInfoExtended.width, y: 0}, true)
            ];
            const {minPoint, maxPoint} = minMax2D(corners);
            const rangeX = maxPoint.x - minPoint.x;
            const rangeY = maxPoint.y - minPoint.y;
            const pixelRatio = this.renderHiDPI ? devicePixelRatio : 1.0;
            const zoomX = this.spatialReference.renderWidth * pixelRatio / rangeX;
            const zoomY = this.spatialReference.renderHeight * pixelRatio / rangeY;
            this.spatialReference.setZoom(Math.min(zoomX, zoomY), true);
        } else {
            this.zoomLevel = this.zoomLevelForFit;
            this.initCenter();
        }
    };

    @action setAnimationRange = (range: NumberRange) => {
        this.animationChannelRange = range;
    };

    @action setRasterRenderType = (renderType: RasterRenderType) => {
        this.renderType = renderType;
    };

    @action startMoving = () => {
        this.moving = true;
    };

    @action endMoving = () => {
        this.moving = false;
    };

    @action applyContours = () => {
        if (!this.contourConfig || !this.renderConfig) {
            return;
        }

        const preferenceStore = PreferenceStore.Instance;
        this.contourConfig.setEnabled(true);

        // TODO: Allow a different reference frame
        const contourParameters: CARTA.ISetContourParameters = {
            fileId: this.frameInfo.fileId,
            referenceFileId: this.frameInfo.fileId,
            smoothingMode: this.contourConfig.smoothingMode,
            smoothingFactor: this.contourConfig.smoothingFactor,
            levels: this.contourConfig.levels,
            imageBounds: {
                xMin: 0,
                xMax: this.frameInfo.fileInfoExtended.width,
                yMin: 0,
                yMax: this.frameInfo.fileInfoExtended.height,
            },
            decimationFactor: preferenceStore.contourDecimation,
            compressionLevel: preferenceStore.contourCompressionLevel,
            contourChunkSize: preferenceStore.contourChunkSize
        };
        this.backendService.setContourParameters(contourParameters);
    };

    @action clearContours = (updateBackend: boolean = true) => {
        // Clear up GPU resources
        this.contourStores.forEach(contourStore => contourStore.clearData());
        this.contourStores.clear();
        if (updateBackend) {
            // Send empty contour parameter message to the backend, to prevent contours from being automatically updated
            const contourParameters: CARTA.ISetContourParameters = {
                fileId: this.frameInfo.fileId,
                referenceFileId: this.frameInfo.fileId,
            };
            this.backendService.setContourParameters(contourParameters);
        }
        this.contourConfig.setEnabled(false);
    };

    // Spatial WCS Matching
    @action setSpatialReference = (frame: FrameStore) => {
        if (frame === this) {
            console.log(`Skipping spatial self-reference`);
            this.clearSpatialReference();
            return false;
        }

        if (frame.aspectRatio !== 1.0 || this.aspectRatio !== 1.0) {
            console.log("Cannot perform spatial transform between images with non-square pixels");
            this.spatialReference = null;
            return false;
        }

        if (this.validWcs !== frame.validWcs) {
            console.log(`Error creating spatial transform between files ${this.frameInfo.fileId} and ${frame.frameInfo.fileId}`);
            this.spatialReference = null;
            return false;
        }
        console.log(`Setting spatial reference for file ${this.frameInfo.fileId} to ${frame.frameInfo.fileId}`);
        this.spatialReference = frame;

        const copySrc = AST.copy(this.wcsInfo);
        const copyDest = AST.copy(frame.wcsInfo);
        AST.invert(copySrc);
        AST.invert(copyDest);
        this.spatialTransformAST = AST.convert(copySrc, copyDest, "");
        AST.deleteObject(copySrc);
        AST.deleteObject(copyDest);
        if (!this.spatialTransformAST) {
            console.log(`Error creating spatial transform between files ${this.frameInfo.fileId} and ${frame.frameInfo.fileId}`);
            this.spatialReference = null;
            return false;
        }
        this.spatialReference = frame;
        const currentTransform = this.spatialTransform;
        if (!isFinite(currentTransform.rotation) || !isFinite(currentTransform.scale) || !isFinite(currentTransform.translation.x) || !isFinite(currentTransform.translation.y)
            || !isFinite(currentTransform.origin.x) || !isFinite(currentTransform.origin.y)) {
            console.log(`Error creating spatial transform between files ${this.frameInfo.fileId} and ${frame.frameInfo.fileId}`);
            this.spatialReference = null;
            AST.deleteObject(this.spatialTransformAST);
            this.spatialTransformAST = null;
            return false;
        }

        this.spatialReference.addSecondarySpatialImage(this);
        // Update cursor position
        const spatialRefCursorPos = this.spatialReference.cursorInfo?.posImageSpace;
        if (spatialRefCursorPos) {
            const cursorPosImage = transformPoint(this.spatialTransformAST, spatialRefCursorPos, false);
            this.cursorInfo = this.getCursorInfo(cursorPosImage);
        }

        this.spatialReference.frameRegionSet.migrateRegionsFromExistingSet(this.frameRegionSet, this.spatialTransformAST, true);
        // Remove old regions after migration
        for (const region of this.frameRegionSet.regions) {
            this.frameRegionSet.deleteRegion(region);
        }

        return true;
    };

    @action clearSpatialReference = () => {
        // Adjust center and zoom based on existing spatial reference
        if (this.spatialReference) {
            this.frameRegionSet.migrateRegionsFromExistingSet(this.spatialReference.frameRegionSet, this.spatialTransformAST);
            this.center = this.spatialTransform.transformCoordinate(this.spatialReference.center, false);
            this.zoomLevel = this.spatialReference.zoomLevel * this.spatialTransform.scale;
            this.spatialReference.removeSecondarySpatialImage(this);
            this.spatialReference = null;
        }

        if (this.spatialTransformAST) {
            AST.deleteObject(this.spatialTransformAST);
        }
        this.spatialTransformAST = null;
        const gl = ContourWebGLService.Instance.gl;
        if (gl) {
            this.controlMaps.forEach(controlMap => {
                if (controlMap.hasTextureForContext(gl)) {
                    const texture = controlMap.getTextureX(gl);
                    gl.deleteTexture(texture);
                }
            });
        }
        this.controlMaps.forEach((controlMap, frame) => {
            this.removeControlMap(frame);
        });
        this.controlMaps.clear();
    };

    @action addSecondarySpatialImage = (frame: FrameStore) => {
        if (!this.secondarySpatialImages.find(f => f.frameInfo.fileId === frame.frameInfo.fileId)) {
            this.secondarySpatialImages.push(frame);
        }
    };

    @action removeSecondarySpatialImage = (frame: FrameStore) => {
        this.secondarySpatialImages = this.secondarySpatialImages.filter(f => f.frameInfo.fileId !== frame.frameInfo.fileId);
    };

    // Spectral WCS matching
    @action setSpectralReference = (frame: FrameStore) => {
        if (frame === this) {
            this.clearSpatialReference();
            console.log(`Skipping spectral self-reference`);
            return false;
        }
        console.log(`Setting spectral reference for file ${this.frameInfo.fileId} to ${frame.frameInfo.fileId}`);

        if (!this.wcsInfo3D || !frame.wcsInfo3D) {
            console.log(`Error creating spectral transform between files ${this.frameInfo.fileId} and ${frame.frameInfo.fileId}. One of the files is missing spectral information`);
            this.spectralReference = null;
            return false;
        }

        // For now, this is just done to ensure a mapping can be constructed
        const copySrc = AST.copy(this.wcsInfo3D);
        const copyDest = AST.copy(frame.wcsInfo3D);
        const preferenceStore = PreferenceStore.Instance;
        const spectralMatchingType = preferenceStore.spectralMatchingType;
        // Ensure that a mapping for the current alignment system is possible
        if (spectralMatchingType !== SpectralType.CHANNEL) {
            AST.set(copySrc, `AlignSystem=${preferenceStore.spectralMatchingType}`);
            AST.set(copyDest, `AlignSystem=${preferenceStore.spectralMatchingType}`);
        }
        AST.invert(copySrc);
        AST.invert(copyDest);
        this.spectralTransformAST = AST.convert(copySrc, copyDest, "");
        AST.deleteObject(copySrc);
        AST.deleteObject(copyDest);

        if (!this.spectralTransformAST) {
            console.log(`Error creating spatial transform between files ${this.frameInfo.fileId} and ${frame.frameInfo.fileId}. Could not create AST transform`);
            this.spectralReference = null;
            return false;
        }

        this.spectralReference = frame;
        this.spectralReference.addSecondarySpectralImage(this);
        const matchedChannel = getTransformedChannel(frame.wcsInfo3D, this.wcsInfo3D, preferenceStore.spectralMatchingType, frame.requiredChannel);
        this.setChannels(matchedChannel, this.requiredStokes, false);
        return true;
    };

    @action clearSpectralReference = () => {
        if (this.spectralReference) {
            this.spectralReference.removeSecondarySpectralImage(this);
            this.spectralReference = null;
        }

        if (this.spectralTransformAST) {
            AST.deleteObject(this.spectralTransformAST);
        }
        this.spectralTransformAST = null;
    };

    @action addSecondarySpectralImage = (frame: FrameStore) => {
        if (!this.secondarySpectralImages.find(f => f.frameInfo.fileId === frame.frameInfo.fileId)) {
            this.secondarySpectralImages.push(frame);
        }
    };

    @action removeSecondarySpectralImage = (frame: FrameStore) => {
        this.secondarySpectralImages = this.secondarySpectralImages.filter(f => f.frameInfo.fileId !== frame.frameInfo.fileId);
    };

    @action setRasterScalingReference = (frame: FrameStore) => {
        if (frame === this) {
            this.clearRasterScalingReference();
            console.log(`Skipping RenderConfig self-reference`);
            return;
        }

        this.rasterScalingReference = frame;
        this.rasterScalingReference.addSecondaryRasterScalingImage(this);
        this.renderConfig.updateFrom(frame.renderConfig);
    };

    @action clearRasterScalingReference() {
        if (this.rasterScalingReference) {
            this.rasterScalingReference.removeSecondaryRasterScalingImage(this);
            this.rasterScalingReference = null;
        }
    }

    @action addSecondaryRasterScalingImage = (frame: FrameStore) => {
        if (!this.secondaryRasterScalingImages.find(f => f.frameInfo.fileId === frame.frameInfo.fileId)) {
            this.secondaryRasterScalingImages.push(frame);
        }
    };

    @action removeSecondaryRasterScalingImage = (frame: FrameStore) => {
        this.secondaryRasterScalingImages = this.secondaryRasterScalingImages.filter(f => f.frameInfo.fileId !== frame.frameInfo.fileId);
    };

    @action addMomentImage = (frame: FrameStore) => {
        if (frame && !this.momentImages.find(f => f.frameInfo.fileId === frame.frameInfo.fileId)) {
            this.momentImages.push(frame);
        }
    };

    @action removeMomentImage = () => {
        this.momentImages = [];
    };

    @action setIsRequestingMoments = (val: boolean) => {
        this.isRequestingMoments = val;
    };

    @action updateRequestingMomentsProgress = (progress: number) => {
        this.requestingMomentsProgress = progress;
    };

    @action resetMomentRequestState = () => {
        this.setIsRequestingMoments(false);
        this.updateRequestingMomentsProgress(0);
    };

    @action setStokesFiles = (stokesFiles: CARTA.StokesFile[]) => {
        this.stokesFiles = stokesFiles;
    }
}<|MERGE_RESOLUTION|>--- conflicted
+++ resolved
@@ -1212,13 +1212,8 @@
     }
 
     @action private initSupportedSpectralConversion = () => {
-<<<<<<< HEAD
-        if (this.spectralAxis && !this.spectralAxis.valid) {
+        if (this.channelInfo && this.spectralAxis && !this.spectralAxis.valid) {
             this.setChannelValues(this.channelInfo.values);
-=======
-        if (this.channelInfo && this.spectralAxis && !this.spectralAxis.valid) {
-            this.channelValues = this.channelInfo.values;
->>>>>>> c44caee7
             this.spectralCoordsSupported = new Map<string, { type: SpectralType, unit: SpectralUnit }>([
                 [this.nativeSpectralCoordinate, {type: null, unit: null}],
                 [SPECTRAL_TYPE_STRING.get(SpectralType.CHANNEL), {type: SpectralType.CHANNEL, unit: null}]
