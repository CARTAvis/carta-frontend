import {action, autorun, computed, observable, makeObservable, runInAction} from "mobx";
import {IOptionProps, NumberRange} from "@blueprintjs/core";
import {CARTA} from "carta-protobuf";
import * as AST from "ast_wrapper";
import {AnimatorStore, AppStore, ASTSettingsString, ContourConfigStore, ContourStore, DistanceMeasuringStore, LogStore, OverlayBeamStore, OverlayStore, PreferenceStore, RegionSetStore, RegionStore, RenderConfigStore} from "stores";
import {
    ChannelInfo,
    CatalogControlMap,
    ControlMap,
    CursorInfo,
    FrameView,
    GenCoordinateLabel,
    IsSpectralSystemSupported,
    IsSpectralTypeSupported,
    IsSpectralUnitSupported,
    Point2D,
    ProtobufProcessing,
    SPECTRAL_COORDS_SUPPORTED,
    SPECTRAL_DEFAULT_UNIT,
    SPECTRAL_TYPE_STRING,
    SpectralInfo,
    SpectralSystem,
    SpectralType,
    SpectralTypeSet,
    SpectralUnit,
    STANDARD_SPECTRAL_TYPE_SETS,
    STANDARD_POLARIZATIONS,
    Transform2D,
    ZoomPoint,
    POLARIZATION_LABELS
} from "models";
import {clamp, formattedFrequency, getHeaderNumericValue, getTransformedChannel, transformPoint, isAstBadPoint, minMax2D, rotate2D, toFixed, trimFitsComment, round2D, getFormattedWCSPoint, getPixelSize} from "utilities";
import {BackendService, CatalogWebGLService, ContourWebGLService, TILE_SIZE} from "services";
import {RegionId} from "stores/widgets";
import {formattedArcsec} from "utilities";
import {ColorbarStore} from "./ColorbarStore";

export interface FrameInfo {
    fileId: number;
    directory: string;
    hdu: string;
    fileInfo: CARTA.FileInfo;
    fileInfoExtended: CARTA.FileInfoExtended;
    fileFeatureFlags: number;
    renderMode: CARTA.RenderMode;
    beamTable: CARTA.IBeam[];
}

export const WCS_PRECISION = 10;

type ContourLevel = number;

export class FrameStore {
    private static readonly CursorInfoMaxPrecision = 25;
    private static readonly ZoomInertiaDuration = 250;
    private static readonly CursorMovementDuration = 250;

    private readonly spectralFrame: AST.SpecFrame;
    private readonly controlMaps: Map<FrameStore, ControlMap>;
    private readonly catalogControlMaps: Map<FrameStore, CatalogControlMap>;
    private readonly framePixelRatio: number;
    private readonly backendService: BackendService;
    private readonly overlayStore: OverlayStore;
    private readonly logStore: LogStore;

    private spectralTransformAST: AST.FrameSet;
    private cachedTransformedWcsInfo: AST.FrameSet = -1;
    private zoomTimeoutHandler;

    public readonly wcsInfo: AST.FrameSet;
    public readonly wcsInfoForTransformation: AST.FrameSet;
    public readonly wcsInfo3D: AST.FrameSet;
    public readonly validWcs: boolean;
    public readonly frameInfo: FrameInfo;
    public readonly colorbarStore: ColorbarStore;

    public spectralCoordsSupported: Map<string, {type: SpectralType; unit: SpectralUnit}>;
    public spectralSystemsSupported: Array<SpectralSystem>;
    public spatialTransformAST: AST.FrameSet;
    private cursorMovementHandle: NodeJS.Timeout;

    public distanceMeasuring: DistanceMeasuringStore;

    // Region set for the current frame. Accessed via regionSet, to take into account region sharing
    @observable private readonly frameRegionSet: RegionSetStore;

    @observable renderHiDPI: boolean;
    @observable spectralType: SpectralType;
    @observable spectralUnit: SpectralUnit;
    @observable spectralSystem: SpectralSystem;
    @observable channelValues: Array<number>;
    @observable center: Point2D;
    @observable cursorInfo: CursorInfo;
    @observable cursorValue: {position: Point2D; channel: number; value: number};
    @observable cursorMoving: boolean;
    @observable zoomLevel: number;
    @observable stokes: number;
    @observable channel: number;
    @observable requiredStokes: number;
    @observable requiredChannel: number;
    @observable animationChannelRange: NumberRange;
    @observable currentFrameView: FrameView;
    @observable currentCompressionQuality: number;
    @observable renderConfig: RenderConfigStore;
    @observable contourConfig: ContourConfigStore;
<<<<<<< HEAD
    @observable contourStores: Map<ContourLevel, ContourStore>;
    @observable valid: boolean;
=======
    @observable contourStores: Map<number, ContourStore>;
>>>>>>> 50bf7576
    @observable moving: boolean;
    @observable zooming: boolean;

    @observable colorbarLabelCustomText: string;
    @observable titleCustomText: string;
    @observable overlayBeamSettings: OverlayBeamStore;
    @observable spatialReference: FrameStore;
    @observable spectralReference: FrameStore;
    @observable rasterScalingReference: FrameStore;
    @observable secondarySpatialImages: FrameStore[];
    @observable secondarySpectralImages: FrameStore[];
    @observable secondaryRasterScalingImages: FrameStore[];
    @observable momentImages: FrameStore[];

    @observable isRequestingMoments: boolean;
    @observable requestingMomentsProgress: number;

    @observable stokesFiles: CARTA.StokesFile[];

    @computed get filename(): string {
        // hdu extension name is in field 3 of fileInfoExtended computed entries
        const extName =
            this.frameInfo?.fileInfoExtended?.computedEntries?.length >= 3 && this.frameInfo?.fileInfoExtended?.computedEntries[2]?.name === "Extension name" ? `_${this.frameInfo.fileInfoExtended.computedEntries[2]?.value}` : "";
        return this.frameInfo.hdu && this.frameInfo.hdu !== "" && this.frameInfo.hdu !== "0" ? `${this.frameInfo.fileInfo.name}.HDU_${this.frameInfo.hdu}${extName}` : this.frameInfo.fileInfo.name;
    }

    @computed get regionSet(): RegionSetStore {
        if (this.spatialReference) {
            return this.spatialReference.regionSet;
        } else {
            return this.frameRegionSet;
        }
    }

    @computed get sharedRegions(): boolean {
        return !!this.spatialReference;
    }

    @computed get maxMip(): number {
        return Math.pow(2, Math.ceil(Math.log2(this.frameInfo.fileInfoExtended.width / TILE_SIZE)));
    }

    @computed get aspectRatio(): number {
        if (isFinite(this.framePixelRatio)) {
            return this.framePixelRatio;
        }

        return this.overlayStore.renderWidth / this.frameInfo.fileInfoExtended.width / (this.overlayStore.renderHeight / this.frameInfo.fileInfoExtended.height);
    }

    get hasSquarePixels(): boolean {
        if (isFinite(this.framePixelRatio)) {
            return this.framePixelRatio === 1.0;
        }
        return false;
    }

    @computed get requiredFrameView(): FrameView {
        // use spatial reference frame to calculate frame view, if it exists
        if (this.spatialReference) {
            // Required view of reference frame
            const refView = this.spatialReference.requiredFrameView;
            // Get the position of the ref frame's view in the secondary frame's pixel space
            const corners = [
                this.spatialTransform.transformCoordinate({x: refView.xMin, y: refView.yMin}, false),
                this.spatialTransform.transformCoordinate({x: refView.xMin, y: refView.yMax}, false),
                this.spatialTransform.transformCoordinate({x: refView.xMax, y: refView.yMax}, false),
                this.spatialTransform.transformCoordinate({x: refView.xMax, y: refView.yMin}, false)
            ];

            const {minPoint, maxPoint} = minMax2D(corners);
            // Manually get adjusted zoom level and round to a power of 2
            const mipAdjustment = (PreferenceStore.Instance.lowBandwidthMode ? 2.0 : 1.0) / this.spatialTransform.scale;
            const mipExact = Math.max(1.0, mipAdjustment / this.spatialReference.zoomLevel);
            const mipLog2 = Math.log2(mipExact);
            const mipLog2Rounded = Math.round(mipLog2);

            return {
                xMin: minPoint.x,
                xMax: maxPoint.x,
                yMin: minPoint.y,
                yMax: maxPoint.y,
                mip: Math.pow(2, mipLog2Rounded)
            };
        } else {
            // If there isn't a valid zoom, return a dummy view
            if (this.zoomLevel <= 0 || !this.isRenderable) {
                return {
                    xMin: 0,
                    xMax: 1,
                    yMin: 0,
                    yMax: 1,
                    mip: 1
                };
            }

            const pixelRatio = this.renderHiDPI ? devicePixelRatio : 1.0;
            // Required image dimensions
            const imageWidth = (pixelRatio * this.renderWidth) / this.zoomLevel / this.aspectRatio;
            const imageHeight = (pixelRatio * this.renderHeight) / this.zoomLevel;

            const mipAdjustment = PreferenceStore.Instance.lowBandwidthMode ? 2.0 : 1.0;
            const mipExact = Math.max(1.0, mipAdjustment / this.zoomLevel);
            const mipLog2 = Math.log2(mipExact);
            const mipLog2Rounded = Math.round(mipLog2);
            const mipRoundedPow2 = Math.pow(2, mipLog2Rounded);
            return {
                xMin: this.center.x - imageWidth / 2.0,
                xMax: this.center.x + imageWidth / 2.0,
                yMin: this.center.y - imageHeight / 2.0,
                yMax: this.center.y + imageHeight / 2.0,
                mip: mipRoundedPow2
            };
        }
    }

    @computed get spatialTransform() {
        if (this.spatialReference && this.spatialTransformAST) {
            const center = transformPoint(this.spatialTransformAST, this.spatialReference.center, false);
            // Try use center of the screen as a reference point
            if (!isAstBadPoint(center)) {
                return new Transform2D(this.spatialTransformAST, center);
            } else {
                // Otherwise use the center of the image
                return new Transform2D(this.spatialTransformAST, {x: this.frameInfo.fileInfoExtended.width / 2.0 + 0.5, y: this.frameInfo.fileInfoExtended.height / 2.0 + 0.5});
            }
        }
        return null;
    }

    @computed get transformedWcsInfo() {
        if (this.spatialTransform) {
            let adjTranslation: Point2D = {
                x: -this.spatialTransform.translation.x / this.spatialTransform.scale,
                y: -this.spatialTransform.translation.y / this.spatialTransform.scale
            };
            adjTranslation = rotate2D(adjTranslation, -this.spatialTransform.rotation);
            if (this.cachedTransformedWcsInfo > 0) {
                AST.deleteObject(this.cachedTransformedWcsInfo);
            }

            this.cachedTransformedWcsInfo = AST.createTransformedFrameset(
                this.wcsInfo,
                adjTranslation.x,
                adjTranslation.y,
                -this.spatialTransform.rotation,
                this.spatialTransform.origin.x,
                this.spatialTransform.origin.y,
                1.0 / this.spatialTransform.scale,
                1.0 / this.spatialTransform.scale
            );
            return this.cachedTransformedWcsInfo;
        }
        return null;
    }

    @computed get renderWidth() {
        return this.overlayStore.renderWidth;
    }

    @computed get renderHeight() {
        return this.overlayStore.renderHeight;
    }

    @computed get isRenderable() {
        return this.renderWidth > 0 && this.renderHeight > 0;
    }

    @computed get unit() {
        if (!this.frameInfo || !this.frameInfo.fileInfoExtended || !this.frameInfo.fileInfoExtended.headerEntries) {
            return undefined;
        } else {
            const unitHeader = this.frameInfo.fileInfoExtended.headerEntries.filter(entry => entry.name === "BUNIT");
            if (unitHeader.length) {
                return trimFitsComment(unitHeader[0].value);
            } else {
                return undefined;
            }
        }
    }

    @computed get beamProperties(): {x: number; y: number; angle: number; overlayBeamSettings: OverlayBeamStore} {
        const unitHeader = this.frameInfo.fileInfoExtended.headerEntries.find(entry => entry.name.indexOf("CUNIT1") !== -1);
        const deltaHeader = this.frameInfo.fileInfoExtended.headerEntries.find(entry => entry.name.indexOf("CDELT1") !== -1);

        if (unitHeader && deltaHeader) {
            const unit = unitHeader.value.trim();
            const delta = getHeaderNumericValue(deltaHeader);
            if (isFinite(delta) && (unit === "deg" || unit === "rad")) {
                if (this.frameInfo.beamTable && this.frameInfo.beamTable.length > 0) {
                    let beam: CARTA.IBeam;
                    if (this.frameInfo.beamTable.length === 1 && this.frameInfo.beamTable[0].channel === -1 && this.frameInfo.beamTable[0].stokes === -1) {
                        beam = this.frameInfo.beamTable[0];
                    } else {
                        if (this.frameInfo.fileInfoExtended.depth > 1 && this.frameInfo.fileInfoExtended.stokes > 1) {
                            beam = this.frameInfo.beamTable.find(beam => beam.channel === this.requiredChannel && beam.stokes === this.requiredStokes);
                        } else if (this.frameInfo.fileInfoExtended.depth > 1 && this.frameInfo.fileInfoExtended.stokes <= 1) {
                            beam = this.frameInfo.beamTable.find(beam => beam.channel === this.requiredChannel);
                        } else if (this.frameInfo.fileInfoExtended.depth <= 1 && this.frameInfo.fileInfoExtended.stokes > 1) {
                            beam = this.frameInfo.beamTable.find(beam => beam.stokes === this.requiredStokes);
                        }
                    }

                    if (beam && isFinite(beam.majorAxis) && beam.majorAxis > 0 && isFinite(beam.minorAxis) && beam.minorAxis > 0 && isFinite(beam.pa)) {
                        return {
                            x: beam.majorAxis / (unit === "deg" ? 3600 : (180 * 3600) / Math.PI) / Math.abs(delta),
                            y: beam.minorAxis / (unit === "deg" ? 3600 : (180 * 3600) / Math.PI) / Math.abs(delta),
                            angle: beam.pa,
                            overlayBeamSettings: this.overlayBeamSettings
                        };
                    }
                }
            }
        }
        return null;
    }

    @computed get hasVisibleBeam(): boolean {
        return this.beamProperties?.overlayBeamSettings?.visible;
    }

    @computed get channelInfo(): ChannelInfo {
        if (!this.frameInfo || !this.frameInfo.fileInfoExtended || this.frameInfo.fileInfoExtended.depth <= 1 || !this.frameInfo.fileInfoExtended.headerEntries) {
            return undefined;
        }
        const N = this.frameInfo.fileInfoExtended.depth;
        const indexes = new Array<number>(N);
        const values = new Array<number>(N);
        const rawValues = new Array<number>(N);

        let getChannelIndexSimple = (value: number): number => {
            if (!value) {
                return null;
            }

            if (value < 0) {
                return 0;
            } else if (value > N - 1) {
                return N - 1;
            }

            const ceil = Math.ceil(value);
            const floor = Math.floor(value);
            return ceil - value < value - floor ? ceil : floor;
        };

        // By default, we try to use the WCS information to determine channel info.
        if (this.spectralAxis) {
            const refPixHeader = this.frameInfo.fileInfoExtended.headerEntries.find(entry => entry.name.indexOf(`CRPIX${this.spectralAxis.dimension}`) !== -1);
            const refValHeader = this.frameInfo.fileInfoExtended.headerEntries.find(entry => entry.name.indexOf(`CRVAL${this.spectralAxis.dimension}`) !== -1);
            const deltaHeader = this.frameInfo.fileInfoExtended.headerEntries.find(entry => entry.name.indexOf(`CDELT${this.spectralAxis.dimension}`) !== -1);

            if (refPixHeader && refValHeader && deltaHeader) {
                // Shift pixel coordinates by -1 to start at zero instead of 1
                const refPix = getHeaderNumericValue(refPixHeader) - 1;
                const refVal = getHeaderNumericValue(refValHeader);
                const delta = getHeaderNumericValue(deltaHeader);
                if (isFinite(refPix) && isFinite(refVal) && isFinite(delta)) {
                    for (let i = 0; i < N; i++) {
                        const channelOffset = i - refPix;
                        indexes[i] = i;
                        rawValues[i] = channelOffset * delta + refVal;
                        values[i] = rawValues[i];
                    }
                    return {
                        fromWCS: true,
                        indexes,
                        delta,
                        values,
                        rawValues,
                        getChannelIndexWCS: (value: number): number => {
                            if (!value) {
                                return null;
                            }

                            const index = (value - refVal) / delta + refPix;
                            if (index < 0) {
                                return 0;
                            } else if (index > values.length - 1) {
                                return values.length - 1;
                            }

                            const ceil = Math.ceil(index);
                            const floor = Math.floor(index);
                            return Math.abs(values[ceil] - value) < Math.abs(value - values[floor]) ? ceil : floor;
                        },
                        getChannelIndexSimple: getChannelIndexSimple
                    };
                }
            }
        }

        // return channels
        for (let i = 0; i < N; i++) {
            indexes[i] = i;
            values[i] = i;
            rawValues[i] = i;
        }
        return {
            fromWCS: false,
            delta: undefined,
            indexes,
            values,
            rawValues,
            getChannelIndexWCS: null,
            getChannelIndexSimple: getChannelIndexSimple
        };
    }

    @computed get spectralInfo(): SpectralInfo {
        const spectralInfo: SpectralInfo = {
            channel: this.channel,
            spectralString: ""
        };

        if (this.frameInfo.fileInfoExtended.depth > 1) {
            const channelInfo = this.channelInfo;
            const spectralType = this.spectralAxis?.type;
            if (spectralType) {
                spectralInfo.spectralString = `${spectralType.name} (${this.spectralAxis?.specsys ?? ""}): ${toFixed(channelInfo.values[this.channel], 4)} ${spectralType.unit ?? ""}`;
                if (spectralType.code === "FREQ") {
                    const freqVal = channelInfo.rawValues[this.channel];
                    // convert frequency value to unit in GHz
                    if (this.isSpectralCoordinateConvertible && spectralType.unit !== SPECTRAL_DEFAULT_UNIT.get(SpectralType.FREQ)) {
                        const freqGHz = this.astSpectralTransform(SpectralType.FREQ, SpectralUnit.GHZ, this.spectralSystem, freqVal);
                        if (isFinite(freqGHz)) {
                            spectralInfo.spectralString = `Frequency (${this.spectralSystem}): ${formattedFrequency(freqGHz)}`;
                        }
                    }
                    // convert frequency to volecity
                    const velocityVal = this.astSpectralTransform(SpectralType.VRAD, SpectralUnit.KMS, this.spectralSystem, freqVal);
                    if (isFinite(velocityVal)) {
                        spectralInfo.velocityString = `Velocity: ${toFixed(velocityVal, 4)} km/s`;
                    }
                } else if (spectralType.code === "VRAD") {
                    const velocityVal = channelInfo.rawValues[this.channel];
                    // convert velocity value to unit in km/s
                    if (this.isSpectralCoordinateConvertible && spectralType.unit !== SPECTRAL_DEFAULT_UNIT.get(SpectralType.VRAD)) {
                        const volecityKMS = this.astSpectralTransform(SpectralType.VRAD, SpectralUnit.KMS, this.spectralSystem, velocityVal);
                        if (isFinite(volecityKMS)) {
                            spectralInfo.spectralString = `Velocity (${this.spectralSystem}): ${toFixed(volecityKMS, 4)} km/s`;
                        }
                    }
                    // convert velocity to frequency
                    const freqGHz = this.astSpectralTransform(SpectralType.FREQ, SpectralUnit.GHZ, this.spectralSystem, velocityVal);
                    if (isFinite(freqGHz)) {
                        spectralInfo.freqString = `Frequency: ${formattedFrequency(freqGHz)}`;
                    }
                }
            }
        }

        return spectralInfo;
    }

    @computed get simpleSpectralInfo(): string {
        const infoString = this.spectralInfo.freqString ? this.spectralInfo.freqString : this.spectralInfo.velocityString;
        return `${this.spectralInfo.spectralString?.replace(/\w+\s\(/, "")?.replace(/\):\s/, "\u000A")}${infoString?.replace(/\w+:\s/, "\u000A")}`;
    }

    @computed get isPVImage(): boolean {
        if (this.frameInfo?.fileInfoExtended?.headerEntries) {
            const entries = this.frameInfo.fileInfoExtended.headerEntries;
            const axis1 = entries.find(entry => entry.name.includes("CTYPE1"));
            return axis1?.value?.match(/offset|position|offset position/i) ? true : false;
        }
        return false;
    }

    @computed get isUVImage(): boolean {
        return this.uvAxis !== undefined;
    }

    @computed get uvAxis(): number {
        if (this.frameInfo?.fileInfoExtended?.headerEntries) {
            const entries = this.frameInfo.fileInfoExtended.headerEntries;
            const axis1 = entries.find(entry => entry.name.includes("CTYPE1"));
            const axis2 = entries.find(entry => entry.name.includes("CTYPE2"));
            if (axis1?.value?.match(/uu/i)) {
                return 1;
            } else if (axis2?.value?.match(/uu/i)) {
                return 2;
            }
        }
        return undefined;
    }

    @computed get spectralAxis(): {valid: boolean; dimension: number; type: SpectralTypeSet; specsys: string} {
        if (this.frameInfo?.fileInfoExtended?.headerEntries) {
            const entries = this.frameInfo.fileInfoExtended.headerEntries;

            // Locate spectral dimension from axis 1~4
            let dimension = undefined;
            if (this.isPVImage) {
                const typeHeader2 = entries.find(entry => entry.name.includes("CTYPE2"));
                const typeHeader3 = entries.find(entry => entry.name.includes("CTYPE3"));
                if (typeHeader2 && !typeHeader2.value.match(/stokes/i)) {
                    // spectral axis should be CTYPE2
                    dimension = 2;
                } else if (typeHeader3 && !typeHeader3.value.match(/stokes/i)) {
                    // spectral axis should be CTYPE3
                    dimension = 3;
                }
            } else {
                const typeHeader3 = entries.find(entry => entry.name.includes("CTYPE3"));
                const typeHeader4 = entries.find(entry => entry.name.includes("CTYPE4"));
                if (typeHeader3 && !typeHeader3.value.match(/stokes/i)) {
                    // spectral axis should be CTYPE3
                    dimension = 3;
                } else if (typeHeader4 && !typeHeader4.value.match(/stokes/i)) {
                    // spectral axis should be CTYPE4
                    dimension = 4;
                }
            }

            // Fill up spectral dimension & type/unit/system
            if (dimension) {
                const spectralHeader = entries.find(entry => entry.name.includes(`CTYPE${dimension}`));
                const spectralValue = spectralHeader?.value.trim().toUpperCase();
                const spectralType = STANDARD_SPECTRAL_TYPE_SETS.find(type => spectralValue === type.code);
                const unitHeader = entries.find(entry => entry.name.includes(`CUNIT${dimension}`));
                const specSysHeader = entries.find(entry => entry.name.includes("SPECSYS"));
                const specsys = specSysHeader?.value ? trimFitsComment(specSysHeader.value)?.toUpperCase() : undefined;
                if (spectralType) {
                    return {
                        valid: true,
                        dimension: dimension,
                        type: {name: spectralType.name, code: spectralType.code, unit: unitHeader?.value?.trim() ?? spectralType.unit},
                        specsys: specsys
                    };
                } else {
                    return {
                        valid: false,
                        dimension: dimension,
                        type: {name: spectralValue, code: spectralValue, unit: unitHeader?.value?.trim() ?? undefined},
                        specsys: specsys
                    };
                }
            }
        }
        return undefined;
    }

    @computed get isSpectralCoordinateConvertible(): boolean {
        if (!this.spectralAxis || (this.spectralAxis && !this.spectralAxis.valid) || !this.spectralFrame) {
            return false;
        }
        return IsSpectralTypeSupported(this.spectralAxis.type.code as string) && IsSpectralUnitSupported(this.spectralAxis.type.unit as string);
    }

    @computed get isSpectralSystemConvertible(): boolean {
        if (!this.spectralAxis || !this.spectralFrame) {
            return false;
        }
        return IsSpectralSystemSupported(this.spectralAxis.specsys as string);
    }

    @computed get isSpectralPropsEqual(): boolean {
        let result = false;
        if (this.spectralAxis?.type && this.spectralAxis?.specsys) {
            const isTypeEqual = this.spectralAxis.type.code === (this.spectralType as string);
            const isUnitEqual = this.spectralAxis.type.unit === (this.spectralUnit as string);
            const isSpecsysEqual = this.spectralAxis.specsys === (this.spectralSystem as string);
            result = isTypeEqual && isUnitEqual && isSpecsysEqual;
        }
        return result;
    }

    @computed get isCoordChannel(): boolean {
        return this.spectralType === SpectralType.CHANNEL;
    }

    @computed get isCoordVelocity(): boolean {
        return this.spectralType === SpectralType.VRAD || this.spectralType === SpectralType.VOPT;
    }

    @computed get nativeSpectralCoordinate(): string {
        return this.spectralAxis ? `${this.spectralAxis.type.name}${this.spectralAxis.type.unit ? ` (${this.spectralAxis.type.unit})` : ""}` : undefined;
    }

    @computed get spectralCoordinate(): string {
        return !this.spectralType && !this.spectralUnit ? this.nativeSpectralCoordinate : GenCoordinateLabel(this.spectralType, this.spectralUnit);
    }

    @computed get spectralLabel(): string {
        let label = undefined;
        if (this.spectralAxis) {
            const spectralSystem = this.isSpectralSystemConvertible ? this.spectralSystem : this.spectralAxis.specsys;
            label = `${spectralSystem ? `[${spectralSystem}] ` : ""}${this.spectralCoordinate ?? ""}`;
        }
        return label;
    }

    @computed get spectralUnitStr(): string {
        if (this.spectralAxis && !this.spectralType && !this.spectralUnit) {
            return this.spectralAxis.type.unit;
        }
        return this.isCoordChannel ? SPECTRAL_TYPE_STRING.get(SpectralType.CHANNEL) : (this.spectralUnit as string);
    }

    @computed get hasStokes(): boolean {
        return this.frameInfo && this.frameInfo.fileInfoExtended && this.frameInfo.fileInfoExtended.stokes > 1;
    }

    @computed get numChannels(): number {
        return this.frameInfo.fileInfoExtended.depth;
    }

    @computed get channelValueBounds(): CARTA.FloatBounds {
        if (this.numChannels > 1 && this.channelValues) {
            const head = this.channelValues[0];
            const tail = this.channelValues[this.numChannels - 1];
            return new CARTA.FloatBounds(head <= tail ? {min: head, max: tail} : {min: tail, max: head});
        }
        return null;
    }

    @computed get spectralSiblings(): FrameStore[] {
        if (this.spectralReference) {
            let siblings = [];
            siblings.push(this.spectralReference);
            siblings.push(...this.spectralReference.secondarySpectralImages.slice().filter(f => f !== this));
            return siblings;
        } else {
            return this.secondarySpectralImages.slice();
        }
    }

    @computed get spatialSiblings(): FrameStore[] {
        if (this.spatialReference) {
            let siblings = [];
            siblings.push(this.spatialReference);
            siblings.push(...this.spatialReference.secondarySpatialImages.slice().filter(f => f !== this));
            return siblings;
        } else {
            return this.secondarySpatialImages.slice();
        }
    }

    @computed get renderConfigSiblings(): FrameStore[] {
        if (this.rasterScalingReference) {
            let siblings = [];
            siblings.push(this.rasterScalingReference);
            siblings.push(...this.rasterScalingReference.secondaryRasterScalingImages.slice().filter(f => f !== this));
            return siblings;
        } else {
            return this.secondaryRasterScalingImages.slice();
        }
    }

    @computed get isCursorValueCurrent(): boolean {
        if (!this.cursorValue || !this.cursorInfo) {
            return false;
        }

        const roundedPosInfo = round2D(this.cursorInfo.posImageSpace);
        const roundedPosValue = round2D(this.cursorValue.position);

        return this.cursorValue.channel === this.channel && roundedPosInfo.x === roundedPosValue.x && roundedPosInfo.y === roundedPosValue.y;
    }

    @computed
    private get zoomLevelForFit() {
        return Math.min(this.calculateZoomX, this.calculateZoomY);
    }

    @computed
    private get calculateZoomX() {
        const imageWidth = this.frameInfo.fileInfoExtended.width;
        const pixelRatio = (this.renderHiDPI ? devicePixelRatio : 1.0) / this.aspectRatio;

        if (imageWidth <= 0) {
            return 1.0;
        }
        return (this.renderWidth * pixelRatio) / imageWidth;
    }

    @computed
    private get calculateZoomY() {
        const imageHeight = this.frameInfo.fileInfoExtended.height;
        const pixelRatio = this.renderHiDPI ? devicePixelRatio : 1.0;
        if (imageHeight <= 0) {
            return 1.0;
        }
        return (this.renderHeight * pixelRatio) / imageHeight;
    }

    @computed get contourProgress(): number {
        // Use -1 when there are no contours required
        if (!this.contourConfig.levels || !this.contourConfig.levels.length || !this.contourConfig.enabled) {
            return -1;
        }

        // Progress is zero if we haven't received any contours yet
        if (!this.contourStores || !this.contourStores.size) {
            return 0;
        }

        let totalProgress = 0;
        this.contourStores.forEach((contourStore, level) => {
            if (this.contourConfig.levels.includes(level)) {
                totalProgress += contourStore.progress;
            }
        });

        return totalProgress / (this.contourConfig.levels ? this.contourConfig.levels.length : 1);
    }

    @computed get stokesOptions(): IOptionProps[] {
        let stokesOptions = [];
        if (this.frameInfo && this.frameInfo.fileInfoExtended && this.frameInfo.fileInfoExtended.headerEntries) {
            const ctype = this.frameInfo.fileInfoExtended.headerEntries.find(entry => entry.value.toUpperCase() === "STOKES");
            if (ctype && ctype.name.indexOf("CTYPE") !== -1) {
                const index = ctype.name.substring(5);
                const naxisHeader = this.frameInfo.fileInfoExtended.headerEntries.find(entry => entry.name.indexOf(`NAXIS${index}`) !== -1);
                const crpixHeader = this.frameInfo.fileInfoExtended.headerEntries.find(entry => entry.name.indexOf(`CRPIX${index}`) !== -1);
                const crvalHeader = this.frameInfo.fileInfoExtended.headerEntries.find(entry => entry.name.indexOf(`CRVAL${index}`) !== -1);
                const cdeltHeader = this.frameInfo.fileInfoExtended.headerEntries.find(entry => entry.name.indexOf(`CDELT${index}`) !== -1);
                for (let i = 0; i < parseInt(naxisHeader.value); i++) {
                    const stokesVal = getHeaderNumericValue(crvalHeader) + (i + 1 - getHeaderNumericValue(crpixHeader)) * getHeaderNumericValue(cdeltHeader);
                    if (STANDARD_POLARIZATIONS.has(stokesVal)) {
                        stokesOptions.push({value: i, label: POLARIZATION_LABELS.get(STANDARD_POLARIZATIONS.get(stokesVal))});
                    }
                }
            }
        }
        return stokesOptions;
    }

    @computed get requiredStokesName(): string {
        return this.stokesOptions?.find(stokesOption => stokesOption.value === this.requiredStokes)?.label;
    }

    @computed get stokesInfo(): string[] {
        return this.stokesOptions?.map(option => {
            return option?.label;
        });
    }

    @computed get requiredStokesInfo(): string {
        return this.requiredStokes >= 0 && this.requiredStokes < this.stokesInfo?.length ? this.stokesInfo[this.requiredStokes] : String(this.requiredStokes);
    }

    constructor(frameInfo: FrameInfo) {
        makeObservable(this);
        this.overlayStore = OverlayStore.Instance;
        this.logStore = LogStore.Instance;
        this.backendService = BackendService.Instance;
        const preferenceStore = PreferenceStore.Instance;

        this.spectralFrame = null;
        this.spectralType = null;
        this.spectralUnit = null;
        this.spectralSystem = null;
        this.channelValues = null;
        this.spectralCoordsSupported = null;
        this.spectralSystemsSupported = null;
        this.wcsInfo = null;
        this.wcsInfoForTransformation = null;
        this.wcsInfo3D = null;
        this.validWcs = false;
        this.frameInfo = frameInfo;
        this.renderHiDPI = true;
        this.center = {x: 0, y: 0};
        this.stokes = 0;
        this.channel = 0;
        this.requiredStokes = 0;
        this.requiredChannel = 0;
        this.renderConfig = new RenderConfigStore(preferenceStore, this);
        this.colorbarStore = new ColorbarStore(this);
        this.contourConfig = new ContourConfigStore(preferenceStore);
        this.contourStores = new Map<number, ContourStore>();
        this.moving = false;
        this.zooming = false;
        this.colorbarLabelCustomText = this.unit === undefined || !this.unit.length ? "arbitrary units" : this.unit;
        this.titleCustomText = "";
        this.overlayBeamSettings = new OverlayBeamStore();
        this.spatialReference = null;
        this.spatialTransformAST = null;
        this.catalogControlMaps = new Map<FrameStore, CatalogControlMap>();
        this.controlMaps = new Map<FrameStore, ControlMap>();
        this.secondarySpatialImages = [];
        this.secondarySpectralImages = [];
        this.secondaryRasterScalingImages = [];
        this.momentImages = [];

        this.isRequestingMoments = false;
        this.requestingMomentsProgress = 0;
        this.cursorMovementHandle = null;

        this.stokesFiles = [];

        this.distanceMeasuring = new DistanceMeasuringStore();

        // synchronize AST overlay's color/grid/label with preference when frame is created
        const astColor = preferenceStore.astColor;
        if (astColor !== this.overlayStore.global.color) {
            this.overlayStore.global.setColor(astColor);
        }
        const astGridVisible = preferenceStore.astGridVisible;
        if (astGridVisible !== this.overlayStore.grid.visible) {
            this.overlayStore.grid.setVisible(astGridVisible);
        }
        const astLabelsVisible = preferenceStore.astLabelsVisible;
        if (astLabelsVisible !== this.overlayStore.labels.visible) {
            this.overlayStore.labels.setVisible(astLabelsVisible);
        }
        const colorbarVisible = preferenceStore.colorbarVisible;
        if (colorbarVisible !== this.overlayStore.colorbar.visible) {
            this.overlayStore.colorbar.setVisible(colorbarVisible);
        }
        const colorbarInteractive = preferenceStore.colorbarInteractive;
        if (colorbarInteractive !== this.overlayStore.colorbar.interactive) {
            this.overlayStore.colorbar.setInteractive(colorbarInteractive);
        }
        const colorbarPosition = preferenceStore.colorbarPosition;
        if (colorbarPosition !== this.overlayStore.colorbar.position) {
            this.overlayStore.colorbar.setPosition(colorbarPosition);
        }
        const colorbarWidth = preferenceStore.colorbarWidth;
        if (colorbarWidth !== this.overlayStore.colorbar.width) {
            this.overlayStore.colorbar.setWidth(colorbarWidth);
        }
        const colorbarTicksDensity = preferenceStore.colorbarTicksDensity;
        if (colorbarTicksDensity !== this.overlayStore.colorbar.tickDensity) {
            this.overlayStore.colorbar.setTickDensity(colorbarTicksDensity);
        }
        const colorbarLabelVisible = preferenceStore.colorbarLabelVisible;
        if (colorbarLabelVisible !== this.overlayStore.colorbar.labelVisible) {
            this.overlayStore.colorbar.setLabelVisible(colorbarLabelVisible);
        }

        this.frameRegionSet = new RegionSetStore(this, PreferenceStore.Instance, BackendService.Instance);
        this.currentFrameView = {
            xMin: 0,
            xMax: 0,
            yMin: 0,
            yMax: 0,
            mip: 999
        };
        this.animationChannelRange = [0, frameInfo.fileInfoExtended.depth - 1];

        if (this.isPVImage) {
            const astFrameSet = this.initPVFrame();
            if (astFrameSet) {
                this.spectralFrame = AST.getSpectralFrame(astFrameSet);
                this.wcsInfo = AST.copy(astFrameSet);
                AST.deleteObject(astFrameSet);
            }
        } else if (this.isUVImage) {
            // TODO: Refactor the code to avoid redundancy between astFrameSet and astFrameSet2D
            const astFrameSet = this.initFrame(false);
            const astFrameSet2D = this.initFrame2D();
            if (astFrameSet && astFrameSet2D) {
                this.spectralFrame = AST.getSpectralFrame(astFrameSet);
                if (frameInfo.fileInfoExtended.depth > 1) {
                    // 3D frame
                    this.wcsInfo3D = AST.copy(astFrameSet);
                    this.wcsInfo = AST.copy(astFrameSet2D);
                } else {
                    // 2D frame
                    this.wcsInfo = AST.copy(astFrameSet);
                }
            }
            AST.deleteObject(astFrameSet);
            AST.deleteObject(astFrameSet2D);
        } else {
            // init WCS
            const astFrameSet = this.initFrame();
            if (astFrameSet) {
                this.spectralFrame = AST.getSpectralFrame(astFrameSet);
                if (frameInfo.fileInfoExtended.depth > 1) {
                    // 3D frame
                    this.wcsInfo3D = AST.copy(astFrameSet);
                    this.wcsInfo = AST.getSkyFrameSet(this.wcsInfo3D);
                } else {
                    // 2D frame
                    this.wcsInfo = AST.copy(astFrameSet);
                }
                AST.deleteObject(astFrameSet);

                if (this.wcsInfo) {
                    // init 2D(Sky) wcs copy for the precision of region coordinate transformation
                    this.wcsInfoForTransformation = AST.copy(this.wcsInfo);
                    AST.set(this.wcsInfoForTransformation, `Format(1)=${AppStore.Instance.overlayStore.numbers.formatTypeX}.${WCS_PRECISION}`);
                    AST.set(this.wcsInfoForTransformation, `Format(2)=${AppStore.Instance.overlayStore.numbers.formatTypeY}.${WCS_PRECISION}`);
                    this.validWcs = true;
                    this.overlayStore.setDefaultsFromAST(this);
                }
            }
        }

        if (!this.wcsInfo) {
            this.logStore.addWarning(`Problem processing headers in file ${this.filename} for AST`, ["ast"]);
            this.wcsInfo = AST.initDummyFrame();
        }

        const cUnit1 = this.frameInfo.fileInfoExtended.headerEntries.find(entry => entry.name === "CUNIT1");
        const cUnit2 = this.frameInfo.fileInfoExtended.headerEntries.find(entry => entry.name === "CUNIT2");
        const hasUnits = cUnit1 && cUnit2;
        const sameUnits = hasUnits && trimFitsComment(cUnit1.value) === trimFitsComment(cUnit2.value);

        // If the two units are different, there's no fixed aspect ratio
        if (hasUnits && !sameUnits) {
            this.framePixelRatio = NaN;
        } else {
            // Assumes non-rotated pixels
            const cDelt1 = getPixelSize(this, 1);
            const cDelt2 = getPixelSize(this, 2);
            this.framePixelRatio = Math.abs(cDelt1 / cDelt2);
            // Correct for numerical errors in CDELT values if they're within 0.1% of each other
            if (Math.abs(this.framePixelRatio - 1.0) < 0.001) {
                this.framePixelRatio = 1.0;
            }
        }

        this.initSupportedSpectralConversion();
        this.initCenter();
        this.zoomLevel = preferenceStore.isZoomRAWMode ? 1.0 : this.zoomLevelForFit;

        // init spectral settings
        if (this.spectralAxis && IsSpectralTypeSupported(this.spectralAxis.type.code as string) && IsSpectralUnitSupported(this.spectralAxis.type.unit as string)) {
            if (this.isPVImage) {
                this.spectralType = SpectralType.VRAD;
            } else {
                this.spectralType = this.spectralAxis.type.code as SpectralType;
            }
            this.spectralUnit = SPECTRAL_DEFAULT_UNIT.get(this.spectralType);
        }
        if (this.isSpectralSystemConvertible) {
            this.spectralSystem = this.spectralAxis.specsys as SpectralSystem;
        }

        // need initialized wcs to get correct cursor info
        this.cursorInfo = this.getCursorInfo(this.center);
        this.cursorValue = {position: {x: NaN, y: NaN}, channel: 0, value: NaN};
        this.cursorMoving = false;

        autorun(() => {
            // update zoomLevel when image viewer is available for drawing
            if (this.isRenderable && this.zoomLevel <= 0) {
                this.setZoom(this.zoomLevelForFit);
            }
        });

        // if type/unit/specsys changes, trigger spectral conversion
        autorun(() => {
            const type = this.spectralType;
            const unit = this.spectralUnit;
            // eslint-disable-next-line @typescript-eslint/no-unused-vars
            const specsys = this.spectralSystem;
            if (this.channelInfo) {
                if (!type && !unit) {
                    this.setChannelValues(this.channelInfo.values);
                } else if (this.isCoordChannel) {
                    this.setChannelValues(this.channelInfo.indexes);
                } else {
                    this.setChannelValues(this.isSpectralPropsEqual ? this.channelInfo.values : this.convertSpectral(this.channelInfo.values));
                }
            }
        });

        autorun(() => {
            this.distanceMeasuring.updateTransformedPos(this.spatialTransform);
        });
    }

    // This function shifts the pixel axis by 1, so that it starts at 0, rather than 1
    // For entries that are not related to the reference pixel location, the current value is returned
    private static ShiftASTCoords = (entry: CARTA.IHeaderEntry, currentValue: string) => {
        if (entry.name.match(/CRPIX\d+/)) {
            const numericValue = parseFloat(entry.value);
            if (isFinite(numericValue)) {
                return (numericValue - 1).toString();
            }
        }
        return currentValue;
    };

    private convertSpectral = (values: Array<number>): Array<number> => {
        return values && values.length > 0 ? values.map(value => this.astSpectralTransform(this.spectralType, this.spectralUnit, this.spectralSystem, value)) : null;
    };

    private astSpectralTransform = (type: SpectralType, unit: SpectralUnit, system: SpectralSystem, value: number): number => {
        if (!this.spectralFrame || !isFinite(value)) {
            return undefined;
        }
        return AST.transformSpectralPoint(this.spectralFrame, type, unit, system, value);
    };

    private initPVFrame = (): AST.FrameSet => {
        const spectralDimension = this.spectralAxis?.dimension;
        if (!this.isPVImage || !(spectralDimension === 2 || spectralDimension === 3)) {
            return undefined;
        }

        const fitsChan = AST.emptyFitsChan();
        for (let entry of this.frameInfo.fileInfoExtended.headerEntries) {
            if (entry.name.match(/(CTYPE|CDELT|CRPIX|CRVAL|CUNIT|NAXIS|CROTA)[4-9]/)) {
                continue;
            }

            let name = entry.name;
            if (spectralDimension === 2) {
                if (entry.name.match(/(CTYPE|CDELT|CRPIX|CRVAL|CUNIT|NAXIS|CROTA)[3]/)) {
                    continue;
                }
            } else {
                // spectralDimension === 3
                if (entry.name.match(/(CTYPE|CDELT|CRPIX|CRVAL|CUNIT|NAXIS|CROTA)[2]/)) {
                    continue;
                } else if (entry.name.match(/(CTYPE|CDELT|CRPIX|CRVAL|CUNIT|NAXIS|CROTA)[3]/)) {
                    name = entry.name.replace("3", "2");
                }
            }

            let value = trimFitsComment(entry.value);
            if (entry.name.toUpperCase() === "NAXIS" || entry.name.toUpperCase() === "WCSAXES") {
                value = "2";
            }
            if (entry.entryType === CARTA.EntryType.STRING) {
                value = `'${value}'`;
            } else {
                value = FrameStore.ShiftASTCoords(entry, value);
            }

            while (name.length < 8) {
                name += " ";
            }

            const entryString = `${name}=  ${value}`;
            AST.putFits(fitsChan, entryString);
        }
        return AST.getFrameFromFitsChan(fitsChan, false);
    };

    private initFrame2D = (): AST.FrameSet => {
        const fitsChan = AST.emptyFitsChan();
        for (let entry of this.frameInfo.fileInfoExtended.headerEntries) {
            if (entry.name.match(/(CTYPE|CDELT|CRPIX|CRVAL|CUNIT|NAXIS|CROTA)[3-9]/)) {
                continue;
            }

            let name = entry.name;
            let value = trimFitsComment(entry.value);
            if (entry.name.toUpperCase() === "NAXIS" || entry.name.toUpperCase() === "WCSAXES") {
                value = "2";
            }
            if (entry.entryType === CARTA.EntryType.STRING) {
                value = `'${value}'`;
            } else {
                value = FrameStore.ShiftASTCoords(entry, value);
            }

            while (name.length < 8) {
                name += " ";
            }

            const entryString = `${name}=  ${value}`;
            AST.putFits(fitsChan, entryString);
        }
        return AST.getFrameFromFitsChan(fitsChan, false);
    };

    private initFrame = (checkSkyDomain: boolean = true): AST.FrameSet => {
        const dimension = this.frameInfo.fileInfoExtended.depth > 1 ? "3" : "2";
        const fitsChan = AST.emptyFitsChan();
        for (let entry of this.frameInfo.fileInfoExtended.headerEntries) {
            let name = entry.name;

            // Skip higher dimensions
            if (dimension === "2") {
                if (entry.name.match(/(CTYPE|CDELT|CRPIX|CRVAL|CUNIT|NAXIS|CROTA)[3-9]/)) {
                    continue;
                }
            } else {
                // check whether spectral axis is axis 3 or 4
                if (
                    entry.name.match(/(CTYPE|CDELT|CRPIX|CRVAL|CUNIT|NAXIS|CROTA)[5-9]/) ||
                    (this.spectralAxis?.dimension === 3 && entry.name.match(/(CTYPE|CDELT|CRPIX|CRVAL|CUNIT|NAXIS|CROTA)4/)) ||
                    (this.spectralAxis?.dimension === 4 && entry.name.match(/(CTYPE|CDELT|CRPIX|CRVAL|CUNIT|NAXIS|CROTA)3/))
                ) {
                    continue;
                }
                if (this.spectralAxis?.dimension === 4 && entry.name.match(/(CTYPE|CDELT|CRPIX|CRVAL|CUNIT|NAXIS|CROTA)4/)) {
                    name = entry.name.replace("4", "3");
                }
            }

            // Skip empty header entries
            if (!entry.value.length) {
                continue;
            }

            let value = trimFitsComment(entry.value);
            if (entry.name.toUpperCase() === "NAXIS" || entry.name.toUpperCase() === "WCSAXES") {
                value = dimension;
            }
            if (entry.entryType === CARTA.EntryType.STRING) {
                value = `'${value}'`;
            } else {
                value = FrameStore.ShiftASTCoords(entry, value);
            }

            while (name.length < 8) {
                name += " ";
            }

            const entryString = `${name}=  ${value}`;
            AST.putFits(fitsChan, entryString);
        }
        return AST.getFrameFromFitsChan(fitsChan, checkSkyDomain);
    };

    private sanitizeChannelNumber(channel: number) {
        if (!isFinite(channel)) {
            return this.requiredChannel;
        }

        return Math.round(clamp(channel, 0, this.frameInfo.fileInfoExtended.depth - 1));
    }

    private replaceZoomTimeoutHandler = () => {
        if (this.zoomTimeoutHandler) {
            clearTimeout(this.zoomTimeoutHandler);
        }

        this.zoomTimeoutHandler = setTimeout(
            () =>
                runInAction(() => {
                    this.zooming = false;
                }),
            FrameStore.ZoomInertiaDuration
        );
    };

    public getRegion = (regionId: number): RegionStore => {
        return this.regionSet?.regions?.find(r => r.regionId === regionId);
    };

    public convertToNativeWCS = (value: number): number => {
        if (!this.spectralFrame || !isFinite(value)) {
            return undefined;
        }
        return AST.transformSpectralPoint(this.spectralFrame, this.spectralType, this.spectralUnit, this.spectralSystem, value, false);
    };

    public convertFreqMHzToSettingWCS = (value: number): number => {
        if (!this.spectralFrame || !isFinite(value)) {
            return undefined;
        }

        if (this.spectralType === SpectralType.FREQ && this.spectralUnit === SpectralUnit.MHZ) {
            return value;
        }

        const nativeWCSValue = AST.transformSpectralPoint(this.spectralFrame, SpectralType.FREQ, SpectralUnit.MHZ, this.spectralSystem, value, false);
        if (!isFinite(nativeWCSValue)) {
            return undefined;
        }

        const settingWCSValue = this.astSpectralTransform(this.spectralType, this.spectralUnit, this.spectralSystem, nativeWCSValue);
        return isFinite(settingWCSValue) ? settingWCSValue : undefined;
    };

    public getCursorInfo(cursorPosImageSpace: Point2D) {
        let cursorPosWCS, cursorPosFormatted;
        if (this.validWcs || this.isPVImage || this.isUVImage) {
            // We need to compare X and Y coordinates in both directions
            // to avoid a confusing drop in precision at rounding threshold
            const offsetBlock = [
                [0, 0],
                [1, 1],
                [-1, -1]
            ];

            // Shift image space coordinates to 1-indexed when passing to AST
            const cursorNeighbourhood = offsetBlock.map(offset => transformPoint(this.wcsInfo, {x: cursorPosImageSpace.x + offset[0], y: cursorPosImageSpace.y + offset[1]}));

            cursorPosWCS = cursorNeighbourhood[0];

            const normalizedNeighbourhood = cursorNeighbourhood.map(pos => AST.normalizeCoordinates(this.wcsInfo, pos.x, pos.y));

            let precisionX = 0;
            let precisionY = 0;

            while (precisionX < FrameStore.CursorInfoMaxPrecision && precisionY < FrameStore.CursorInfoMaxPrecision) {
                let astString = new ASTSettingsString();
                astString.add("Format(1)", this.isPVImage || this.isUVImage ? undefined : this.overlayStore.numbers.cursorFormatStringX(precisionX));
                astString.add("Format(2)", this.isPVImage || this.isUVImage ? undefined : this.overlayStore.numbers.cursorFormatStringY(precisionY));
                astString.add("System", this.isPVImage || this.isUVImage ? "cartesian" : this.overlayStore.global.explicitSystem);

                let formattedNeighbourhood = normalizedNeighbourhood.map(pos => AST.getFormattedCoordinates(this.wcsInfo, pos.x, pos.y, astString.toString(), true));
                let [p, n1, n2] = formattedNeighbourhood;
                if (!p.x || !p.y || p.x === "<bad>" || p.y === "<bad>") {
                    cursorPosFormatted = null;
                    break;
                }

                if (p.x !== n1.x && p.x !== n2.x && p.y !== n1.y && p.y !== n2.y) {
                    cursorPosFormatted = {x: p.x, y: p.y};
                    break;
                }

                if (p.x === n1.x || p.x === n2.x) {
                    precisionX += 1;
                }

                if (p.y === n1.y || p.y === n2.y) {
                    precisionY += 1;
                }
            }
        }

        const imageX = Math.round(cursorPosImageSpace.x);
        const imageY = Math.round(cursorPosImageSpace.y);
        const isInsideImage = imageX >= 0 && imageX < this.frameInfo.fileInfoExtended.width && imageY >= 0 && imageY < this.frameInfo.fileInfoExtended.height;

        return {
            posImageSpace: cursorPosImageSpace,
            isInsideImage: isInsideImage,
            posWCS: cursorPosWCS,
            infoWCS: cursorPosFormatted
        };
    }

    @action setColorbarLabelCustomText = (text: string) => {
        this.colorbarLabelCustomText = text;
    };

    @action setTitleCustomText = (text: string) => {
        this.titleCustomText = text;
    };

    public getControlMap(frame: FrameStore) {
        const preferenceStore = PreferenceStore.Instance;
        let controlMap = this.controlMaps.get(frame);
        if (!controlMap) {
            const tStart = performance.now();
            controlMap = new ControlMap(this, frame, -1, preferenceStore.contourControlMapWidth, preferenceStore.contourControlMapWidth);
            this.controlMaps.set(frame, controlMap);
            const tEnd = performance.now();
            const dt = tEnd - tStart;
            console.log(`Created ${preferenceStore.contourControlMapWidth}x${preferenceStore.contourControlMapWidth} transform grid for ${this.frameInfo.fileId} -> ${frame.frameInfo.fileId} in ${dt} ms`);
        }

        return controlMap;
    }

    public removeControlMap(frame: FrameStore) {
        const gl = ContourWebGLService.Instance.gl;
        const controlMap = this.controlMaps.get(frame);
        if (controlMap && gl && controlMap.hasTextureForContext(gl)) {
            const texture = controlMap.getTextureX(gl);
            gl.deleteTexture(texture);
        }
        this.controlMaps.delete(frame);
    }

    public getCatalogControlMap(frame: FrameStore) {
        const preferenceStore = PreferenceStore.Instance;
        let controlMap = this.catalogControlMaps.get(frame);
        if (!controlMap) {
            const tStart = performance.now();
            controlMap = new CatalogControlMap(this, frame, -1, preferenceStore.contourControlMapWidth, preferenceStore.contourControlMapWidth);
            this.catalogControlMaps.set(frame, controlMap);
            const tEnd = performance.now();
            const dt = tEnd - tStart;
            console.log(`Created ${preferenceStore.contourControlMapWidth}x${preferenceStore.contourControlMapWidth} transform grid for ${this.frameInfo.fileId} -> ${frame.frameInfo.fileId} in ${dt} ms`);
        }

        return controlMap;
    }

    public removeCatalogControlMap(frame: FrameStore) {
        const gl2 = CatalogWebGLService.Instance.gl;
        const controlMap = this.catalogControlMaps.get(frame);
        if (controlMap && gl2 && controlMap.hasTextureForContext(gl2)) {
            const texture = controlMap.getTextureX(gl2);
            gl2.deleteTexture(texture);
        }
        this.catalogControlMaps.delete(frame);
    }

    public getWcsSizeInArcsec(size: Point2D): Point2D {
        const deltaHeader = this.frameInfo.fileInfoExtended.headerEntries.find(entry => entry.name.indexOf("CDELT1") !== -1);
        const unitHeader = this.frameInfo.fileInfoExtended.headerEntries.find(entry => entry.name.indexOf("CUNIT1") !== -1);
        if (size && deltaHeader && unitHeader) {
            const delta = getHeaderNumericValue(deltaHeader);
            const unit = unitHeader.value.trim();
            if (isFinite(delta) && (unit === "deg" || unit === "rad")) {
                return {
                    x: size.x * Math.abs(delta) * (unit === "deg" ? 3600 : (180 * 3600) / Math.PI),
                    y: size.y * Math.abs(delta) * (unit === "deg" ? 3600 : (180 * 3600) / Math.PI)
                };
            }
        }
        return null;
    }

    public getImageValueFromArcsec(arcsecValue: number): number {
        const deltaHeader = this.frameInfo.fileInfoExtended.headerEntries.find(entry => entry.name.indexOf("CDELT1") !== -1);
        const unitHeader = this.frameInfo.fileInfoExtended.headerEntries.find(entry => entry.name.indexOf("CUNIT1") !== -1);
        if (isFinite(arcsecValue) && deltaHeader && unitHeader) {
            const delta = getHeaderNumericValue(deltaHeader);
            const unit = unitHeader.value.trim();
            if (isFinite(delta) && delta !== 0 && (unit === "deg" || unit === "rad")) {
                return arcsecValue / Math.abs(delta) / (unit === "deg" ? 3600 : (180 * 3600) / Math.PI);
            }
        }
        return null;
    }

    public findChannelIndexByValue = (x: number): number => {
        if (x === null || x === undefined || !isFinite(x)) {
            return undefined;
        }

        if (this.channelInfo) {
            if (this.isCoordChannel) {
                return this.channelInfo.getChannelIndexSimple(x);
            } else {
                if ((this.spectralAxis && !this.spectralAxis.valid) || this.isSpectralPropsEqual) {
                    return this.channelInfo.getChannelIndexWCS(x);
                } else {
                    // invert x in selected widget wcs to frame's default wcs
                    const tx = AST.transformSpectralPoint(this.spectralFrame, this.spectralType, this.spectralUnit, this.spectralSystem, x, false);
                    return this.channelInfo.getChannelIndexWCS(tx);
                }
            }
        }
        return undefined;
    };

    public getRegionProperties(regionId: number): string[] {
        let propertyString = [];
        const region = this.getRegion(regionId);
        if (region) {
            propertyString.push(region.regionProperties);
            if (this.validWcs) {
                propertyString.push(this.getRegionWcsProperties(region));
            }
        }
        return propertyString;
    }

    public getRegionWcsProperties(region: RegionStore): string {
        if (!this.validWcs || !isFinite(region.center.x) || !isFinite(region.center.y)) {
            return "Invalid";
        }

        const wcsCenter = getFormattedWCSPoint(this.wcsInfoForTransformation, region.center);
        if (!wcsCenter) {
            return "Invalid";
        }

        const center = region.regionId === RegionId.CURSOR ? `${this.cursorInfo?.infoWCS?.x}, ${this.cursorInfo?.infoWCS?.y}` : `${wcsCenter.x}, ${wcsCenter.y}`;
        const wcsSize = this.getWcsSizeInArcsec(region.size);
        const size = {x: formattedArcsec(wcsSize?.x, WCS_PRECISION), y: formattedArcsec(wcsSize?.y, WCS_PRECISION)};
        const systemType = OverlayStore.Instance.global.explicitSystem;

        switch (region.regionType) {
            case CARTA.RegionType.POINT:
                return `Point (wcs:${systemType}) [${center}]`;
            case CARTA.RegionType.RECTANGLE:
                return `rotbox(wcs:${systemType})[[${center}], [${size.x ?? ""}, ${size.y ?? ""}], ${toFixed(region.rotation, 6)}deg]`;
            case CARTA.RegionType.ELLIPSE:
                return `ellipse(wcs:${systemType})[[${center}], [${size.x ?? ""}, ${size.y ?? ""}], ${toFixed(region.rotation, 6)}deg]`;
            case CARTA.RegionType.POLYGON:
                let polygonWcsProperties = `poly(wcs:${systemType})[`;
                region.controlPoints.forEach((point, index) => {
                    const wcsPoint = isFinite(point.x) && isFinite(point.y) ? getFormattedWCSPoint(this.wcsInfoForTransformation, point) : null;
                    polygonWcsProperties += wcsPoint ? `[${wcsPoint.x}, ${wcsPoint.y}]` : "[Invalid]";
                    polygonWcsProperties += index !== region.controlPoints.length - 1 ? ", " : "]";
                });
                return polygonWcsProperties;
            default:
                return "Not Implemented";
        }
    }

    @action
    private setChannelValues(values: number[]) {
        this.channelValues = values;
    }

    @action private initSupportedSpectralConversion = () => {
        if (this.channelInfo && this.spectralAxis && !this.spectralAxis.valid) {
            this.setChannelValues(this.channelInfo.values);
            this.spectralCoordsSupported = new Map<string, {type: SpectralType; unit: SpectralUnit}>([
                [this.nativeSpectralCoordinate, {type: null, unit: null}],
                [SPECTRAL_TYPE_STRING.get(SpectralType.CHANNEL), {type: SpectralType.CHANNEL, unit: null}]
            ]);
            this.spectralSystemsSupported = [];
            return;
        } else if (!this.spectralAxis || !this.spectralFrame) {
            this.spectralCoordsSupported = null;
            this.spectralSystemsSupported = null;
            return;
        }

        // generate spectral coordinate options
        const entries = this.frameInfo.fileInfoExtended.headerEntries;
        const spectralType = this.spectralAxis.type.code;
        if (IsSpectralTypeSupported(spectralType)) {
            // check RESTFRQ
            const restFrqHeader = entries.find(entry => entry.name.indexOf("RESTFRQ") !== -1);
            if (restFrqHeader) {
                this.spectralCoordsSupported = SPECTRAL_COORDS_SUPPORTED;
            } else {
                this.spectralCoordsSupported = new Map<string, {type: SpectralType; unit: SpectralUnit}>();
                Array.from(SPECTRAL_COORDS_SUPPORTED.keys()).forEach((key: string) => {
                    const value = SPECTRAL_COORDS_SUPPORTED.get(key);
                    const isVolecity = spectralType === SpectralType.VRAD || spectralType === SpectralType.VOPT;
                    const isValueVolecity = value.type === SpectralType.VRAD || value.type === SpectralType.VOPT;
                    if (isVolecity && isValueVolecity) {
                        // VRAD, VOPT
                        this.spectralCoordsSupported.set(key, value);
                    }
                    if (!isVolecity && !isValueVolecity) {
                        // FREQ, WAVE, AWAV
                        this.spectralCoordsSupported.set(key, value);
                    }
                });
                this.spectralCoordsSupported.set(SPECTRAL_TYPE_STRING.get(SpectralType.CHANNEL), {type: SpectralType.CHANNEL, unit: null});
            }
        } else {
            this.spectralCoordsSupported = new Map<string, {type: SpectralType; unit: SpectralUnit}>([[SPECTRAL_TYPE_STRING.get(SpectralType.CHANNEL), {type: SpectralType.CHANNEL, unit: null}]]);
        }

        // generate spectral system options
        const spectralSystem = this.spectralAxis.specsys;
        if (IsSpectralSystemSupported(spectralSystem)) {
            const dateObsHeader = entries.find(entry => entry.name.indexOf("DATE-OBS") !== -1);
            const obsgeoxHeader = entries.find(entry => entry.name.indexOf("OBSGEO-X") !== -1);
            const obsgeoyHeader = entries.find(entry => entry.name.indexOf("OBSGEO-Y") !== -1);
            const obsgeozHeader = entries.find(entry => entry.name.indexOf("OBSGEO-Z") !== -1);
            if (spectralSystem === SpectralSystem.LSRK || spectralSystem === SpectralSystem.LSRD) {
                // LSRK, LSRD
                if (dateObsHeader && obsgeoxHeader && obsgeoyHeader && obsgeozHeader) {
                    this.spectralSystemsSupported = [SpectralSystem.LSRK, SpectralSystem.LSRD, SpectralSystem.BARY, SpectralSystem.TOPO];
                } else if (dateObsHeader && !(obsgeoxHeader && obsgeoyHeader && obsgeozHeader)) {
                    this.spectralSystemsSupported = [SpectralSystem.LSRK, SpectralSystem.LSRD, SpectralSystem.BARY];
                } else {
                    this.spectralSystemsSupported = [SpectralSystem.LSRK, SpectralSystem.LSRD];
                }
            } else if (spectralSystem === SpectralSystem.BARY) {
                // BARY
                if (dateObsHeader && obsgeoxHeader && obsgeoyHeader && obsgeozHeader) {
                    this.spectralSystemsSupported = [SpectralSystem.LSRK, SpectralSystem.LSRD, SpectralSystem.BARY, SpectralSystem.TOPO];
                } else if (dateObsHeader && !(obsgeoxHeader && obsgeoyHeader && obsgeozHeader)) {
                    this.spectralSystemsSupported = [SpectralSystem.LSRK, SpectralSystem.LSRD, SpectralSystem.BARY];
                } else {
                    this.spectralSystemsSupported = [SpectralSystem.BARY];
                }
            } else {
                // TOPO
                if (dateObsHeader && obsgeoxHeader && obsgeoyHeader && obsgeozHeader) {
                    this.spectralSystemsSupported = [SpectralSystem.LSRK, SpectralSystem.LSRD, SpectralSystem.BARY, SpectralSystem.TOPO];
                } else {
                    this.spectralSystemsSupported = [SpectralSystem.TOPO];
                }
            }
        } else {
            this.spectralSystemsSupported = [];
        }
    };

    @action private initCenter = () => {
        this.center.x = (this.frameInfo.fileInfoExtended.width - 1) / 2.0;
        this.center.y = (this.frameInfo.fileInfoExtended.height - 1) / 2.0;
    };

    @action setSpectralCoordinateToRadioVelocity = () => {
        const coordStr = GenCoordinateLabel(SpectralType.VRAD, SPECTRAL_DEFAULT_UNIT.get(SpectralType.VRAD));
        if (this.spectralCoordsSupported?.has(coordStr)) {
            this.setSpectralCoordinate(coordStr);
        }
    };

    @action setSpectralCoordinate = (coordStr: string, alignSpectralSiblings: boolean = true): boolean => {
        if (this.spectralCoordsSupported?.has(coordStr)) {
            const coord: {type: SpectralType; unit: SpectralUnit} = this.spectralCoordsSupported.get(coordStr);
            this.spectralType = coord.type;
            this.spectralUnit = coord.unit;

            if (alignSpectralSiblings) {
                (!this.spectralReference ? this.secondarySpectralImages : this.spectralSiblings)?.forEach(spectrallyMatchedFrame => spectrallyMatchedFrame.setSpectralCoordinate(coordStr, false));
            }
            return true;
        }
        return false;
    };

    @action setSpectralSystem = (spectralSystem: SpectralSystem, alignSpectralSiblings: boolean = true): boolean => {
        if (this.spectralSystemsSupported?.includes(spectralSystem)) {
            this.spectralSystem = spectralSystem;

            if (alignSpectralSiblings) {
                (!this.spectralReference ? this.secondarySpectralImages : this.spectralSiblings)?.forEach(spectrallyMatchedFrame => spectrallyMatchedFrame.setSpectralSystem(spectralSystem, false));
            }
            return true;
        }
        return false;
    };

    @action updateFromContourData(contourImageData: CARTA.ContourImageData) {
        const processedData = ProtobufProcessing.ProcessContourData(contourImageData);
        this.stokes = processedData.stokes;
        this.channel = processedData.channel;

        const animatorStore = AnimatorStore.Instance;
        if (animatorStore.serverAnimationActive) {
            this.requiredChannel = processedData.channel;
            this.requiredStokes = processedData.stokes;
        }

        for (const contourSet of processedData.contourSets) {
            let contourStore = this.contourStores.get(contourSet.level);
            if (!contourStore) {
                contourStore = new ContourStore();
                this.contourStores.set(contourSet.level, contourStore);
            }

            if (!contourStore.isComplete && processedData.progress > 0) {
                contourStore.addContourData(contourSet.indexOffsets, contourSet.coordinates, processedData.progress);
            } else {
                contourStore.setContourData(contourSet.indexOffsets, contourSet.coordinates, processedData.progress);
            }
        }

        // Clear up stale contour levels by checking against the config
        this.contourStores.forEach((contourStore, level) => {
            if (!this.contourConfig.levels.includes(level)) {
                this.contourStores.delete(level);
            }
        });
    }

    @action setChannels(channel: number, stokes: number, recursive: boolean) {
        if (stokes < 0) {
            stokes += this.frameInfo.fileInfoExtended.stokes;
        }
        if (stokes >= this.frameInfo.fileInfoExtended.stokes) {
            stokes = 0;
        }

        const sanitizedChannel = this.sanitizeChannelNumber(channel);
        // Automatically switch to per-channel histograms when Stokes parameter changes
        if (this.requiredStokes !== stokes) {
            this.renderConfig.setUseCubeHistogram(false);
            this.renderConfig.updateCubeHistogram(null, 0);
        }

        this.requiredChannel = sanitizedChannel;
        this.requiredStokes = stokes;

        if (recursive) {
            this.spectralSiblings.forEach(frame => {
                const siblingChannel = getTransformedChannel(this.wcsInfo3D, frame.wcsInfo3D, PreferenceStore.Instance.spectralMatchingType, sanitizedChannel);
                frame.setChannels(siblingChannel, frame.requiredStokes, false);
            });
        }
    }

    @action incrementChannels(deltaChannel: number, deltaStokes: number, wrap: boolean = true) {
        const depth = Math.max(1, this.frameInfo.fileInfoExtended.depth);
        const numStokes = Math.max(1, this.frameInfo.fileInfoExtended.stokes);

        let newChannel = this.requiredChannel + deltaChannel;
        let newStokes = this.requiredStokes + deltaStokes;
        if (wrap) {
            newChannel = (newChannel + depth) % depth;
            newStokes = (newStokes + numStokes) % numStokes;
        } else {
            newChannel = clamp(newChannel, 0, depth - 1);
            newStokes = clamp(newStokes, 0, numStokes - 1);
        }
        this.setChannels(newChannel, newStokes, true);
    }

    @action setZoom(zoom: number, absolute: boolean = false) {
        if (this.spatialReference) {
            // Adjust zoom by scaling factor if zoom level is not absolute
            const adjustedZoom = absolute ? zoom : zoom / this.spatialTransform.scale;
            this.spatialReference.setZoom(adjustedZoom);
        } else {
            this.zoomLevel = zoom;
            this.replaceZoomTimeoutHandler();
            this.zooming = true;
        }
    }

    @action setCenter(x: number, y: number, enableSpatialTransform: boolean = true) {
        if (this.spatialReference) {
            let centerPointRefImage = {x, y};
            if (enableSpatialTransform) {
                centerPointRefImage = this.spatialTransform.transformCoordinate({x, y}, true);
            }
            this.spatialReference.setCenter(centerPointRefImage.x, centerPointRefImage.y);
        } else {
            this.center = {x, y};
        }
    }

    @action setCursorPosition(posImageSpace: Point2D) {
        if (this.spatialReference) {
            this.spatialReference.setCursorPosition(transformPoint(this.spatialTransformAST, posImageSpace, true));
        } else {
            this.cursorInfo = this.getCursorInfo(posImageSpace);
            for (const frame of this.secondarySpatialImages) {
                const posSecondaryImage = transformPoint(frame.spatialTransformAST, posImageSpace, false);
                frame.cursorInfo = frame.getCursorInfo(posSecondaryImage);
            }
        }
        this.cursorMoving = true;
        clearTimeout(this.cursorMovementHandle);
        this.cursorMovementHandle = setTimeout(
            () =>
                runInAction(() => {
                    this.cursorMoving = false;
                }),
            FrameStore.CursorMovementDuration
        );
    }

    @action setCursorValue(position: Point2D, channel: number, value: number) {
        this.cursorValue = {position, channel, value};
    }

    @action updateCursorRegion = (pos: Point2D) => {
        if (this.spatialReference) {
            const pointRefImage = transformPoint(this.spatialTransformAST, pos, true);
            this.spatialReference.updateCursorRegion(pointRefImage);
        } else {
            if (pos.x >= 0 && pos.x <= this.frameInfo.fileInfoExtended.width - 1 && pos.y >= 0 && pos.y <= this.frameInfo.fileInfoExtended.height - 1) {
                this.frameRegionSet.updateCursorRegionPosition(pos);
            }
        }

        for (const frame of this.secondarySpatialImages) {
            const pointSecondaryImage = transformPoint(frame.spatialTransformAST, pos, false);
            if (pointSecondaryImage.x >= 0 && pointSecondaryImage.x <= frame.frameInfo.fileInfoExtended.width - 1 && pointSecondaryImage.y >= 0 && pointSecondaryImage.y <= frame.frameInfo.fileInfoExtended.height - 1) {
                frame.frameRegionSet.updateCursorRegionPosition(pointSecondaryImage);
            }
        }
    };

    // Sets a new zoom level and pans to keep the given point fixed
    @action zoomToPoint(x: number, y: number, zoom: number, absolute: boolean = false) {
        if (this.spatialReference) {
            // Adjust zoom by scaling factor if zoom level is not absolute
            const adjustedZoom = absolute ? zoom : zoom / this.spatialTransform.scale;
            const pointRefImage = transformPoint(this.spatialTransformAST, {x, y}, true);
            this.spatialReference.zoomToPoint(pointRefImage.x, pointRefImage.y, adjustedZoom);
        } else {
            if (PreferenceStore.Instance.zoomPoint === ZoomPoint.CURSOR) {
                this.center = {
                    x: x + (this.zoomLevel / zoom) * (this.center.x - x),
                    y: y + (this.zoomLevel / zoom) * (this.center.y - y)
                };
            }
            this.setZoom(zoom);
        }
    }

    @action fitZoom = () => {
        if (this.spatialReference) {
            // Calculate midpoint of image
            this.initCenter();
            const imageCenterReferenceSpace = transformPoint(this.spatialTransformAST, this.center, true);
            this.spatialReference.setCenter(imageCenterReferenceSpace.x, imageCenterReferenceSpace.y);
            // Calculate bounding box for transformed image
            const corners = [
                this.spatialTransform.transformCoordinate({x: 0, y: 0}, true),
                this.spatialTransform.transformCoordinate({x: 0, y: this.frameInfo.fileInfoExtended.height}, true),
                this.spatialTransform.transformCoordinate({x: this.frameInfo.fileInfoExtended.width, y: this.frameInfo.fileInfoExtended.height}, true),
                this.spatialTransform.transformCoordinate({x: this.frameInfo.fileInfoExtended.width, y: 0}, true)
            ];
            const {minPoint, maxPoint} = minMax2D(corners);
            const rangeX = maxPoint.x - minPoint.x;
            const rangeY = maxPoint.y - minPoint.y;
            const pixelRatio = this.renderHiDPI ? devicePixelRatio : 1.0;
            const zoomX = (this.spatialReference.renderWidth * pixelRatio) / rangeX;
            const zoomY = (this.spatialReference.renderHeight * pixelRatio) / rangeY;
            this.spatialReference.setZoom(Math.min(zoomX, zoomY), true);
        } else {
            this.zoomLevel = this.zoomLevelForFit;
            this.initCenter();
        }
    };

    @action setAnimationRange = (range: NumberRange) => {
        this.animationChannelRange = range;
    };

    @action startMoving = () => {
        this.moving = true;
    };

    @action endMoving = () => {
        this.moving = false;
    };

    @action applyContours = () => {
        if (!this.contourConfig || !this.renderConfig) {
            return;
        }

        const preferenceStore = PreferenceStore.Instance;
        this.contourConfig.setEnabled(true);

        // TODO: Allow a different reference frame
        const contourParameters: CARTA.ISetContourParameters = {
            fileId: this.frameInfo.fileId,
            referenceFileId: this.frameInfo.fileId,
            smoothingMode: this.contourConfig.smoothingMode,
            smoothingFactor: this.contourConfig.smoothingFactor,
            levels: this.contourConfig.levels,
            imageBounds: {
                xMin: 0,
                xMax: this.frameInfo.fileInfoExtended.width,
                yMin: 0,
                yMax: this.frameInfo.fileInfoExtended.height
            },
            decimationFactor: preferenceStore.contourDecimation,
            compressionLevel: preferenceStore.contourCompressionLevel,
            contourChunkSize: preferenceStore.contourChunkSize
        };
        this.backendService.setContourParameters(contourParameters);
    };

    @action clearContours = (updateBackend: boolean = true) => {
        // Clear up GPU resources
        this.contourStores.forEach(contourStore => contourStore.clearData());
        this.contourStores.clear();
        if (updateBackend) {
            // Send empty contour parameter message to the backend, to prevent contours from being automatically updated
            const contourParameters: CARTA.ISetContourParameters = {
                fileId: this.frameInfo.fileId,
                referenceFileId: this.frameInfo.fileId
            };
            this.backendService.setContourParameters(contourParameters);
        }
        this.contourConfig.setEnabled(false);
    };

    // Spatial WCS Matching
    @action setSpatialReference = (frame: FrameStore) => {
        if (frame === this) {
            console.log(`Skipping spatial self-reference`);
            this.clearSpatialReference();
            return false;
        }

        if (!frame.hasSquarePixels || !this.hasSquarePixels) {
            console.log("Cannot perform spatial transform between images with non-square pixels");
            this.spatialReference = null;
            return false;
        }

        if (this.validWcs !== frame.validWcs) {
            console.log(`Error creating spatial transform between files ${this.frameInfo.fileId} and ${frame.frameInfo.fileId}`);
            this.spatialReference = null;
            return false;
        }
        this.spatialReference = frame;
        console.log(`Setting spatial reference for file ${this.frameInfo.fileId} to ${frame.frameInfo.fileId}`);

        const copySrc = AST.copy(this.wcsInfo);
        const copyDest = AST.copy(frame.wcsInfo);
        AST.invert(copySrc);
        AST.invert(copyDest);
        this.spatialTransformAST = AST.convert(copySrc, copyDest, "");
        AST.deleteObject(copySrc);
        AST.deleteObject(copyDest);
        if (!this.spatialTransformAST) {
            console.log(`Error creating spatial transform between files ${this.frameInfo.fileId} and ${frame.frameInfo.fileId}`);
            this.spatialReference = null;
            return false;
        }
        const currentTransform = this.spatialTransform;
        if (
            !currentTransform ||
            !isFinite(currentTransform.rotation) ||
            !isFinite(currentTransform.scale) ||
            !isFinite(currentTransform.translation.x) ||
            !isFinite(currentTransform.translation.y) ||
            !isFinite(currentTransform.origin.x) ||
            !isFinite(currentTransform.origin.y) ||
            !this.transformedWcsInfo
        ) {
            console.log(`Error creating spatial transform between files ${this.frameInfo.fileId} and ${frame.frameInfo.fileId}`);
            this.spatialReference = null;
            AST.deleteObject(this.spatialTransformAST);
            this.spatialTransformAST = null;
            return false;
        }

        this.spatialReference.addSecondarySpatialImage(this);
        // Update cursor position
        const spatialRefCursorPos = this.spatialReference.cursorInfo?.posImageSpace;
        if (spatialRefCursorPos) {
            const cursorPosImage = transformPoint(this.spatialTransformAST, spatialRefCursorPos, false);
            this.cursorInfo = this.getCursorInfo(cursorPosImage);
        }

        this.spatialReference.frameRegionSet.migrateRegionsFromExistingSet(this.frameRegionSet, this.spatialTransformAST, true);
        // Remove old regions after migration
        for (const region of this.frameRegionSet.regions) {
            this.frameRegionSet.deleteRegion(region);
        }
        return true;
    };

    @action clearSpatialReference = () => {
        // Adjust center and zoom based on existing spatial reference
        if (this.spatialReference) {
            this.frameRegionSet.migrateRegionsFromExistingSet(this.spatialReference.frameRegionSet, this.spatialTransformAST);
            this.center = this.spatialTransform.transformCoordinate(this.spatialReference.center, false);
            this.zoomLevel = this.spatialReference.zoomLevel * this.spatialTransform.scale;
            this.spatialReference.removeSecondarySpatialImage(this);
            this.spatialReference = null;
        }

        if (this.spatialTransformAST) {
            AST.deleteObject(this.spatialTransformAST);
        }
        this.spatialTransformAST = null;
        const gl = ContourWebGLService.Instance.gl;
        if (gl) {
            this.controlMaps.forEach(controlMap => {
                if (controlMap.hasTextureForContext(gl)) {
                    const texture = controlMap.getTextureX(gl);
                    gl.deleteTexture(texture);
                }
            });
        }
        this.controlMaps.forEach((controlMap, frame) => {
            this.removeControlMap(frame);
        });
        this.controlMaps.clear();
        // clear catalog control map
        const gl2 = CatalogWebGLService.Instance.gl;
        if (gl2) {
            this.catalogControlMaps.forEach(controlMap => {
                if (controlMap.hasTextureForContext(gl)) {
                    const texture = controlMap.getTextureX(gl2);
                    gl2.deleteTexture(texture);
                }
            });
        }
        this.catalogControlMaps.forEach((controlMap, frame) => {
            this.removeCatalogControlMap(frame);
        });
        this.catalogControlMaps.clear();
    };

    @action addSecondarySpatialImage = (frame: FrameStore) => {
        if (!this.secondarySpatialImages.find(f => f.frameInfo.fileId === frame.frameInfo.fileId)) {
            this.secondarySpatialImages.push(frame);
        }
    };

    @action removeSecondarySpatialImage = (frame: FrameStore) => {
        this.secondarySpatialImages = this.secondarySpatialImages.filter(f => f.frameInfo.fileId !== frame.frameInfo.fileId);
    };

    // Spectral WCS matching
    @action setSpectralReference = (frame: FrameStore) => {
        if (frame === this) {
            this.clearSpatialReference();
            console.log(`Skipping spectral self-reference`);
            return false;
        }
        console.log(`Setting spectral reference for file ${this.frameInfo.fileId} to ${frame.frameInfo.fileId}`);

        if (!this.wcsInfo3D || !frame.wcsInfo3D) {
            console.log(`Error creating spectral transform between files ${this.frameInfo.fileId} and ${frame.frameInfo.fileId}. One of the files is missing spectral information`);
            this.spectralReference = null;
            return false;
        }

        // For now, this is just done to ensure a mapping can be constructed
        const copySrc = AST.copy(this.wcsInfo3D);
        const copyDest = AST.copy(frame.wcsInfo3D);
        const preferenceStore = PreferenceStore.Instance;
        const spectralMatchingType = preferenceStore.spectralMatchingType;
        // Ensure that a mapping for the current alignment system is possible
        if (spectralMatchingType !== SpectralType.CHANNEL) {
            AST.set(copySrc, `AlignSystem=${preferenceStore.spectralMatchingType}`);
            AST.set(copyDest, `AlignSystem=${preferenceStore.spectralMatchingType}`);
        }
        AST.invert(copySrc);
        AST.invert(copyDest);
        this.spectralTransformAST = AST.convert(copySrc, copyDest, "");
        AST.deleteObject(copySrc);
        AST.deleteObject(copyDest);

        if (!this.spectralTransformAST) {
            console.log(`Error creating spatial transform between files ${this.frameInfo.fileId} and ${frame.frameInfo.fileId}. Could not create AST transform`);
            this.spectralReference = null;
            return false;
        }

        this.spectralReference = frame;
        this.spectralReference.addSecondarySpectralImage(this);
        const matchedChannel = getTransformedChannel(frame.wcsInfo3D, this.wcsInfo3D, preferenceStore.spectralMatchingType, frame.requiredChannel);
        this.setChannels(matchedChannel, this.requiredStokes, false);

        // Align spectral settings to spectral reference
        this.setSpectralCoordinate(frame.spectralCoordinate, false);

        return true;
    };

    @action clearSpectralReference = () => {
        if (this.spectralReference) {
            this.spectralReference.removeSecondarySpectralImage(this);
            this.spectralReference = null;
        }

        if (this.spectralTransformAST) {
            AST.deleteObject(this.spectralTransformAST);
        }
        this.spectralTransformAST = null;
    };

    @action addSecondarySpectralImage = (frame: FrameStore) => {
        if (!this.secondarySpectralImages.find(f => f.frameInfo.fileId === frame.frameInfo.fileId)) {
            this.secondarySpectralImages.push(frame);
        }
    };

    @action removeSecondarySpectralImage = (frame: FrameStore) => {
        this.secondarySpectralImages = this.secondarySpectralImages.filter(f => f.frameInfo.fileId !== frame.frameInfo.fileId);
    };

    @action setRasterScalingReference = (frame: FrameStore) => {
        if (frame === this) {
            this.clearRasterScalingReference();
            console.log(`Skipping RenderConfig self-reference`);
            return;
        }

        this.rasterScalingReference = frame;
        this.rasterScalingReference.addSecondaryRasterScalingImage(this);
        this.renderConfig.updateFrom(frame.renderConfig);
    };

    @action clearRasterScalingReference() {
        if (this.rasterScalingReference) {
            this.rasterScalingReference.removeSecondaryRasterScalingImage(this);
            this.rasterScalingReference = null;
        }
    }

    @action addSecondaryRasterScalingImage = (frame: FrameStore) => {
        if (!this.secondaryRasterScalingImages.find(f => f.frameInfo.fileId === frame.frameInfo.fileId)) {
            this.secondaryRasterScalingImages.push(frame);
        }
    };

    @action removeSecondaryRasterScalingImage = (frame: FrameStore) => {
        this.secondaryRasterScalingImages = this.secondaryRasterScalingImages.filter(f => f.frameInfo.fileId !== frame.frameInfo.fileId);
    };

    @action addMomentImage = (frame: FrameStore) => {
        if (frame && !this.momentImages.find(f => f.frameInfo.fileId === frame.frameInfo.fileId)) {
            this.momentImages.push(frame);
        }
    };

    @action removeMomentImage = () => {
        this.momentImages = [];
    };

    @action setIsRequestingMoments = (val: boolean) => {
        this.isRequestingMoments = val;
    };

    @action updateRequestingMomentsProgress = (progress: number) => {
        this.requestingMomentsProgress = progress;
    };

    @action resetMomentRequestState = () => {
        this.setIsRequestingMoments(false);
        this.updateRequestingMomentsProgress(0);
    };

    @action setStokesFiles = (stokesFiles: CARTA.StokesFile[]) => {
        this.stokesFiles = stokesFiles;
    };
}<|MERGE_RESOLUTION|>--- conflicted
+++ resolved
@@ -103,12 +103,7 @@
     @observable currentCompressionQuality: number;
     @observable renderConfig: RenderConfigStore;
     @observable contourConfig: ContourConfigStore;
-<<<<<<< HEAD
     @observable contourStores: Map<ContourLevel, ContourStore>;
-    @observable valid: boolean;
-=======
-    @observable contourStores: Map<number, ContourStore>;
->>>>>>> 50bf7576
     @observable moving: boolean;
     @observable zooming: boolean;
 
