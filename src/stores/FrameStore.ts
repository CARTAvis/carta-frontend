import {action, autorun, computed, observable} from "mobx";
import {NumberRange} from "@blueprintjs/core";
import {CARTA} from "carta-protobuf";
import * as AST from "ast_wrapper";
import {AppStore, ASTSettingsString, ContourConfigStore, ContourStore, LogStore, OverlayBeamStore, OverlayStore, PreferenceStore, RegionSetStore, RenderConfigStore} from "stores";
import {
    CHANNEL_TYPES,
    ChannelInfo,
    ChannelType,
    ControlMap,
    CursorInfo,
    FrameView,
    GenCoordinateLabel,
    IsSpectralSystemSupported,
    IsSpectralTypeSupported,
    IsSpectralUnitSupported,
    Point2D,
    ProtobufProcessing,
    SPECTRAL_COORDS_SUPPORTED,
    SPECTRAL_DEFAULT_UNIT,
    SPECTRAL_TYPE_STRING,
    SpectralInfo,
    SpectralSystem,
    SpectralType,
    SpectralUnit,
    Transform2D,
    ZoomPoint
} from "models";
import {clamp, formattedFrequency, getHeaderNumericValue, getTransformedChannel, getTransformedCoordinates, isAstBadPoint, minMax2D, rotate2D, toFixed, trimFitsComment} from "utilities";
import {BackendService, ContourWebGLService} from "services";

export interface FrameInfo {
    fileId: number;
    directory: string;
    hdu: string;
    fileInfo: CARTA.FileInfo;
    fileInfoExtended: CARTA.FileInfoExtended;
    fileFeatureFlags: number;
    renderMode: CARTA.RenderMode;
}

export enum RasterRenderType {
    NONE,
    TILED
}

export const WCS_PRECISION = 10;

export class FrameStore {
    private astFrameSet: number;
    private spectralFrame: number;
    public spectralCoordsSupported: Map<string, {type: SpectralType, unit: SpectralUnit}>;
    public spectralSystemsSupported: Array<SpectralSystem>;

    @observable frameInfo: FrameInfo;
    @observable renderHiDPI: boolean;
    @observable wcsInfo: number;
    @observable wcsInfoForTransformation: number;
    @observable spectralType: SpectralType;
    @observable spectralUnit: SpectralUnit;
    @observable spectralSystem: SpectralSystem;
    @observable channelValues: Array<number>;
    @observable fullWcsInfo: number;
    @observable validWcs: boolean;
    @observable center: Point2D;
    @observable cursorInfo: CursorInfo;
    @observable cursorValue: number;
    @observable cursorFrozen: boolean;
    @observable zoomLevel: number;
    @observable stokes: number;
    @observable channel: number;
    @observable requiredStokes: number;
    @observable requiredChannel: number;
    @observable animationChannelRange: NumberRange;
    @observable renderType: RasterRenderType;
    @observable currentFrameView: FrameView;
    @observable currentCompressionQuality: number;
    @observable renderConfig: RenderConfigStore;
    @observable contourConfig: ContourConfigStore;
    @observable contourStores: Map<number, ContourStore>;
    @observable valid: boolean;
    @observable moving: boolean;
    @observable zooming: boolean;
    @observable regionSet: RegionSetStore;
    @observable overlayBeamSettings: OverlayBeamStore;
    @observable spatialReference: FrameStore;
    @observable spectralReference: FrameStore;
    @observable secondarySpatialImages: FrameStore[];
    @observable secondarySpectralImages: FrameStore[];
    @observable momentImages: FrameStore[];

    @observable isRequestingMoments: boolean;
    @observable requestingMomentsProgress: number;

    @computed get requiredFrameView(): FrameView {
        // use spatial reference frame to calculate frame view, if it exists
        if (this.spatialReference) {
            // Required view of reference frame
            const refView = this.spatialReference.requiredFrameView;
            // Get the position of the ref frame's view in the secondary frame's pixel space
            const corners = [
                this.spatialTransform.transformCoordinate({x: refView.xMin, y: refView.yMin}, false),
                this.spatialTransform.transformCoordinate({x: refView.xMin, y: refView.yMax}, false),
                this.spatialTransform.transformCoordinate({x: refView.xMax, y: refView.yMax}, false),
                this.spatialTransform.transformCoordinate({x: refView.xMax, y: refView.yMin}, false)
            ];

            const {minPoint, maxPoint} = minMax2D(corners);
            // Manually get adjusted zoom level and round to a power of 2
            const mipAdjustment = (PreferenceStore.Instance.lowBandwidthMode ? 2.0 : 1.0) / this.spatialTransform.scale;
            const mipExact = Math.max(1.0, mipAdjustment / this.spatialReference.zoomLevel);
            const mipLog2 = Math.log2(mipExact);
            const mipLog2Rounded = Math.round(mipLog2);

            return {
                xMin: minPoint.x,
                xMax: maxPoint.x,
                yMin: minPoint.y,
                yMax: maxPoint.y,
                mip: Math.pow(2, mipLog2Rounded)
            };
        } else {
            // If there isn't a valid zoom, return a dummy view
            if (this.zoomLevel <= 0 || !this.isRenderable) {
                return {
                    xMin: 0,
                    xMax: 1,
                    yMin: 0,
                    yMax: 1,
                    mip: 1,
                };
            }

            const pixelRatio = this.renderHiDPI ? devicePixelRatio : 1.0;
            // Required image dimensions
            const imageWidth = pixelRatio * this.renderWidth / this.zoomLevel;
            const imageHeight = pixelRatio * this.renderHeight / this.zoomLevel;

            const mipAdjustment = (PreferenceStore.Instance.lowBandwidthMode ? 2.0 : 1.0);
            const mipExact = Math.max(1.0, mipAdjustment / this.zoomLevel);
            const mipLog2 = Math.log2(mipExact);
            const mipLog2Rounded = Math.round(mipLog2);
            const mipRoundedPow2 = Math.pow(2, mipLog2Rounded);

            return {
                xMin: this.center.x - imageWidth / 2.0,
                xMax: this.center.x + imageWidth / 2.0,
                yMin: this.center.y - imageHeight / 2.0,
                yMax: this.center.y + imageHeight / 2.0,
                mip: mipRoundedPow2
            };
        }
    }

    @computed get spatialTransform() {
        if (this.spatialReference && this.spatialTransformAST) {
            const center = getTransformedCoordinates(this.spatialTransformAST, this.spatialReference.center, false);
            // Try use center of the screen as a reference point
            if (!isAstBadPoint(center)) {
                return new Transform2D(this.spatialTransformAST, center);
            } else {
                // Otherwise use the center of the image
                return new Transform2D(this.spatialTransformAST, {x: this.frameInfo.fileInfoExtended.width / 2.0 + 0.5, y: this.frameInfo.fileInfoExtended.height / 2.0 + 0.5});
            }
        }
        return null;
    }

    @computed get transformedWcsInfo() {
        if (this.spatialTransform) {
            let adjTranslation: Point2D = {
                x: -this.spatialTransform.translation.x / this.spatialTransform.scale,
                y: -this.spatialTransform.translation.y / this.spatialTransform.scale,
            };
            adjTranslation = rotate2D(adjTranslation, -this.spatialTransform.rotation);
            if (this.cachedTransformedWcsInfo >= 0) {
                AST.delete(this.cachedTransformedWcsInfo);
            }

            this.cachedTransformedWcsInfo = AST.createTransformedFrameset(this.wcsInfo,
                adjTranslation.x, adjTranslation.y,
                -this.spatialTransform.rotation,
                this.spatialTransform.origin.x, this.spatialTransform.origin.y,
                1.0 / this.spatialTransform.scale, 1.0 / this.spatialTransform.scale);
            return this.cachedTransformedWcsInfo;
        }
        return null;
    }

    @computed get renderWidth() {
        return this.overlayStore.renderWidth;
    }

    @computed get renderHeight() {
        return this.overlayStore.renderHeight;
    }

    @computed get isRenderable() {
        return this.renderWidth > 0 && this.renderHeight > 0;
    }

    @computed get unit() {
        if (!this.frameInfo || !this.frameInfo.fileInfoExtended || !this.frameInfo.fileInfoExtended.headerEntries) {
            return undefined;
        } else {
            const unitHeader = this.frameInfo.fileInfoExtended.headerEntries.filter(entry => entry.name === "BUNIT");
            if (unitHeader.length) {
                return trimFitsComment(unitHeader[0].value);
            } else {
                return undefined;
            }
        }
    }

    @computed get beamProperties(): { x: number, y: number, angle: number, overlayBeamSettings: OverlayBeamStore } {
        const bMajHeader = this.frameInfo.fileInfoExtended.headerEntries.find(entry => entry.name.indexOf("BMAJ") !== -1);
        const bMinHeader = this.frameInfo.fileInfoExtended.headerEntries.find(entry => entry.name.indexOf("BMIN") !== -1);
        const bpaHeader = this.frameInfo.fileInfoExtended.headerEntries.find(entry => entry.name.indexOf("BPA") !== -1);
        const unitHeader = this.frameInfo.fileInfoExtended.headerEntries.find(entry => entry.name.indexOf("CUNIT1") !== -1);
        const deltaHeader = this.frameInfo.fileInfoExtended.headerEntries.find(entry => entry.name.indexOf("CDELT1") !== -1);

        if (bMajHeader && bMinHeader && bpaHeader && unitHeader && deltaHeader) {
            let bMaj = getHeaderNumericValue(bMajHeader);
            let bMin = getHeaderNumericValue(bMinHeader);
            const bpa = getHeaderNumericValue(bpaHeader);
            const unit = unitHeader.value.trim();
            const delta = getHeaderNumericValue(deltaHeader);

            if (isFinite(bMaj) && bMaj > 0 && isFinite(bMin) && bMin > 0 && isFinite(bpa) && isFinite(delta) && unit === "deg" || unit === "rad") {
                return {
                    x: bMaj / Math.abs(delta),
                    y: bMin / Math.abs(delta),
                    angle: bpa,
                    overlayBeamSettings: this.overlayBeamSettings
                };
            }
            return null;
        }
        return null;
    }

<<<<<<< HEAD
=======
    @computed get hasVisibleBeam(): boolean {
        return this.beamProperties?.overlayBeamSettings?.visible;
    }

    public getWcsSizeInArcsec(size: Point2D): Point2D {
        const deltaHeader = this.frameInfo.fileInfoExtended.headerEntries.find(entry => entry.name.indexOf("CDELT1") !== -1);
        const unitHeader = this.frameInfo.fileInfoExtended.headerEntries.find(entry => entry.name.indexOf("CUNIT1") !== -1);
        if (size && deltaHeader && unitHeader) {
            const delta = getHeaderNumericValue(deltaHeader);
            const unit = unitHeader.value.trim();
            if (isFinite(delta) && unit === "deg" || unit === "rad") {
                return {
                    x: size.x * Math.abs(delta) * (unit === "deg" ? 3600 : (180 * 3600 / Math.PI)),
                    y: size.y * Math.abs(delta) * (unit === "deg" ? 3600 : (180 * 3600 / Math.PI))
                };
            }
        }
        return null;
    }

    public getImageValueFromArcsec(arcsecValue: number): number {
        const deltaHeader = this.frameInfo.fileInfoExtended.headerEntries.find(entry => entry.name.indexOf("CDELT1") !== -1);
        const unitHeader = this.frameInfo.fileInfoExtended.headerEntries.find(entry => entry.name.indexOf("CUNIT1") !== -1);
        if (isFinite(arcsecValue) && deltaHeader && unitHeader) {
            const delta = getHeaderNumericValue(deltaHeader);
            const unit = unitHeader.value.trim();
            if (isFinite(delta) && delta !== 0 && unit === "deg" || unit === "rad") {
                return arcsecValue / Math.abs(delta) / (unit === "deg" ? 3600 : (180 * 3600 / Math.PI));
            }
        }
        return null;
    }

>>>>>>> 69ffc8d7
    @computed get channelInfo(): ChannelInfo {
        if (!this.frameInfo || !this.frameInfo.fileInfoExtended || this.frameInfo.fileInfoExtended.depth <= 1 || !this.frameInfo.fileInfoExtended.headerEntries) {
            return undefined;
        }
        const N = this.frameInfo.fileInfoExtended.depth;
        const indexes = new Array<number>(N);
        const values = new Array<number>(N);
        const rawValues = new Array<number>(N);

        let getChannelIndexSimple = (value: number): number => {
            if (!value) {
                return null;
            }

            if (value < 0) {
                return 0;
            } else if (value > N - 1) {
                return N - 1;
            }

            const ceil = Math.ceil(value);
            const floor = Math.floor(value);
            return (ceil - value) < (value - floor) ? ceil : floor;
        };

        // By default, we try to use the WCS information to determine channel info.
        if (this.spectralAxis) {
            const refPixHeader = this.frameInfo.fileInfoExtended.headerEntries.find(entry => entry.name.indexOf(`CRPIX${this.spectralAxis.dimension}`) !== -1);
            const refValHeader = this.frameInfo.fileInfoExtended.headerEntries.find(entry => entry.name.indexOf(`CRVAL${this.spectralAxis.dimension}`) !== -1);
            const deltaHeader = this.frameInfo.fileInfoExtended.headerEntries.find(entry => entry.name.indexOf(`CDELT${this.spectralAxis.dimension}`) !== -1);

            if (refPixHeader && refValHeader && deltaHeader) {
                const refPix = getHeaderNumericValue(refPixHeader);
                const refVal = getHeaderNumericValue(refValHeader);
                const delta = getHeaderNumericValue(deltaHeader);
                if (isFinite(refPix) && isFinite(refVal) && isFinite(delta)) {
                    for (let i = 0; i < N; i++) {
                        // FITS standard uses 1 for the first pixel
                        const channelOffset = i + 1 - refPix;
                        indexes[i] = i;
                        rawValues[i] = (channelOffset * delta + refVal);
                        values[i] = rawValues[i];
                    }
                    return {
                        fromWCS: true,
                        channelType: this.spectralAxis.type,
                        indexes,
                        values,
                        rawValues,
                        getChannelIndexWCS: (value: number): number => {
                            if (!value) {
                                return null;
                            }

                            const index = (value - refVal) / delta + refPix - 1;
                            if (index < 0) {
                                return 0;
                            } else if (index > values.length - 1) {
                                return values.length - 1;
                            }

                            const ceil = Math.ceil(index);
                            const floor = Math.floor(index);
                            return Math.abs(values[ceil] - value) < Math.abs(value - values[floor]) ? ceil : floor;
                        },
                        getChannelIndexSimple: getChannelIndexSimple
                    };
                }
            }
        }

        // return channels
        for (let i = 0; i < N; i++) {
            indexes[i] = i;
            values[i] = i;
            rawValues[i] = i;
        }
        return {
            fromWCS: false, channelType: {code: "", name: "Channel", unit: ""}, indexes, values, rawValues,
            getChannelIndexWCS: null, getChannelIndexSimple: getChannelIndexSimple
        };
    }

    @computed get spectralInfo(): SpectralInfo {
        const spectralInfo: SpectralInfo = {
            channel: this.channel,
            channelType: {code: "", name: "Channel", unit: ""},
            specsys: "",
            spectralString: ""
        };

        if (this.frameInfo.fileInfoExtended.depth > 1) {
            const channelInfo = this.channelInfo;
            spectralInfo.channelType = channelInfo.channelType;
            if (channelInfo.channelType.code) {
                const specSysHeader = this.frameInfo.fileInfoExtended.headerEntries.find(entry => entry.name.indexOf(`SPECSYS`) !== -1);
                if (specSysHeader && specSysHeader.value) {
                    spectralInfo.specsys = trimFitsComment(specSysHeader.value).toUpperCase();
                }

                spectralInfo.spectralString = `${channelInfo.channelType.name} (${spectralInfo.specsys}): ${toFixed(channelInfo.values[this.channel], 4)} ${channelInfo.channelType.unit}`;
                if (channelInfo.channelType.code === "FREQ") {
                    const freqVal = channelInfo.rawValues[this.channel];
                    // convert frequency value to unit in GHz
                    if (this.isSpectralCoordinateConvertible && channelInfo.channelType.unit !== SPECTRAL_DEFAULT_UNIT.get(SpectralType.FREQ)) {
                        const freqGHz = this.astSpectralTransform(SpectralType.FREQ, SpectralUnit.GHZ, this.spectralSystem, freqVal);
                        if (isFinite(freqGHz)) {
                            spectralInfo.spectralString = `Frequency (${this.spectralSystem}): ${formattedFrequency(freqGHz)}`;
                        }
                    }
                    // convert frequency to volecity
                    const velocityVal = this.astSpectralTransform(SpectralType.VRAD, SpectralUnit.KMS, this.spectralSystem, freqVal);
                    if (isFinite(velocityVal)) {
                        spectralInfo.velocityString = `Velocity: ${toFixed(velocityVal, 4)} km/s`;
                    }
                } else if (channelInfo.channelType.code === "VRAD") {
                    const velocityVal = channelInfo.rawValues[this.channel];
                    // convert velocity value to unit in km/s
                    if (this.isSpectralCoordinateConvertible && channelInfo.channelType.unit !== SPECTRAL_DEFAULT_UNIT.get(SpectralType.VRAD)) {
                        const volecityKMS = this.astSpectralTransform(SpectralType.VRAD, SpectralUnit.KMS, this.spectralSystem, velocityVal);
                        if (isFinite(volecityKMS)) {
                            spectralInfo.spectralString = `Velocity (${this.spectralSystem}): ${toFixed(volecityKMS, 4)} km/s`;
                        }
                    }
                    // convert velocity to frequency
                    const freqGHz = this.astSpectralTransform(SpectralType.FREQ, SpectralUnit.GHZ, this.spectralSystem, velocityVal);
                    if (isFinite(freqGHz)) {
                        spectralInfo.freqString = `Frequency: ${formattedFrequency(freqGHz)}`;
                    }
                }
            }
        }

        return spectralInfo;
    }

    @computed get spectralAxis(): {valid: boolean; dimension: number, type: ChannelType} {
        if (!this.frameInfo || !this.frameInfo.fileInfoExtended || this.frameInfo.fileInfoExtended.depth <= 1 || !this.frameInfo.fileInfoExtended.headerEntries) {
            return undefined;
        }
        const entries = this.frameInfo.fileInfoExtended.headerEntries;
        const typeHeader3 = entries.find(entry => entry.name.includes("CTYPE3"));
        const typeHeader4 = entries.find(entry => entry.name.includes("CTYPE4"));
        if ((!typeHeader3 && !typeHeader4) ||
            (typeHeader3 && typeHeader3.value.match(/stokes/i) && !typeHeader4) ||
            (!typeHeader3 && typeHeader4 && typeHeader4.value.match(/stokes/i)) ||
            (typeHeader3 && typeHeader3.value.match(/stokes/i) && typeHeader4 && typeHeader4.value.match(/stokes/i))) {
            return undefined;
        }

        if (typeHeader3 && !typeHeader3.value.match(/stokes/i)) { // spectral axis should be CTYPE3
            const headerVal = typeHeader3.value.trim().toUpperCase();
            const channelType = CHANNEL_TYPES.find(type => headerVal === type.code);
            const unitHeader = entries.find(entry => entry.name.includes("CUNIT3"));
            if (channelType) {
                return {valid: true, dimension: 3, type: {name: channelType.name, code: channelType.code, unit: unitHeader ? unitHeader.value.trim() : channelType.unit}};
            } else {
                return {valid: false, dimension: 3, type: {name: headerVal, code: headerVal, unit: unitHeader ? unitHeader.value.trim() : undefined}};
            }
        } else if (typeHeader4 && !typeHeader4.value.match(/stokes/i)) { // spectral axis should be CTYPE4
            const headerVal = typeHeader4.value.trim().toUpperCase();
            const channelType = CHANNEL_TYPES.find(type => headerVal === type.code);
            const unitHeader = entries.find(entry => entry.name.includes("CUNIT4"));
            if (channelType) {
                return {valid: true, dimension: 4, type: {name: channelType.name, code: channelType.code, unit: unitHeader ? unitHeader.value.trim() : channelType.unit}};
            } else {
                return {valid: false, dimension: 4, type: {name: headerVal, code: headerVal, unit: unitHeader ? unitHeader.value.trim() : undefined}};
            }
        }
        return undefined;
    }

    @computed get isSpectralCoordinateConvertible(): boolean {
        if (!this.spectralAxis || (this.spectralAxis && !this.spectralAxis.valid) || !this.spectralFrame) {
            return false;
        }
        return IsSpectralTypeSupported(this.spectralAxis.type.code as string) && IsSpectralUnitSupported(this.spectralAxis.type.unit as string);
    }

    @computed get isSpectralSystemConvertible(): boolean {
        if (!this.spectralInfo || !this.spectralFrame) {
            return false;
        }
        return IsSpectralSystemSupported(this.spectralInfo.specsys as string);
    }

    @computed get isSpectralPropsEqual(): boolean {
        let result = false;
        if (this.spectralInfo && this.spectralInfo.channelType) {
            const isTypeEqual = this.spectralInfo.channelType.code === (this.spectralType as string);
            const isUnitEqual = this.spectralInfo.channelType.unit === (this.spectralUnit as string);
            const isSpecsysEqual = this.spectralInfo.specsys === (this.spectralSystem as string);
            result = isTypeEqual && isUnitEqual && isSpecsysEqual;
        }
        return result;
    }

    @computed get isCoordChannel(): boolean {
        return this.spectralType === SpectralType.CHANNEL;
    }

    @computed get nativeSpectralCoordinate(): string {
        return this.spectralAxis ? `${this.spectralAxis.type.name} (${this.spectralAxis.type.unit})` : undefined;
    }

    @computed get spectralCoordinate(): string {
        return !this.spectralType && !this.spectralUnit ? this.nativeSpectralCoordinate : GenCoordinateLabel(this.spectralType, this.spectralUnit);
    }

    @computed get spectralUnitStr(): string {
        if (this.spectralAxis && !this.spectralType && !this.spectralUnit) {
            return this.spectralAxis.type.unit;
        }
        return this.isCoordChannel ? SPECTRAL_TYPE_STRING.get(SpectralType.CHANNEL) : this.spectralUnit as string;
    }

    @computed get hasStokes(): boolean {
        return this.frameInfo && this.frameInfo.fileInfoExtended && this.frameInfo.fileInfoExtended.stokes > 1;
    }

    @computed get numChannels(): number {
        return this.frameInfo.fileInfoExtended.depth;
    }

    @computed get channelValueBounds(): CARTA.FloatBounds {
        if (this.numChannels > 1 && this.channelValues) {
            const head = this.channelValues[0];
            const tail = this.channelValues[this.numChannels - 1];
            return new CARTA.FloatBounds(head <=  tail ?  {min: head, max: tail} : {min: tail, max: head});
        }
        return null;
    }

    @computed get spectralSiblings(): FrameStore[] {
        if (this.spectralReference) {
            let siblings = [];
            siblings.push(this.spectralReference);
            siblings.push(...this.spectralReference.secondarySpectralImages.slice().filter(f => f !== this));
            return siblings;
        } else {
            return this.secondarySpectralImages.slice();
        }
    }

    @computed private get zoomLevelForFit() {
        return Math.min(this.calculateZoomX, this.calculateZoomY);
    }

    @computed private get calculateZoomX() {
        const imageWidth = this.frameInfo.fileInfoExtended.width;
        const pixelRatio = this.renderHiDPI ? devicePixelRatio : 1.0;

        if (imageWidth <= 0) {
            return 1.0;
        }
        return this.renderWidth * pixelRatio / imageWidth;
    }

    @computed private get calculateZoomY() {
        const imageHeight = this.frameInfo.fileInfoExtended.height;
        const pixelRatio = this.renderHiDPI ? devicePixelRatio : 1.0;
        if (imageHeight <= 0) {
            return 1.0;
        }
        return this.renderHeight * pixelRatio / imageHeight;
    }

    @computed get contourProgress(): number {
        // Use -1 when there are no contours required
        if (!this.contourConfig.levels || !this.contourConfig.levels.length || !this.contourConfig.enabled) {
            return -1;
        }

        // Progress is zero if we haven't received any contours yet
        if (!this.contourStores || !this.contourStores.size) {
            return 0;
        }

        let totalProgress = 0;
        this.contourStores.forEach((contourStore, level) => {
            if (this.contourConfig.levels.indexOf(level) !== -1) {
                totalProgress += contourStore.progress;
            }
        });

        return totalProgress / (this.contourConfig.levels ? this.contourConfig.levels.length : 1);
    }

    @computed get stokesInfo(): string[] {
        if (this.frameInfo && this.frameInfo.fileInfoExtended && this.frameInfo.fileInfoExtended.headerEntries) {
            const ctype = this.frameInfo.fileInfoExtended.headerEntries.find(entry => entry.value.toUpperCase() === "STOKES");
            if (ctype && ctype.name.indexOf("CTYPE") !== -1) {
                const index = ctype.name.substring(5);
                const naxisHeader = this.frameInfo.fileInfoExtended.headerEntries.find(entry => entry.name.indexOf(`NAXIS${index}`) !== -1);
                const crpixHeader = this.frameInfo.fileInfoExtended.headerEntries.find(entry => entry.name.indexOf(`CRPIX${index}`) !== -1);
                const crvalHeader = this.frameInfo.fileInfoExtended.headerEntries.find(entry => entry.name.indexOf(`CRVAL${index}`) !== -1);
                const cdeltHeader = this.frameInfo.fileInfoExtended.headerEntries.find(entry => entry.name.indexOf(`CDELT${index}`) !== -1);
                let stokesInfo = [];
                for (let i = 0; i < parseInt(naxisHeader.value); i++) {
                    let val = getHeaderNumericValue(crvalHeader) + (i + 1 - getHeaderNumericValue(crpixHeader)) * getHeaderNumericValue(cdeltHeader);
                    switch (val) {
                        case 1:
                            stokesInfo.push("I");
                            break;
                        case 2:
                            stokesInfo.push("Q");
                            break;
                        case 3:
                            stokesInfo.push("U");
                            break;
                        case 4:
                            stokesInfo.push("V");
                            break;
                        default:
                            break;
                    }
                }
                return stokesInfo;
            }
        } 
        return [];
    }

    private readonly overlayStore: OverlayStore;
    private readonly logStore: LogStore;
    private readonly backendService: BackendService;
    private readonly controlMaps: Map<FrameStore, ControlMap>;
    private spatialTransformAST: number;
    private spectralTransformAST: number;
    private cachedTransformedWcsInfo: number = -1;
    private zoomTimeoutHandler;

    private static readonly CursorInfoMaxPrecision = 25;
    private static readonly ZoomInertiaDuration = 250;

    constructor(frameInfo: FrameInfo) {
        this.overlayStore = OverlayStore.Instance;
        this.logStore = LogStore.Instance;
        this.backendService = BackendService.Instance;
        const preferenceStore = PreferenceStore.Instance;

        this.astFrameSet = null;
        this.spectralFrame = null;
        this.spectralType = null;
        this.spectralUnit = null;
        this.spectralSystem = null;
        this.channelValues = null;
        this.spectralCoordsSupported = null;
        this.spectralSystemsSupported = null;
        this.wcsInfo = null;
        this.wcsInfoForTransformation = null;
        this.fullWcsInfo = null;
        this.validWcs = false;
        this.frameInfo = frameInfo;
        this.renderHiDPI = true;
        this.center = {x: 0, y: 0};
        this.stokes = 0;
        this.channel = 0;
        this.requiredStokes = 0;
        this.requiredChannel = 0;
        this.renderConfig = new RenderConfigStore(preferenceStore);
        this.contourConfig = new ContourConfigStore(preferenceStore);
        this.contourStores = new Map<number, ContourStore>();
        this.renderType = RasterRenderType.NONE;
        this.moving = false;
        this.zooming = false;
        this.overlayBeamSettings = new OverlayBeamStore();
        this.spatialTransformAST = null;
        this.controlMaps = new Map<FrameStore, ControlMap>();
        this.secondarySpatialImages = [];
        this.secondarySpectralImages = [];
        this.momentImages = [];

        this.isRequestingMoments = false;
        this.requestingMomentsProgress = 0;

        // synchronize AST overlay's color/grid/label with preference when frame is created
        const astColor = preferenceStore.astColor;
        if (astColor !== this.overlayStore.global.color) {
            this.overlayStore.global.setColor(astColor);
        }
        const astGridVisible = preferenceStore.astGridVisible;
        if (astGridVisible !== this.overlayStore.grid.visible) {
            this.overlayStore.grid.setVisible(astGridVisible);
        }
        const astLabelsVisible = preferenceStore.astLabelsVisible;
        if (astLabelsVisible !== this.overlayStore.labels.visible) {
            this.overlayStore.labels.setVisible(astLabelsVisible);
        }

        this.regionSet = new RegionSetStore(this, PreferenceStore.Instance, BackendService.Instance);
        this.valid = true;
        this.currentFrameView = {
            xMin: 0,
            xMax: 0,
            yMin: 0,
            yMax: 0,
            mip: 999
        };
        this.animationChannelRange = [0, frameInfo.fileInfoExtended.depth - 1];

        this.initSkyWCS();
        if (frameInfo.fileInfoExtended.depth > 1) {
            this.initFullWCS();
        }

        this.astFrameSet = this.initFrame();
        if (this.astFrameSet) {
            this.spectralFrame = AST.getSpectralFrame(this.astFrameSet);
        }
        this.initSupportedSpectralConversion();
        this.initCenter();
        this.zoomLevel = preferenceStore.isZoomRAWMode ? 1.0 : this.zoomLevelForFit;

        // init spectral settings
        if (this.spectralAxis && IsSpectralTypeSupported(this.spectralAxis.type.code as string) && IsSpectralUnitSupported(this.spectralAxis.type.unit as string)) {
            this.spectralType = this.spectralAxis.type.code as SpectralType;
            this.spectralUnit = SPECTRAL_DEFAULT_UNIT.get(this.spectralType);
        }
        if (this.isSpectralSystemConvertible) {
            this.spectralSystem = this.spectralInfo.specsys as SpectralSystem;
        }

        // need initialized wcs to get correct cursor info
        this.cursorInfo = this.getCursorInfo(this.center);
        this.cursorValue = 0;
        this.cursorFrozen = preferenceStore.isCursorFrozen;

        autorun(() => {
            // update zoomLevel when image viewer is available for drawing
            if (this.isRenderable && this.zoomLevel <= 0) {
                this.setZoom(this.zoomLevelForFit);
            }
        });

        // if type/unit/specsys changes, trigger spectral conversion
        autorun(() => {
            const type = this.spectralType;
            const unit = this.spectralUnit;
            const specsys = this.spectralSystem;
            if (this.channelInfo) {
                if (!type && !unit) {
                    this.channelValues = this.channelInfo.values;
                } else if (this.isCoordChannel) {
                    this.channelValues = this.channelInfo.indexes;
                } else {
                    this.channelValues = this.isSpectralPropsEqual ? this.channelInfo.values : this.convertSpectral(this.channelInfo.values);
                }
            }
        });
    }

    private convertSpectral = (values: Array<number>): Array<number> => {
        return values && values.length > 0 ? values.map(value => this.astSpectralTransform(this.spectralType, this.spectralUnit, this.spectralSystem, value)) : null;
    };

    private astSpectralTransform = (type: SpectralType, unit: SpectralUnit, system: SpectralSystem, value: number): number => {
        if (!this.spectralFrame || !isFinite(value)) {
            return undefined;
        }
        return AST.transformSpectralPoint(this.spectralFrame, type, unit, system, value);
    };

    @action private initSkyWCS = () => {
        let headerString = "";

        for (let entry of this.frameInfo.fileInfoExtended.headerEntries) {
            // Skip empty header entries
            if (!entry.value.length) {
                continue;
            }

            // Skip higher dimensions
            if (entry.name.match(/(CTYPE|CDELT|CRPIX|CRVAL|CUNIT|NAXIS|CROTA)[3-9]/)) {
                continue;
            }

            let value = entry.value;
            if (entry.name.toUpperCase() === "NAXIS") {
                value = "2";
            }

            if (entry.name.toUpperCase() === "WCSAXES") {
                value = "2";
            }

            if (entry.entryType === CARTA.EntryType.STRING) {
                value = `'${value}'`;
            }

            let name = entry.name;
            while (name.length < 8) {
                name += " ";
            }

            let entryString = `${name}=  ${value}`;
            while (entryString.length < 80) {
                entryString += " ";
            }
            headerString += entryString;
        }
        const initResult = AST.initFrame(headerString);
        if (!initResult) {
            this.logStore.addWarning(`Problem processing WCS info in file ${this.frameInfo.fileInfo.name}`, ["ast"]);
            this.wcsInfo = AST.initDummyFrame();
        } else {
            this.wcsInfo = initResult;
            // init wcs for transformation & precision
            this.wcsInfoForTransformation = AST.copy(this.wcsInfo);
            AST.set(this.wcsInfoForTransformation, `Format(1)=${AppStore.Instance.overlayStore.numbers.formatTypeX}.${WCS_PRECISION}`);
            AST.set(this.wcsInfoForTransformation, `Format(2)=${AppStore.Instance.overlayStore.numbers.formatTypeY}.${WCS_PRECISION}`);
            this.validWcs = true;
            this.overlayStore.setDefaultsFromAST(this);
            console.log("Initialised WCS info from frame");
        }
    };

    @action private initFullWCS = () => {
        let headerString = "";

        for (let entry of this.frameInfo.fileInfoExtended.headerEntries) {
            // Skip empty header entries
            if (!entry.value.length) {
                continue;
            }

            // Skip higher dimensions
            if (entry.name.match(/(CTYPE|CDELT|CRPIX|CRVAL|CUNIT|NAXIS|CROTA)[4-9]/)) {
                continue;
            }

            let value = trimFitsComment(entry.value);
            if (entry.name.toUpperCase() === "NAXIS") {
                value = "3";
            }

            if (entry.name.toUpperCase() === "WCSAXES") {
                value = "3";
            }

            if (entry.entryType === CARTA.EntryType.STRING) {
                value = `'${value}'`;
            }

            let name = entry.name;
            while (name.length < 8) {
                name += " ";
            }

            let entryString = `${name}=  ${value}`;
            while (entryString.length < 80) {
                entryString += " ";
            }
            headerString += entryString;
        }
        const initResult = AST.initFrame(headerString);
        if (!initResult) {
            this.logStore.addWarning(`Problem processing WCS info in file ${this.frameInfo.fileInfo.name}`, ["ast"]);
            this.fullWcsInfo = null;
        } else {
            this.fullWcsInfo = initResult;
            console.log("Initialised 3D WCS info from frame");
        }
    };

    private initFrame = (): number => {
        if (!this.spectralAxis || !this.spectralAxis.valid) {
            return null;
        }

        let headerString = "";
        const entries = this.frameInfo.fileInfoExtended.headerEntries;
        for (let entry of entries) {
            // Skip empty header entries
            if (!entry.value.length) {
                continue;
            }
            let name = entry.name;
            let value = trimFitsComment(entry.value);
            if (entry.entryType === CARTA.EntryType.STRING) {
                value = `'${value}'`;
            }
            while (name.length < 8) {
                name += " ";
            }
            let entryString = `${name}=  ${value}`;
            while (entryString.length < 80) {
                entryString += " ";
            }
            headerString += entryString;
        }
        return AST.initFrame(headerString);
    };

    @action private initSupportedSpectralConversion = () => {
        if (this.spectralAxis && !this.spectralAxis.valid) {
            this.channelValues = this.channelInfo.values;
            this.spectralCoordsSupported = new Map<string, {type: SpectralType, unit: SpectralUnit}>([
                [this.nativeSpectralCoordinate, {type: null, unit: null}],
                [SPECTRAL_TYPE_STRING.get(SpectralType.CHANNEL), {type: SpectralType.CHANNEL, unit: null}]
            ]);
            this.spectralSystemsSupported = [];
            return;
        } else if (!this.spectralAxis || !this.spectralFrame) {
            this.spectralCoordsSupported = null;
            this.spectralSystemsSupported = null;
            return;
        }

        // generate spectral coordinate options
        const entries = this.frameInfo.fileInfoExtended.headerEntries;
        const spectralType = this.spectralInfo.channelType.code;
        if (IsSpectralTypeSupported(spectralType)) {
            // check RESTFRQ
            const restFrqHeader = entries.find(entry => entry.name.indexOf("RESTFRQ") !== -1);
            if (restFrqHeader) {
                this.spectralCoordsSupported = SPECTRAL_COORDS_SUPPORTED;
            } else {
                this.spectralCoordsSupported = new Map<string, {type: SpectralType, unit: SpectralUnit}>();
                Array.from(SPECTRAL_COORDS_SUPPORTED.keys()).forEach((key: string) => {
                    const value = SPECTRAL_COORDS_SUPPORTED.get(key);
                    const isVolecity = spectralType === SpectralType.VRAD || spectralType === SpectralType.VOPT;
                    const isValueVolecity = value.type === SpectralType.VRAD || value.type === SpectralType.VOPT;
                    if (isVolecity && isValueVolecity) { // VRAD, VOPT
                        this.spectralCoordsSupported.set(key, value);
                    }
                    if (!isVolecity && !isValueVolecity) { // FREQ, WAVE, AWAV
                        this.spectralCoordsSupported.set(key, value);
                    }
                });
                this.spectralCoordsSupported.set(SPECTRAL_TYPE_STRING.get(SpectralType.CHANNEL), {type: SpectralType.CHANNEL, unit: null});
            }
        } else {
            this.spectralCoordsSupported = new Map<string, {type: SpectralType, unit: SpectralUnit}>([
                [SPECTRAL_TYPE_STRING.get(SpectralType.CHANNEL), {type: SpectralType.CHANNEL, unit: null}]
            ]);
        }

        // generate spectral system options
        const spectralSystem = this.spectralInfo.specsys;
        if (IsSpectralSystemSupported(spectralSystem)) {
            const dateObsHeader = entries.find(entry => entry.name.indexOf("DATE-OBS") !== -1);
            const obsgeoxHeader = entries.find(entry => entry.name.indexOf("OBSGEO-X") !== -1);
            const obsgeoyHeader = entries.find(entry => entry.name.indexOf("OBSGEO-Y") !== -1);
            const obsgeozHeader = entries.find(entry => entry.name.indexOf("OBSGEO-Z") !== -1);
            if (spectralSystem === SpectralSystem.LSRK || spectralSystem === SpectralSystem.LSRD) { // LSRK, LSRD
                if (dateObsHeader && (obsgeoxHeader && obsgeoyHeader && obsgeozHeader)) {
                    this.spectralSystemsSupported = [SpectralSystem.LSRK, SpectralSystem.LSRD, SpectralSystem.BARY, SpectralSystem.TOPO];
                } else if (dateObsHeader && !(obsgeoxHeader && obsgeoyHeader && obsgeozHeader)) {
                    this.spectralSystemsSupported = [SpectralSystem.LSRK, SpectralSystem.LSRD, SpectralSystem.BARY];
                } else {
                    this.spectralSystemsSupported = [SpectralSystem.LSRK, SpectralSystem.LSRD];
                }
            } else if (spectralSystem === SpectralSystem.BARY) { // BARY
                if (dateObsHeader && (obsgeoxHeader && obsgeoyHeader && obsgeozHeader)) {
                    this.spectralSystemsSupported = [SpectralSystem.LSRK, SpectralSystem.LSRD, SpectralSystem.BARY, SpectralSystem.TOPO];
                } else if (dateObsHeader && !(obsgeoxHeader && obsgeoyHeader && obsgeozHeader)) {
                    this.spectralSystemsSupported = [SpectralSystem.LSRK, SpectralSystem.LSRD, SpectralSystem.BARY];
                } else {
                    this.spectralSystemsSupported = [SpectralSystem.BARY];
                }
            } else { // TOPO
                if (dateObsHeader && (obsgeoxHeader && obsgeoyHeader && obsgeozHeader)) {
                    this.spectralSystemsSupported = [SpectralSystem.LSRK, SpectralSystem.LSRD, SpectralSystem.BARY, SpectralSystem.TOPO];
                } else {
                    this.spectralSystemsSupported = [SpectralSystem.TOPO];
                }
            }
        } else {
            this.spectralSystemsSupported = [];
        }
    };

    public convertToNativeWCS = (value: number): number => {
        if (!this.spectralFrame || !isFinite(value)) {
            return undefined;
        }
        return AST.transformSpectralPoint(this.spectralFrame, this.spectralType, this.spectralUnit, this.spectralSystem, value, false);
    };

    public convertFreqMHzToSettingWCS = (value: number): number => {
        if (!this.spectralFrame || !isFinite(value)) {
            return undefined;
        }

        if (this.spectralType === SpectralType.FREQ && this.spectralUnit === SpectralUnit.MHZ) {
            return value;
        }

        const nativeWCSValue = AST.transformSpectralPoint(this.spectralFrame, SpectralType.FREQ, SpectralUnit.MHZ, this.spectralSystem, value, false);
        if (!isFinite(nativeWCSValue)) {
            return undefined;
        }

        const settingWCSValue = this.astSpectralTransform(this.spectralType, this.spectralUnit, this.spectralSystem, nativeWCSValue);
        return isFinite(settingWCSValue) ? settingWCSValue : undefined;
    };

    public getCursorInfo(cursorPosImageSpace: Point2D) {
        let cursorPosWCS, cursorPosFormatted;
        if (this.validWcs) {
            // We need to compare X and Y coordinates in both directions
            // to avoid a confusing drop in precision at rounding threshold
            const offsetBlock = [[0, 0], [1, 1], [-1, -1]];

            // Shift image space coordinates to 1-indexed when passing to AST
            const cursorNeighbourhood = offsetBlock.map((offset) => AST.transformPoint(this.wcsInfo, cursorPosImageSpace.x + 1 + offset[0], cursorPosImageSpace.y + 1 + offset[1]));

            cursorPosWCS = cursorNeighbourhood[0];

            const normalizedNeighbourhood = cursorNeighbourhood.map((pos) => AST.normalizeCoordinates(this.wcsInfo, pos.x, pos.y));

            let precisionX = 0;
            let precisionY = 0;

            while (precisionX < FrameStore.CursorInfoMaxPrecision && precisionY < FrameStore.CursorInfoMaxPrecision) {
                let astString = new ASTSettingsString();
                astString.add("Format(1)", this.overlayStore.numbers.cursorFormatStringX(precisionX));
                astString.add("Format(2)", this.overlayStore.numbers.cursorFormatStringY(precisionY));
                astString.add("System", this.overlayStore.global.explicitSystem);

                let formattedNeighbourhood = normalizedNeighbourhood.map((pos) => AST.getFormattedCoordinates(this.wcsInfo, pos.x, pos.y, astString.toString()), true);
                let [p, n1, n2] = formattedNeighbourhood;
                if (!p.x || !p.y || p.x === "<bad>" || p.y === "<bad>") {
                    cursorPosFormatted = null;
                    break;
                }

                if (p.x !== n1.x && p.x !== n2.x && p.y !== n1.y && p.y !== n2.y) {
                    cursorPosFormatted = {x: p.x, y: p.y};
                    break;
                }

                if (p.x === n1.x || p.x === n2.x) {
                    precisionX += 1;
                }

                if (p.y === n1.y || p.y === n2.y) {
                    precisionY += 1;
                }
            }
        }

        return {
            posImageSpace: cursorPosImageSpace,
            posWCS: cursorPosWCS,
            infoWCS: cursorPosFormatted,
        };
    }

    public getControlMap(frame: FrameStore) {
        const preferenceStore = PreferenceStore.Instance;
        let controlMap = this.controlMaps.get(frame);
        if (!controlMap) {
            const tStart = performance.now();
            controlMap = new ControlMap(this, frame, -1, preferenceStore.contourControlMapWidth, preferenceStore.contourControlMapWidth);
            this.controlMaps.set(frame, controlMap);
            const tEnd = performance.now();
            const dt = tEnd - tStart;
            console.log(`Created ${preferenceStore.contourControlMapWidth}x${preferenceStore.contourControlMapWidth} transform grid for ${this.frameInfo.fileId} -> ${frame.frameInfo.fileId} in ${dt} ms`);
        }

        return controlMap;
    }

    public removeControlMap(frame: FrameStore) {
        const gl = ContourWebGLService.Instance.gl;
        const controlMap = this.controlMaps.get(frame);
        if (controlMap && gl && controlMap.hasTextureForContext(gl)) {
            const texture = controlMap.getTextureX(gl);
            gl.deleteTexture(texture);
        }
        this.controlMaps.delete(frame);
    }

    public getWcsSizeInArcsec(size: Point2D): Point2D {
        const deltaHeader = this.frameInfo.fileInfoExtended.headerEntries.find(entry => entry.name.indexOf("CDELT1") !== -1);
        const unitHeader = this.frameInfo.fileInfoExtended.headerEntries.find(entry => entry.name.indexOf("CUNIT1") !== -1);
        if (size && deltaHeader && unitHeader) {
            const delta = getHeaderNumericValue(deltaHeader);
            const unit = unitHeader.value.trim();
            if (isFinite(delta) && unit === "deg" || unit === "rad") {
                return {
                    x: size.x * Math.abs(delta) * (unit === "deg" ? 3600 : (180 * 3600 / Math.PI)),
                    y: size.y * Math.abs(delta) * (unit === "deg" ? 3600 : (180 * 3600 / Math.PI))
                };
            }
        }
        return null;
    }

    public getImageValueFromArcsec(arcsecValue: number): number {
        const deltaHeader = this.frameInfo.fileInfoExtended.headerEntries.find(entry => entry.name.indexOf("CDELT1") !== -1);
        const unitHeader = this.frameInfo.fileInfoExtended.headerEntries.find(entry => entry.name.indexOf("CUNIT1") !== -1);
        if (isFinite(arcsecValue) && deltaHeader && unitHeader) {
            const delta = getHeaderNumericValue(deltaHeader);
            const unit = unitHeader.value.trim();
            if (isFinite(delta) && delta !== 0 && unit === "deg" || unit === "rad") {
                return arcsecValue / Math.abs(delta) / (unit === "deg" ? 3600 : (180 * 3600 / Math.PI));
            }
        }
        return null;
    }

    public findChannelIndexByValue = (x: number): number => {
        if (x === null || x === undefined || !isFinite(x)) {
            return undefined;
        }

        if (this.channelInfo) {
            if (this.isCoordChannel) {
                return this.channelInfo.getChannelIndexSimple(x);
            } else {
                if ((this.spectralAxis && !this.spectralAxis.valid) || this.isSpectralPropsEqual) {
                    return this.channelInfo.getChannelIndexWCS(x);
                } else {
                    // invert x in selected widget wcs to frame's default wcs
                    const tx =  AST.transformSpectralPoint(this.spectralFrame, this.spectralType, this.spectralUnit, this.spectralSystem, x, false);
                    return this.channelInfo.getChannelIndexWCS(tx);
                }
            }
        }
        return undefined;
    };

    @action updateFromContourData(contourImageData: CARTA.ContourImageData) {
        let vertexCounter = 0;

        const processedData = ProtobufProcessing.ProcessContourData(contourImageData);
        for (const contourSet of processedData.contourSets) {
            vertexCounter += contourSet.coordinates.length / 2;
        }
        this.stokes = processedData.stokes;
        this.channel = processedData.channel;

        for (const contourSet of processedData.contourSets) {
            let contourStore = this.contourStores.get(contourSet.level);
            if (!contourStore) {
                contourStore = new ContourStore();
                this.contourStores.set(contourSet.level, contourStore);
            }

            if (!contourStore.isComplete && processedData.progress > 0) {
                contourStore.addContourData(contourSet.indexOffsets, contourSet.coordinates, processedData.progress);
            } else {
                contourStore.setContourData(contourSet.indexOffsets, contourSet.coordinates, processedData.progress);
            }
        }

        let totalProgress = 0;
        let totalVertices = 0;
        let totalChunks = 0;
        // Clear up stale contour levels by checking against the config, and update total contour progress
        this.contourStores.forEach((contourStore, level) => {
            if (this.contourConfig.levels.indexOf(level) === -1) {
                this.contourStores.delete(level);
            } else {
                totalProgress += contourStore.progress;
                totalVertices += contourStore.vertexCount;
                totalChunks += contourStore.chunkCount;
            }
        });
    }

    @action setChannels(channel: number, stokes: number, recursive: boolean) {
        const sanitizedChannel = this.sanitizeChannelNumber(channel);

        // Automatically switch to per-channel histograms when Stokes parameter changes
        if (this.requiredStokes !== stokes) {
            this.renderConfig.setUseCubeHistogram(false);
            this.renderConfig.updateCubeHistogram(null, 0);
        }

        this.requiredChannel = sanitizedChannel;
        this.requiredStokes = stokes;

        if (recursive) {
            this.spectralSiblings.forEach(frame => {
                const siblingChannel = getTransformedChannel(this.fullWcsInfo, frame.fullWcsInfo, PreferenceStore.Instance.spectralMatchingType, sanitizedChannel);
                frame.setChannels(siblingChannel, frame.requiredStokes, false);
            });

        }
    }

    private sanitizeChannelNumber(channel: number) {
        if (!isFinite(channel)) {
            return this.requiredChannel;
        }

        return Math.round(clamp(channel, 0, this.frameInfo.fileInfoExtended.depth - 1));
    }

    @action incrementChannels(deltaChannel: number, deltaStokes: number, wrap: boolean = true) {
        const depth = Math.max(1, this.frameInfo.fileInfoExtended.depth);
        const numStokes = Math.max(1, this.frameInfo.fileInfoExtended.stokes);

        let newChannel = this.requiredChannel + deltaChannel;
        let newStokes = this.requiredStokes + deltaStokes;
        if (wrap) {
            newChannel = (newChannel + depth) % depth;
            newStokes = (newStokes + numStokes) % numStokes;
        } else {
            newChannel = clamp(newChannel, 0, depth - 1);
            newStokes = clamp(newStokes, 0, numStokes - 1);
        }
        this.setChannels(newChannel, newStokes, true);
    }

    @action setZoom(zoom: number, absolute: boolean = false) {
        if (this.spatialReference) {
            // Adjust zoom by scaling factor if zoom level is not absolute
            const adjustedZoom = absolute ? zoom : zoom / this.spatialTransform.scale;
            this.spatialReference.setZoom(adjustedZoom);
        } else {
            this.zoomLevel = zoom;
            this.replaceZoomTimeoutHandler();
            this.zooming = true;
        }
    }

    @action setCenter(x: number, y: number) {
        if (this.spatialReference) {
            const centerPointRefImage = this.spatialTransform.transformCoordinate({x, y}, true);
            this.spatialReference.setCenter(centerPointRefImage.x, centerPointRefImage.y);
        } else {
            this.center = {x, y};
        }
    }

    @action setCursorInfo(cursorInfo: CursorInfo) {
        if (!this.cursorFrozen) {
            this.cursorInfo = cursorInfo;
        }
    }

    @action setCursorValue(cursorValue: number) {
        this.cursorValue = cursorValue;
    }

    // Sets a new zoom level and pans to keep the given point fixed
    @action zoomToPoint(x: number, y: number, zoom: number, absolute: boolean = false) {
        if (this.spatialReference) {
            // Adjust zoom by scaling factor if zoom level is not absolute
            const adjustedZoom = absolute ? zoom : zoom / this.spatialTransform.scale;
            const pointRefImage = getTransformedCoordinates(this.spatialTransformAST, {x, y}, true);
            this.spatialReference.zoomToPoint(pointRefImage.x, pointRefImage.y, adjustedZoom);
        } else {
            if (PreferenceStore.Instance.zoomPoint === ZoomPoint.CURSOR) {
                this.center = {
                    x: x + this.zoomLevel / zoom * (this.center.x - x),
                    y: y + this.zoomLevel / zoom * (this.center.y - y)
                };
            }
            this.setZoom(zoom);
        }
    }

    private replaceZoomTimeoutHandler = () => {
        if (this.zoomTimeoutHandler) {
            clearTimeout(this.zoomTimeoutHandler);
        }

        this.zoomTimeoutHandler = setTimeout(() => {
            this.zooming = false;
        }, FrameStore.ZoomInertiaDuration);
    };

    @action private initCenter = () => {
        this.center.x = this.frameInfo.fileInfoExtended.width / 2.0 + 0.5;
        this.center.y = this.frameInfo.fileInfoExtended.height / 2.0 + 0.5;
    };

    @action fitZoom = () => {
        if (this.spatialReference) {
            // Calculate midpoint of image
            this.initCenter();
            const imageCenterReferenceSpace = getTransformedCoordinates(this.spatialTransformAST, this.center, true);
            this.spatialReference.setCenter(imageCenterReferenceSpace.x, imageCenterReferenceSpace.y);
            // Calculate bounding box for transformed image
            const corners = [
                this.spatialTransform.transformCoordinate({x: 0, y: 0}, true),
                this.spatialTransform.transformCoordinate({x: 0, y: this.frameInfo.fileInfoExtended.height}, true),
                this.spatialTransform.transformCoordinate({x: this.frameInfo.fileInfoExtended.width, y: this.frameInfo.fileInfoExtended.height}, true),
                this.spatialTransform.transformCoordinate({x: this.frameInfo.fileInfoExtended.width, y: 0}, true)
            ];
            const {minPoint, maxPoint} = minMax2D(corners);
            const rangeX = maxPoint.x - minPoint.x;
            const rangeY = maxPoint.y - minPoint.y;
            const pixelRatio = this.renderHiDPI ? devicePixelRatio : 1.0;
            const zoomX = this.spatialReference.renderWidth * pixelRatio / rangeX;
            const zoomY = this.spatialReference.renderHeight * pixelRatio / rangeY;
            this.spatialReference.setZoom(Math.min(zoomX, zoomY), true);
        } else {
            this.zoomLevel = this.zoomLevelForFit;
            this.initCenter();
        }
    };

    @action setAnimationRange = (range: NumberRange) => {
        this.animationChannelRange = range;
    };

    @action setRasterRenderType = (renderType: RasterRenderType) => {
        this.renderType = renderType;
    };

    @action startMoving = () => {
        this.moving = true;
    };

    @action endMoving = () => {
        this.moving = false;
    };

    @action applyContours = () => {
        if (!this.contourConfig || !this.renderConfig) {
            return;
        }

        const preferenceStore = PreferenceStore.Instance;
        this.contourConfig.setEnabled(true);

        // TODO: Allow a different reference frame
        const contourParameters: CARTA.ISetContourParameters = {
            fileId: this.frameInfo.fileId,
            referenceFileId: this.frameInfo.fileId,
            smoothingMode: this.contourConfig.smoothingMode,
            smoothingFactor: this.contourConfig.smoothingFactor,
            levels: this.contourConfig.levels,
            imageBounds: {
                xMin: 0,
                xMax: this.frameInfo.fileInfoExtended.width,
                yMin: 0,
                yMax: this.frameInfo.fileInfoExtended.height,
            },
            decimationFactor: preferenceStore.contourDecimation,
            compressionLevel: preferenceStore.contourCompressionLevel,
            contourChunkSize: preferenceStore.contourChunkSize
        };
        this.backendService.setContourParameters(contourParameters);
    };

    @action clearContours = (updateBackend: boolean = true) => {
        // Clear up GPU resources
        this.contourStores.forEach(contourStore => contourStore.clearData());
        this.contourStores.clear();
        if (updateBackend) {
            // Send empty contour parameter message to the backend, to prevent contours from being automatically updated
            const contourParameters: CARTA.ISetContourParameters = {
                fileId: this.frameInfo.fileId,
                referenceFileId: this.frameInfo.fileId,
            };
            this.backendService.setContourParameters(contourParameters);
        }
        this.contourConfig.setEnabled(false);
    };

    // Spatial WCS Matching
    @action setSpatialReference = (frame: FrameStore) => {
        if (frame === this) {
            console.log(`Skipping spatial self-reference`);
            this.clearSpatialReference();
            return false;
        }

        if (this.validWcs !== frame.validWcs) {
            console.log(`Error creating spatial transform between files ${this.frameInfo.fileId} and ${frame.frameInfo.fileId}`);
            this.spatialReference = null;
            return false;
        }
        console.log(`Setting spatial reference for file ${this.frameInfo.fileId} to ${frame.frameInfo.fileId}`);
        this.spatialReference = frame;

        const copySrc = AST.copy(this.wcsInfo);
        const copyDest = AST.copy(frame.wcsInfo);
        AST.invert(copySrc);
        AST.invert(copyDest);
        this.spatialTransformAST = AST.convert(copySrc, copyDest, "");
        AST.delete(copySrc);
        AST.delete(copyDest);
        if (!this.spatialTransformAST) {
            console.log(`Error creating spatial transform between files ${this.frameInfo.fileId} and ${frame.frameInfo.fileId}`);
            this.spatialReference = null;
            return false;
        }
        this.spatialReference = frame;
        const currentTransform = this.spatialTransform;
        if (!isFinite(currentTransform.rotation) || !isFinite(currentTransform.scale) || !isFinite(currentTransform.translation.x) || !isFinite(currentTransform.translation.y)
            || !isFinite(currentTransform.origin.x) || !isFinite(currentTransform.origin.y)) {
            console.log(`Error creating spatial transform between files ${this.frameInfo.fileId} and ${frame.frameInfo.fileId}`);
            this.spatialReference = null;
            AST.delete(this.spatialTransformAST);
            this.spatialTransformAST = null;
            return false;
        }

        this.spatialReference.addSecondarySpatialImage(this);
        return true;
    };

    @action clearSpatialReference = () => {
        // Adjust center and zoom based on existing spatial reference
        if (this.spatialReference) {
            this.center = this.spatialTransform.transformCoordinate(this.spatialReference.center, false);
            this.zoomLevel = this.spatialReference.zoomLevel * this.spatialTransform.scale;
            this.spatialReference.removeSecondarySpatialImage(this);
            this.spatialReference = null;
        }

        if (this.spatialTransformAST) {
            AST.delete(this.spatialTransformAST);
        }
        this.spatialTransformAST = null;
        const gl = ContourWebGLService.Instance.gl;
        if (gl) {
            this.controlMaps.forEach(controlMap => {
                if (controlMap.hasTextureForContext(gl)) {
                    const texture = controlMap.getTextureX(gl);
                    gl.deleteTexture(texture);
                }
            });
        }
        this.controlMaps.forEach((controlMap, frame) => {
            this.removeControlMap(frame);
        });
        this.controlMaps.clear();
    };

    @action addSecondarySpatialImage = (frame: FrameStore) => {
        if (!this.secondarySpatialImages.find(f => f.frameInfo.fileId === frame.frameInfo.fileId)) {
            this.secondarySpatialImages.push(frame);
        }
    };

    @action removeSecondarySpatialImage = (frame: FrameStore) => {
        this.secondarySpatialImages = this.secondarySpatialImages.filter(f => f.frameInfo.fileId !== frame.frameInfo.fileId);
    };

    // Spectral WCS matching
    @action setSpectralReference = (frame: FrameStore) => {
        if (frame === this) {
            this.clearSpatialReference();
            console.log(`Skipping spectral self-reference`);
            return false;
        }
        console.log(`Setting spectral reference for file ${this.frameInfo.fileId} to ${frame.frameInfo.fileId}`);

        if (!this.fullWcsInfo || !frame.fullWcsInfo) {
            console.log(`Error creating spectral transform between files ${this.frameInfo.fileId} and ${frame.frameInfo.fileId}. One of the files is missing spectral information`);
            this.spectralReference = null;
            return false;
        }

        // For now, this is just done to ensure a mapping can be constructed
        const copySrc = AST.copy(this.fullWcsInfo);
        const copyDest = AST.copy(frame.fullWcsInfo);
        const preferenceStore = PreferenceStore.Instance;
        const spectralMatchingType = preferenceStore.spectralMatchingType;
        // Ensure that a mapping for the current alignment system is possible
        if (spectralMatchingType !== SpectralType.CHANNEL) {
            AST.set(copySrc, `AlignSystem=${preferenceStore.spectralMatchingType}`);
            AST.set(copyDest, `AlignSystem=${preferenceStore.spectralMatchingType}`);
        }
        AST.invert(copySrc);
        AST.invert(copyDest);
        this.spectralTransformAST = AST.convert(copySrc, copyDest, "");
        AST.delete(copySrc);
        AST.delete(copyDest);

        if (!this.spectralTransformAST) {
            console.log(`Error creating spatial transform between files ${this.frameInfo.fileId} and ${frame.frameInfo.fileId}. Could not create AST transform`);
            this.spectralReference = null;
            return false;
        }

        this.spectralReference = frame;
        this.spectralReference.addSecondarySpectralImage(this);
        const matchedChannel = getTransformedChannel(frame.fullWcsInfo, this.fullWcsInfo, preferenceStore.spectralMatchingType, frame.requiredChannel);
        this.setChannels(matchedChannel, this.requiredStokes, false);
        return true;
    };

    @action clearSpectralReference = () => {
        if (this.spectralReference) {
            this.spectralReference.removeSecondarySpectralImage(this);
            this.spectralReference = null;
        }

        if (this.spectralTransformAST) {
            AST.delete(this.spectralTransformAST);
        }
        this.spectralTransformAST = null;
    };

    @action addSecondarySpectralImage = (frame: FrameStore) => {
        if (!this.secondarySpectralImages.find(f => f.frameInfo.fileId === frame.frameInfo.fileId)) {
            this.secondarySpectralImages.push(frame);
        }
    };

    @action removeSecondarySpectralImage = (frame: FrameStore) => {
        this.secondarySpectralImages = this.secondarySpectralImages.filter(f => f.frameInfo.fileId !== frame.frameInfo.fileId);
    };

    @action addMomentImage = (frame: FrameStore) => {
        if (frame && !this.momentImages.find(f => f.frameInfo.fileId === frame.frameInfo.fileId)) {
            this.momentImages.push(frame);
        }
    };

    @action removeMomentImage = () => {
        this.momentImages = [];
    };

    @action setIsRequestingMoments = (val: boolean) => {
        this.isRequestingMoments = val;
    };

    @action updateRequestingMomentsProgress = (progress: number) => {
        this.requestingMomentsProgress = progress;
    };

    @action resetMomentRequestState = () => {
        this.setIsRequestingMoments(false);
        this.updateRequestingMomentsProgress(0);
    };
}<|MERGE_RESOLUTION|>--- conflicted
+++ resolved
@@ -239,42 +239,10 @@
         return null;
     }
 
-<<<<<<< HEAD
-=======
     @computed get hasVisibleBeam(): boolean {
         return this.beamProperties?.overlayBeamSettings?.visible;
     }
 
-    public getWcsSizeInArcsec(size: Point2D): Point2D {
-        const deltaHeader = this.frameInfo.fileInfoExtended.headerEntries.find(entry => entry.name.indexOf("CDELT1") !== -1);
-        const unitHeader = this.frameInfo.fileInfoExtended.headerEntries.find(entry => entry.name.indexOf("CUNIT1") !== -1);
-        if (size && deltaHeader && unitHeader) {
-            const delta = getHeaderNumericValue(deltaHeader);
-            const unit = unitHeader.value.trim();
-            if (isFinite(delta) && unit === "deg" || unit === "rad") {
-                return {
-                    x: size.x * Math.abs(delta) * (unit === "deg" ? 3600 : (180 * 3600 / Math.PI)),
-                    y: size.y * Math.abs(delta) * (unit === "deg" ? 3600 : (180 * 3600 / Math.PI))
-                };
-            }
-        }
-        return null;
-    }
-
-    public getImageValueFromArcsec(arcsecValue: number): number {
-        const deltaHeader = this.frameInfo.fileInfoExtended.headerEntries.find(entry => entry.name.indexOf("CDELT1") !== -1);
-        const unitHeader = this.frameInfo.fileInfoExtended.headerEntries.find(entry => entry.name.indexOf("CUNIT1") !== -1);
-        if (isFinite(arcsecValue) && deltaHeader && unitHeader) {
-            const delta = getHeaderNumericValue(deltaHeader);
-            const unit = unitHeader.value.trim();
-            if (isFinite(delta) && delta !== 0 && unit === "deg" || unit === "rad") {
-                return arcsecValue / Math.abs(delta) / (unit === "deg" ? 3600 : (180 * 3600 / Math.PI));
-            }
-        }
-        return null;
-    }
-
->>>>>>> 69ffc8d7
     @computed get channelInfo(): ChannelInfo {
         if (!this.frameInfo || !this.frameInfo.fileInfoExtended || this.frameInfo.fileInfoExtended.depth <= 1 || !this.frameInfo.fileInfoExtended.headerEntries) {
             return undefined;
