import {action, autorun, computed, observable, makeObservable, runInAction} from "mobx";
import {IOptionProps, NumberRange} from "@blueprintjs/core";
import {CARTA} from "carta-protobuf";
import * as AST from "ast_wrapper";
import {AnimatorStore, AppStore, ASTSettingsString, ContourConfigStore, ContourStore, DistanceMeasuringStore, LogStore, OverlayBeamStore, OverlayStore, PreferenceStore, RegionSetStore, RegionStore, RenderConfigStore} from "stores";
import {
    ChannelInfo,
    CatalogControlMap,
    ControlMap,
    CursorInfo,
    FrameView,
    GenCoordinateLabel,
    IsSpectralSystemSupported,
    IsSpectralTypeSupported,
    IsSpectralUnitSupported,
    Point2D,
    ProtobufProcessing,
    SPECTRAL_COORDS_SUPPORTED,
    SPECTRAL_DEFAULT_UNIT,
    SPECTRAL_TYPE_STRING,
    SpectralInfo,
    SpectralSystem,
    SpectralType,
    SpectralTypeSet,
    SpectralUnit,
    STANDARD_SPECTRAL_TYPE_SETS,
    STANDARD_POLARIZATIONS,
    Transform2D,
    ZoomPoint
} from "models";
import {clamp, formattedFrequency, getHeaderNumericValue, getTransformedChannel, transformPoint, isAstBadPoint, minMax2D, rotate2D, toFixed, trimFitsComment, round2D, getFormattedWCSPoint, getPixelSize} from "utilities";
import {BackendService, CatalogWebGLService, ContourWebGLService, TILE_SIZE} from "services";
import {RegionId} from "stores/widgets";
import {formattedArcsec} from "utilities";

export interface FrameInfo {
    fileId: number;
    directory: string;
    hdu: string;
    fileInfo: CARTA.FileInfo;
    fileInfoExtended: CARTA.FileInfoExtended;
    fileFeatureFlags: number;
    renderMode: CARTA.RenderMode;
    beamTable: CARTA.IBeam[];
}

export enum RasterRenderType {
    NONE,
    TILED
}

export const WCS_PRECISION = 10;

export class FrameStore {
    private static readonly CursorInfoMaxPrecision = 25;
    private static readonly ZoomInertiaDuration = 250;
    private static readonly CursorMovementDuration = 250;

    private readonly spectralFrame: AST.SpecFrame;
    private readonly controlMaps: Map<FrameStore, ControlMap>;
    private readonly catalogControlMaps: Map<FrameStore, CatalogControlMap>;
    private readonly framePixelRatio: number;
    private readonly backendService: BackendService;
    private readonly overlayStore: OverlayStore;
    private readonly logStore: LogStore;

    private spectralTransformAST: AST.FrameSet;
    private cachedTransformedWcsInfo: AST.FrameSet = -1;
    private zoomTimeoutHandler;

    public readonly wcsInfo: AST.FrameSet;
    public readonly wcsInfoForTransformation: AST.FrameSet;
    public readonly wcsInfo3D: AST.FrameSet;
    public readonly validWcs: boolean;
    public readonly frameInfo: FrameInfo;

    public spectralCoordsSupported: Map<string, {type: SpectralType; unit: SpectralUnit}>;
    public spectralSystemsSupported: Array<SpectralSystem>;
    public spatialTransformAST: AST.FrameSet;
    private cursorMovementHandle: NodeJS.Timeout;

    public distanceMeasuring: DistanceMeasuringStore;

    // Region set for the current frame. Accessed via regionSet, to take into account region sharing
    @observable private readonly frameRegionSet: RegionSetStore;

    @observable renderHiDPI: boolean;
    @observable spectralType: SpectralType;
    @observable spectralUnit: SpectralUnit;
    @observable spectralSystem: SpectralSystem;
    @observable channelValues: Array<number>;
    @observable center: Point2D;
    @observable cursorInfo: CursorInfo;
    @observable cursorValue: {position: Point2D; channel: number; value: number};
    @observable cursorMoving: boolean;
    @observable zoomLevel: number;
    @observable stokes: number;
    @observable channel: number;
    @observable requiredStokes: number;
    @observable requiredChannel: number;
    @observable animationChannelRange: NumberRange;
    @observable renderType: RasterRenderType;
    @observable currentFrameView: FrameView;
    @observable currentCompressionQuality: number;
    @observable renderConfig: RenderConfigStore;
    @observable contourConfig: ContourConfigStore;
    @observable contourStores: Map<number, ContourStore>;
    @observable valid: boolean;
    @observable moving: boolean;
    @observable zooming: boolean;

    @observable colorbarLabelCustomText: string;
    @observable overlayBeamSettings: OverlayBeamStore;
    @observable spatialReference: FrameStore;
    @observable spectralReference: FrameStore;
    @observable rasterScalingReference: FrameStore;
    @observable secondarySpatialImages: FrameStore[];
    @observable secondarySpectralImages: FrameStore[];
    @observable secondaryRasterScalingImages: FrameStore[];
    @observable momentImages: FrameStore[];

    @observable isRequestingMoments: boolean;
    @observable requestingMomentsProgress: number;

    @observable stokesFiles: CARTA.StokesFile[];

    @computed get filename(): string {
        // hdu extension name is in field 3 of fileInfoExtended computed entries
        const extName =
            this.frameInfo?.fileInfoExtended?.computedEntries?.length >= 3 && this.frameInfo?.fileInfoExtended?.computedEntries[2]?.name === "Extension name" ? `_${this.frameInfo.fileInfoExtended.computedEntries[2]?.value}` : "";
        return this.frameInfo.hdu && this.frameInfo.hdu !== "" && this.frameInfo.hdu !== "0" ? `${this.frameInfo.fileInfo.name}.HDU_${this.frameInfo.hdu}${extName}` : this.frameInfo.fileInfo.name;
    }

    @computed get regionSet(): RegionSetStore {
        if (this.spatialReference) {
            return this.spatialReference.regionSet;
        } else {
            return this.frameRegionSet;
        }
    }

    @computed get sharedRegions(): boolean {
        return !!this.spatialReference;
    }

    @computed get maxMip(): number {
        return Math.pow(2, Math.ceil(Math.log2(this.frameInfo.fileInfoExtended.width / TILE_SIZE)));
    }

    @computed get aspectRatio(): number {
        if (isFinite(this.framePixelRatio)) {
            return this.framePixelRatio;
        }

        return this.overlayStore.renderWidth / this.frameInfo.fileInfoExtended.width / (this.overlayStore.renderHeight / this.frameInfo.fileInfoExtended.height);
    }

    get hasSquarePixels(): boolean {
        if (isFinite(this.framePixelRatio)) {
            return this.framePixelRatio === 1.0;
        }
        return false;
    }

    @computed get requiredFrameView(): FrameView {
        // use spatial reference frame to calculate frame view, if it exists
        if (this.spatialReference) {
            // Required view of reference frame
            const refView = this.spatialReference.requiredFrameView;
            // Get the position of the ref frame's view in the secondary frame's pixel space
            const corners = [
                this.spatialTransform.transformCoordinate({x: refView.xMin, y: refView.yMin}, false),
                this.spatialTransform.transformCoordinate({x: refView.xMin, y: refView.yMax}, false),
                this.spatialTransform.transformCoordinate({x: refView.xMax, y: refView.yMax}, false),
                this.spatialTransform.transformCoordinate({x: refView.xMax, y: refView.yMin}, false)
            ];

            const {minPoint, maxPoint} = minMax2D(corners);
            // Manually get adjusted zoom level and round to a power of 2
            const mipAdjustment = (PreferenceStore.Instance.lowBandwidthMode ? 2.0 : 1.0) / this.spatialTransform.scale;
            const mipExact = Math.max(1.0, mipAdjustment / this.spatialReference.zoomLevel);
            const mipLog2 = Math.log2(mipExact);
            const mipLog2Rounded = Math.round(mipLog2);

            return {
                xMin: minPoint.x,
                xMax: maxPoint.x,
                yMin: minPoint.y,
                yMax: maxPoint.y,
                mip: Math.pow(2, mipLog2Rounded)
            };
        } else {
            // If there isn't a valid zoom, return a dummy view
            if (this.zoomLevel <= 0 || !this.isRenderable) {
                return {
                    xMin: 0,
                    xMax: 1,
                    yMin: 0,
                    yMax: 1,
                    mip: 1
                };
            }

            const pixelRatio = this.renderHiDPI ? devicePixelRatio : 1.0;
            // Required image dimensions
            const imageWidth = (pixelRatio * this.renderWidth) / this.zoomLevel / this.aspectRatio;
            const imageHeight = (pixelRatio * this.renderHeight) / this.zoomLevel;

            const mipAdjustment = PreferenceStore.Instance.lowBandwidthMode ? 2.0 : 1.0;
            const mipExact = Math.max(1.0, mipAdjustment / this.zoomLevel);
            const mipLog2 = Math.log2(mipExact);
            const mipLog2Rounded = Math.round(mipLog2);
            const mipRoundedPow2 = Math.pow(2, mipLog2Rounded);

            return {
                xMin: this.center.x - imageWidth / 2.0,
                xMax: this.center.x + imageWidth / 2.0,
                yMin: this.center.y - imageHeight / 2.0,
                yMax: this.center.y + imageHeight / 2.0,
                mip: mipRoundedPow2
            };
        }
    }

    @computed get spatialTransform() {
        if (this.spatialReference && this.spatialTransformAST) {
            const center = transformPoint(this.spatialTransformAST, this.spatialReference.center, false);
            // Try use center of the screen as a reference point
            if (!isAstBadPoint(center)) {
                return new Transform2D(this.spatialTransformAST, center);
            } else {
                // Otherwise use the center of the image
                return new Transform2D(this.spatialTransformAST, {x: this.frameInfo.fileInfoExtended.width / 2.0 + 0.5, y: this.frameInfo.fileInfoExtended.height / 2.0 + 0.5});
            }
        }
        return null;
    }

    @computed get transformedWcsInfo() {
        if (this.spatialTransform) {
            let adjTranslation: Point2D = {
                x: -this.spatialTransform.translation.x / this.spatialTransform.scale,
                y: -this.spatialTransform.translation.y / this.spatialTransform.scale
            };
            adjTranslation = rotate2D(adjTranslation, -this.spatialTransform.rotation);
            if (this.cachedTransformedWcsInfo > 0) {
                AST.deleteObject(this.cachedTransformedWcsInfo);
            }

            this.cachedTransformedWcsInfo = AST.createTransformedFrameset(
                this.wcsInfo,
                adjTranslation.x,
                adjTranslation.y,
                -this.spatialTransform.rotation,
                this.spatialTransform.origin.x,
                this.spatialTransform.origin.y,
                1.0 / this.spatialTransform.scale,
                1.0 / this.spatialTransform.scale
            );
            return this.cachedTransformedWcsInfo;
        }
        return null;
    }

    @computed get renderWidth() {
        return this.overlayStore.renderWidth;
    }

    @computed get renderHeight() {
        return this.overlayStore.renderHeight;
    }

    @computed get isRenderable() {
        return this.renderWidth > 0 && this.renderHeight > 0;
    }

    @computed get unit() {
        if (!this.frameInfo || !this.frameInfo.fileInfoExtended || !this.frameInfo.fileInfoExtended.headerEntries) {
            return undefined;
        } else {
            const unitHeader = this.frameInfo.fileInfoExtended.headerEntries.filter(entry => entry.name === "BUNIT");
            if (unitHeader.length) {
                return trimFitsComment(unitHeader[0].value);
            } else {
                return undefined;
            }
        }
    }

    @computed get beamProperties(): {x: number; y: number; angle: number; overlayBeamSettings: OverlayBeamStore} {
        const unitHeader = this.frameInfo.fileInfoExtended.headerEntries.find(entry => entry.name.indexOf("CUNIT1") !== -1);
        const deltaHeader = this.frameInfo.fileInfoExtended.headerEntries.find(entry => entry.name.indexOf("CDELT1") !== -1);

        if (unitHeader && deltaHeader) {
            const unit = unitHeader.value.trim();
            const delta = getHeaderNumericValue(deltaHeader);
            if (isFinite(delta) && (unit === "deg" || unit === "rad")) {
                if (this.frameInfo.beamTable && this.frameInfo.beamTable.length > 0) {
                    let beam: CARTA.IBeam;
                    if (this.frameInfo.beamTable.length === 1 && this.frameInfo.beamTable[0].channel === -1 && this.frameInfo.beamTable[0].stokes === -1) {
                        beam = this.frameInfo.beamTable[0];
                    } else {
                        if (this.frameInfo.fileInfoExtended.depth > 1 && this.frameInfo.fileInfoExtended.stokes > 1) {
                            beam = this.frameInfo.beamTable.find(beam => beam.channel === this.requiredChannel && beam.stokes === this.requiredStokes);
                        } else if (this.frameInfo.fileInfoExtended.depth > 1 && this.frameInfo.fileInfoExtended.stokes <= 1) {
                            beam = this.frameInfo.beamTable.find(beam => beam.channel === this.requiredChannel);
                        } else if (this.frameInfo.fileInfoExtended.depth <= 1 && this.frameInfo.fileInfoExtended.stokes > 1) {
                            beam = this.frameInfo.beamTable.find(beam => beam.stokes === this.requiredStokes);
                        }
                    }

                    if (beam && isFinite(beam.majorAxis) && beam.majorAxis > 0 && isFinite(beam.minorAxis) && beam.minorAxis > 0 && isFinite(beam.pa)) {
                        return {
                            x: beam.majorAxis / (unit === "deg" ? 3600 : (180 * 3600) / Math.PI) / Math.abs(delta),
                            y: beam.minorAxis / (unit === "deg" ? 3600 : (180 * 3600) / Math.PI) / Math.abs(delta),
                            angle: beam.pa,
                            overlayBeamSettings: this.overlayBeamSettings
                        };
                    }
                }
            }
        }
        return null;
    }

    @computed get hasVisibleBeam(): boolean {
        return this.beamProperties?.overlayBeamSettings?.visible;
    }

    @computed get channelInfo(): ChannelInfo {
        if (!this.frameInfo || !this.frameInfo.fileInfoExtended || this.frameInfo.fileInfoExtended.depth <= 1 || !this.frameInfo.fileInfoExtended.headerEntries) {
            return undefined;
        }
        const N = this.frameInfo.fileInfoExtended.depth;
        const indexes = new Array<number>(N);
        const values = new Array<number>(N);
        const rawValues = new Array<number>(N);

        let getChannelIndexSimple = (value: number): number => {
            if (!value) {
                return null;
            }

            if (value < 0) {
                return 0;
            } else if (value > N - 1) {
                return N - 1;
            }

            const ceil = Math.ceil(value);
            const floor = Math.floor(value);
            return ceil - value < value - floor ? ceil : floor;
        };

        // By default, we try to use the WCS information to determine channel info.
        if (this.spectralAxis) {
            const refPixHeader = this.frameInfo.fileInfoExtended.headerEntries.find(entry => entry.name.indexOf(`CRPIX${this.spectralAxis.dimension}`) !== -1);
            const refValHeader = this.frameInfo.fileInfoExtended.headerEntries.find(entry => entry.name.indexOf(`CRVAL${this.spectralAxis.dimension}`) !== -1);
            const deltaHeader = this.frameInfo.fileInfoExtended.headerEntries.find(entry => entry.name.indexOf(`CDELT${this.spectralAxis.dimension}`) !== -1);

            if (refPixHeader && refValHeader && deltaHeader) {
                // Shift pixel coordinates by -1 to start at zero instead of 1
                const refPix = getHeaderNumericValue(refPixHeader) - 1;
                const refVal = getHeaderNumericValue(refValHeader);
                const delta = getHeaderNumericValue(deltaHeader);
                if (isFinite(refPix) && isFinite(refVal) && isFinite(delta)) {
                    for (let i = 0; i < N; i++) {
                        const channelOffset = i - refPix;
                        indexes[i] = i;
                        rawValues[i] = channelOffset * delta + refVal;
                        values[i] = rawValues[i];
                    }
                    return {
                        fromWCS: true,
                        indexes,
                        delta,
                        values,
                        rawValues,
                        getChannelIndexWCS: (value: number): number => {
                            if (!value) {
                                return null;
                            }

                            const index = (value - refVal) / delta + refPix;
                            if (index < 0) {
                                return 0;
                            } else if (index > values.length - 1) {
                                return values.length - 1;
                            }

                            const ceil = Math.ceil(index);
                            const floor = Math.floor(index);
                            return Math.abs(values[ceil] - value) < Math.abs(value - values[floor]) ? ceil : floor;
                        },
                        getChannelIndexSimple: getChannelIndexSimple
                    };
                }
            }
        }

        // return channels
        for (let i = 0; i < N; i++) {
            indexes[i] = i;
            values[i] = i;
            rawValues[i] = i;
        }
        return {
            fromWCS: false,
            delta: undefined,
            indexes,
            values,
            rawValues,
            getChannelIndexWCS: null,
            getChannelIndexSimple: getChannelIndexSimple
        };
    }

    @computed get spectralInfo(): SpectralInfo {
        const spectralInfo: SpectralInfo = {
            channel: this.channel,
            spectralString: ""
        };

        if (this.frameInfo.fileInfoExtended.depth > 1) {
            const channelInfo = this.channelInfo;
            const spectralType = this.spectralAxis?.type;
            if (spectralType) {
                spectralInfo.spectralString = `${spectralType.name} (${this.spectralAxis?.specsys ?? ""}): ${toFixed(channelInfo.values[this.channel], 4)} ${spectralType.unit ?? ""}`;
                if (spectralType.code === "FREQ") {
                    const freqVal = channelInfo.rawValues[this.channel];
                    // convert frequency value to unit in GHz
                    if (this.isSpectralCoordinateConvertible && spectralType.unit !== SPECTRAL_DEFAULT_UNIT.get(SpectralType.FREQ)) {
                        const freqGHz = this.astSpectralTransform(SpectralType.FREQ, SpectralUnit.GHZ, this.spectralSystem, freqVal);
                        if (isFinite(freqGHz)) {
                            spectralInfo.spectralString = `Frequency (${this.spectralSystem}): ${formattedFrequency(freqGHz)}`;
                        }
                    }
                    // convert frequency to volecity
                    const velocityVal = this.astSpectralTransform(SpectralType.VRAD, SpectralUnit.KMS, this.spectralSystem, freqVal);
                    if (isFinite(velocityVal)) {
                        spectralInfo.velocityString = `Velocity: ${toFixed(velocityVal, 4)} km/s`;
                    }
                } else if (spectralType.code === "VRAD") {
                    const velocityVal = channelInfo.rawValues[this.channel];
                    // convert velocity value to unit in km/s
                    if (this.isSpectralCoordinateConvertible && spectralType.unit !== SPECTRAL_DEFAULT_UNIT.get(SpectralType.VRAD)) {
                        const volecityKMS = this.astSpectralTransform(SpectralType.VRAD, SpectralUnit.KMS, this.spectralSystem, velocityVal);
                        if (isFinite(volecityKMS)) {
                            spectralInfo.spectralString = `Velocity (${this.spectralSystem}): ${toFixed(volecityKMS, 4)} km/s`;
                        }
                    }
                    // convert velocity to frequency
                    const freqGHz = this.astSpectralTransform(SpectralType.FREQ, SpectralUnit.GHZ, this.spectralSystem, velocityVal);
                    if (isFinite(freqGHz)) {
                        spectralInfo.freqString = `Frequency: ${formattedFrequency(freqGHz)}`;
                    }
                }
            }
        }

        return spectralInfo;
    }

    @computed get simpleSpectralInfo(): string {
        const infoString = this.spectralInfo.freqString ? this.spectralInfo.freqString : this.spectralInfo.velocityString;
        return `${this.spectralInfo.spectralString?.replace(/\w+\s\(/, "")?.replace(/\):\s/, "\u000A")}${infoString?.replace(/\w+:\s/, "\u000A")}`;
    }

    @computed get isPVImage(): boolean {
        if (this.frameInfo?.fileInfoExtended?.headerEntries) {
            const entries = this.frameInfo.fileInfoExtended.headerEntries;
            const axis1 = entries.find(entry => entry.name.includes("CTYPE1"));
            return axis1?.value?.match(/offset|position|offset position/i) ? true : false;
        }
        return false;
    }

    @computed get isUVImage(): boolean {
        return this.uvAxis !== undefined;
    }

    @computed get uvAxis(): number {
        if (this.frameInfo?.fileInfoExtended?.headerEntries) {
            const entries = this.frameInfo.fileInfoExtended.headerEntries;
            const axis1 = entries.find(entry => entry.name.includes("CTYPE1"));
            const axis2 = entries.find(entry => entry.name.includes("CTYPE2"));
            if (axis1?.value?.match(/uu/i)) {
                return 1;
            } else if (axis2?.value?.match(/uu/i)) {
                return 2;
            }
        }
        return undefined;
    }

    @computed get spectralAxis(): {valid: boolean; dimension: number; type: SpectralTypeSet; specsys: string} {
        if (this.frameInfo?.fileInfoExtended?.headerEntries) {
            const entries = this.frameInfo.fileInfoExtended.headerEntries;

            // Locate spectral dimension from axis 1~4
            let dimension = undefined;
            if (this.isPVImage) {
                const typeHeader2 = entries.find(entry => entry.name.includes("CTYPE2"));
                const typeHeader3 = entries.find(entry => entry.name.includes("CTYPE3"));
                if (typeHeader2 && !typeHeader2.value.match(/stokes/i)) {
                    // spectral axis should be CTYPE2
                    dimension = 2;
                } else if (typeHeader3 && !typeHeader3.value.match(/stokes/i)) {
                    // spectral axis should be CTYPE3
                    dimension = 3;
                }
            } else {
                const typeHeader3 = entries.find(entry => entry.name.includes("CTYPE3"));
                const typeHeader4 = entries.find(entry => entry.name.includes("CTYPE4"));
                if (typeHeader3 && !typeHeader3.value.match(/stokes/i)) {
                    // spectral axis should be CTYPE3
                    dimension = 3;
                } else if (typeHeader4 && !typeHeader4.value.match(/stokes/i)) {
                    // spectral axis should be CTYPE4
                    dimension = 4;
                }
            }

            // Fill up spectral dimension & type/unit/system
            if (dimension) {
                const spectralHeader = entries.find(entry => entry.name.includes(`CTYPE${dimension}`));
                const spectralValue = spectralHeader?.value.trim().toUpperCase();
                const spectralType = STANDARD_SPECTRAL_TYPE_SETS.find(type => spectralValue === type.code);
                const unitHeader = entries.find(entry => entry.name.includes(`CUNIT${dimension}`));
                const specSysHeader = entries.find(entry => entry.name.includes("SPECSYS"));
                const specsys = specSysHeader?.value ? trimFitsComment(specSysHeader.value)?.toUpperCase() : undefined;
                if (spectralType) {
                    return {
                        valid: true,
                        dimension: dimension,
                        type: {name: spectralType.name, code: spectralType.code, unit: unitHeader?.value?.trim() ?? spectralType.unit},
                        specsys: specsys
                    };
                } else {
                    return {
                        valid: false,
                        dimension: dimension,
                        type: {name: spectralValue, code: spectralValue, unit: unitHeader?.value?.trim() ?? undefined},
                        specsys: specsys
                    };
                }
            }
        }
        return undefined;
    }

    @computed get isSpectralCoordinateConvertible(): boolean {
        if (!this.spectralAxis || (this.spectralAxis && !this.spectralAxis.valid) || !this.spectralFrame) {
            return false;
        }
        return IsSpectralTypeSupported(this.spectralAxis.type.code as string) && IsSpectralUnitSupported(this.spectralAxis.type.unit as string);
    }

    @computed get isSpectralSystemConvertible(): boolean {
        if (!this.spectralAxis || !this.spectralFrame) {
            return false;
        }
        return IsSpectralSystemSupported(this.spectralAxis.specsys as string);
    }

    @computed get isSpectralPropsEqual(): boolean {
        let result = false;
        if (this.spectralAxis?.type && this.spectralAxis?.specsys) {
            const isTypeEqual = this.spectralAxis.type.code === (this.spectralType as string);
            const isUnitEqual = this.spectralAxis.type.unit === (this.spectralUnit as string);
            const isSpecsysEqual = this.spectralAxis.specsys === (this.spectralSystem as string);
            result = isTypeEqual && isUnitEqual && isSpecsysEqual;
        }
        return result;
    }

    @computed get isCoordChannel(): boolean {
        return this.spectralType === SpectralType.CHANNEL;
    }

    @computed get isCoordVelocity(): boolean {
        return this.spectralType === SpectralType.VRAD || this.spectralType === SpectralType.VOPT;
    }

    @computed get nativeSpectralCoordinate(): string {
        return this.spectralAxis ? `${this.spectralAxis.type.name}${this.spectralAxis.type.unit ? ` (${this.spectralAxis.type.unit})` : ""}` : undefined;
    }

    @computed get spectralCoordinate(): string {
        return !this.spectralType && !this.spectralUnit ? this.nativeSpectralCoordinate : GenCoordinateLabel(this.spectralType, this.spectralUnit);
    }

    @computed get spectralLabel(): string {
        let label = undefined;
        if (this.spectralAxis) {
            const spectralSystem = this.isSpectralSystemConvertible ? this.spectralSystem : this.spectralAxis.specsys;
            label = `${spectralSystem ? `[${spectralSystem}] ` : ""}${this.spectralCoordinate ?? ""}`;
        }
        return label;
    }

    @computed get spectralUnitStr(): string {
        if (this.spectralAxis && !this.spectralType && !this.spectralUnit) {
            return this.spectralAxis.type.unit;
        }
        return this.isCoordChannel ? SPECTRAL_TYPE_STRING.get(SpectralType.CHANNEL) : (this.spectralUnit as string);
    }

    @computed get hasStokes(): boolean {
        return this.frameInfo && this.frameInfo.fileInfoExtended && this.frameInfo.fileInfoExtended.stokes > 1;
    }

    @computed get numChannels(): number {
        return this.frameInfo.fileInfoExtended.depth;
    }

    @computed get channelValueBounds(): CARTA.FloatBounds {
        if (this.numChannels > 1 && this.channelValues) {
            const head = this.channelValues[0];
            const tail = this.channelValues[this.numChannels - 1];
            return new CARTA.FloatBounds(head <= tail ? {min: head, max: tail} : {min: tail, max: head});
        }
        return null;
    }

    @computed get spectralSiblings(): FrameStore[] {
        if (this.spectralReference) {
            let siblings = [];
            siblings.push(this.spectralReference);
            siblings.push(...this.spectralReference.secondarySpectralImages.slice().filter(f => f !== this));
            return siblings;
        } else {
            return this.secondarySpectralImages.slice();
        }
    }

    @computed get spatialSiblings(): FrameStore[] {
        if (this.spatialReference) {
            let siblings = [];
            siblings.push(this.spatialReference);
            siblings.push(...this.spatialReference.secondarySpatialImages.slice().filter(f => f !== this));
            return siblings;
        } else {
            return this.secondarySpatialImages.slice();
        }
    }

    @computed get renderConfigSiblings(): FrameStore[] {
        if (this.rasterScalingReference) {
            let siblings = [];
            siblings.push(this.rasterScalingReference);
            siblings.push(...this.rasterScalingReference.secondaryRasterScalingImages.slice().filter(f => f !== this));
            return siblings;
        } else {
            return this.secondaryRasterScalingImages.slice();
        }
    }

    @computed get isCursorValueCurrent(): boolean {
        if (!this.cursorValue || !this.cursorInfo) {
            return false;
        }

        const roundedPosInfo = round2D(this.cursorInfo.posImageSpace);
        const roundedPosValue = round2D(this.cursorValue.position);

        return this.cursorValue.channel === this.channel && roundedPosInfo.x === roundedPosValue.x && roundedPosInfo.y === roundedPosValue.y;
    }

    @computed
    private get zoomLevelForFit() {
        return Math.min(this.calculateZoomX, this.calculateZoomY);
    }

    @computed
    private get calculateZoomX() {
        const imageWidth = this.frameInfo.fileInfoExtended.width;
        const pixelRatio = (this.renderHiDPI ? devicePixelRatio : 1.0) / this.aspectRatio;

        if (imageWidth <= 0) {
            return 1.0;
        }
        return (this.renderWidth * pixelRatio) / imageWidth;
    }

    @computed
    private get calculateZoomY() {
        const imageHeight = this.frameInfo.fileInfoExtended.height;
        const pixelRatio = this.renderHiDPI ? devicePixelRatio : 1.0;
        if (imageHeight <= 0) {
            return 1.0;
        }
        return (this.renderHeight * pixelRatio) / imageHeight;
    }

    @computed get contourProgress(): number {
        // Use -1 when there are no contours required
        if (!this.contourConfig.levels || !this.contourConfig.levels.length || !this.contourConfig.enabled) {
            return -1;
        }

        // Progress is zero if we haven't received any contours yet
        if (!this.contourStores || !this.contourStores.size) {
            return 0;
        }

        let totalProgress = 0;
        this.contourStores.forEach((contourStore, level) => {
            if (this.contourConfig.levels.indexOf(level) !== -1) {
                totalProgress += contourStore.progress;
            }
        });

        return totalProgress / (this.contourConfig.levels ? this.contourConfig.levels.length : 1);
    }

    @computed get stokesOptions(): IOptionProps[] {
        let stokesOptions = [];
        if (this.frameInfo && this.frameInfo.fileInfoExtended && this.frameInfo.fileInfoExtended.headerEntries) {
            const ctype = this.frameInfo.fileInfoExtended.headerEntries.find(entry => entry.value.toUpperCase() === "STOKES");
            if (ctype && ctype.name.indexOf("CTYPE") !== -1) {
                const index = ctype.name.substring(5);
                const naxisHeader = this.frameInfo.fileInfoExtended.headerEntries.find(entry => entry.name.indexOf(`NAXIS${index}`) !== -1);
                const crpixHeader = this.frameInfo.fileInfoExtended.headerEntries.find(entry => entry.name.indexOf(`CRPIX${index}`) !== -1);
                const crvalHeader = this.frameInfo.fileInfoExtended.headerEntries.find(entry => entry.name.indexOf(`CRVAL${index}`) !== -1);
                const cdeltHeader = this.frameInfo.fileInfoExtended.headerEntries.find(entry => entry.name.indexOf(`CDELT${index}`) !== -1);
                for (let i = 0; i < parseInt(naxisHeader.value); i++) {
                    const stokesVal = getHeaderNumericValue(crvalHeader) + (i + 1 - getHeaderNumericValue(crpixHeader)) * getHeaderNumericValue(cdeltHeader);
<<<<<<< HEAD
                    if (stokesVal > 0 && STANDARD_POLARIZATIONS.has(stokesVal)) {
                        stokesOptions.push({value: stokesVal - 1, label: STANDARD_POLARIZATIONS.get(stokesVal)});
=======
                    if (STANDARD_POLARIZATIONS.has(stokesVal)) {
                        stokesInfo.push((stokesVal > 0 ? "Stokes " : "") + STANDARD_POLARIZATIONS.get(stokesVal));
>>>>>>> 74172c60
                    }
                }
            }
        }
        return stokesOptions;
    }

    @computed get requiredStokesName(): string {
        return this.stokesOptions?.find(stokesOption => stokesOption.value === this.requiredStokes)?.label;
    }

    @computed get stokesInfo(): string[] {
        return this.stokesOptions?.map(option => {
            return option?.label;
        });
    }

    @computed get requiredStokesInfo(): string {
        return this.requiredStokes >= 0 && this.requiredStokes < this.stokesInfo?.length ? this.stokesInfo[this.requiredStokes] : String(this.requiredStokes);
    }

    constructor(frameInfo: FrameInfo) {
        makeObservable(this);
        this.overlayStore = OverlayStore.Instance;
        this.logStore = LogStore.Instance;
        this.backendService = BackendService.Instance;
        const preferenceStore = PreferenceStore.Instance;

        this.spectralFrame = null;
        this.spectralType = null;
        this.spectralUnit = null;
        this.spectralSystem = null;
        this.channelValues = null;
        this.spectralCoordsSupported = null;
        this.spectralSystemsSupported = null;
        this.wcsInfo = null;
        this.wcsInfoForTransformation = null;
        this.wcsInfo3D = null;
        this.validWcs = false;
        this.frameInfo = frameInfo;
        this.renderHiDPI = true;
        this.center = {x: 0, y: 0};
        this.stokes = 0;
        this.channel = 0;
        this.requiredStokes = 0;
        this.requiredChannel = 0;
        this.renderConfig = new RenderConfigStore(preferenceStore, this);
        this.contourConfig = new ContourConfigStore(preferenceStore);
        this.contourStores = new Map<number, ContourStore>();
        this.renderType = RasterRenderType.NONE;
        this.moving = false;
        this.zooming = false;
        this.colorbarLabelCustomText = this.unit === undefined || !this.unit.length ? "arbitrary units" : this.unit;
        this.overlayBeamSettings = new OverlayBeamStore();
        this.spatialReference = null;
        this.spatialTransformAST = null;
        this.catalogControlMaps = new Map<FrameStore, CatalogControlMap>();
        this.controlMaps = new Map<FrameStore, ControlMap>();
        this.secondarySpatialImages = [];
        this.secondarySpectralImages = [];
        this.secondaryRasterScalingImages = [];
        this.momentImages = [];

        this.isRequestingMoments = false;
        this.requestingMomentsProgress = 0;
        this.cursorMovementHandle = null;

        this.stokesFiles = [];

        this.distanceMeasuring = new DistanceMeasuringStore();

        // synchronize AST overlay's color/grid/label with preference when frame is created
        const astColor = preferenceStore.astColor;
        if (astColor !== this.overlayStore.global.color) {
            this.overlayStore.global.setColor(astColor);
        }
        const astGridVisible = preferenceStore.astGridVisible;
        if (astGridVisible !== this.overlayStore.grid.visible) {
            this.overlayStore.grid.setVisible(astGridVisible);
        }
        const astLabelsVisible = preferenceStore.astLabelsVisible;
        if (astLabelsVisible !== this.overlayStore.labels.visible) {
            this.overlayStore.labels.setVisible(astLabelsVisible);
        }
        const colorbarVisible = preferenceStore.colorbarVisible;
        if (colorbarVisible !== this.overlayStore.colorbar.visible) {
            this.overlayStore.colorbar.setVisible(colorbarVisible);
        }
        const colorbarInteractive = preferenceStore.colorbarInteractive;
        if (colorbarInteractive !== this.overlayStore.colorbar.interactive) {
            this.overlayStore.colorbar.setInteractive(colorbarInteractive);
        }
        const colorbarPosition = preferenceStore.colorbarPosition;
        if (colorbarPosition !== this.overlayStore.colorbar.position) {
            this.overlayStore.colorbar.setPosition(colorbarPosition);
        }
        const colorbarWidth = preferenceStore.colorbarWidth;
        if (colorbarWidth !== this.overlayStore.colorbar.width) {
            this.overlayStore.colorbar.setWidth(colorbarWidth);
        }
        const colorbarTicksDensity = preferenceStore.colorbarTicksDensity;
        if (colorbarTicksDensity !== this.overlayStore.colorbar.tickDensity) {
            this.overlayStore.colorbar.setTickDensity(colorbarTicksDensity);
        }
        const colorbarLabelVisible = preferenceStore.colorbarLabelVisible;
        if (colorbarLabelVisible !== this.overlayStore.colorbar.labelVisible) {
            this.overlayStore.colorbar.setLabelVisible(colorbarLabelVisible);
        }

        this.frameRegionSet = new RegionSetStore(this, PreferenceStore.Instance, BackendService.Instance);
        this.valid = true;
        this.currentFrameView = {
            xMin: 0,
            xMax: 0,
            yMin: 0,
            yMax: 0,
            mip: 999
        };
        this.animationChannelRange = [0, frameInfo.fileInfoExtended.depth - 1];

        if (this.isPVImage) {
            const astFrameSet = this.initPVFrame();
            if (astFrameSet) {
                this.spectralFrame = AST.getSpectralFrame(astFrameSet);
                this.wcsInfo = AST.copy(astFrameSet);
                AST.deleteObject(astFrameSet);
            }
        } else if (this.isUVImage) {
            // TODO: Refactor the code to avoid redundancy between astFrameSet and astFrameSet2D
            const astFrameSet = this.initFrame(false);
            const astFrameSet2D = this.initFrame2D();
            if (astFrameSet && astFrameSet2D) {
                this.spectralFrame = AST.getSpectralFrame(astFrameSet);
                if (frameInfo.fileInfoExtended.depth > 1) {
                    // 3D frame
                    this.wcsInfo3D = AST.copy(astFrameSet);
                    this.wcsInfo = AST.copy(astFrameSet2D);
                } else {
                    // 2D frame
                    this.wcsInfo = AST.copy(astFrameSet);
                }
            }
            AST.deleteObject(astFrameSet);
            AST.deleteObject(astFrameSet2D);
        } else {
            // init WCS
            const astFrameSet = this.initFrame();
            if (astFrameSet) {
                this.spectralFrame = AST.getSpectralFrame(astFrameSet);
                if (frameInfo.fileInfoExtended.depth > 1) {
                    // 3D frame
                    this.wcsInfo3D = AST.copy(astFrameSet);
                    this.wcsInfo = AST.getSkyFrameSet(this.wcsInfo3D);
                } else {
                    // 2D frame
                    this.wcsInfo = AST.copy(astFrameSet);
                }
                AST.deleteObject(astFrameSet);

                if (this.wcsInfo) {
                    // init 2D(Sky) wcs copy for the precision of region coordinate transformation
                    this.wcsInfoForTransformation = AST.copy(this.wcsInfo);
                    AST.set(this.wcsInfoForTransformation, `Format(1)=${AppStore.Instance.overlayStore.numbers.formatTypeX}.${WCS_PRECISION}`);
                    AST.set(this.wcsInfoForTransformation, `Format(2)=${AppStore.Instance.overlayStore.numbers.formatTypeY}.${WCS_PRECISION}`);
                    this.validWcs = true;
                    this.overlayStore.setDefaultsFromAST(this);
                }
            }
        }

        if (!this.wcsInfo) {
            this.logStore.addWarning(`Problem processing headers in file ${this.filename} for AST`, ["ast"]);
            this.wcsInfo = AST.initDummyFrame();
        }

        const cUnit1 = this.frameInfo.fileInfoExtended.headerEntries.find(entry => entry.name === "CUNIT1");
        const cUnit2 = this.frameInfo.fileInfoExtended.headerEntries.find(entry => entry.name === "CUNIT2");
        const hasUnits = cUnit1 && cUnit2;
        const sameUnits = hasUnits && trimFitsComment(cUnit1.value) === trimFitsComment(cUnit2.value);

        // If the two units are different, there's no fixed aspect ratio
        if (hasUnits && !sameUnits) {
            this.framePixelRatio = NaN;
        } else {
            // Assumes non-rotated pixels
            const cDelt1 = getPixelSize(this, 1);
            const cDelt2 = getPixelSize(this, 2);
            this.framePixelRatio = Math.abs(cDelt1 / cDelt2);
            // Correct for numerical errors in CDELT values if they're within 0.1% of each other
            if (Math.abs(this.framePixelRatio - 1.0) < 0.001) {
                this.framePixelRatio = 1.0;
            }
        }

        this.initSupportedSpectralConversion();
        this.initCenter();
        this.zoomLevel = preferenceStore.isZoomRAWMode ? 1.0 : this.zoomLevelForFit;

        // init spectral settings
        if (this.spectralAxis && IsSpectralTypeSupported(this.spectralAxis.type.code as string) && IsSpectralUnitSupported(this.spectralAxis.type.unit as string)) {
            if (this.isPVImage) {
                this.spectralType = SpectralType.VRAD;
            } else {
                this.spectralType = this.spectralAxis.type.code as SpectralType;
            }
            this.spectralUnit = SPECTRAL_DEFAULT_UNIT.get(this.spectralType);
        }
        if (this.isSpectralSystemConvertible) {
            this.spectralSystem = this.spectralAxis.specsys as SpectralSystem;
        }

        // need initialized wcs to get correct cursor info
        this.cursorInfo = this.getCursorInfo(this.center);
        this.cursorValue = {position: {x: NaN, y: NaN}, channel: 0, value: NaN};
        this.cursorMoving = false;

        autorun(() => {
            // update zoomLevel when image viewer is available for drawing
            if (this.isRenderable && this.zoomLevel <= 0) {
                this.setZoom(this.zoomLevelForFit);
            }
        });

        // if type/unit/specsys changes, trigger spectral conversion
        autorun(() => {
            const type = this.spectralType;
            const unit = this.spectralUnit;
            // eslint-disable-next-line @typescript-eslint/no-unused-vars
            const specsys = this.spectralSystem;
            if (this.channelInfo) {
                if (!type && !unit) {
                    this.setChannelValues(this.channelInfo.values);
                } else if (this.isCoordChannel) {
                    this.setChannelValues(this.channelInfo.indexes);
                } else {
                    this.setChannelValues(this.isSpectralPropsEqual ? this.channelInfo.values : this.convertSpectral(this.channelInfo.values));
                }
            }
        });

        autorun(() => {
            this.distanceMeasuring.updateTransformedPos(this.spatialTransform);
        });
    }

    // This function shifts the pixel axis by 1, so that it starts at 0, rather than 1
    // For entries that are not related to the reference pixel location, the current value is returned
    private static ShiftASTCoords = (entry: CARTA.IHeaderEntry, currentValue: string) => {
        if (entry.name.match(/CRPIX\d+/)) {
            const numericValue = parseFloat(entry.value);
            if (isFinite(numericValue)) {
                return (numericValue - 1).toString();
            }
        }
        return currentValue;
    };

    private convertSpectral = (values: Array<number>): Array<number> => {
        return values && values.length > 0 ? values.map(value => this.astSpectralTransform(this.spectralType, this.spectralUnit, this.spectralSystem, value)) : null;
    };

    private astSpectralTransform = (type: SpectralType, unit: SpectralUnit, system: SpectralSystem, value: number): number => {
        if (!this.spectralFrame || !isFinite(value)) {
            return undefined;
        }
        return AST.transformSpectralPoint(this.spectralFrame, type, unit, system, value);
    };

    private initPVFrame = (): AST.FrameSet => {
        const spectralDimension = this.spectralAxis?.dimension;
        if (!this.isPVImage || !(spectralDimension === 2 || spectralDimension === 3)) {
            return undefined;
        }

        const fitsChan = AST.emptyFitsChan();
        for (let entry of this.frameInfo.fileInfoExtended.headerEntries) {
            if (entry.name.match(/(CTYPE|CDELT|CRPIX|CRVAL|CUNIT|NAXIS|CROTA)[4-9]/)) {
                continue;
            }

            let name = entry.name;
            if (spectralDimension === 2) {
                if (entry.name.match(/(CTYPE|CDELT|CRPIX|CRVAL|CUNIT|NAXIS|CROTA)[3]/)) {
                    continue;
                }
            } else {
                // spectralDimension === 3
                if (entry.name.match(/(CTYPE|CDELT|CRPIX|CRVAL|CUNIT|NAXIS|CROTA)[2]/)) {
                    continue;
                } else if (entry.name.match(/(CTYPE|CDELT|CRPIX|CRVAL|CUNIT|NAXIS|CROTA)[3]/)) {
                    name = entry.name.replace("3", "2");
                }
            }

            let value = trimFitsComment(entry.value);
            if (entry.name.toUpperCase() === "NAXIS" || entry.name.toUpperCase() === "WCSAXES") {
                value = "2";
            }
            if (entry.entryType === CARTA.EntryType.STRING) {
                value = `'${value}'`;
            } else {
                value = FrameStore.ShiftASTCoords(entry, value);
            }

            while (name.length < 8) {
                name += " ";
            }

            const entryString = `${name}=  ${value}`;
            AST.putFits(fitsChan, entryString);
        }
        return AST.getFrameFromFitsChan(fitsChan, false);
    };

    private initFrame2D = (): AST.FrameSet => {
        const fitsChan = AST.emptyFitsChan();
        for (let entry of this.frameInfo.fileInfoExtended.headerEntries) {
            if (entry.name.match(/(CTYPE|CDELT|CRPIX|CRVAL|CUNIT|NAXIS|CROTA)[3-9]/)) {
                continue;
            }

            let name = entry.name;
            let value = trimFitsComment(entry.value);
            if (entry.name.toUpperCase() === "NAXIS" || entry.name.toUpperCase() === "WCSAXES") {
                value = "2";
            }
            if (entry.entryType === CARTA.EntryType.STRING) {
                value = `'${value}'`;
            } else {
                value = FrameStore.ShiftASTCoords(entry, value);
            }

            while (name.length < 8) {
                name += " ";
            }

            const entryString = `${name}=  ${value}`;
            AST.putFits(fitsChan, entryString);
        }
        return AST.getFrameFromFitsChan(fitsChan, false);
    };

    private initFrame = (checkSkyDomain: boolean = true): AST.FrameSet => {
        const dimension = this.frameInfo.fileInfoExtended.depth > 1 ? "3" : "2";
        const fitsChan = AST.emptyFitsChan();
        for (let entry of this.frameInfo.fileInfoExtended.headerEntries) {
            let name = entry.name;

            // Skip higher dimensions
            if (dimension === "2") {
                if (entry.name.match(/(CTYPE|CDELT|CRPIX|CRVAL|CUNIT|NAXIS|CROTA)[3-9]/)) {
                    continue;
                }
            } else {
                // check whether spectral axis is axis 3 or 4
                if (
                    entry.name.match(/(CTYPE|CDELT|CRPIX|CRVAL|CUNIT|NAXIS|CROTA)[5-9]/) ||
                    (this.spectralAxis?.dimension === 3 && entry.name.match(/(CTYPE|CDELT|CRPIX|CRVAL|CUNIT|NAXIS|CROTA)4/)) ||
                    (this.spectralAxis?.dimension === 4 && entry.name.match(/(CTYPE|CDELT|CRPIX|CRVAL|CUNIT|NAXIS|CROTA)3/))
                ) {
                    continue;
                }
                if (this.spectralAxis?.dimension === 4 && entry.name.match(/(CTYPE|CDELT|CRPIX|CRVAL|CUNIT|NAXIS|CROTA)4/)) {
                    name = entry.name.replace("4", "3");
                }
            }

            // Skip empty header entries
            if (!entry.value.length) {
                continue;
            }

            let value = trimFitsComment(entry.value);
            if (entry.name.toUpperCase() === "NAXIS" || entry.name.toUpperCase() === "WCSAXES") {
                value = dimension;
            }
            if (entry.entryType === CARTA.EntryType.STRING) {
                value = `'${value}'`;
            } else {
                value = FrameStore.ShiftASTCoords(entry, value);
            }

            while (name.length < 8) {
                name += " ";
            }

            const entryString = `${name}=  ${value}`;
            AST.putFits(fitsChan, entryString);
        }
        return AST.getFrameFromFitsChan(fitsChan, checkSkyDomain);
    };

    private sanitizeChannelNumber(channel: number) {
        if (!isFinite(channel)) {
            return this.requiredChannel;
        }

        return Math.round(clamp(channel, 0, this.frameInfo.fileInfoExtended.depth - 1));
    }

    private replaceZoomTimeoutHandler = () => {
        if (this.zoomTimeoutHandler) {
            clearTimeout(this.zoomTimeoutHandler);
        }

        this.zoomTimeoutHandler = setTimeout(
            () =>
                runInAction(() => {
                    this.zooming = false;
                }),
            FrameStore.ZoomInertiaDuration
        );
    };

    public getRegion = (regionId: number): RegionStore => {
        return this.regionSet?.regions?.find(r => r.regionId === regionId);
    };

    public convertToNativeWCS = (value: number): number => {
        if (!this.spectralFrame || !isFinite(value)) {
            return undefined;
        }
        return AST.transformSpectralPoint(this.spectralFrame, this.spectralType, this.spectralUnit, this.spectralSystem, value, false);
    };

    public convertFreqMHzToSettingWCS = (value: number): number => {
        if (!this.spectralFrame || !isFinite(value)) {
            return undefined;
        }

        if (this.spectralType === SpectralType.FREQ && this.spectralUnit === SpectralUnit.MHZ) {
            return value;
        }

        const nativeWCSValue = AST.transformSpectralPoint(this.spectralFrame, SpectralType.FREQ, SpectralUnit.MHZ, this.spectralSystem, value, false);
        if (!isFinite(nativeWCSValue)) {
            return undefined;
        }

        const settingWCSValue = this.astSpectralTransform(this.spectralType, this.spectralUnit, this.spectralSystem, nativeWCSValue);
        return isFinite(settingWCSValue) ? settingWCSValue : undefined;
    };

    public getCursorInfo(cursorPosImageSpace: Point2D) {
        let cursorPosWCS, cursorPosFormatted;
        if (this.validWcs || this.isPVImage || this.isUVImage) {
            // We need to compare X and Y coordinates in both directions
            // to avoid a confusing drop in precision at rounding threshold
            const offsetBlock = [
                [0, 0],
                [1, 1],
                [-1, -1]
            ];

            // Shift image space coordinates to 1-indexed when passing to AST
            const cursorNeighbourhood = offsetBlock.map(offset => transformPoint(this.wcsInfo, {x: cursorPosImageSpace.x + offset[0], y: cursorPosImageSpace.y + offset[1]}));

            cursorPosWCS = cursorNeighbourhood[0];

            const normalizedNeighbourhood = cursorNeighbourhood.map(pos => AST.normalizeCoordinates(this.wcsInfo, pos.x, pos.y));

            let precisionX = 0;
            let precisionY = 0;

            while (precisionX < FrameStore.CursorInfoMaxPrecision && precisionY < FrameStore.CursorInfoMaxPrecision) {
                let astString = new ASTSettingsString();
                astString.add("Format(1)", this.isPVImage || this.isUVImage ? undefined : this.overlayStore.numbers.cursorFormatStringX(precisionX));
                astString.add("Format(2)", this.isPVImage || this.isUVImage ? undefined : this.overlayStore.numbers.cursorFormatStringY(precisionY));
                astString.add("System", this.isPVImage || this.isUVImage ? "cartesian" : this.overlayStore.global.explicitSystem);

                let formattedNeighbourhood = normalizedNeighbourhood.map(pos => AST.getFormattedCoordinates(this.wcsInfo, pos.x, pos.y, astString.toString(), true));
                let [p, n1, n2] = formattedNeighbourhood;
                if (!p.x || !p.y || p.x === "<bad>" || p.y === "<bad>") {
                    cursorPosFormatted = null;
                    break;
                }

                if (p.x !== n1.x && p.x !== n2.x && p.y !== n1.y && p.y !== n2.y) {
                    cursorPosFormatted = {x: p.x, y: p.y};
                    break;
                }

                if (p.x === n1.x || p.x === n2.x) {
                    precisionX += 1;
                }

                if (p.y === n1.y || p.y === n2.y) {
                    precisionY += 1;
                }
            }
        }

        const imageX = Math.round(cursorPosImageSpace.x);
        const imageY = Math.round(cursorPosImageSpace.y);
        const isInsideImage = imageX >= 0 && imageX < this.frameInfo.fileInfoExtended.width && imageY >= 0 && imageY < this.frameInfo.fileInfoExtended.height;

        return {
            posImageSpace: cursorPosImageSpace,
            isInsideImage: isInsideImage,
            posWCS: cursorPosWCS,
            infoWCS: cursorPosFormatted
        };
    }

    @action setColorbarLabelCustomText = (text: string) => {
        this.colorbarLabelCustomText = text;
    };

    public getControlMap(frame: FrameStore) {
        const preferenceStore = PreferenceStore.Instance;
        let controlMap = this.controlMaps.get(frame);
        if (!controlMap) {
            const tStart = performance.now();
            controlMap = new ControlMap(this, frame, -1, preferenceStore.contourControlMapWidth, preferenceStore.contourControlMapWidth);
            this.controlMaps.set(frame, controlMap);
            const tEnd = performance.now();
            const dt = tEnd - tStart;
            console.log(`Created ${preferenceStore.contourControlMapWidth}x${preferenceStore.contourControlMapWidth} transform grid for ${this.frameInfo.fileId} -> ${frame.frameInfo.fileId} in ${dt} ms`);
        }

        return controlMap;
    }

    public removeControlMap(frame: FrameStore) {
        const gl = ContourWebGLService.Instance.gl;
        const controlMap = this.controlMaps.get(frame);
        if (controlMap && gl && controlMap.hasTextureForContext(gl)) {
            const texture = controlMap.getTextureX(gl);
            gl.deleteTexture(texture);
        }
        this.controlMaps.delete(frame);
    }

    public getCatalogControlMap(frame: FrameStore) {
        const preferenceStore = PreferenceStore.Instance;
        let controlMap = this.catalogControlMaps.get(frame);
        if (!controlMap) {
            const tStart = performance.now();
            controlMap = new CatalogControlMap(this, frame, -1, preferenceStore.contourControlMapWidth, preferenceStore.contourControlMapWidth);
            this.catalogControlMaps.set(frame, controlMap);
            const tEnd = performance.now();
            const dt = tEnd - tStart;
            console.log(`Created ${preferenceStore.contourControlMapWidth}x${preferenceStore.contourControlMapWidth} transform grid for ${this.frameInfo.fileId} -> ${frame.frameInfo.fileId} in ${dt} ms`);
        }

        return controlMap;
    }

    public removeCatalogControlMap(frame: FrameStore) {
        const gl2 = CatalogWebGLService.Instance.gl;
        const controlMap = this.catalogControlMaps.get(frame);
        if (controlMap && gl2 && controlMap.hasTextureForContext(gl2)) {
            const texture = controlMap.getTextureX(gl2);
            gl2.deleteTexture(texture);
        }
        this.catalogControlMaps.delete(frame);
    }

    public getWcsSizeInArcsec(size: Point2D): Point2D {
        const deltaHeader = this.frameInfo.fileInfoExtended.headerEntries.find(entry => entry.name.indexOf("CDELT1") !== -1);
        const unitHeader = this.frameInfo.fileInfoExtended.headerEntries.find(entry => entry.name.indexOf("CUNIT1") !== -1);
        if (size && deltaHeader && unitHeader) {
            const delta = getHeaderNumericValue(deltaHeader);
            const unit = unitHeader.value.trim();
            if (isFinite(delta) && (unit === "deg" || unit === "rad")) {
                return {
                    x: size.x * Math.abs(delta) * (unit === "deg" ? 3600 : (180 * 3600) / Math.PI),
                    y: size.y * Math.abs(delta) * (unit === "deg" ? 3600 : (180 * 3600) / Math.PI)
                };
            }
        }
        return null;
    }

    public getImageValueFromArcsec(arcsecValue: number): number {
        const deltaHeader = this.frameInfo.fileInfoExtended.headerEntries.find(entry => entry.name.indexOf("CDELT1") !== -1);
        const unitHeader = this.frameInfo.fileInfoExtended.headerEntries.find(entry => entry.name.indexOf("CUNIT1") !== -1);
        if (isFinite(arcsecValue) && deltaHeader && unitHeader) {
            const delta = getHeaderNumericValue(deltaHeader);
            const unit = unitHeader.value.trim();
            if (isFinite(delta) && delta !== 0 && (unit === "deg" || unit === "rad")) {
                return arcsecValue / Math.abs(delta) / (unit === "deg" ? 3600 : (180 * 3600) / Math.PI);
            }
        }
        return null;
    }

    public findChannelIndexByValue = (x: number): number => {
        if (x === null || x === undefined || !isFinite(x)) {
            return undefined;
        }

        if (this.channelInfo) {
            if (this.isCoordChannel) {
                return this.channelInfo.getChannelIndexSimple(x);
            } else {
                if ((this.spectralAxis && !this.spectralAxis.valid) || this.isSpectralPropsEqual) {
                    return this.channelInfo.getChannelIndexWCS(x);
                } else {
                    // invert x in selected widget wcs to frame's default wcs
                    const tx = AST.transformSpectralPoint(this.spectralFrame, this.spectralType, this.spectralUnit, this.spectralSystem, x, false);
                    return this.channelInfo.getChannelIndexWCS(tx);
                }
            }
        }
        return undefined;
    };

    public getRegionProperties(regionId: number): string[] {
        let propertyString = [];
        const region = this.getRegion(regionId);
        if (region) {
            propertyString.push(region.regionProperties);
            if (this.validWcs) {
                propertyString.push(this.getRegionWcsProperties(region));
            }
        }
        return propertyString;
    }

    public getRegionWcsProperties(region: RegionStore): string {
        if (!this.validWcs || !isFinite(region.center.x) || !isFinite(region.center.y)) {
            return "Invalid";
        }

        const wcsCenter = getFormattedWCSPoint(this.wcsInfoForTransformation, region.center);
        if (!wcsCenter) {
            return "Invalid";
        }

        const center = region.regionId === RegionId.CURSOR ? `${this.cursorInfo?.infoWCS?.x}, ${this.cursorInfo?.infoWCS?.y}` : `${wcsCenter.x}, ${wcsCenter.y}`;
        const wcsSize = this.getWcsSizeInArcsec(region.size);
        const size = {x: formattedArcsec(wcsSize?.x, WCS_PRECISION), y: formattedArcsec(wcsSize?.y, WCS_PRECISION)};
        const systemType = OverlayStore.Instance.global.explicitSystem;

        switch (region.regionType) {
            case CARTA.RegionType.POINT:
                return `Point (wcs:${systemType}) [${center}]`;
            case CARTA.RegionType.RECTANGLE:
                return `rotbox(wcs:${systemType})[[${center}], [${size.x ?? ""}, ${size.y ?? ""}], ${toFixed(region.rotation, 6)}deg]`;
            case CARTA.RegionType.ELLIPSE:
                return `ellipse(wcs:${systemType})[[${center}], [${size.x ?? ""}, ${size.y ?? ""}], ${toFixed(region.rotation, 6)}deg]`;
            case CARTA.RegionType.POLYGON:
                let polygonWcsProperties = `poly(wcs:${systemType})[`;
                region.controlPoints.forEach((point, index) => {
                    const wcsPoint = isFinite(point.x) && isFinite(point.y) ? getFormattedWCSPoint(this.wcsInfoForTransformation, point) : null;
                    polygonWcsProperties += wcsPoint ? `[${wcsPoint.x}, ${wcsPoint.y}]` : "[Invalid]";
                    polygonWcsProperties += index !== region.controlPoints.length - 1 ? ", " : "]";
                });
                return polygonWcsProperties;
            default:
                return "Not Implemented";
        }
    }

    @action
    private setChannelValues(values: number[]) {
        this.channelValues = values;
    }

    @action private initSupportedSpectralConversion = () => {
        if (this.channelInfo && this.spectralAxis && !this.spectralAxis.valid) {
            this.setChannelValues(this.channelInfo.values);
            this.spectralCoordsSupported = new Map<string, {type: SpectralType; unit: SpectralUnit}>([
                [this.nativeSpectralCoordinate, {type: null, unit: null}],
                [SPECTRAL_TYPE_STRING.get(SpectralType.CHANNEL), {type: SpectralType.CHANNEL, unit: null}]
            ]);
            this.spectralSystemsSupported = [];
            return;
        } else if (!this.spectralAxis || !this.spectralFrame) {
            this.spectralCoordsSupported = null;
            this.spectralSystemsSupported = null;
            return;
        }

        // generate spectral coordinate options
        const entries = this.frameInfo.fileInfoExtended.headerEntries;
        const spectralType = this.spectralAxis.type.code;
        if (IsSpectralTypeSupported(spectralType)) {
            // check RESTFRQ
            const restFrqHeader = entries.find(entry => entry.name.indexOf("RESTFRQ") !== -1);
            if (restFrqHeader) {
                this.spectralCoordsSupported = SPECTRAL_COORDS_SUPPORTED;
            } else {
                this.spectralCoordsSupported = new Map<string, {type: SpectralType; unit: SpectralUnit}>();
                Array.from(SPECTRAL_COORDS_SUPPORTED.keys()).forEach((key: string) => {
                    const value = SPECTRAL_COORDS_SUPPORTED.get(key);
                    const isVolecity = spectralType === SpectralType.VRAD || spectralType === SpectralType.VOPT;
                    const isValueVolecity = value.type === SpectralType.VRAD || value.type === SpectralType.VOPT;
                    if (isVolecity && isValueVolecity) {
                        // VRAD, VOPT
                        this.spectralCoordsSupported.set(key, value);
                    }
                    if (!isVolecity && !isValueVolecity) {
                        // FREQ, WAVE, AWAV
                        this.spectralCoordsSupported.set(key, value);
                    }
                });
                this.spectralCoordsSupported.set(SPECTRAL_TYPE_STRING.get(SpectralType.CHANNEL), {type: SpectralType.CHANNEL, unit: null});
            }
        } else {
            this.spectralCoordsSupported = new Map<string, {type: SpectralType; unit: SpectralUnit}>([[SPECTRAL_TYPE_STRING.get(SpectralType.CHANNEL), {type: SpectralType.CHANNEL, unit: null}]]);
        }

        // generate spectral system options
        const spectralSystem = this.spectralAxis.specsys;
        if (IsSpectralSystemSupported(spectralSystem)) {
            const dateObsHeader = entries.find(entry => entry.name.indexOf("DATE-OBS") !== -1);
            const obsgeoxHeader = entries.find(entry => entry.name.indexOf("OBSGEO-X") !== -1);
            const obsgeoyHeader = entries.find(entry => entry.name.indexOf("OBSGEO-Y") !== -1);
            const obsgeozHeader = entries.find(entry => entry.name.indexOf("OBSGEO-Z") !== -1);
            if (spectralSystem === SpectralSystem.LSRK || spectralSystem === SpectralSystem.LSRD) {
                // LSRK, LSRD
                if (dateObsHeader && obsgeoxHeader && obsgeoyHeader && obsgeozHeader) {
                    this.spectralSystemsSupported = [SpectralSystem.LSRK, SpectralSystem.LSRD, SpectralSystem.BARY, SpectralSystem.TOPO];
                } else if (dateObsHeader && !(obsgeoxHeader && obsgeoyHeader && obsgeozHeader)) {
                    this.spectralSystemsSupported = [SpectralSystem.LSRK, SpectralSystem.LSRD, SpectralSystem.BARY];
                } else {
                    this.spectralSystemsSupported = [SpectralSystem.LSRK, SpectralSystem.LSRD];
                }
            } else if (spectralSystem === SpectralSystem.BARY) {
                // BARY
                if (dateObsHeader && obsgeoxHeader && obsgeoyHeader && obsgeozHeader) {
                    this.spectralSystemsSupported = [SpectralSystem.LSRK, SpectralSystem.LSRD, SpectralSystem.BARY, SpectralSystem.TOPO];
                } else if (dateObsHeader && !(obsgeoxHeader && obsgeoyHeader && obsgeozHeader)) {
                    this.spectralSystemsSupported = [SpectralSystem.LSRK, SpectralSystem.LSRD, SpectralSystem.BARY];
                } else {
                    this.spectralSystemsSupported = [SpectralSystem.BARY];
                }
            } else {
                // TOPO
                if (dateObsHeader && obsgeoxHeader && obsgeoyHeader && obsgeozHeader) {
                    this.spectralSystemsSupported = [SpectralSystem.LSRK, SpectralSystem.LSRD, SpectralSystem.BARY, SpectralSystem.TOPO];
                } else {
                    this.spectralSystemsSupported = [SpectralSystem.TOPO];
                }
            }
        } else {
            this.spectralSystemsSupported = [];
        }
    };

    @action private initCenter = () => {
        this.center.x = (this.frameInfo.fileInfoExtended.width - 1) / 2.0;
        this.center.y = (this.frameInfo.fileInfoExtended.height - 1) / 2.0;
    };

    @action setSpectralCoordinateToRadioVelocity = () => {
        const coordStr = GenCoordinateLabel(SpectralType.VRAD, SPECTRAL_DEFAULT_UNIT.get(SpectralType.VRAD));
        if (this.spectralCoordsSupported?.has(coordStr)) {
            this.setSpectralCoordinate(coordStr);
        }
    };

    @action setSpectralCoordinate = (coordStr: string, alignSpectralSiblings: boolean = true): boolean => {
        if (this.spectralCoordsSupported?.has(coordStr)) {
            const coord: {type: SpectralType; unit: SpectralUnit} = this.spectralCoordsSupported.get(coordStr);
            this.spectralType = coord.type;
            this.spectralUnit = coord.unit;

            if (alignSpectralSiblings) {
                (!this.spectralReference ? this.secondarySpectralImages : this.spectralSiblings)?.forEach(spectrallyMatchedFrame => spectrallyMatchedFrame.setSpectralCoordinate(coordStr, false));
            }
            return true;
        }
        return false;
    };

    @action setSpectralSystem = (spectralSystem: SpectralSystem, alignSpectralSiblings: boolean = true): boolean => {
        if (this.spectralSystemsSupported?.includes(spectralSystem)) {
            this.spectralSystem = spectralSystem;

            if (alignSpectralSiblings) {
                (!this.spectralReference ? this.secondarySpectralImages : this.spectralSiblings)?.forEach(spectrallyMatchedFrame => spectrallyMatchedFrame.setSpectralSystem(spectralSystem, false));
            }
            return true;
        }
        return false;
    };

    @action updateFromContourData(contourImageData: CARTA.ContourImageData) {
        const processedData = ProtobufProcessing.ProcessContourData(contourImageData);
        this.stokes = processedData.stokes;
        this.channel = processedData.channel;

        const animatorStore = AnimatorStore.Instance;
        if (animatorStore.serverAnimationActive) {
            this.requiredChannel = processedData.channel;
            this.requiredStokes = processedData.stokes;
        }

        for (const contourSet of processedData.contourSets) {
            let contourStore = this.contourStores.get(contourSet.level);
            if (!contourStore) {
                contourStore = new ContourStore();
                this.contourStores.set(contourSet.level, contourStore);
            }

            if (!contourStore.isComplete && processedData.progress > 0) {
                contourStore.addContourData(contourSet.indexOffsets, contourSet.coordinates, processedData.progress);
            } else {
                contourStore.setContourData(contourSet.indexOffsets, contourSet.coordinates, processedData.progress);
            }
        }

        // Clear up stale contour levels by checking against the config, and update total contour progress
        this.contourStores.forEach((contourStore, level) => {
            if (this.contourConfig.levels.indexOf(level) === -1) {
                this.contourStores.delete(level);
            }
        });
    }

    @action setChannels(channel: number, stokes: number, recursive: boolean) {
        if (stokes < 0) {
            stokes += this.frameInfo.fileInfoExtended.stokes;
        }
        if (stokes >= this.frameInfo.fileInfoExtended.stokes) {
            stokes = 0;
        }

        const sanitizedChannel = this.sanitizeChannelNumber(channel);
        // Automatically switch to per-channel histograms when Stokes parameter changes
        if (this.requiredStokes !== stokes) {
            this.renderConfig.setUseCubeHistogram(false);
            this.renderConfig.updateCubeHistogram(null, 0);
        }

        this.requiredChannel = sanitizedChannel;
        this.requiredStokes = stokes;

        if (recursive) {
            this.spectralSiblings.forEach(frame => {
                const siblingChannel = getTransformedChannel(this.wcsInfo3D, frame.wcsInfo3D, PreferenceStore.Instance.spectralMatchingType, sanitizedChannel);
                frame.setChannels(siblingChannel, frame.requiredStokes, false);
            });
        }
    }

    @action incrementChannels(deltaChannel: number, deltaStokes: number, wrap: boolean = true) {
        const depth = Math.max(1, this.frameInfo.fileInfoExtended.depth);
        const numStokes = Math.max(1, this.frameInfo.fileInfoExtended.stokes);

        let newChannel = this.requiredChannel + deltaChannel;
        let newStokes = this.requiredStokes + deltaStokes;
        if (wrap) {
            newChannel = (newChannel + depth) % depth;
            newStokes = (newStokes + numStokes) % numStokes;
        } else {
            newChannel = clamp(newChannel, 0, depth - 1);
            newStokes = clamp(newStokes, 0, numStokes - 1);
        }
        this.setChannels(newChannel, newStokes, true);
    }

    @action setZoom(zoom: number, absolute: boolean = false) {
        if (this.spatialReference) {
            // Adjust zoom by scaling factor if zoom level is not absolute
            const adjustedZoom = absolute ? zoom : zoom / this.spatialTransform.scale;
            this.spatialReference.setZoom(adjustedZoom);
        } else {
            this.zoomLevel = zoom;
            this.replaceZoomTimeoutHandler();
            this.zooming = true;
        }
    }

    @action setCenter(x: number, y: number, enableSpatialTransform: boolean = true) {
        if (this.spatialReference) {
            let centerPointRefImage = {x, y};
            if (enableSpatialTransform) {
                centerPointRefImage = this.spatialTransform.transformCoordinate({x, y}, true);
            }
            this.spatialReference.setCenter(centerPointRefImage.x, centerPointRefImage.y);
        } else {
            this.center = {x, y};
        }
    }

    @action setCursorPosition(posImageSpace: Point2D) {
        if (this.spatialReference) {
            this.spatialReference.setCursorPosition(transformPoint(this.spatialTransformAST, posImageSpace, true));
        } else {
            this.cursorInfo = this.getCursorInfo(posImageSpace);
            for (const frame of this.secondarySpatialImages) {
                const posSecondaryImage = transformPoint(frame.spatialTransformAST, posImageSpace, false);
                frame.cursorInfo = frame.getCursorInfo(posSecondaryImage);
            }
        }
        this.cursorMoving = true;
        clearTimeout(this.cursorMovementHandle);
        this.cursorMovementHandle = setTimeout(
            () =>
                runInAction(() => {
                    this.cursorMoving = false;
                }),
            FrameStore.CursorMovementDuration
        );
    }

    @action setCursorValue(position: Point2D, channel: number, value: number) {
        this.cursorValue = {position, channel, value};
    }

    @action updateCursorRegion = (pos: Point2D) => {
        if (this.spatialReference) {
            const pointRefImage = transformPoint(this.spatialTransformAST, pos, true);
            this.spatialReference.updateCursorRegion(pointRefImage);
        } else {
            if (pos.x >= 0 && pos.x <= this.frameInfo.fileInfoExtended.width - 1 && pos.y >= 0 && pos.y <= this.frameInfo.fileInfoExtended.height - 1) {
                this.frameRegionSet.updateCursorRegionPosition(pos);
            }
        }

        for (const frame of this.secondarySpatialImages) {
            const pointSecondaryImage = transformPoint(frame.spatialTransformAST, pos, false);
            if (pointSecondaryImage.x >= 0 && pointSecondaryImage.x <= frame.frameInfo.fileInfoExtended.width - 1 && pointSecondaryImage.y >= 0 && pointSecondaryImage.y <= frame.frameInfo.fileInfoExtended.height - 1) {
                frame.frameRegionSet.updateCursorRegionPosition(pointSecondaryImage);
            }
        }
    };

    // Sets a new zoom level and pans to keep the given point fixed
    @action zoomToPoint(x: number, y: number, zoom: number, absolute: boolean = false) {
        if (this.spatialReference) {
            // Adjust zoom by scaling factor if zoom level is not absolute
            const adjustedZoom = absolute ? zoom : zoom / this.spatialTransform.scale;
            const pointRefImage = transformPoint(this.spatialTransformAST, {x, y}, true);
            this.spatialReference.zoomToPoint(pointRefImage.x, pointRefImage.y, adjustedZoom);
        } else {
            if (PreferenceStore.Instance.zoomPoint === ZoomPoint.CURSOR) {
                this.center = {
                    x: x + (this.zoomLevel / zoom) * (this.center.x - x),
                    y: y + (this.zoomLevel / zoom) * (this.center.y - y)
                };
            }
            this.setZoom(zoom);
        }
    }

    @action fitZoom = () => {
        if (this.spatialReference) {
            // Calculate midpoint of image
            this.initCenter();
            const imageCenterReferenceSpace = transformPoint(this.spatialTransformAST, this.center, true);
            this.spatialReference.setCenter(imageCenterReferenceSpace.x, imageCenterReferenceSpace.y);
            // Calculate bounding box for transformed image
            const corners = [
                this.spatialTransform.transformCoordinate({x: 0, y: 0}, true),
                this.spatialTransform.transformCoordinate({x: 0, y: this.frameInfo.fileInfoExtended.height}, true),
                this.spatialTransform.transformCoordinate({x: this.frameInfo.fileInfoExtended.width, y: this.frameInfo.fileInfoExtended.height}, true),
                this.spatialTransform.transformCoordinate({x: this.frameInfo.fileInfoExtended.width, y: 0}, true)
            ];
            const {minPoint, maxPoint} = minMax2D(corners);
            const rangeX = maxPoint.x - minPoint.x;
            const rangeY = maxPoint.y - minPoint.y;
            const pixelRatio = this.renderHiDPI ? devicePixelRatio : 1.0;
            const zoomX = (this.spatialReference.renderWidth * pixelRatio) / rangeX;
            const zoomY = (this.spatialReference.renderHeight * pixelRatio) / rangeY;
            this.spatialReference.setZoom(Math.min(zoomX, zoomY), true);
        } else {
            this.zoomLevel = this.zoomLevelForFit;
            this.initCenter();
        }
    };

    @action setAnimationRange = (range: NumberRange) => {
        this.animationChannelRange = range;
    };

    @action setRasterRenderType = (renderType: RasterRenderType) => {
        this.renderType = renderType;
    };

    @action startMoving = () => {
        this.moving = true;
    };

    @action endMoving = () => {
        this.moving = false;
    };

    @action applyContours = () => {
        if (!this.contourConfig || !this.renderConfig) {
            return;
        }

        const preferenceStore = PreferenceStore.Instance;
        this.contourConfig.setEnabled(true);

        // TODO: Allow a different reference frame
        const contourParameters: CARTA.ISetContourParameters = {
            fileId: this.frameInfo.fileId,
            referenceFileId: this.frameInfo.fileId,
            smoothingMode: this.contourConfig.smoothingMode,
            smoothingFactor: this.contourConfig.smoothingFactor,
            levels: this.contourConfig.levels,
            imageBounds: {
                xMin: 0,
                xMax: this.frameInfo.fileInfoExtended.width,
                yMin: 0,
                yMax: this.frameInfo.fileInfoExtended.height
            },
            decimationFactor: preferenceStore.contourDecimation,
            compressionLevel: preferenceStore.contourCompressionLevel,
            contourChunkSize: preferenceStore.contourChunkSize
        };
        this.backendService.setContourParameters(contourParameters);
    };

    @action clearContours = (updateBackend: boolean = true) => {
        // Clear up GPU resources
        this.contourStores.forEach(contourStore => contourStore.clearData());
        this.contourStores.clear();
        if (updateBackend) {
            // Send empty contour parameter message to the backend, to prevent contours from being automatically updated
            const contourParameters: CARTA.ISetContourParameters = {
                fileId: this.frameInfo.fileId,
                referenceFileId: this.frameInfo.fileId
            };
            this.backendService.setContourParameters(contourParameters);
        }
        this.contourConfig.setEnabled(false);
    };

    // Spatial WCS Matching
    @action setSpatialReference = (frame: FrameStore) => {
        if (frame === this) {
            console.log(`Skipping spatial self-reference`);
            this.clearSpatialReference();
            return false;
        }

        if (!frame.hasSquarePixels || !this.hasSquarePixels) {
            console.log("Cannot perform spatial transform between images with non-square pixels");
            this.spatialReference = null;
            return false;
        }

        if (this.validWcs !== frame.validWcs) {
            console.log(`Error creating spatial transform between files ${this.frameInfo.fileId} and ${frame.frameInfo.fileId}`);
            this.spatialReference = null;
            return false;
        }
        this.spatialReference = frame;
        console.log(`Setting spatial reference for file ${this.frameInfo.fileId} to ${frame.frameInfo.fileId}`);

        const copySrc = AST.copy(this.wcsInfo);
        const copyDest = AST.copy(frame.wcsInfo);
        AST.invert(copySrc);
        AST.invert(copyDest);
        this.spatialTransformAST = AST.convert(copySrc, copyDest, "");
        AST.deleteObject(copySrc);
        AST.deleteObject(copyDest);
        if (!this.spatialTransformAST) {
            console.log(`Error creating spatial transform between files ${this.frameInfo.fileId} and ${frame.frameInfo.fileId}`);
            this.spatialReference = null;
            return false;
        }
        const currentTransform = this.spatialTransform;
        if (
            !currentTransform ||
            !isFinite(currentTransform.rotation) ||
            !isFinite(currentTransform.scale) ||
            !isFinite(currentTransform.translation.x) ||
            !isFinite(currentTransform.translation.y) ||
            !isFinite(currentTransform.origin.x) ||
            !isFinite(currentTransform.origin.y) ||
            !this.transformedWcsInfo
        ) {
            console.log(`Error creating spatial transform between files ${this.frameInfo.fileId} and ${frame.frameInfo.fileId}`);
            this.spatialReference = null;
            AST.deleteObject(this.spatialTransformAST);
            this.spatialTransformAST = null;
            return false;
        }

        this.spatialReference.addSecondarySpatialImage(this);
        // Update cursor position
        const spatialRefCursorPos = this.spatialReference.cursorInfo?.posImageSpace;
        if (spatialRefCursorPos) {
            const cursorPosImage = transformPoint(this.spatialTransformAST, spatialRefCursorPos, false);
            this.cursorInfo = this.getCursorInfo(cursorPosImage);
        }

        this.spatialReference.frameRegionSet.migrateRegionsFromExistingSet(this.frameRegionSet, this.spatialTransformAST, true);
        // Remove old regions after migration
        for (const region of this.frameRegionSet.regions) {
            this.frameRegionSet.deleteRegion(region);
        }
        return true;
    };

    @action clearSpatialReference = () => {
        // Adjust center and zoom based on existing spatial reference
        if (this.spatialReference) {
            this.frameRegionSet.migrateRegionsFromExistingSet(this.spatialReference.frameRegionSet, this.spatialTransformAST);
            this.center = this.spatialTransform.transformCoordinate(this.spatialReference.center, false);
            this.zoomLevel = this.spatialReference.zoomLevel * this.spatialTransform.scale;
            this.spatialReference.removeSecondarySpatialImage(this);
            this.spatialReference = null;
        }

        if (this.spatialTransformAST) {
            AST.deleteObject(this.spatialTransformAST);
        }
        this.spatialTransformAST = null;
        const gl = ContourWebGLService.Instance.gl;
        if (gl) {
            this.controlMaps.forEach(controlMap => {
                if (controlMap.hasTextureForContext(gl)) {
                    const texture = controlMap.getTextureX(gl);
                    gl.deleteTexture(texture);
                }
            });
        }
        this.controlMaps.forEach((controlMap, frame) => {
            this.removeControlMap(frame);
        });
        this.controlMaps.clear();
        // clear catalog control map
        const gl2 = CatalogWebGLService.Instance.gl;
        if (gl2) {
            this.catalogControlMaps.forEach(controlMap => {
                if (controlMap.hasTextureForContext(gl)) {
                    const texture = controlMap.getTextureX(gl2);
                    gl2.deleteTexture(texture);
                }
            });
        }
        this.catalogControlMaps.forEach((controlMap, frame) => {
            this.removeCatalogControlMap(frame);
        });
        this.catalogControlMaps.clear();
    };

    @action addSecondarySpatialImage = (frame: FrameStore) => {
        if (!this.secondarySpatialImages.find(f => f.frameInfo.fileId === frame.frameInfo.fileId)) {
            this.secondarySpatialImages.push(frame);
        }
    };

    @action removeSecondarySpatialImage = (frame: FrameStore) => {
        this.secondarySpatialImages = this.secondarySpatialImages.filter(f => f.frameInfo.fileId !== frame.frameInfo.fileId);
    };

    // Spectral WCS matching
    @action setSpectralReference = (frame: FrameStore) => {
        if (frame === this) {
            this.clearSpatialReference();
            console.log(`Skipping spectral self-reference`);
            return false;
        }
        console.log(`Setting spectral reference for file ${this.frameInfo.fileId} to ${frame.frameInfo.fileId}`);

        if (!this.wcsInfo3D || !frame.wcsInfo3D) {
            console.log(`Error creating spectral transform between files ${this.frameInfo.fileId} and ${frame.frameInfo.fileId}. One of the files is missing spectral information`);
            this.spectralReference = null;
            return false;
        }

        // For now, this is just done to ensure a mapping can be constructed
        const copySrc = AST.copy(this.wcsInfo3D);
        const copyDest = AST.copy(frame.wcsInfo3D);
        const preferenceStore = PreferenceStore.Instance;
        const spectralMatchingType = preferenceStore.spectralMatchingType;
        // Ensure that a mapping for the current alignment system is possible
        if (spectralMatchingType !== SpectralType.CHANNEL) {
            AST.set(copySrc, `AlignSystem=${preferenceStore.spectralMatchingType}`);
            AST.set(copyDest, `AlignSystem=${preferenceStore.spectralMatchingType}`);
        }
        AST.invert(copySrc);
        AST.invert(copyDest);
        this.spectralTransformAST = AST.convert(copySrc, copyDest, "");
        AST.deleteObject(copySrc);
        AST.deleteObject(copyDest);

        if (!this.spectralTransformAST) {
            console.log(`Error creating spatial transform between files ${this.frameInfo.fileId} and ${frame.frameInfo.fileId}. Could not create AST transform`);
            this.spectralReference = null;
            return false;
        }

        this.spectralReference = frame;
        this.spectralReference.addSecondarySpectralImage(this);
        const matchedChannel = getTransformedChannel(frame.wcsInfo3D, this.wcsInfo3D, preferenceStore.spectralMatchingType, frame.requiredChannel);
        this.setChannels(matchedChannel, this.requiredStokes, false);

        // Align spectral settings to spectral reference
        this.setSpectralCoordinate(frame.spectralCoordinate, false);

        return true;
    };

    @action clearSpectralReference = () => {
        if (this.spectralReference) {
            this.spectralReference.removeSecondarySpectralImage(this);
            this.spectralReference = null;
        }

        if (this.spectralTransformAST) {
            AST.deleteObject(this.spectralTransformAST);
        }
        this.spectralTransformAST = null;
    };

    @action addSecondarySpectralImage = (frame: FrameStore) => {
        if (!this.secondarySpectralImages.find(f => f.frameInfo.fileId === frame.frameInfo.fileId)) {
            this.secondarySpectralImages.push(frame);
        }
    };

    @action removeSecondarySpectralImage = (frame: FrameStore) => {
        this.secondarySpectralImages = this.secondarySpectralImages.filter(f => f.frameInfo.fileId !== frame.frameInfo.fileId);
    };

    @action setRasterScalingReference = (frame: FrameStore) => {
        if (frame === this) {
            this.clearRasterScalingReference();
            console.log(`Skipping RenderConfig self-reference`);
            return;
        }

        this.rasterScalingReference = frame;
        this.rasterScalingReference.addSecondaryRasterScalingImage(this);
        this.renderConfig.updateFrom(frame.renderConfig);
    };

    @action clearRasterScalingReference() {
        if (this.rasterScalingReference) {
            this.rasterScalingReference.removeSecondaryRasterScalingImage(this);
            this.rasterScalingReference = null;
        }
    }

    @action addSecondaryRasterScalingImage = (frame: FrameStore) => {
        if (!this.secondaryRasterScalingImages.find(f => f.frameInfo.fileId === frame.frameInfo.fileId)) {
            this.secondaryRasterScalingImages.push(frame);
        }
    };

    @action removeSecondaryRasterScalingImage = (frame: FrameStore) => {
        this.secondaryRasterScalingImages = this.secondaryRasterScalingImages.filter(f => f.frameInfo.fileId !== frame.frameInfo.fileId);
    };

    @action addMomentImage = (frame: FrameStore) => {
        if (frame && !this.momentImages.find(f => f.frameInfo.fileId === frame.frameInfo.fileId)) {
            this.momentImages.push(frame);
        }
    };

    @action removeMomentImage = () => {
        this.momentImages = [];
    };

    @action setIsRequestingMoments = (val: boolean) => {
        this.isRequestingMoments = val;
    };

    @action updateRequestingMomentsProgress = (progress: number) => {
        this.requestingMomentsProgress = progress;
    };

    @action resetMomentRequestState = () => {
        this.setIsRequestingMoments(false);
        this.updateRequestingMomentsProgress(0);
    };

    @action setStokesFiles = (stokesFiles: CARTA.StokesFile[]) => {
        this.stokesFiles = stokesFiles;
    };
}<|MERGE_RESOLUTION|>--- conflicted
+++ resolved
@@ -726,13 +726,8 @@
                 const cdeltHeader = this.frameInfo.fileInfoExtended.headerEntries.find(entry => entry.name.indexOf(`CDELT${index}`) !== -1);
                 for (let i = 0; i < parseInt(naxisHeader.value); i++) {
                     const stokesVal = getHeaderNumericValue(crvalHeader) + (i + 1 - getHeaderNumericValue(crpixHeader)) * getHeaderNumericValue(cdeltHeader);
-<<<<<<< HEAD
                     if (stokesVal > 0 && STANDARD_POLARIZATIONS.has(stokesVal)) {
-                        stokesOptions.push({value: stokesVal - 1, label: STANDARD_POLARIZATIONS.get(stokesVal)});
-=======
-                    if (STANDARD_POLARIZATIONS.has(stokesVal)) {
-                        stokesInfo.push((stokesVal > 0 ? "Stokes " : "") + STANDARD_POLARIZATIONS.get(stokesVal));
->>>>>>> 74172c60
+                        stokesOptions.push({value: stokesVal - 1, label: `${stokesVal > 0 ? "Stokes " : ""}${STANDARD_POLARIZATIONS.get(stokesVal)}`});
                     }
                 }
             }
