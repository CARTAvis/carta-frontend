import {action, observable, makeObservable, computed} from "mobx";
import {CARTA} from "carta-protobuf";
import {AppStore, NumberFormatType} from "stores";
import {FrameStore, RegionStore} from "stores/Frame";
import {ACTIVE_FILE_ID} from "stores/widgets";
import {AngularSize, AngularSizeUnit, Point2D} from "models";
import {angle2D, getFormattedWCSPoint, pointDistance, rotate2D, scale2D, subtract2D, toExponential} from "utilities";

const FOV_REGION_ID = 0;
const IMAGE_REGION_ID = -1;

export class ImageFittingStore {
    private static staticInstance: ImageFittingStore;

    static get Instance() {
        if (!ImageFittingStore.staticInstance) {
            ImageFittingStore.staticInstance = new ImageFittingStore();
        }
        return ImageFittingStore.staticInstance;
    }

    @observable selectedFileId: number = ACTIVE_FILE_ID;
    @observable components: ImageFittingIndividualStore[];
    @observable selectedComponentIndex: number;
    @observable createModelImage: boolean = true;
    @observable createResidualImage: boolean = true;
    @observable isFitting: boolean = false;
    @observable progress: number = 0;
    @observable isCancelling: boolean = false;

    @action setSelectedFileId = (id: number) => {
        this.selectedFileId = id;
    };

    @action setComponents = (num: number) => {
        if (num > this.components.length) {
            for (let i = this.components.length; i < num; i++) {
                this.components.push(new ImageFittingIndividualStore());
                this.selectedComponentIndex = this.components.length - 1;
            }
        } else if (num < this.components.length) {
            this.components = this.components.slice(0, num);
            if (this.selectedComponentIndex >= this.components.length) {
                this.selectedComponentIndex = this.components.length - 1;
            }
        }
    };

    @action clearComponents = () => {
        this.components = [new ImageFittingIndividualStore()];
        this.selectedComponentIndex = 0;
    };

    @action deleteSelectedComponent = () => {
        if (this.components.length > 1) {
            this.components.splice(this.selectedComponentIndex, 1);
            this.selectedComponentIndex = this.selectedComponentIndex === 0 ? 0 : this.selectedComponentIndex - 1;
        }
    };

    @action setSelectedComponentIndex = (index: number) => {
        this.selectedComponentIndex = index;
    };

    @action toggleCreateModelImage = () => {
        this.createModelImage = !this.createModelImage;
    };

    @action toggleCreateResidualImage = () => {
        this.createResidualImage = !this.createResidualImage;
    };

    @action setIsFitting = (isFitting: boolean) => {
        this.isFitting = isFitting;
    };

    @action setProgress = (progress: number) => {
        this.progress = progress;
    };

    @action setIsCancelling = (isCancelling: boolean) => {
        this.isCancelling = isCancelling;
    };

    @action resetFittingState = () => {
        this.isFitting = false;
        this.progress = 0;
        this.isCancelling = false;
    };

    @computed get frameOptions() {
        return [{value: ACTIVE_FILE_ID, label: "Active"}, ...(AppStore.Instance.frameNames ?? [])];
    }

    @computed get effectiveFrame(): FrameStore {
        const appStore = AppStore.Instance;
        if (appStore.activeFrame && appStore.frames?.length > 0) {
            return this.selectedFileId === ACTIVE_FILE_ID ? appStore.activeFrame : appStore.getFrame(this.selectedFileId) ?? appStore.activeFrame;
        }
        return null;
    }

    @computed get fitDisabled() {
        const validFileId = this.effectiveFrame?.frameInfo && this.effectiveFrame?.frameInfo?.fileId >= 0;
        const allFixed = this.components.every(c => c.allFixed === true);
        const validParams = this.components.every(c => c.validParams === true);
        return !validFileId || allFixed || !validParams || this.isFitting;
    }

    constructor() {
        makeObservable(this);
        this.clearComponents();
    }

    fitImage = () => {
        if (this.fitDisabled) {
            return;
        }
        this.setIsFitting(true);
        const initialValues = [];
        const fixedParams = [];
        for (const c of this.components) {
            initialValues.push({
                center: c.center,
                amp: c.amplitude,
                fwhm: c.fwhm,
                pa: c.pa
            });
            fixedParams.push(...c.fixedParams);
        }
        const fovInfo = this.getFovInfo();
        const regionId = fovInfo ? FOV_REGION_ID : IMAGE_REGION_ID;

        const message: CARTA.IFittingRequest = {
            fileId: this.effectiveFrame.frameInfo.fileId,
            initialValues,
            fixedParams,
            regionId,
            fovInfo,
            createModelImage: this.createModelImage,
            createResidualImage: this.createResidualImage
        };
        AppStore.Instance.requestFitting(message);
    };

<<<<<<< HEAD
    cancelFitting = () => {
        this.setIsCancelling(true);
        if (this.progress < 1.0) {
            AppStore.Instance.backendService?.cancelRequestingFitting(this.effectiveFrame.frameInfo.fileId);
        }
    };

    setResultString = (regionId: number, fovInfo: CARTA.IRegionInfo, values: CARTA.IGaussianComponent[], errors: CARTA.IGaussianComponent[], fittingLog: string) => {
=======
    setResultString = (regionId: number, fovInfo: CARTA.IRegionInfo, fixedParams: boolean[], values: CARTA.IGaussianComponent[], errors: CARTA.IGaussianComponent[], fittingLog: string) => {
>>>>>>> c61e32f7
        const frame = this.effectiveFrame;
        if (!frame || !values || !errors) {
            return;
        }

        let results = "";
        let log = "";

        log += `Image: ${frame.filename}\n`;
        log += this.getRegionInfoLog(regionId, fovInfo) + "\n";
        log += fittingLog + "\n";

        const toFixFormat = (param: string, value: number | string, error: number, unit: string, fixed: boolean): string => {
            const valueString = typeof value === "string" ? value : value?.toFixed(6);
            const errorString = fixed ? "" : " \u00b1 " + error?.toFixed(6);
            return `${param} = ${valueString}${errorString}${unit ? ` (${unit})` : ""}${fixed ? " (fixed)" : ""}\n`;
        };
        const toExpFormat = (param: string, value: number | string, error: number, unit: string, fixed: boolean): string => {
            const valueString = typeof value === "string" ? value : toExponential(value, 12);
            const errorString = fixed ? "" : " \u00b1 " + toExponential(error, 12);
            return `${param} = ${valueString}${errorString}${unit ? ` (${unit})` : ""}${fixed ? " (fixed)" : ""}\n`;
        };
        const isFormatXDeg = AppStore.Instance.overlayStore.numbers?.formatTypeX === NumberFormatType.Degrees;
        const isFormatYDeg = AppStore.Instance.overlayStore.numbers?.formatTypeY === NumberFormatType.Degrees;

        for (let i = 0; i < values.length; i++) {
            const value = values[i];
            const error = errors[i];
            if (!value || !error) {
                continue;
            }
            results += `Component #${i + 1}:\n`;
            log += `Component #${i + 1}:\n`;
            const [centerFixedX, centerFixedY, amplitudeFixed, fwhmFixedX, fwhmFixedY, paFixed] = fixedParams.slice(i * 6, i * 6 + 6);
            if (!frame.wcsInfoForTransformation || !frame.pixelUnitSizeArcsec) {
                results += toFixFormat("Center X       ", value.center?.x, error.center?.x, "px", centerFixedX);
                results += toFixFormat("Center Y       ", value.center?.y, error.center?.y, "px", centerFixedY);
                results += toFixFormat("Amplitude      ", value.amp, error.amp, frame.requiredUnit, amplitudeFixed);
                results += toFixFormat("FWHM Major Axis", value.fwhm?.x, error.fwhm?.x, "px", fwhmFixedX);
                results += toFixFormat("FWHM Minor Axis", value.fwhm?.y, error.fwhm?.y, "px", fwhmFixedY);
                results += toFixFormat("P.A.           ", value.pa, error.pa, "deg", paFixed);

                log += toExpFormat("Center X       ", value.center?.x, error.center?.x, "px", centerFixedX);
                log += toExpFormat("Center Y       ", value.center?.y, error.center?.y, "px", centerFixedY);
                log += toExpFormat("Amplitude      ", value.amp, error.amp, frame.requiredUnit, amplitudeFixed);
                log += toExpFormat("FWHM Major Axis", value.fwhm?.x, error.fwhm?.x, "px", fwhmFixedX);
                log += toExpFormat("FWHM Minor Axis", value.fwhm?.y, error.fwhm?.y, "px", fwhmFixedY);
                log += toExpFormat("P.A.           ", value.pa, error.pa, "deg", paFixed);
            } else {
                const centerValueWCS = getFormattedWCSPoint(frame.wcsInfoForTransformation, value.center as Point2D);
                if (isFormatXDeg) {
                    centerValueWCS.x += " (deg)";
                }
                if (isFormatYDeg) {
                    centerValueWCS.y += " (deg)";
                }
                const centerErrorWCS = frame.getWcsSizeInArcsec(error.center as Point2D);

                let fwhmValueWCS = frame.getWcsSizeInArcsec(value.fwhm as Point2D);
                let fwhmErrorWCS = frame.getWcsSizeInArcsec(error.fwhm as Point2D);
                let fwhmUnit = {x: AngularSizeUnit.ARCSEC, y: AngularSizeUnit.ARCSEC};
                if (fwhmValueWCS && fwhmErrorWCS) {
                    ({value: fwhmValueWCS.x, unit: fwhmUnit.x} = AngularSize.convertFromArcsec(fwhmValueWCS.x, true));
                    fwhmErrorWCS.x = AngularSize.convertValueFromArcsec(fwhmErrorWCS.x, fwhmUnit.x);
                    ({value: fwhmValueWCS.y, unit: fwhmUnit.y} = AngularSize.convertFromArcsec(fwhmValueWCS.y, true));
                    fwhmErrorWCS.y = AngularSize.convertValueFromArcsec(fwhmErrorWCS.y, fwhmUnit.y);
                }

                results += toFixFormat("Center X       ", centerValueWCS?.x, centerErrorWCS?.x, centerFixedX ? "" : "arcsec", centerFixedX);
                results += toFixFormat("Center Y       ", centerValueWCS?.y, centerErrorWCS?.y, centerFixedY ? "" : "arcsec", centerFixedY);
                results += toFixFormat("Amplitude      ", value.amp, error.amp, frame.requiredUnit, amplitudeFixed);
                results += toFixFormat("FWHM Major Axis", fwhmValueWCS?.x, fwhmErrorWCS?.x, fwhmUnit.x, fwhmFixedX);
                results += toFixFormat("FWHM Minor Axis", fwhmValueWCS?.y, fwhmErrorWCS?.y, fwhmUnit.y, fwhmFixedY);
                results += toFixFormat("P.A.           ", value.pa, error.pa, "deg", paFixed);

                log += toExpFormat("Center X       ", centerValueWCS?.x, centerErrorWCS?.x, centerFixedX ? "" : "arcsec", centerFixedX);
                log += toExpFormat("               ", value.center?.x, error.center?.x, "px", centerFixedX);
                log += toExpFormat("Center Y       ", centerValueWCS?.y, centerErrorWCS?.y, centerFixedY ? "" : "arcsec", centerFixedY);
                log += toExpFormat("               ", value.center?.y, error.center?.y, "px", centerFixedY);
                log += toExpFormat("Amplitude      ", value.amp, error.amp, frame.requiredUnit, amplitudeFixed);
                log += toExpFormat("FWHM Major Axis", fwhmValueWCS?.x, fwhmErrorWCS?.x, fwhmUnit.x, fwhmFixedX);
                log += toExpFormat("               ", value.fwhm?.x, error.fwhm?.x, "px", fwhmFixedX);
                log += toExpFormat("FWHM Minor Axis", fwhmValueWCS?.y, fwhmErrorWCS?.y, fwhmUnit.y, fwhmFixedY);
                log += toExpFormat("               ", value.fwhm?.y, error.fwhm?.y, "px", fwhmFixedY);
                log += toExpFormat("P.A.           ", value.pa, error.pa, "deg", paFixed);
            }
            if (i !== values.length - 1) {
                results += "\n";
                log += "\n";
            }
        }

        frame.setFittingResult(results);
        frame.setFittingLog(log);
    };

    private getFovInfo = () => {
        const frame = this.effectiveFrame;
        if (!frame) {
            return null;
        }

        // field of view of the effective frame or the base frame
        let rotation = 0;
        const baseFrame = frame.spatialReference ?? frame;
        let center = baseFrame.center;
        const pixelRatio = baseFrame.renderHiDPI ? devicePixelRatio * AppStore.Instance.imageRatio : 1.0;
        const imageWidth = (pixelRatio * baseFrame.renderWidth) / baseFrame.zoomLevel / baseFrame.aspectRatio;
        const imageHeight = (pixelRatio * baseFrame.renderHeight) / baseFrame.zoomLevel;
        let size = {x: imageWidth, y: imageHeight};

        // transform from the base frame to the effective frame
        if (frame.spatialReference) {
            if (frame.spatialTransform) {
                center = frame.spatialTransform.transformCoordinate(center, false);
                size = scale2D(size, 1.0 / frame.spatialTransform.scale);
                rotation = (-frame.spatialTransform.rotation * 180) / Math.PI;
            } else {
                console.log("failed to find fov of the matched image, fit the entire image instead");
                return null;
            }
        }

        // set region id to IMAGE_REGION_ID if fov includes the entire image
        const width = frame.frameInfo?.fileInfoExtended?.width;
        const height = frame.frameInfo?.fileInfoExtended?.height;
        const imageCorners: Point2D[] = [
            {x: -0.5, y: -0.5},
            {x: width - 0.5, y: -0.5},
            {x: -0.5, y: height - 0.5},
            {x: width - 0.5, y: height - 0.5}
        ];
        const fovXDir = rotate2D({x: 1, y: 0}, (rotation * Math.PI) / 180);
        let isEntireImage = true;
        for (const imageCorner of imageCorners) {
            const distToFovCenter = pointDistance(center, imageCorner);
            const projectionAngle = angle2D(fovXDir, subtract2D(center, imageCorner));
            const dx = distToFovCenter * Math.cos(projectionAngle);
            const dy = distToFovCenter * Math.sin(projectionAngle);
            const isOutsideFov = Math.abs(dx) - size.x * 0.5 > 1e-7 || Math.abs(dy) - size.y * 0.5 > 1e-7;
            if (isOutsideFov) {
                isEntireImage = false;
                break;
            }
        }
        if (isEntireImage) {
            return null;
        }

        const controlPoints = [center, size];
        const regionType = CARTA.RegionType.RECTANGLE;
        const regionInfo = {regionType, rotation, controlPoints};
        return regionInfo;
    };

    private getRegionInfoLog = (regionId: number, fovInfo: CARTA.IRegionInfo): string => {
        let log = `Region: ${regionId === FOV_REGION_ID ? "field of view" : "entire image"}\n`;

        if (regionId === FOV_REGION_ID) {
            log += RegionStore.GetRegionProperties(fovInfo.regionType, fovInfo.controlPoints as Point2D[], fovInfo.rotation) + "\n";
            log += this.effectiveFrame.genRegionWcsProperties(fovInfo.regionType, fovInfo.controlPoints as Point2D[], fovInfo.rotation) + "\n";
        }
        return log;
    };
}

export class ImageFittingIndividualStore {
    @observable center: Point2D;
    @observable amplitude: number;
    @observable fwhm: Point2D;
    @observable pa: number;
    @observable centerFixed: {x: boolean; y: boolean};
    @observable amplitudeFixed: boolean;
    @observable fwhmFixed: {x: boolean; y: boolean};
    @observable paFixed: boolean;

    @action setCenterX = (val: number) => {
        this.center.x = val;
    };

    @action setCenterY = (val: number) => {
        this.center.y = val;
    };

    @action setAmplitude = (val: number) => {
        this.amplitude = val;
    };

    @action setFwhmX = (val: number) => {
        this.fwhm.x = val;
    };

    @action setFwhmY = (val: number) => {
        this.fwhm.y = val;
    };

    @action setPa = (val: number) => {
        this.pa = val;
    };

    @action toggleCenterXFixed = () => {
        this.centerFixed.x = !this.centerFixed.x;
    };

    @action toggleCenterYFixed = () => {
        this.centerFixed.y = !this.centerFixed.y;
    };

    @action toggleAmplitudeFixed = () => {
        this.amplitudeFixed = !this.amplitudeFixed;
    };

    @action toggleFwhmXFixed = () => {
        this.fwhmFixed.x = !this.fwhmFixed.x;
    };

    @action toggleFwhmYFixed = () => {
        this.fwhmFixed.y = !this.fwhmFixed.y;
    };

    @action togglePaFixed = () => {
        this.paFixed = !this.paFixed;
    };

    constructor() {
        makeObservable(this);
        this.center = {x: NaN, y: NaN};
        this.amplitude = NaN;
        this.fwhm = {x: NaN, y: NaN};
        this.pa = NaN;
        this.centerFixed = {x: false, y: false};
        this.amplitudeFixed = false;
        this.fwhmFixed = {x: false, y: false};
        this.paFixed = false;
    }

    @computed get validParams(): boolean {
        return isFinite(this.center?.x) && isFinite(this.center?.y) && isFinite(this.amplitude) && isFinite(this.fwhm?.x) && isFinite(this.fwhm?.y) && isFinite(this.pa);
    }

    @computed get fixedParams(): boolean[] {
        return [this.centerFixed?.x, this.centerFixed?.y, this.amplitudeFixed, this.fwhmFixed?.x, this.fwhmFixed?.y, this.paFixed];
    }

    @computed get allFixed(): boolean {
        return this.fixedParams.every(p => p === true);
    }
}<|MERGE_RESOLUTION|>--- conflicted
+++ resolved
@@ -143,7 +143,6 @@
         AppStore.Instance.requestFitting(message);
     };
 
-<<<<<<< HEAD
     cancelFitting = () => {
         this.setIsCancelling(true);
         if (this.progress < 1.0) {
@@ -151,10 +150,7 @@
         }
     };
 
-    setResultString = (regionId: number, fovInfo: CARTA.IRegionInfo, values: CARTA.IGaussianComponent[], errors: CARTA.IGaussianComponent[], fittingLog: string) => {
-=======
     setResultString = (regionId: number, fovInfo: CARTA.IRegionInfo, fixedParams: boolean[], values: CARTA.IGaussianComponent[], errors: CARTA.IGaussianComponent[], fittingLog: string) => {
->>>>>>> c61e32f7
         const frame = this.effectiveFrame;
         if (!frame || !values || !errors) {
             return;
