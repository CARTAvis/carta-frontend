import * as GoldenLayout from "golden-layout";
import * as $ from "jquery";
import {CARTA} from "carta-protobuf";
import {action, computed, observable} from "mobx";
import {
    AnimatorComponent,
    HistogramComponent,
    ImageViewComponent,
    LayerListComponent,
    LogComponent,
    PlaceholderComponent,
    RegionListComponent,
    RenderConfigComponent,
    SpatialProfilerComponent,
    SpectralLineQueryComponent,
    SpectralProfilerComponent,
    StatsComponent,
    ToolbarMenuComponent,
    StokesAnalysisComponent,
    CatalogOverlayComponent,
    CatalogPlotComponent,
    // setting Panel
    StokesAnalysisSettingsPanelComponent,
    SpectralProfilerSettingsPanelComponent,
    SpatialProfilerSettingsPanelComponent,
    RenderConfigSettingsPanelComponent,
    HistogramSettingsPanelComponent,
    ImageViewSettingsPanelComponent
} from "components";
import {AppStore, HelpStore, HelpType, LayoutStore, CatalogStore} from "stores";
import {
    EmptyWidgetStore,
    HistogramWidgetStore,
    RegionWidgetStore,
    RenderConfigWidgetStore,
    SpatialProfileWidgetStore,
    SpectralLineQueryWidgetStore,
    SpectralProfileWidgetStore,
    StatsWidgetStore,
    StokesAnalysisWidgetStore,
    CatalogWidgetStore, CatalogPlotWidgetStore, CatalogPlotWidgetStoreProps,
    ACTIVE_FILE_ID
} from "./widgets";
import {ProcessedColumnData} from "../models";

export class WidgetConfig {
    id: string;
    type: string;
    minWidth: number;
    minHeight: number;
    defaultWidth: number;
    defaultHeight: number;
    defaultX?: number;
    defaultY?: number;
    isCloseable: boolean;
    @observable title: string;
    parentId?: string;
    parentType?: string;
    helpType: HelpType;
    componentId?: string;
    zIndex?: number = 0;
}

export class WidgetProps {
    id: string;
    docked: boolean;
    floatingSettingsId?: string;
}

export class WidgetsStore {
    private static staticInstance: WidgetsStore;

    static get Instance() {
        if (!WidgetsStore.staticInstance) {
            WidgetsStore.staticInstance = new WidgetsStore();
        }
        return WidgetsStore.staticInstance;
    }

    // Floating widgets
    @observable floatingWidgets: WidgetConfig[];
    // Widget Stores
    @observable renderConfigWidgets: Map<string, RenderConfigWidgetStore>;
    @observable spatialProfileWidgets: Map<string, SpatialProfileWidgetStore>;
    @observable spectralProfileWidgets: Map<string, SpectralProfileWidgetStore>;
    @observable statsWidgets: Map<string, StatsWidgetStore>;
    @observable histogramWidgets: Map<string, HistogramWidgetStore>;
    @observable layerListWidgets: Map<string, EmptyWidgetStore>;
    @observable logWidgets: Map<string, EmptyWidgetStore>;
    @observable regionListWidgets: Map<string, EmptyWidgetStore>;
    @observable animatorWidgets: Map<string, EmptyWidgetStore>;
    @observable stokesAnalysisWidgets: Map<string, StokesAnalysisWidgetStore>;
    @observable floatingSettingsWidgets: Map<string, string>;
    @observable catalogWidgets: Map<string, CatalogWidgetStore>;
    @observable catalogPlotWidgets: Map<string, CatalogPlotWidgetStore>;
    @observable spectralLineQueryWidgets: Map<string, SpectralLineQueryWidgetStore>;

    private widgetsMap: Map<string, Map<string, any>>;
    private defaultFloatingWidgetOffset: number;

    public static RemoveFrameFromRegionWidgets(storeMap: Map<string, RegionWidgetStore>, fileId: number = ACTIVE_FILE_ID) {
        if (fileId === ACTIVE_FILE_ID) {
            storeMap.forEach(widgetStore => {
                widgetStore.clearRegionMap();
            });
        } else {
            storeMap.forEach(widgetStore => {
                widgetStore.clearFrameEntry(fileId);
                if (widgetStore.fileId === fileId) {
                    widgetStore.setFileId(ACTIVE_FILE_ID);
                }
            });
        }
    }

    public static RemoveRegionFromRegionWidgets = (storeMap: Map<string, RegionWidgetStore>, fileId, regionId: number) => {
        storeMap.forEach(widgetStore => {
            const selectedRegionId = widgetStore.regionIdMap.get(fileId);
            // remove entry from map if it matches the deleted region
            if (isFinite(selectedRegionId) && selectedRegionId === regionId) {
                widgetStore.clearFrameEntry(fileId);
            }
        });
    };

    private constructor() {
        this.spatialProfileWidgets = new Map<string, SpatialProfileWidgetStore>();
        this.spectralProfileWidgets = new Map<string, SpectralProfileWidgetStore>();
        this.statsWidgets = new Map<string, StatsWidgetStore>();
        this.histogramWidgets = new Map<string, HistogramWidgetStore>();
        this.renderConfigWidgets = new Map<string, RenderConfigWidgetStore>();
        this.animatorWidgets = new Map<string, EmptyWidgetStore>();
        this.layerListWidgets = new Map<string, EmptyWidgetStore>();
        this.logWidgets = new Map<string, EmptyWidgetStore>();
        this.regionListWidgets = new Map<string, EmptyWidgetStore>();
        this.stokesAnalysisWidgets = new Map<string, StokesAnalysisWidgetStore>();
        this.catalogWidgets = new Map<string, CatalogWidgetStore>();
        this.floatingSettingsWidgets = new Map<string, string>();
        this.catalogPlotWidgets = new Map<string, CatalogPlotWidgetStore>();
        this.spectralLineQueryWidgets = new Map<string, SpectralLineQueryWidgetStore>();

        this.widgetsMap = new Map<string, Map<string, any>>([
            [SpatialProfilerComponent.WIDGET_CONFIG.type, this.spatialProfileWidgets],
            [SpectralProfilerComponent.WIDGET_CONFIG.type, this.spectralProfileWidgets],
            [StatsComponent.WIDGET_CONFIG.type, this.statsWidgets],
            [HistogramComponent.WIDGET_CONFIG.type, this.histogramWidgets],
            [RenderConfigComponent.WIDGET_CONFIG.type, this.renderConfigWidgets],
            [AnimatorComponent.WIDGET_CONFIG.type, this.animatorWidgets],
            [LayerListComponent.WIDGET_CONFIG.type, this.layerListWidgets],
            [LogComponent.WIDGET_CONFIG.type, this.logWidgets],
            [RegionListComponent.WIDGET_CONFIG.type, this.regionListWidgets],
            [StokesAnalysisComponent.WIDGET_CONFIG.type, this.stokesAnalysisWidgets],
            [CatalogOverlayComponent.WIDGET_CONFIG.type, this.catalogWidgets],
            [CatalogPlotComponent.WIDGET_CONFIG.type, this.catalogPlotWidgets],
            [SpectralLineQueryComponent.WIDGET_CONFIG.type, this.spectralLineQueryWidgets]
        ]);

        this.floatingWidgets = [];
        this.defaultFloatingWidgetOffset = 100;
    }

    private static getDefaultWidgetConfig(type: string) {
        switch (type) {
            case ImageViewComponent.WIDGET_CONFIG.type:
                return ImageViewComponent.WIDGET_CONFIG;
            case RenderConfigComponent.WIDGET_CONFIG.type:
                return RenderConfigComponent.WIDGET_CONFIG;
            case LayerListComponent.WIDGET_CONFIG.type:
                return LayerListComponent.WIDGET_CONFIG;
            case LogComponent.WIDGET_CONFIG.type:
                return LogComponent.WIDGET_CONFIG;
            case AnimatorComponent.WIDGET_CONFIG.type:
                return AnimatorComponent.WIDGET_CONFIG;
            case SpatialProfilerComponent.WIDGET_CONFIG.type:
                return SpatialProfilerComponent.WIDGET_CONFIG;
            case SpectralProfilerComponent.WIDGET_CONFIG.type:
                return SpectralProfilerComponent.WIDGET_CONFIG;
            case StatsComponent.WIDGET_CONFIG.type:
                return StatsComponent.WIDGET_CONFIG;
            case HistogramComponent.WIDGET_CONFIG.type:
                return HistogramComponent.WIDGET_CONFIG;
            case RegionListComponent.WIDGET_CONFIG.type:
                return RegionListComponent.WIDGET_CONFIG;
            case StokesAnalysisComponent.WIDGET_CONFIG.type:
                return StokesAnalysisComponent.WIDGET_CONFIG;
            case CatalogOverlayComponent.WIDGET_CONFIG.type:
                return CatalogOverlayComponent.WIDGET_CONFIG;
            case CatalogPlotComponent.WIDGET_CONFIG.type:
                return CatalogPlotComponent.WIDGET_CONFIG;
            case SpectralLineQueryComponent.WIDGET_CONFIG.type:
                return SpectralLineQueryComponent.WIDGET_CONFIG;
            default:
                return PlaceholderComponent.WIDGET_CONFIG;
        }
    }

    private static getDefaultWidgetSettingsConfig(type: string) {
        switch (type) {
            case ImageViewComponent.WIDGET_CONFIG.type:
                return ImageViewSettingsPanelComponent.WIDGET_CONFIG;
            case StokesAnalysisComponent.WIDGET_CONFIG.type:
                return StokesAnalysisSettingsPanelComponent.WIDGET_CONFIG;
            case SpectralProfilerComponent.WIDGET_CONFIG.type:
                return SpectralProfilerSettingsPanelComponent.WIDGET_CONFIG;
            case SpatialProfilerComponent.WIDGET_CONFIG.type:
                return SpatialProfilerSettingsPanelComponent.WIDGET_CONFIG;
            case RenderConfigComponent.WIDGET_CONFIG.type:
                return RenderConfigSettingsPanelComponent.WIDGET_CONFIG;
            case HistogramComponent.WIDGET_CONFIG.type:
                return HistogramSettingsPanelComponent.WIDGET_CONFIG;
            default:
                return PlaceholderComponent.WIDGET_CONFIG;
        }
    }

    // create drag source for ToolbarMenuComponent
    private static CreateDragSource(layout: GoldenLayout, widgetConfig: WidgetConfig, elementId: string) {
        const glConfig: GoldenLayout.ReactComponentConfig = {
            type: "react-component",
            component: widgetConfig.type,
            title: widgetConfig.title,
            id: widgetConfig.id,
            isClosable: widgetConfig.isCloseable,
            props: {appStore: AppStore.Instance, id: widgetConfig.id, docked: true}
        };

        const widgetElement = document.getElementById(elementId);
        if (widgetElement) {
            layout.createDragSource(widgetElement, glConfig);
        }
    }

    private getNextId = (defaultId: string) => {
        const widgets = this.widgetsMap.get(defaultId);
        if (!widgets) {
            return null;
        }

        // Find the next appropriate ID
        let nextIndex = 0;
        while (true) {
            const nextId = `${defaultId}-${nextIndex}`;
            if (!widgets.has(nextId)) {
                return nextId;
            }
            nextIndex++;
        }
    };

    // Find the next appropriate ID in array
    private getNextSettingId = (defaultId: string, parentId: string) => {
        const floatingSettingsWidgets = this.floatingSettingsWidgets;
        if (!floatingSettingsWidgets) {
            return null;
        }
        let settingShowed = false;
        floatingSettingsWidgets.forEach(value => {
            if (value === parentId) {
                settingShowed = true;
            }
        });
        if (settingShowed) {
            return null;
        }
        let nextIndex = 0;
        while (true) {
            const nextId = `${parentId}-${defaultId}-${nextIndex}`;
            if (!floatingSettingsWidgets.has(nextId)) {
                return nextId;
            }
            nextIndex++;
        }
    };

    private getFloatingWidgetOffset = (): number => {
        this.defaultFloatingWidgetOffset += 25;
        this.defaultFloatingWidgetOffset = (this.defaultFloatingWidgetOffset - 100) % 300 + 100;
        return this.defaultFloatingWidgetOffset;
    };

    public removeWidget = (widgetId: string, widgetType: string) => {
        const widgets = this.widgetsMap.get(widgetType);
        if (widgets) {
            // remove associated floating settings according current widgetId
            if (this.floatingSettingsWidgets) {
                let associatedFloatingSettingsId = null;
                this.floatingSettingsWidgets.forEach((value, key) => {
                    if (value === widgetId) {
                        associatedFloatingSettingsId = key;
                    }
                });
                if (associatedFloatingSettingsId) {
                    this.removeFloatingWidget(associatedFloatingSettingsId, true);
                    this.floatingSettingsWidgets.delete(associatedFloatingSettingsId);
                }
            }
            widgets.delete(widgetId);
        }
        // remove floating settings according floating settings Id
        const floatingSettings = this.floatingSettingsWidgets.has(widgetId);
        if (floatingSettings) {
            this.floatingSettingsWidgets.delete(widgetId);
        }
    };

    private addWidgetByType = (widgetType: string, widgetSettings: object = null): string => {
        let itemId;
        switch (widgetType) {
            case ImageViewComponent.WIDGET_CONFIG.type:
                itemId = ImageViewComponent.WIDGET_CONFIG.id;
                break;
            case RenderConfigComponent.WIDGET_CONFIG.type:
                itemId = this.addRenderConfigWidget(null, widgetSettings);
                break;
            case SpatialProfilerComponent.WIDGET_CONFIG.type:
                itemId = this.addSpatialProfileWidget(null, widgetSettings);
                break;
            case SpectralProfilerComponent.WIDGET_CONFIG.type:
                itemId = this.addSpectralProfileWidget(null, widgetSettings);
                break;
            case StatsComponent.WIDGET_CONFIG.type:
                itemId = this.addStatsWidget();
                break;
            case HistogramComponent.WIDGET_CONFIG.type:
                itemId = this.addHistogramWidget(null, widgetSettings);
                break;
            case AnimatorComponent.WIDGET_CONFIG.type:
                itemId = this.addAnimatorWidget();
                break;
            case LayerListComponent.WIDGET_CONFIG.type:
                itemId = this.addLayerListWidget();
                break;
            case LogComponent.WIDGET_CONFIG.type:
                itemId = this.addLogWidget();
                break;
            case RegionListComponent.WIDGET_CONFIG.type:
                itemId = this.addRegionListWidget();
                break;
            case StokesAnalysisComponent.WIDGET_CONFIG.type:
                itemId = this.addStokesWidget(null, widgetSettings);
                break;
            case SpectralLineQueryComponent.WIDGET_CONFIG.type:
                itemId = this.addSpectralLineQueryWidget();
                break;
            case CatalogOverlayComponent.WIDGET_CONFIG.type:
                itemId = this.getNextComponentId(CatalogOverlayComponent.WIDGET_CONFIG);
                CatalogStore.Instance.catalogProfiles.set(itemId, 1);
                break;
            default:
                // Remove it from the floating widget array, while preserving its store
                if (this.floatingWidgets.find(w => w.id === widgetType)) {
                    this.removeFloatingWidget(widgetType, true);
                }
                itemId = null;
                break;
        }
        return itemId;
    };

    public removeFloatingWidgets = () => {
        if (this.floatingWidgets) {
            this.floatingWidgets.forEach((widgetConfig) => this.removeFloatingWidget(widgetConfig.id));
        }
    };

    createFloatingWidget = (config) => {
        if (config?.type) {
            let configTemplate = WidgetsStore.getDefaultWidgetConfig(config.type);
            configTemplate.id = this.addWidgetByType(config.type, config?.widgetSettings);
            // instantiate catalog widget needs to specify componentId
            if (config.type === CatalogOverlayComponent.WIDGET_CONFIG.type) {
                configTemplate.componentId = configTemplate.id;
            }
            if (config?.defaultWidth > 0) {
                configTemplate.defaultWidth = config.defaultWidth;
            }
            if (config?.defaultHeight > 0) {
                configTemplate.defaultHeight = config.defaultHeight;
            }
            if (config?.defaultX > 0 && config?.defaultY > 0) {
                configTemplate["defaultX"] = config.defaultX;
                configTemplate["defaultY"] = config.defaultY;
            } else {
                configTemplate["defaultX"] = configTemplate["defaultY"] = this.getFloatingWidgetOffset();
            }
            this.addFloatingWidget(configTemplate);
        }
    };

    public initWidgets = (componentConfigs: any[], floating: any[]) => {
        // init docked widgets
        componentConfigs.forEach((componentConfig) => {
            if (componentConfig.id && componentConfig.props) {
                const itemId = this.addWidgetByType(componentConfig.id, "widgetSettings" in componentConfig ? componentConfig.widgetSettings : null);

                if (itemId) {
                    componentConfig.id = itemId;
                    componentConfig.props.id = itemId;
                }
            }
        });

        // init floating widgets
<<<<<<< HEAD
        floating.forEach((savedConfig) => this.createFloatingWidget(savedConfig));
=======
        floating.forEach((savedConfig) => {
            if (savedConfig.id) {
                let config = WidgetsStore.getDefaultWidgetConfig(savedConfig.id);
                config.id = this.addWidgetByType(savedConfig.id, savedConfig.widgetSettings);
                config.defaultWidth = savedConfig.defaultWidth || config.defaultWidth;
                config.defaultHeight = savedConfig.defaultHeight || config.defaultHeight;
                if (savedConfig.defaultX > 0 && savedConfig.defaultY > 0) {
                    config.defaultX = savedConfig.defaultX;
                    config.defaultY = savedConfig.defaultY;
                } else {
                    config.defaultX = config.defaultY = this.getFloatingWidgetOffset();
                }
                this.floatingWidgets.push(config);
            }
        });
>>>>>>> a4ef217a
    };

    public initLayoutWithWidgets = (layout: GoldenLayout) => {
        if (!layout) {
            console.log("Invalid parameters!");
            return;
        }

        layout.registerComponent("placeholder", PlaceholderComponent);
        layout.registerComponent("image-view", ImageViewComponent);
        layout.registerComponent("spatial-profiler", SpatialProfilerComponent);
        layout.registerComponent("spectral-profiler", SpectralProfilerComponent);
        layout.registerComponent("spectral-line-query", SpectralLineQueryComponent);
        layout.registerComponent("stats", StatsComponent);
        layout.registerComponent("histogram", HistogramComponent);
        layout.registerComponent("render-config", RenderConfigComponent);
        layout.registerComponent("region-list", RegionListComponent);
        layout.registerComponent("layer-list", LayerListComponent);
        layout.registerComponent("log", LogComponent);
        layout.registerComponent("animator", AnimatorComponent);
        layout.registerComponent("stokes", StokesAnalysisComponent);
        layout.registerComponent("catalog-overlay", CatalogOverlayComponent);
        layout.registerComponent("catalog-plot", CatalogPlotComponent);

        const showCogWidgets = ["image-view", "spatial-profiler", "spectral-profiler", "histogram", "render-config", "stokes"];
        // add drag source buttons from ToolbarMenuComponent
        ToolbarMenuComponent.DRAGSOURCE_WIDGETCONFIG_MAP.forEach((widgetConfig, id) => WidgetsStore.CreateDragSource(layout, widgetConfig, id));

        layout.on("stackCreated", (stack) => {
            let unpinButton = $(`<li class="lm-pin" title="detach"><span class="bp3-icon-standard bp3-icon-unpin"/></li>`);
            unpinButton.on("click", () => this.unpinWidget(stack.getActiveContentItem()));
            stack.header.controlsContainer.prepend(unpinButton);
            let helpButton = $(`<li class="lm-help" title="help"><span class="bp3-icon-standard bp3-icon-help"/></li>`);
            helpButton.on("click", (ev) => this.onHelpPinedClick(ev, stack.getActiveContentItem()));
            stack.header.controlsContainer.prepend(helpButton);

            stack.on("activeContentItemChanged", function (contentItem: any) {
                if (stack && stack.config && stack.header.controlsContainer && stack.config.content.length) {
                    const activeTabItem = stack.getActiveContentItem();
                    const component = activeTabItem.config.component;
                    const stackHeaderControlButtons = stack.header.controlsContainer[0];
                    if (component && showCogWidgets.includes(component) && stackHeaderControlButtons && stackHeaderControlButtons.childElementCount < 5) {
                        const cogPinedButton = $(`<li class="lm_settings" title="settings"><span class="bp3-icon-standard bp3-icon-cog"/></li>`);
                        cogPinedButton.on("click", () => WidgetsStore.Instance.onCogPinedClick(stack.getActiveContentItem()));
                        stack.header.controlsContainer.prepend(cogPinedButton);
                    } else if (!showCogWidgets.includes(component) && stackHeaderControlButtons && stackHeaderControlButtons.childElementCount === 5) {
                        stack.header.controlsContainer[0].children[0].remove();
                    }
                }
            });
        });
        layout.on("componentCreated", this.handleItemCreation);
        layout.on("itemDestroyed", this.handleItemRemoval);
        layout.on("stateChanged", this.handleStateUpdates);
    };

    public toWidgetSettingsConfig = (widgetType: string, widgetID: string) => {
        if (!widgetType || !widgetID) {
            return null;
        }

        let widgetStore = null;
        switch (widgetType) {
            case RenderConfigComponent.WIDGET_CONFIG.type:
                widgetStore = this.renderConfigWidgets.get(widgetID);
                break;
            case SpatialProfilerComponent.WIDGET_CONFIG.type:
                widgetStore = this.spatialProfileWidgets.get(widgetID);
                break;
            case SpectralProfilerComponent.WIDGET_CONFIG.type:
                widgetStore = this.spectralProfileWidgets.get(widgetID);
                break;
            case HistogramComponent.WIDGET_CONFIG.type:
                widgetStore = this.histogramWidgets.get(widgetID);
                break;
            case StokesAnalysisComponent.WIDGET_CONFIG.type:
                widgetStore = this.stokesAnalysisWidgets.get(widgetID);
                break;
            default:
                break;
        }

        return widgetStore?.toConfig?.();
    };

    @action onCogPinedClick = (item: GoldenLayout.ContentItem) => {
        const parentItemConfig = item.config as GoldenLayout.ReactComponentConfig;
        const parentId = parentItemConfig.id as string;
        const parentType = parentItemConfig.component;
        const parentTitle = parentItemConfig.title;

        // apply for image viewer, stokes, spectral profiler, spatial profiler, Render Config, Histogram
        const floatingSettingsAppliedWidgets = [
            ImageViewComponent.WIDGET_CONFIG.type,
            StokesAnalysisComponent.WIDGET_CONFIG.type,
            SpectralProfilerComponent.WIDGET_CONFIG.type,
            SpatialProfilerComponent.WIDGET_CONFIG.type,
            RenderConfigComponent.WIDGET_CONFIG.type,
            HistogramComponent.WIDGET_CONFIG.type
        ];
        if (floatingSettingsAppliedWidgets.indexOf(parentType) === -1) {
            return;
        }
        // Get floating settings config
        let widgetConfig = WidgetsStore.getDefaultWidgetSettingsConfig(parentType);
        widgetConfig.id = this.addFloatingSettingsWidget(null, parentId, widgetConfig.type);
        widgetConfig.title = (parentType === "image-view") ? "Image View Settings" : parentTitle + " Settings";
        widgetConfig.parentId = parentId;
        widgetConfig.parentType = parentType;
        if (widgetConfig.id) {
            this.addFloatingWidget(widgetConfig);
        }
    };

    @action unpinWidget = (item: GoldenLayout.ContentItem) => {
        const itemConfig = item.config as GoldenLayout.ReactComponentConfig;
        const id = itemConfig.id as string;
        const type = itemConfig.component;
        const title = itemConfig.title;

        // Avoid floating ImageViewComponent
        if (type === ImageViewComponent.WIDGET_CONFIG.type) {
            return;
        }

        // Get widget type from config
        let widgetConfig = WidgetsStore.getDefaultWidgetConfig(type);
        widgetConfig.id = id;
        widgetConfig.title = title;

        if (type === CatalogOverlayComponent.WIDGET_CONFIG.type) {
            widgetConfig.componentId = id;
        }

        // Set default size and position from the existing item
        const container = item["container"] as GoldenLayout.Container;
        if (container && container.width && container.height) {
            // Snap size to grid
            widgetConfig.defaultWidth = Math.round(container.width / 25.0) * 25;
            widgetConfig.defaultHeight = Math.round(container.height / 25.0) * 25;
            const el = container["_element"][0] as HTMLElement;
            // Snap position to grid and adjust for title and container offset
            widgetConfig.defaultX = Math.round(el.offsetLeft / 25.0) * 25 + 5;
            widgetConfig.defaultY = Math.round(el.offsetTop / 25.0) * 25 - 25;
        }

        this.addFloatingWidget(widgetConfig);
        const config = item.config as GoldenLayout.ReactComponentConfig;
        config.component = "floated";
        item.remove();
    };

    @action onHelpPinedClick = (ev: JQuery.ClickEvent<HTMLElement>, item: GoldenLayout.ContentItem) => {
        const itemConfig = item.config as GoldenLayout.ReactComponentConfig;
        const type = itemConfig.component;
        // Get widget config from type
        let widgetConfig = WidgetsStore.getDefaultWidgetConfig(type);
        if (widgetConfig.helpType) {
            const container = item["container"] as GoldenLayout.Container;
            let centerX = 0;
            if (container && container.width) {
                centerX = ev.target.getBoundingClientRect().right + 36 - container.width * 0.5; // 36(px) is the length between help button and right border of widget
            }
            HelpStore.Instance.showHelpDrawer(widgetConfig.helpType, centerX);
        }
    };

    @action handleItemCreation = (item: GoldenLayout.ContentItem) => {
        const config = item.config as GoldenLayout.ReactComponentConfig;
        const id = config.id as string;
        const itemId = this.addWidgetByType(id);

        if (itemId) {
            config.id = itemId;
            config.props.id = itemId;
        }
    };

    @action handleItemRemoval = (item: GoldenLayout.ContentItem) => {
        if (item.config.type === "component") {
            const config = item.config as GoldenLayout.ReactComponentConfig;
            const isCatalogTable = config.component === CatalogOverlayComponent.WIDGET_CONFIG.type;
            const isCatalogPlot = config.component === CatalogPlotComponent.WIDGET_CONFIG.type;
            // Clean up removed widget's store (ignoring items that have been floated)
            if (config.component !== "floated" && !isCatalogTable && !isCatalogPlot) {
                const id = config.id as string;
                this.removeWidget(id, config.component);
            }

            // close UI, keep catalog file alive
            if (isCatalogTable) {
                CatalogStore.Instance.catalogProfiles.delete(config.id as string);
            }

            // remove all catalog plots associated to current catalog plot widget
            if (isCatalogPlot) {
                CatalogStore.Instance.clearCatalogPlotsByWidgetId(config.id as string);
            }
        }
    };

    @action handleStateUpdates = (event: any) => {
        if (event && event.origin && event.origin.isMaximised && event.origin.header) {
            const header = event.origin.header as GoldenLayout.Header;
            if (header.controlsContainer && header.controlsContainer.length) {
                const controlsElement = header.controlsContainer[0];
                if (controlsElement.children && controlsElement.children.length) {
                    const maximiseElement = controlsElement.children[controlsElement.children.length - 1];
                    if (maximiseElement) {
                        maximiseElement.setAttribute("title", "restore");
                    }
                }
            }
        }
    };

    // endregion

    @action updateImageWidgetTitle() {
        const appStore = AppStore.Instance;
        let newTitle;
        if (appStore.activeFrame) {
            newTitle = appStore.activeFrame.frameInfo.fileInfo.name;
        } else {
            newTitle = "No image loaded";
        }

        // Update GL title by searching for image-view components
        const layoutStore = appStore.layoutStore;
        if (layoutStore.dockedLayout && layoutStore.dockedLayout.root) {
            const imageViewComponents = layoutStore.dockedLayout.root.getItemsByFilter((item: any) => item.config.component === ImageViewComponent.WIDGET_CONFIG.type);
            if (imageViewComponents.length) {
                if (imageViewComponents[0].config && imageViewComponents[0].config.title !== newTitle) {
                    imageViewComponents[0].setTitle(newTitle);
                }
            }
        }

        // Update floating window title
        const imageViewWidget = this.floatingWidgets.find(w => w.type === ImageViewComponent.WIDGET_CONFIG.type);
        if (imageViewWidget && imageViewWidget.title !== newTitle) {
            this.setWidgetTitle(imageViewWidget.id, newTitle);
        }
    }

    @action setWidgetTitle(id: string, title: string) {
        const layoutStore = LayoutStore.Instance;
        if (layoutStore.dockedLayout && layoutStore.dockedLayout.root) {
            const matchingComponents = layoutStore.dockedLayout.root.getItemsByFilter(item => item.config.id === id);
            if (matchingComponents.length) {
                matchingComponents[0].setTitle(title);
            }
        }

        const widget = this.floatingWidgets.find(w => w.id === id);
        if (widget) {
            widget.title = title;
        }
    }

    @action setWidgetComponentTitle(componentId: string, title: string) {
        const layoutStore = LayoutStore.Instance;
        if (layoutStore.dockedLayout && layoutStore.dockedLayout.root) {
            const matchingComponents = layoutStore.dockedLayout.root.getItemsById(componentId);
            if (matchingComponents.length) {
                matchingComponents[0].setTitle(title);
            }
        }

        const widgetComponent = this.floatingWidgets.find(w => w.componentId === componentId);
        if (widgetComponent) {
            widgetComponent.title = title;
        }
    }

    @action changeWidgetId(id: string, newId: string) {
        const widget = this.floatingWidgets.find(w => w.id === id);
        if (widget) {
            widget.id = newId;
        }
    }

    // region Spatial Profile Widgets
    createFloatingSpatialProfilerWidget = () => {
        let config = SpatialProfilerComponent.WIDGET_CONFIG;
        config.id = this.addSpatialProfileWidget();
        this.addFloatingWidget(config);
    };

    @action addSpatialProfileWidget(id: string = null, widgetSettings: object = null) {
        if (!id) {
            id = this.getNextId(SpatialProfilerComponent.WIDGET_CONFIG.type);
        }

        if (id) {
            const widgetStore = new SpatialProfileWidgetStore();
            if (widgetSettings) {
                widgetStore.init(widgetSettings);
            }
            this.spatialProfileWidgets.set(id, widgetStore);
        }
        return id;
    }

    // endregion

    // region Spectral Profile Widgets
    createFloatingSpectralProfilerWidget = () => {
        let config = SpectralProfilerComponent.WIDGET_CONFIG;
        config.id = this.addSpectralProfileWidget();
        this.addFloatingWidget(config);
    };

    @action addSpectralProfileWidget(id: string = null, widgetSettings: object = null) {
        if (!id) {
            id = this.getNextId(SpectralProfilerComponent.WIDGET_CONFIG.type);
        }

        if (id) {
            const widgetStore = new SpectralProfileWidgetStore();
            if (widgetSettings) {
                widgetStore.init(widgetSettings);
            }
            this.spectralProfileWidgets.set(id, widgetStore);
        }
        return id;
    }

    @computed get spectralProfilerList(): string[] {
        return Array.from(this.spectralProfileWidgets.keys());
    }

    @computed get hasSpectralProfiler(): boolean {
        return this.spectralProfileWidgets && this.spectralProfileWidgets.size > 0;
    }

    public getSpectralWidgetStoreByID = (id: string): SpectralProfileWidgetStore => {
        return this.spectralProfileWidgets.get(id);
    };

    // endregion

    // region Stokes Profile Widgets
    createFloatingStokesWidget = () => {
        let config = StokesAnalysisComponent.WIDGET_CONFIG;
        config.id = this.addStokesWidget();
        this.addFloatingWidget(config);
    };

    @action addStokesWidget(id: string = null, widgetSettings: object = null) {
        if (!id) {
            id = this.getNextId(StokesAnalysisComponent.WIDGET_CONFIG.type);
        }

        if (id) {
            const widgetStore = new StokesAnalysisWidgetStore();
            if (widgetSettings) {
                widgetStore.init(widgetSettings);
            }
            this.stokesAnalysisWidgets.set(id, widgetStore);
        }
        return id;
    }

    // endregion

    // region Catalog Overlay Widgets
    private getNextComponentId = (config: WidgetConfig) => {
        // Find the next appropriate ID
        let nextIndex = 0;
        let componentIds = [];
        const floatingCatalogWidgets = this.getFloatingWidgetByComponentId(config.componentId);
        const dockedCatalogWidgets = this.getDockedWidgetByType(config.type);

        if (config.type === CatalogPlotComponent.WIDGET_CONFIG.type) {
            CatalogStore.Instance.catalogPlots.forEach((catalogWidgetMap, componentId) => {
                componentIds.push(componentId);
            });
        } else {
            floatingCatalogWidgets.forEach(floatingConfig => {
                componentIds.push(floatingConfig.componentId);
            });
            dockedCatalogWidgets.forEach(contentItem => {
                componentIds.push(contentItem.config.id);
            });
        }

        while (true) {
            const nextId = `${config.componentId}-${nextIndex}`;
            if (!componentIds.includes(nextId)) {
                return nextId;
            }
            nextIndex++;
        }
    };

    getDockedWidgetByType(type: string): GoldenLayout.ContentItem[] {
        const layoutStore = LayoutStore.Instance;
        let matchingComponents = [];
        if (layoutStore?.dockedLayout?.root) {
            matchingComponents = layoutStore.dockedLayout.root.getItemsByFilter(
                item => {
                    const config = item.config as GoldenLayout.ReactComponentConfig;
                    return config.component === type;
                }
            );
        }
        return matchingComponents;
    }

    getFloatingWidgetByComponentId(componentId: string): WidgetConfig[] {
        let floatingCatalogWidgetComponent = [];
        this.floatingWidgets.forEach(widgetConfig => {
            if (widgetConfig.componentId && widgetConfig.componentId.includes(componentId)) {
                floatingCatalogWidgetComponent.push(widgetConfig);
            }
        });
        return floatingCatalogWidgetComponent;
    }

    catalogComponentSize = (): number => {
        const config = CatalogOverlayComponent.WIDGET_CONFIG;
        const floatingCatalogWidgets = this.getFloatingWidgetByComponentId(config.componentId).length;
        const dockedCatalogWidgets = this.getDockedWidgetByType(config.type).length;
        return (floatingCatalogWidgets + dockedCatalogWidgets);
    };

    createFloatingCatalogWidget = (catalogFileId: number): { widgetStoreId: string, widgetComponentId: string } => {
        let config = CatalogOverlayComponent.WIDGET_CONFIG;
        const widgetStoreId = this.addCatalogWidget(catalogFileId);
        const widgetComponentId = this.getNextComponentId(config);
        config.id = widgetComponentId;
        config.componentId = widgetComponentId;
        this.addFloatingWidget(config);
        return {widgetStoreId: widgetStoreId, widgetComponentId: widgetComponentId};
    };

    reloadFloatingCatalogWidget = () => {
        const appStore = AppStore.Instance;
        const catalogFileNum = appStore.catalogNum;
        let config = CatalogOverlayComponent.WIDGET_CONFIG;
        const componentId = this.getNextComponentId(config);
        config.componentId = componentId;
        config.id = componentId;
        if (catalogFileNum) {
            CatalogStore.Instance.catalogProfiles.set(componentId, catalogFileNum);
        }
        this.addFloatingWidget(config);
    };

    // add catalog overlay widget store
    @action addCatalogWidget(catalogFileId: number, id: string = null) {
        // Generate new id if none passed in
        if (!id) {
            id = this.getNextId(CatalogOverlayComponent.WIDGET_CONFIG.type);
        }

        if (id) {
            this.catalogWidgets.set(id, new CatalogWidgetStore(catalogFileId));
        }
        return id;
    }

    // endregion

    // region Catalog Plot Widgets
    createFloatingCatalogPlotWidget = (props: CatalogPlotWidgetStoreProps): { widgetStoreId: string, widgetComponentId: string } => {
        let config = CatalogPlotComponent.WIDGET_CONFIG;
        const widgetStoreId = this.addCatalogPlotWidget(props);
        const widgetComponentId = this.getNextComponentId(config);
        config.id = widgetStoreId;
        config.componentId = widgetComponentId;
        this.addFloatingWidget(config);
        return {widgetStoreId: widgetStoreId, widgetComponentId: widgetComponentId};
    };

    @action addCatalogPlotWidget(props: CatalogPlotWidgetStoreProps, id: string = null) {
        // Generate new id if none passed in
        if (!id) {
            id = this.getNextId(CatalogPlotComponent.WIDGET_CONFIG.type);
        }

        if (id) {
            this.catalogPlotWidgets.set(id, new CatalogPlotWidgetStore(props));
        }
        return id;
    }

    // endregion

    // region Spectral Line Query Widgets
    createFloatingSpectralLineQueryWidget = (): string => {
        let config = SpectralLineQueryComponent.WIDGET_CONFIG;
        const widgetId = this.addSpectralLineQueryWidget();
        config.id = widgetId;
        config.componentId = this.getNextComponentId(config);
        this.addFloatingWidget(config);
        return widgetId;
    };

    // add spectral line query widget store
    @action addSpectralLineQueryWidget(id: string = null) {
        // Generate new id if none passed in
        if (!id) {
            id = this.getNextId(SpectralLineQueryComponent.WIDGET_CONFIG.type);
        }

        if (id) {
            this.spectralLineQueryWidgets.set(id, new SpectralLineQueryWidgetStore());
        }
        return id;
    }

    // endregion

    // region Floating Settings
    createFloatingSettingsWidget = (title: string, parentId: string, parentType: string) => {
        let config = WidgetsStore.getDefaultWidgetSettingsConfig(parentType);
        config.id = this.addFloatingSettingsWidget(null, parentId, config.type);
        config.title = title + " Settings";
        config.parentId = parentId;
        config.parentType = parentType;
        if (config.id) {
            this.addFloatingWidget(config);
        }
    };

    @action addFloatingSettingsWidget(id: string = null, parentId: string, type: string) {
        // Generate new id if none passed in
        if (!id) {
            id = this.getNextSettingId(type, parentId);
        }
        if (id) {
            this.floatingSettingsWidgets.set(id, parentId);
        }
        return id;
    }

    // endregion

    // region Stats Widgets
    createFloatingStatsWidget = () => {
        let config = StatsComponent.WIDGET_CONFIG;
        config.id = this.addStatsWidget();
        this.addFloatingWidget(config);
    };

    @action addStatsWidget(id: string = null) {
        // Generate new id if none passed in
        if (!id) {
            id = this.getNextId(StatsComponent.WIDGET_CONFIG.type);
        }

        if (id) {
            this.statsWidgets.set(id, new StatsWidgetStore());
        }
        return id;
    }

    // endregion

    // region Histogram Widgets
    createFloatingHistogramWidget = () => {
        let config = HistogramComponent.WIDGET_CONFIG;
        config.id = this.addHistogramWidget();
        this.addFloatingWidget(config);
    };

    @action addHistogramWidget(id: string = null, widgetSettings: object = null) {
        if (!id) {
            id = this.getNextId(HistogramComponent.WIDGET_CONFIG.type);
        }

        if (id) {
            const widgetStore = new HistogramWidgetStore();
            if (widgetSettings) {
                widgetStore.init(widgetSettings);
            }
            this.histogramWidgets.set(id, widgetStore);
        }
        return id;
    }

    // endregion

    // region Render Config Widgets
    createFloatingRenderWidget = () => {
        let config = RenderConfigComponent.WIDGET_CONFIG;
        config.id = this.addRenderConfigWidget();
        this.addFloatingWidget(config);
    };

    @action addRenderConfigWidget(id: string = null, widgetSettings: object = null) {
        if (!id) {
            id = this.getNextId(RenderConfigComponent.WIDGET_CONFIG.type);
        }

        if (id) {
            const widgetStore = new RenderConfigWidgetStore();
            if (widgetSettings) {
                widgetStore.init(widgetSettings);
            }
            this.renderConfigWidgets.set(id, widgetStore);
        }
        return id;
    }

    // endregion

    // region Basic widget types (log, animator, region list, layer list)

    createFloatingLogWidget = () => {
        const config = LogComponent.WIDGET_CONFIG;
        config.id = this.addLogWidget();
        this.addFloatingWidget(config);
    };

    @action addLogWidget(id: string = null) {
        if (!id) {
            id = this.getNextId(LogComponent.WIDGET_CONFIG.type);
        }

        if (id) {
            this.logWidgets.set(id, new EmptyWidgetStore());
        }
        return id;
    }

    createFloatingAnimatorWidget = () => {
        const config = AnimatorComponent.WIDGET_CONFIG;
        config.id = this.addAnimatorWidget();
        this.addFloatingWidget(config);
    };

    @action addAnimatorWidget(id: string = null) {
        if (!id) {
            id = this.getNextId(AnimatorComponent.WIDGET_CONFIG.type);
        }

        if (id) {
            this.animatorWidgets.set(id, new EmptyWidgetStore());
        }
        return id;
    }

    createFloatingRegionListWidget = () => {
        const config = RegionListComponent.WIDGET_CONFIG;
        config.id = this.addRegionListWidget();
        this.addFloatingWidget(config);
    };

    @action addRegionListWidget(id: string = null) {
        if (!id) {
            id = this.getNextId(RegionListComponent.WIDGET_CONFIG.type);
        }

        if (id) {
            this.regionListWidgets.set(id, new EmptyWidgetStore());
        }
        return id;
    }

    createFloatingLayerListWidget = () => {
        const config = LayerListComponent.WIDGET_CONFIG;
        config.id = this.addLayerListWidget();
        this.addFloatingWidget(config);
    };

    @action addLayerListWidget(id: string = null) {
        if (!id) {
            id = this.getNextId(LayerListComponent.WIDGET_CONFIG.type);
        }

        if (id) {
            this.layerListWidgets.set(id, new EmptyWidgetStore());
        }
        return id;
    }

    // endregion

    // region Floating Widgets
    @action selectFloatingWidget = (id: string) => {
        const selectedWidgetIndex = this.floatingWidgets.findIndex(w => w.id === id);
        const N = this.floatingWidgets.length;
        // Only rearrange floatingWidgets if the id is found and the widget isn't already selected.
        if (N > 1 && selectedWidgetIndex >= 0 && selectedWidgetIndex < N - 1) {
            const selectedWidget = this.floatingWidgets[selectedWidgetIndex];
            for (let i = 0; i < N - 1; i++) {
                if (i >= selectedWidgetIndex) {
                    this.floatingWidgets[i] = this.floatingWidgets[i + 1];
                }
            }
            this.floatingWidgets[N - 1] = selectedWidget;
        }
    };

    @action updateSelectFloatingWidgetzIndex = (id: string) => {
        const selectedWidgetIndex = this.floatingWidgets.findIndex(w => w.id === id);
        const selectedWidget = this.floatingWidgets[selectedWidgetIndex];
        const N = this.floatingWidgets.length;
        if (N > 1 && selectedWidgetIndex >= 0 && selectedWidget.zIndex < N) {
            for (let i = 0; i < N; i++) {
                let currentWidgetzIndex = this.floatingWidgets[i].zIndex;
                if (currentWidgetzIndex >= selectedWidget.zIndex) {
                    this.floatingWidgets[i].zIndex = currentWidgetzIndex - 1;
                }
            }
            this.floatingWidgets[selectedWidgetIndex].zIndex = this.floatingWidgets.length;
        }

    };

    // update widget zIndex when remove a widget
    private updateFloatingWidgetzIndexOnRemove(widgetzIndex: number) {
        const N = this.floatingWidgets.length;
        if (widgetzIndex < N) {
            for (let index = 0; index < N; index++) {
                const zIndex = this.floatingWidgets[index].zIndex;
                if (zIndex > widgetzIndex) {
                    this.floatingWidgets[index].zIndex = zIndex - 1;
                }
            }
        }
    }

    @action addFloatingWidget = (widget: WidgetConfig) => {
        if (!(widget?.defaultX > 0 && widget?.defaultY > 0)) {
            widget["defaultX"] = widget["defaultY"] = this.getFloatingWidgetOffset();
        }
        widget.zIndex = this.floatingWidgets.length + 1;
        this.floatingWidgets.push(widget);
    };

    // Removes a widget from the floating widget array, optionally removing the widget's associated store
    @action removeFloatingWidget = (id: string, preserveStore: boolean = false) => {
        const widget = this.floatingWidgets.find(w => w.id === id);
        if (widget) {
            this.updateFloatingWidgetzIndexOnRemove(widget.zIndex);
            this.floatingWidgets = this.floatingWidgets.filter(w => w.id !== id);
            if (preserveStore) {
                return;
            }

            this.removeWidget(id, widget.type);
        }
    };
    // endregion

    // remove a widget component by componentId
    @action removeFloatingWidgetComponent = (componentId: string) => {
        const widget = this.floatingWidgets.find(w => w.componentId === componentId);
        if (widget) {
            this.updateFloatingWidgetzIndexOnRemove(widget.zIndex);
            this.floatingWidgets = this.floatingWidgets.filter(w => w.componentId !== componentId);
        }
    };
}<|MERGE_RESOLUTION|>--- conflicted
+++ resolved
@@ -363,27 +363,19 @@
         }
     };
 
-    createFloatingWidget = (config) => {
-        if (config?.type) {
-            let configTemplate = WidgetsStore.getDefaultWidgetConfig(config.type);
-            configTemplate.id = this.addWidgetByType(config.type, config?.widgetSettings);
-            // instantiate catalog widget needs to specify componentId
-            if (config.type === CatalogOverlayComponent.WIDGET_CONFIG.type) {
-                configTemplate.componentId = configTemplate.id;
-            }
-            if (config?.defaultWidth > 0) {
-                configTemplate.defaultWidth = config.defaultWidth;
-            }
-            if (config?.defaultHeight > 0) {
-                configTemplate.defaultHeight = config.defaultHeight;
-            }
-            if (config?.defaultX > 0 && config?.defaultY > 0) {
-                configTemplate["defaultX"] = config.defaultX;
-                configTemplate["defaultY"] = config.defaultY;
+    createFloatingWidget = (savedConfig) => {
+        if (savedConfig.id) {
+            let config = WidgetsStore.getDefaultWidgetConfig(savedConfig.id);
+            config.id = this.addWidgetByType(savedConfig.id, savedConfig.widgetSettings);
+            config.defaultWidth = savedConfig.defaultWidth || config.defaultWidth;
+            config.defaultHeight = savedConfig.defaultHeight || config.defaultHeight;
+            if (savedConfig.defaultX > 0 && savedConfig.defaultY > 0) {
+                config.defaultX = savedConfig.defaultX;
+                config.defaultY = savedConfig.defaultY;
             } else {
-                configTemplate["defaultX"] = configTemplate["defaultY"] = this.getFloatingWidgetOffset();
-            }
-            this.addFloatingWidget(configTemplate);
+                config.defaultX = config.defaultY = this.getFloatingWidgetOffset();
+            }
+            this.floatingWidgets.push(config);
         }
     };
 
@@ -401,25 +393,7 @@
         });
 
         // init floating widgets
-<<<<<<< HEAD
         floating.forEach((savedConfig) => this.createFloatingWidget(savedConfig));
-=======
-        floating.forEach((savedConfig) => {
-            if (savedConfig.id) {
-                let config = WidgetsStore.getDefaultWidgetConfig(savedConfig.id);
-                config.id = this.addWidgetByType(savedConfig.id, savedConfig.widgetSettings);
-                config.defaultWidth = savedConfig.defaultWidth || config.defaultWidth;
-                config.defaultHeight = savedConfig.defaultHeight || config.defaultHeight;
-                if (savedConfig.defaultX > 0 && savedConfig.defaultY > 0) {
-                    config.defaultX = savedConfig.defaultX;
-                    config.defaultY = savedConfig.defaultY;
-                } else {
-                    config.defaultX = config.defaultY = this.getFloatingWidgetOffset();
-                }
-                this.floatingWidgets.push(config);
-            }
-        });
->>>>>>> a4ef217a
     };
 
     public initLayoutWithWidgets = (layout: GoldenLayout) => {
