import * as GoldenLayout from "golden-layout";
import * as $ from "jquery";
import {CARTA} from "carta-protobuf";
import {action, observable, computed} from "mobx";
import {
    AnimatorComponent,
    HistogramComponent,
    ImageViewComponent,
    LayerListComponent,
    LogComponent,
    PlaceholderComponent,
    RegionListComponent,
    RenderConfigComponent,
    SpatialProfilerComponent,
    SpectralProfilerComponent,
    StatsComponent,
    ToolbarMenuComponent,
    StokesAnalysisComponent,
    CatalogOverlayComponent,
    CatalogScatterComponent,
    // setting Panel
    StokesAnalysisSettingsPanelComponent,
    SpectralProfilerSettingsPanelComponent,
    SpatialProfilerSettingsPanelComponent,
    RenderConfigSettingsPanelComponent,
    HistogramSettingsPanelComponent
} from "components";
import {AppStore, HelpStore, HelpType, LayoutStore} from "stores";
import {
    EmptyWidgetStore, 
    HistogramWidgetStore, 
    RegionWidgetStore, 
    RenderConfigWidgetStore, 
    SpatialProfileWidgetStore, 
    SpectralProfileWidgetStore, 
    StatsWidgetStore, 
    StokesAnalysisWidgetStore, 
    CatalogOverlayWidgetStore, CatalogInfo, CatalogScatterWidgetStore, CatalogScatterWidgetStoreProps
} from "./widgets";
import {ProcessedColumnData} from "../models";

export class WidgetConfig {
    id: string;
    type: string;
    minWidth: number;
    minHeight: number;
    defaultWidth: number;
    defaultHeight: number;
    defaultX?: number;
    defaultY?: number;
    isCloseable: boolean;
    @observable title: string;
    parentId?: string;
    parentType?: string;
    helpType: HelpType;
    componentId?: string;
    zIndex?: number = 0;
}

export class WidgetProps {
    id: string;
    docked: boolean;
    floatingSettingsId?: string;
}

export class WidgetsStore {
    private static staticInstance: WidgetsStore;

    static get Instance() {
        if (!WidgetsStore.staticInstance) {
            WidgetsStore.staticInstance = new WidgetsStore();
        }
        return WidgetsStore.staticInstance;
    }

    // Floating widgets
    @observable floatingWidgets: WidgetConfig[];
    // Widget Stores
    @observable renderConfigWidgets: Map<string, RenderConfigWidgetStore>;
    @observable spatialProfileWidgets: Map<string, SpatialProfileWidgetStore>;
    @observable spectralProfileWidgets: Map<string, SpectralProfileWidgetStore>;
    @observable statsWidgets: Map<string, StatsWidgetStore>;
    @observable histogramWidgets: Map<string, HistogramWidgetStore>;
    @observable layerListWidgets: Map<string, EmptyWidgetStore>;
    @observable logWidgets: Map<string, EmptyWidgetStore>;
    @observable regionListWidgets: Map<string, EmptyWidgetStore>;
    @observable animatorWidgets: Map<string, EmptyWidgetStore>;
    @observable stokesAnalysisWidgets: Map<string, StokesAnalysisWidgetStore>;
    @observable floatingSettingsWidgets: Map<string, string>;
    @observable catalogOverlayWidgets: Map<string, CatalogOverlayWidgetStore>;
    @observable catalogScatterWidgets: Map<string, CatalogScatterWidgetStore>;

    private widgetsMap: Map<string, Map<string, any>>;
    private defaultFloatingWidgetOffset: number;

    public static RemoveFrameFromRegionWidgets(storeMap: Map<string, RegionWidgetStore>, fileId: number = -1) {
        if (fileId === -1) {
            storeMap.forEach(widgetStore => {
                widgetStore.clearRegionMap();
            });
        } else {
            storeMap.forEach(widgetStore => {
                widgetStore.clearFrameEntry(fileId);
            });
        }
    }

    public static RemoveRegionFromRegionWidgets = (storeMap: Map<string, RegionWidgetStore>, fileId, regionId: number) => {
        storeMap.forEach(widgetStore => {
            const selectedRegionId = widgetStore.regionIdMap.get(fileId);
            // remove entry from map if it matches the deleted region
            if (isFinite(selectedRegionId) && selectedRegionId === regionId) {
                widgetStore.clearFrameEntry(fileId);
            }
        });
    };

    private constructor() {
        this.spatialProfileWidgets = new Map<string, SpatialProfileWidgetStore>();
        this.spectralProfileWidgets = new Map<string, SpectralProfileWidgetStore>();
        this.statsWidgets = new Map<string, StatsWidgetStore>();
        this.histogramWidgets = new Map<string, HistogramWidgetStore>();
        this.renderConfigWidgets = new Map<string, RenderConfigWidgetStore>();
        this.animatorWidgets = new Map<string, EmptyWidgetStore>();
        this.layerListWidgets  = new Map<string, EmptyWidgetStore>();
        this.logWidgets = new Map<string, EmptyWidgetStore>();
        this.regionListWidgets = new Map<string, EmptyWidgetStore>();
        this.stokesAnalysisWidgets = new Map<string, StokesAnalysisWidgetStore>();
        this.catalogOverlayWidgets = new Map<string, CatalogOverlayWidgetStore>();
        this.floatingSettingsWidgets = new Map<string, string>();
        this.catalogScatterWidgets = new Map<string, CatalogScatterWidgetStore>();

        this.widgetsMap = new Map<string, Map<string, any>>([
            [SpatialProfilerComponent.WIDGET_CONFIG.type, this.spatialProfileWidgets],
            [SpectralProfilerComponent.WIDGET_CONFIG.type, this.spectralProfileWidgets],
            [StatsComponent.WIDGET_CONFIG.type, this.statsWidgets],
            [HistogramComponent.WIDGET_CONFIG.type, this.histogramWidgets],
            [RenderConfigComponent.WIDGET_CONFIG.type, this.renderConfigWidgets],
            [AnimatorComponent.WIDGET_CONFIG.type, this.animatorWidgets],
            [LayerListComponent.WIDGET_CONFIG.type, this.layerListWidgets],
            [LogComponent.WIDGET_CONFIG.type, this.logWidgets],
            [RegionListComponent.WIDGET_CONFIG.type, this.regionListWidgets],
            [StokesAnalysisComponent.WIDGET_CONFIG.type, this.stokesAnalysisWidgets],
            [CatalogOverlayComponent.WIDGET_CONFIG.type, this.catalogOverlayWidgets],
            [CatalogScatterComponent.WIDGET_CONFIG.type, this.catalogScatterWidgets]
        ]);

        this.floatingWidgets = [];
        this.defaultFloatingWidgetOffset = 100;
    }

    private static getDefaultWidgetConfig(type: string) {
        switch (type) {
            case ImageViewComponent.WIDGET_CONFIG.type:
                return ImageViewComponent.WIDGET_CONFIG;
            case RenderConfigComponent.WIDGET_CONFIG.type:
                return RenderConfigComponent.WIDGET_CONFIG;
            case LayerListComponent.WIDGET_CONFIG.type:
                return LayerListComponent.WIDGET_CONFIG;
            case LogComponent.WIDGET_CONFIG.type:
                return LogComponent.WIDGET_CONFIG;
            case AnimatorComponent.WIDGET_CONFIG.type:
                return AnimatorComponent.WIDGET_CONFIG;
            case SpatialProfilerComponent.WIDGET_CONFIG.type:
                return SpatialProfilerComponent.WIDGET_CONFIG;
            case SpectralProfilerComponent.WIDGET_CONFIG.type:
                return SpectralProfilerComponent.WIDGET_CONFIG;
            case StatsComponent.WIDGET_CONFIG.type:
                return StatsComponent.WIDGET_CONFIG;
            case HistogramComponent.WIDGET_CONFIG.type:
                return HistogramComponent.WIDGET_CONFIG;
            case RegionListComponent.WIDGET_CONFIG.type:
                return RegionListComponent.WIDGET_CONFIG;
            case StokesAnalysisComponent.WIDGET_CONFIG.type:
                return StokesAnalysisComponent.WIDGET_CONFIG;
            case CatalogOverlayComponent.WIDGET_CONFIG.type:
                return CatalogOverlayComponent.WIDGET_CONFIG;
            case CatalogScatterComponent.WIDGET_CONFIG.type:
                return CatalogScatterComponent.WIDGET_CONFIG;    
            default:
                return PlaceholderComponent.WIDGET_CONFIG;
        }
    }

    private static getDefaultWidgetSettingsConfig(type: string) {
        switch (type) {
            case StokesAnalysisComponent.WIDGET_CONFIG.type:
                return StokesAnalysisSettingsPanelComponent.WIDGET_CONFIG;
            case SpectralProfilerComponent.WIDGET_CONFIG.type:
                return SpectralProfilerSettingsPanelComponent.WIDGET_CONFIG;
            case SpatialProfilerComponent.WIDGET_CONFIG.type:
                return SpatialProfilerSettingsPanelComponent.WIDGET_CONFIG;
            case RenderConfigComponent.WIDGET_CONFIG.type:
                return RenderConfigSettingsPanelComponent.WIDGET_CONFIG;
            case HistogramComponent.WIDGET_CONFIG.type:
                return HistogramSettingsPanelComponent.WIDGET_CONFIG;
            default:
                return PlaceholderComponent.WIDGET_CONFIG;
        }
    }

    // create drag source for ToolbarMenuComponent
    private static CreateDragSource(layout: GoldenLayout, widgetConfig: WidgetConfig, elementId: string) {
        const glConfig: GoldenLayout.ReactComponentConfig = {
            type: "react-component",
            component: widgetConfig.type,
            title: widgetConfig.title,
            id: widgetConfig.id,
            isClosable: widgetConfig.isCloseable,
            props: {appStore: AppStore.Instance, id: widgetConfig.id, docked: true}
        };

        const widgetElement = document.getElementById(elementId);
        if (widgetElement) {
            layout.createDragSource(widgetElement, glConfig);
        }
    }

    private getNextId = (defaultId: string) => {
        const widgets = this.widgetsMap.get(defaultId);
        if (!widgets) {
            return null;
        }

        // Find the next appropriate ID
        let nextIndex = 0;
        while (true) {
            const nextId = `${defaultId}-${nextIndex}`;
            if (!widgets.has(nextId)) {
                return nextId;
            }
            nextIndex++;
        }
    };

    // Find the next appropriate ID in array
    private getNextSettingId = (defaultId: string, parentId: string) => {
        const floatingSettingsWidgets = this.floatingSettingsWidgets;
        if (!floatingSettingsWidgets) {
            return null;
        }
        let settingShowed = false;
        floatingSettingsWidgets.forEach(value => {
            if (value === parentId) {
                settingShowed = true;
            }
        });
        if (settingShowed) {
            return null;
        }
        let nextIndex = 0;
        while (true) {
            const nextId = `${parentId}-${defaultId}-${nextIndex}`;
            if (!floatingSettingsWidgets.has(nextId)) {
                return nextId;
            }
            nextIndex++;
        }
    };

    private getFloatingWidgetOffset = (): number => {
        this.defaultFloatingWidgetOffset += 25;
        this.defaultFloatingWidgetOffset = (this.defaultFloatingWidgetOffset - 100) % 300 + 100;
        return this.defaultFloatingWidgetOffset;
    };

    public removeWidget = (widgetId: string, widgetType: string) => {
        const widgets = this.widgetsMap.get(widgetType);
        if (widgets) {
            // remove associated floating settings according current widgetId
            if (this.floatingSettingsWidgets) {
                let associatedFloatingSettingsId = null;
                this.floatingSettingsWidgets.forEach((value, key) => {
                    if (value === widgetId) {
                        associatedFloatingSettingsId = key;
                    }
                });
                if (associatedFloatingSettingsId) {
                    this.removeFloatingWidget(associatedFloatingSettingsId, true);
                    this.floatingSettingsWidgets.delete(associatedFloatingSettingsId);
                }
            }
            widgets.delete(widgetId);
        }
        // remove floating settings according floating settings Id
        const floatingSettings = this.floatingSettingsWidgets.has(widgetId);
        if (floatingSettings) {
            this.floatingSettingsWidgets.delete(widgetId);
        }
    };

    private addWidgetByType = (widgetType: string, widgetSettings: object = null): string => {
        let itemId;
        switch (widgetType) {
            case ImageViewComponent.WIDGET_CONFIG.type:
                itemId = ImageViewComponent.WIDGET_CONFIG.id;
                break;
            case RenderConfigComponent.WIDGET_CONFIG.type:
                itemId = this.addRenderConfigWidget(null, widgetSettings);
                break;
            case SpatialProfilerComponent.WIDGET_CONFIG.type:
                itemId = this.addSpatialProfileWidget(null, widgetSettings);
                break;
            case SpectralProfilerComponent.WIDGET_CONFIG.type:
                itemId = this.addSpectralProfileWidget(null, widgetSettings);
                break;
            case StatsComponent.WIDGET_CONFIG.type:
                itemId = this.addStatsWidget();
                break;
            case HistogramComponent.WIDGET_CONFIG.type:
                itemId = this.addHistogramWidget(null, widgetSettings);
                break;
            case AnimatorComponent.WIDGET_CONFIG.type:
                itemId = this.addAnimatorWidget();
                break;
            case LayerListComponent.WIDGET_CONFIG.type:
                itemId = this.addLayerListWidget();
                break;
            case LogComponent.WIDGET_CONFIG.type:
                itemId = this.addLogWidget();
                break;
            case RegionListComponent.WIDGET_CONFIG.type:
                itemId = this.addRegionListWidget();
                break;
            case StokesAnalysisComponent.WIDGET_CONFIG.type:
                itemId = this.addStokesWidget(null, widgetSettings);
                break;
            case CatalogOverlayComponent.WIDGET_CONFIG.type:
                itemId = this.getNextComponentId(CatalogOverlayComponent.WIDGET_CONFIG);
                AppStore.Instance.catalogProfiles.set(itemId, 1);
                break;
            default:
                // Remove it from the floating widget array, while preserving its store
                if (this.floatingWidgets.find(w => w.id === widgetType)) {
                    this.removeFloatingWidget(widgetType, true);
                }
                itemId = null;
                break;
        }
        return itemId;
    };

    public removeFloatingWidgets = () => {
        if (this.floatingWidgets) {
            this.floatingWidgets.forEach((widgetConfig) => this.removeFloatingWidget(widgetConfig.id));
        }
    };

    public initWidgets = (componentConfigs: any[], floating: any[]) => {
        // init docked widgets
        componentConfigs.forEach((componentConfig) => {
            if (componentConfig.id && componentConfig.props) {
                const itemId =  this.addWidgetByType(componentConfig.id, "widgetSettings" in componentConfig ? componentConfig.widgetSettings : null);

                if (itemId) {
                    componentConfig.id = itemId;
                    componentConfig.props.id = itemId;
                }
            }
        });

        // init floating widgets
        floating.forEach((savedConfig) => {
            if (savedConfig.type) {
                let config = WidgetsStore.getDefaultWidgetConfig(savedConfig.type);
                config.id =  this.addWidgetByType(savedConfig.type, "widgetSettings" in savedConfig ? savedConfig.widgetSettings : null);
                if ("defaultWidth" in savedConfig && savedConfig.defaultWidth > 0) {
                    config.defaultWidth = savedConfig.defaultWidth;
                }
                if ("defaultHeight" in savedConfig && savedConfig.defaultHeight > 0) {
                    config.defaultHeight = savedConfig.defaultHeight;
                }
                if ("defaultX" in savedConfig && savedConfig.defaultX > 0 && "defaultY" in savedConfig && savedConfig.defaultY > 0) {
                    config["defaultX"] = savedConfig.defaultX;
                    config["defaultY"] = savedConfig.defaultY;
                } else {
                    config["defaultX"] = config["defaultY"] = this.getFloatingWidgetOffset();
                }
                this.floatingWidgets.push(config);
            }
        });
    };

    public initLayoutWithWidgets = (layout: GoldenLayout) => {
        if (!layout) {
            console.log("Invalid parameters!");
            return;
        }

        layout.registerComponent("placeholder", PlaceholderComponent);
        layout.registerComponent("image-view", ImageViewComponent);
        layout.registerComponent("spatial-profiler", SpatialProfilerComponent);
        layout.registerComponent("spectral-profiler", SpectralProfilerComponent);
        layout.registerComponent("stats", StatsComponent);
        layout.registerComponent("histogram", HistogramComponent);
        layout.registerComponent("render-config", RenderConfigComponent);
        layout.registerComponent("region-list", RegionListComponent);
        layout.registerComponent("layer-list", LayerListComponent);
        layout.registerComponent("log", LogComponent);
        layout.registerComponent("animator", AnimatorComponent);
        layout.registerComponent("stokes", StokesAnalysisComponent);
        layout.registerComponent("catalog-overlay", CatalogOverlayComponent);
        layout.registerComponent("catalog-scatter", CatalogScatterComponent);

        const showCogWidgets = ["spatial-profiler", "spectral-profiler", "histogram", "render-config", "stokes"];
        // add drag source buttons from ToolbarMenuComponent
        ToolbarMenuComponent.DRAGSOURCE_WIDGETCONFIG_MAP.forEach((widgetConfig, id) => WidgetsStore.CreateDragSource(layout, widgetConfig, id));

        layout.on("stackCreated", (stack) => {
            let unpinButton = $(`<li class="lm-pin" title="detach"><span class="bp3-icon-standard bp3-icon-unpin"/></li>`);
            unpinButton.on("click", () => this.unpinWidget(stack.getActiveContentItem()));
            stack.header.controlsContainer.prepend(unpinButton);
            let helpButton = $(`<li class="lm-help" title="help"><span class="bp3-icon-standard bp3-icon-help"/></li>`);
            helpButton.on("click", (ev) => this.onHelpPinedClick(ev, stack.getActiveContentItem()));
            stack.header.controlsContainer.prepend(helpButton);

            stack.on("activeContentItemChanged", function(contentItem: any) {
                if (stack && stack.config && stack.header.controlsContainer && stack.config.content.length) {
                    const activeTabItem = stack.getActiveContentItem();
                    const component = activeTabItem.config.component;
                    const stackHeaderControlButtons = stack.header.controlsContainer[0];
                    if (component && showCogWidgets.includes(component) && stackHeaderControlButtons && stackHeaderControlButtons.childElementCount < 5) {
                        const cogPinedButton = $(`<li class="lm_settings" title="settings"><span class="bp3-icon-standard bp3-icon-cog"/></li>`);
                        cogPinedButton.on("click", () => WidgetsStore.Instance.onCogPinedClick(stack.getActiveContentItem()));
                        stack.header.controlsContainer.prepend(cogPinedButton);
                    } else if (!showCogWidgets.includes(component) && stackHeaderControlButtons && stackHeaderControlButtons.childElementCount === 5) {
                        stack.header.controlsContainer[0].children[0].remove();
                    }
                }
            });
        });
        layout.on("componentCreated", this.handleItemCreation);
        layout.on("itemDestroyed", this.handleItemRemoval);
        layout.on("stateChanged", this.handleStateUpdates);
    };

    public toWidgetSettingsConfig = (widgetType: string, widgetID: string) => {
        if (!widgetType || !widgetID) {
            return null;
        }

        let widgetStore = null;
        switch (widgetType) {
            case RenderConfigComponent.WIDGET_CONFIG.type:
                widgetStore = this.renderConfigWidgets.get(widgetID);
                break;
            case SpatialProfilerComponent.WIDGET_CONFIG.type:
                widgetStore = this.spatialProfileWidgets.get(widgetID);
                break;
            case SpectralProfilerComponent.WIDGET_CONFIG.type:
                widgetStore = this.spectralProfileWidgets.get(widgetID);
                break;
            case HistogramComponent.WIDGET_CONFIG.type:
                widgetStore = this.histogramWidgets.get(widgetID);
                break;
            case StokesAnalysisComponent.WIDGET_CONFIG.type:
                widgetStore = this.stokesAnalysisWidgets.get(widgetID);
                break;
            default:
                break;
        }

        return widgetStore &&  widgetStore.toConfig ? widgetStore.toConfig() : null;
    };

    @action onCogPinedClick = (item: GoldenLayout.ContentItem) => {
        const parentItemConfig = item.config as GoldenLayout.ReactComponentConfig;
        const parentId = parentItemConfig.id as string;
        const parentType = parentItemConfig.component;
        const parentTitle = parentItemConfig.title;

        // apply for stokes, spectral profiler, spatial profiler, Render Config, Histogram
        const floatingSettingsApplyedWidgets = [
            StokesAnalysisComponent.WIDGET_CONFIG.type,
            SpectralProfilerComponent.WIDGET_CONFIG.type,
            SpatialProfilerComponent.WIDGET_CONFIG.type,
            RenderConfigComponent.WIDGET_CONFIG.type,
            HistogramComponent.WIDGET_CONFIG.type
        ];
        if (floatingSettingsApplyedWidgets.indexOf(parentType) === -1) {
            return;
        }
        // Get floating settings config
        let widgetConfig = WidgetsStore.getDefaultWidgetSettingsConfig(parentType);
        widgetConfig.id = this.addFloatingSettingsWidget(null, parentId, widgetConfig.type);
        widgetConfig.title = parentTitle + " Settings";
        widgetConfig.parentId = parentId;
        widgetConfig.parentType = parentType;
        if (widgetConfig.id) {
            this.addFloatingWidget(widgetConfig);   
        }
    }

    @action unpinWidget = (item: GoldenLayout.ContentItem) => {
        const itemConfig = item.config as GoldenLayout.ReactComponentConfig;
        const id = itemConfig.id as string;
        const type = itemConfig.component;
        const title = itemConfig.title;

        // Avoid floating ImageViewComponent
        if (type === ImageViewComponent.WIDGET_CONFIG.type) {
            return;
        }

        // Get widget type from config
        let widgetConfig = WidgetsStore.getDefaultWidgetConfig(type);
        widgetConfig.id = id;
        widgetConfig.title = title;

        if (type === CatalogOverlayComponent.WIDGET_CONFIG.type) {
            widgetConfig.componentId = id;
        }

        // Set default size and position from the existing item
        const container = item["container"] as GoldenLayout.Container;
        if (container && container.width && container.height) {
            // Snap size to grid
            widgetConfig.defaultWidth = Math.round(container.width / 25.0) * 25;
            widgetConfig.defaultHeight = Math.round(container.height / 25.0) * 25;
            const el = container["_element"][0] as HTMLElement;
            // Snap position to grid and adjust for title and container offset
            widgetConfig.defaultX = Math.round(el.offsetLeft / 25.0) * 25 + 5;
            widgetConfig.defaultY = Math.round(el.offsetTop / 25.0) * 25 - 25;
        }

        this.addFloatingWidget(widgetConfig);
        const config = item.config as GoldenLayout.ReactComponentConfig;
        config.component = "floated";
        item.remove();
    };

    @action onHelpPinedClick = (ev: JQuery.ClickEvent<HTMLElement>, item: GoldenLayout.ContentItem) => {
        const itemConfig = item.config as GoldenLayout.ReactComponentConfig;
        const type = itemConfig.component;
        // Get widget config from type
        let widgetConfig = WidgetsStore.getDefaultWidgetConfig(type);
        if (widgetConfig.helpType) {
            const container = item["container"] as GoldenLayout.Container;
            let centerX = 0;
            if (container && container.width) {
                centerX = ev.target.getBoundingClientRect().right + 36 - container.width * 0.5; // 36(px) is the length between help button and right border of widget
            }
            HelpStore.Instance.showHelpDrawer(widgetConfig.helpType, centerX);
        }
    };

    @action handleItemCreation = (item: GoldenLayout.ContentItem) => {
        const config = item.config as GoldenLayout.ReactComponentConfig;
        const id = config.id as string;
        const itemId = this.addWidgetByType(id);

        if (itemId) {
            config.id = itemId;
            config.props.id = itemId;
        }
    };

    @action handleItemRemoval = (item: GoldenLayout.ContentItem) => {
        if (item.config.type === "component") {
            const config = item.config as GoldenLayout.ReactComponentConfig;

            // Clean up removed widget's store (ignoring items that have been floated)
            if (config.component !== "floated" && config.component !== CatalogOverlayComponent.WIDGET_CONFIG.type) {
                const id = config.id as string;
                this.removeWidget(id, config.component);
            }

            if (config.component === CatalogOverlayComponent.WIDGET_CONFIG.type) {
                AppStore.Instance.catalogProfiles.delete(config.id as string);
            }
        }
    };

    @action handleStateUpdates = (event: any) => {
        if (event && event.origin && event.origin.isMaximised && event.origin.header) {
            const header = event.origin.header as GoldenLayout.Header;
            if (header.controlsContainer && header.controlsContainer.length) {
                const controlsElement = header.controlsContainer[0];
                if (controlsElement.children && controlsElement.children.length) {
                    const maximiseElement = controlsElement.children[controlsElement.children.length - 1];
                    if (maximiseElement) {
                        maximiseElement.setAttribute("title", "restore");
                    }
                }
            }
        }
    };

    // endregion

    @action updateImageWidgetTitle() {
        const appStore = AppStore.Instance;
        let newTitle;
        if (appStore.activeFrame) {
            newTitle = appStore.activeFrame.frameInfo.fileInfo.name;
        } else {
            newTitle = "No image loaded";
        }

        // Update GL title by searching for image-view components
        const layoutStore = appStore.layoutStore;
        if (layoutStore.dockedLayout && layoutStore.dockedLayout.root) {
            const imageViewComponents = layoutStore.dockedLayout.root.getItemsByFilter((item: any) => item.config.component === ImageViewComponent.WIDGET_CONFIG.type);
            if (imageViewComponents.length) {
                if (imageViewComponents[0].config && imageViewComponents[0].config.title !== newTitle) {
                    imageViewComponents[0].setTitle(newTitle);
                }
            }
        }

        // Update floating window title
        const imageViewWidget = this.floatingWidgets.find(w => w.type === ImageViewComponent.WIDGET_CONFIG.type);
        if (imageViewWidget && imageViewWidget.title !== newTitle) {
            this.setWidgetTitle(imageViewWidget.id, newTitle);
        }
    }

    @action setWidgetTitle(id: string, title: string) {
        const layoutStore = LayoutStore.Instance;
        if (layoutStore.dockedLayout && layoutStore.dockedLayout.root) {
            const matchingComponents = layoutStore.dockedLayout.root.getItemsByFilter(item => item.config.id === id);
            if (matchingComponents.length) {
                matchingComponents[0].setTitle(title);
            }
        }

        const widget = this.floatingWidgets.find(w => w.id === id);
        if (widget) {
            widget.title = title;
        }
    }

    @action setWidgetComponentTitle(componentId: string, title: string) {
        const layoutStore = LayoutStore.Instance;
        if (layoutStore.dockedLayout && layoutStore.dockedLayout.root) {
            const matchingComponents = layoutStore.dockedLayout.root.getItemsById(componentId);
            if (matchingComponents.length) {
                matchingComponents[0].setTitle(title);
            }
        }
        
        const widgetComponent = this.floatingWidgets.find(w => w.componentId === componentId);
        if (widgetComponent) {
            widgetComponent.title = title;
        }
    }

    @action changeWidgetId(id: string, newId: string) {
        const widget = this.floatingWidgets.find(w => w.id === id);
        if (widget) {
            widget.id = newId;
        }
    }

    // region Spatial Profile Widgets
    createFloatingSpatialProfilerWidget = () => {
        let config = SpatialProfilerComponent.WIDGET_CONFIG;
        config.id = this.addSpatialProfileWidget();
        this.addFloatingWidget(config);
    };

    @action addSpatialProfileWidget(id: string = null,  widgetSettings: object = null) {
        if (!id) {
            id = this.getNextId(SpatialProfilerComponent.WIDGET_CONFIG.type);
        }

        if (id) {
            const widgetStore = new SpatialProfileWidgetStore();
            if (widgetSettings) {
                widgetStore.init(widgetSettings);
            }
            this.spatialProfileWidgets.set(id, widgetStore);
        }
        return id;
    }

    // endregion

    // region Spectral Profile Widgets
    createFloatingSpectralProfilerWidget = () => {
        let config = SpectralProfilerComponent.WIDGET_CONFIG;
        config.id = this.addSpectralProfileWidget();
        this.addFloatingWidget(config);
    };

    @action addSpectralProfileWidget(id: string = null,  widgetSettings: object = null) {
        if (!id) {
            id = this.getNextId(SpectralProfilerComponent.WIDGET_CONFIG.type);
        }

        if (id) {
            const widgetStore = new SpectralProfileWidgetStore();
            if (widgetSettings) {
                widgetStore.init(widgetSettings);
            }
            this.spectralProfileWidgets.set(id, widgetStore);
        }
        return id;
    }

    // endregion

    // region Stokes Profile Widgets
    createFloatingStokesWidget = () => {
        let config = StokesAnalysisComponent.WIDGET_CONFIG;
        config.id = this.addStokesWidget();
        this.addFloatingWidget(config);
    };

    @action addStokesWidget(id: string = null,  widgetSettings: object = null) {
        if (!id) {
            id = this.getNextId(StokesAnalysisComponent.WIDGET_CONFIG.type);
        }

        if (id) {
            const widgetStore = new StokesAnalysisWidgetStore();
            if (widgetSettings) {
                widgetStore.init(widgetSettings);
            }
            this.stokesAnalysisWidgets.set(id, widgetStore);
        }
        return id;
    }

    // endregion

    // region Catalog Overlay Widgets
    private getNextComponentId = (config: WidgetConfig) => {
        // Find the next appropriate ID
        let nextIndex = 0;
        let componentIds = [];
        const floatingCatalogWidgets = this.getFloatingWidgetByComponentId(config.componentId);
        const dockedCatalogWidgets = this.getDockedWidgetByType(config.type);
        
        floatingCatalogWidgets.forEach(floatingConfig => {
            componentIds.push(floatingConfig.componentId);
        });
        dockedCatalogWidgets.forEach(contentItem => {
            componentIds.push(contentItem.config.id);
        });
        
        while (true) {
            const nextId = `${config.componentId}-${nextIndex}`;
            if (!componentIds.includes(nextId)) {
                return nextId;
            }
            nextIndex++;
        }
    };

    getDockedWidgetByType(type: string): GoldenLayout.ContentItem[] {
        const layoutStore = LayoutStore.Instance;
        let matchingComponents = [];
        if (layoutStore.dockedLayout && layoutStore.dockedLayout.root) {
            matchingComponents = layoutStore.dockedLayout.root.getItemsByFilter(
                item => {
                    const config = item.config as GoldenLayout.ReactComponentConfig;
                    return config.component === type;
                }
            );
        }
        return matchingComponents;
    }

    getFloatingWidgetByComponentId(componentId: string): WidgetConfig[] {
        let floatingCatalogWidgetComponent = [];
        this.floatingWidgets.forEach(widgetConfig => {
            if (widgetConfig.componentId && widgetConfig.componentId.includes(componentId)) {
                floatingCatalogWidgetComponent.push(widgetConfig);
            }
        });
        return floatingCatalogWidgetComponent;
    }

<<<<<<< HEAD
    createFloatingCatalogOverlayWidget = (catalogInfo: CatalogInfo, catalogHeader: Array<CARTA.ICatalogHeader>, catalogData: CARTA.ICatalogColumnsData): {widgetStoreId: string, widgetComponentId: string} => {
=======
    createFloatingCatalogOverlayWidget = (catalogInfo: CatalogInfo, catalogHeader: Array<CARTA.ICatalogHeader>, catalogData: Map<number, ProcessedColumnData>): string => {
>>>>>>> 89d5260d
        let config = CatalogOverlayComponent.WIDGET_CONFIG;
        const widgetStoreId = this.addCatalogOverlayWidget(catalogInfo, catalogHeader, catalogData);
        const widgetComponentId = this.getNextComponentId(config);
        config.id = widgetComponentId;
        config.componentId = widgetComponentId;
        this.addFloatingWidget(config);
        return {widgetStoreId: widgetStoreId, widgetComponentId: widgetComponentId};  
    };

    reloadFloatingCatalogOverlayWidget = () => {
        const appStore = AppStore.Instance;
        const catalogFileNum = appStore.catalogs.size;
        let config = CatalogOverlayComponent.WIDGET_CONFIG;
        const componentId = this.getNextComponentId(config);
        config.componentId = componentId;
        config.id = componentId; 
        if (catalogFileNum) {
            AppStore.Instance.catalogProfiles.set(componentId, catalogFileNum);   
        }
        this.addFloatingWidget(config);
    };

    // add catalog overlay widget store
    @action addCatalogOverlayWidget(catalogInfo: CatalogInfo, catalogHeader: Array<CARTA.ICatalogHeader>, catalogData: Map<number, ProcessedColumnData>, id: string = null) {
        // Generate new id if none passed in
        if (!id) {
            id = this.getNextId(CatalogOverlayComponent.WIDGET_CONFIG.type);
        }

        if (id) {
            this.catalogOverlayWidgets.set(id, new CatalogOverlayWidgetStore(catalogInfo, catalogHeader, catalogData, id));
        }
        return id;
    }
    // endregion 

    // region Catalog Scatter Widgets
    createFloatingCatalogScatterWidget = (props: CatalogScatterWidgetStoreProps): string => {
        let config = CatalogScatterComponent.WIDGET_CONFIG;
        config.id = this.addCatalogScatterWidget(props);
        this.addFloatingWidget(config);
        return config.id;
    };

    @action addCatalogScatterWidget(props: CatalogScatterWidgetStoreProps, id: string = null) {
        // Generate new id if none passed in
        if (!id) {
            id = this.getNextId(CatalogScatterComponent.WIDGET_CONFIG.type);
        }

        if (id) {
            this.catalogScatterWidgets.set(id, new CatalogScatterWidgetStore(props));
        }
        return id;
    }
    // endregion 

    // region Floating Settings
    createFloatingSettingsWidget = (title: string, parentId: string, parentType: string) => {
        let config = WidgetsStore.getDefaultWidgetSettingsConfig(parentType);
        config.id = this.addFloatingSettingsWidget(null, parentId, config.type);
        config.title = title + " Settings";
        config.parentId = parentId;
        config.parentType = parentType;
        if (config.id) {
            this.addFloatingWidget(config);   
        }
    }

    @action addFloatingSettingsWidget(id: string = null, parentId: string, type: string) {
        // Generate new id if none passed in
        if (!id) {
            id = this.getNextSettingId(type, parentId);
        }
        if (id) {
            this.floatingSettingsWidgets.set(id, parentId);
        }
        return id;
    }
    // endregion

    // region Stats Widgets
    createFloatingStatsWidget = () => {
        let config = StatsComponent.WIDGET_CONFIG;
        config.id = this.addStatsWidget();
        this.addFloatingWidget(config);
    };

    @action addStatsWidget(id: string = null) {
        // Generate new id if none passed in
        if (!id) {
            id = this.getNextId(StatsComponent.WIDGET_CONFIG.type);
        }

        if (id) {
            this.statsWidgets.set(id, new StatsWidgetStore());
        }
        return id;
    }

    // endregion

    // region Histogram Widgets
    createFloatingHistogramWidget = () => {
        let config = HistogramComponent.WIDGET_CONFIG;
        config.id = this.addHistogramWidget();
        this.addFloatingWidget(config);
    };

    @action addHistogramWidget(id: string = null,  widgetSettings: object = null) {
        if (!id) {
            id = this.getNextId(HistogramComponent.WIDGET_CONFIG.type);
        }

        if (id) {
            const widgetStore = new HistogramWidgetStore();
            if (widgetSettings) {
                widgetStore.init(widgetSettings);
            }
            this.histogramWidgets.set(id, widgetStore);
        }
        return id;
    }

    // endregion

    // region Render Config Widgets
    createFloatingRenderWidget = () => {
        let config = RenderConfigComponent.WIDGET_CONFIG;
        config.id = this.addRenderConfigWidget();
        this.addFloatingWidget(config);
    };

    @action addRenderConfigWidget(id: string = null, widgetSettings: object = null) {
        if (!id) {
            id = this.getNextId(RenderConfigComponent.WIDGET_CONFIG.type);
        }

        if (id) {
            const widgetStore = new RenderConfigWidgetStore();
            if (widgetSettings) {
                widgetStore.init(widgetSettings);
            }
            this.renderConfigWidgets.set(id, widgetStore);
        }
        return id;
    }

    // endregion

    // region Basic widget types (log, animator, region list, layer list)

    createFloatingLogWidget = () => {
        const config = LogComponent.WIDGET_CONFIG;
        config.id = this.addLogWidget();
        this.addFloatingWidget(config);
    };

    @action addLogWidget(id: string = null) {
        if (!id) {
            id = this.getNextId(LogComponent.WIDGET_CONFIG.type);
        }

        if (id) {
            this.logWidgets.set(id, new EmptyWidgetStore());
        }
        return id;
    }

    createFloatingAnimatorWidget = () => {
        const config = AnimatorComponent.WIDGET_CONFIG;
        config.id = this.addAnimatorWidget();
        this.addFloatingWidget(config);
    };

    @action addAnimatorWidget(id: string = null) {
        if (!id) {
            id = this.getNextId(AnimatorComponent.WIDGET_CONFIG.type);
        }

        if (id) {
            this.animatorWidgets.set(id, new EmptyWidgetStore());
        }
        return id;
    }

    createFloatingRegionListWidget = () => {
        const config = RegionListComponent.WIDGET_CONFIG;
        config.id = this.addRegionListWidget();
        this.addFloatingWidget(config);
    };

    @action addRegionListWidget(id: string = null) {
        if (!id) {
            id = this.getNextId(RegionListComponent.WIDGET_CONFIG.type);
        }

        if (id) {
            this.regionListWidgets.set(id, new EmptyWidgetStore());
        }
        return id;
    }

    createFloatingLayerListWidget = () => {
        const config = LayerListComponent.WIDGET_CONFIG;
        config.id = this.addLayerListWidget();
        this.addFloatingWidget(config);
    };

    @action addLayerListWidget(id: string = null) {
        if (!id) {
            id = this.getNextId(LayerListComponent.WIDGET_CONFIG.type);
        }

        if (id) {
            this.layerListWidgets.set(id, new EmptyWidgetStore());
        }
        return id;
    }

    // endregion

    // region Floating Widgets
    @action selectFloatingWidget = (id: string) => {
        const selectedWidgetIndex = this.floatingWidgets.findIndex(w => w.id === id);
        const N = this.floatingWidgets.length;
        // Only rearrange floatingWidgets if the id is found and the widget isn't already selected.
        if (N > 1 && selectedWidgetIndex >= 0 && selectedWidgetIndex < N - 1) {
            const selectedWidget = this.floatingWidgets[selectedWidgetIndex];
            for (let i = 0; i < N - 1; i++) {
                if (i >= selectedWidgetIndex) {
                    this.floatingWidgets[i] = this.floatingWidgets[i + 1];
                }
            }
            this.floatingWidgets[N - 1] = selectedWidget;
        }
    };

    @action updateSelectFloatingWidgetzIndex = (id: string) => {
        const selectedWidgetIndex = this.floatingWidgets.findIndex(w => w.id === id);
        const selectedWidget = this.floatingWidgets[selectedWidgetIndex];
        const N = this.floatingWidgets.length;
        if (N > 1 && selectedWidgetIndex >= 0 && selectedWidget.zIndex < N) {
            for (let i = 0; i < N; i++) {
                let currentWidgetzIndex = this.floatingWidgets[i].zIndex;
                if (currentWidgetzIndex >= selectedWidget.zIndex) {
                    this.floatingWidgets[i].zIndex = currentWidgetzIndex - 1;
                }
            }
            this.floatingWidgets[selectedWidgetIndex].zIndex = this.floatingWidgets.length;
        }

    };

    // update widget zIndex when remove a widget
    private updateFloatingWidgetzIndexOnRemove(widgetzIndex: number) {
        const N = this.floatingWidgets.length;
        if (widgetzIndex < N) {
            for (let index = 0; index < N; index++) {
                const zIndex = this.floatingWidgets[index].zIndex;
                if (zIndex > widgetzIndex) {
                    this.floatingWidgets[index].zIndex = zIndex - 1;
                }
            }
        }
    }

    @action addFloatingWidget = (widget: WidgetConfig) => {
        widget["defaultX"] = widget["defaultY"] = this.getFloatingWidgetOffset();
        widget.zIndex = this.floatingWidgets.length + 1;
        this.floatingWidgets.push(widget);
    };

    // Removes a widget from the floating widget array, optionally removing the widget's associated store
    @action removeFloatingWidget = (id: string, preserveStore: boolean = false) => {
        const widget = this.floatingWidgets.find(w => w.id === id);
        if (widget) {
            this.updateFloatingWidgetzIndexOnRemove(widget.zIndex);
            this.floatingWidgets = this.floatingWidgets.filter(w => w.id !== id);
            if (preserveStore) {
                return;
            }

            if (widget.type === CatalogOverlayComponent.WIDGET_CONFIG.type) {
                return;
            }
            
            // update scatter widget id with associated scatter store.
            const catalogScatterWidget = this.catalogScatterWidgets.get(id);
            if (catalogScatterWidget) {
                catalogScatterWidget.catalogOverlayWidgetStore.updateCatalogScatterWidget(id);
            }

            this.removeWidget(id, widget.type);
        }
    };
    // endregion

    // remove a widget component by componentId
    @action removeFloatingWidgetComponent = (componentId: string) => {

        const widget = this.floatingWidgets.find(w => w.componentId === componentId);
        if (widget) {
            this.updateFloatingWidgetzIndexOnRemove(widget.zIndex);
            this.floatingWidgets = this.floatingWidgets.filter(w => w.componentId !== componentId);
            AppStore.Instance.catalogProfiles.delete(componentId);
        }
    }
}<|MERGE_RESOLUTION|>--- conflicted
+++ resolved
@@ -772,11 +772,7 @@
         return floatingCatalogWidgetComponent;
     }
 
-<<<<<<< HEAD
-    createFloatingCatalogOverlayWidget = (catalogInfo: CatalogInfo, catalogHeader: Array<CARTA.ICatalogHeader>, catalogData: CARTA.ICatalogColumnsData): {widgetStoreId: string, widgetComponentId: string} => {
-=======
-    createFloatingCatalogOverlayWidget = (catalogInfo: CatalogInfo, catalogHeader: Array<CARTA.ICatalogHeader>, catalogData: Map<number, ProcessedColumnData>): string => {
->>>>>>> 89d5260d
+    createFloatingCatalogOverlayWidget = (catalogInfo: CatalogInfo, catalogHeader: Array<CARTA.ICatalogHeader>, catalogData: Map<number, ProcessedColumnData>): {widgetStoreId: string, widgetComponentId: string} => {
         let config = CatalogOverlayComponent.WIDGET_CONFIG;
         const widgetStoreId = this.addCatalogOverlayWidget(catalogInfo, catalogHeader, catalogData);
         const widgetComponentId = this.getNextComponentId(config);
