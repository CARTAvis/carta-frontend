import * as GoldenLayout from "golden-layout";
import * as $ from "jquery";
import {CARTA} from "carta-protobuf";
import {action, observable} from "mobx";
import {
    AnimatorComponent,
    HistogramComponent,
    ImageViewComponent,
    LayerListComponent,
    LogComponent,
    PlaceholderComponent,
    RegionListComponent,
    RenderConfigComponent,
    SpatialProfilerComponent,
    SpectralProfilerComponent,
    StatsComponent,
    ToolbarMenuComponent,
    StokesAnalysisComponent,
    CatalogOverlayComponent,
    // setting Panel
    StokesAnalysisSettingsPanelComponent,
    SpectralProfilerSettingsPanelComponent,
    SpatialProfilerSettingsPanelComponent,
    RenderConfigSettingsPanelComponent,
    HistogramSettingsPanelComponent
} from "components";
<<<<<<< HEAD
import {AppStore, LayoutStore} from "stores";
import {
    EmptyWidgetStore, 
    HistogramWidgetStore, 
    RegionWidgetStore, 
    RenderConfigWidgetStore, 
    SpatialProfileWidgetStore, 
    SpectralProfileWidgetStore, 
    StatsWidgetStore, 
    StokesAnalysisWidgetStore, 
    CatalogOverlayWidgetStore, CatalogInfo
} from "./widgets";
=======
import {AppStore} from "stores";
import {EmptyWidgetStore, HistogramWidgetStore, RegionWidgetStore, RenderConfigWidgetStore, SpatialProfileWidgetStore, SpectralProfileWidgetStore, StatsWidgetStore, StokesAnalysisWidgetStore} from "./widgets";
>>>>>>> f93cc593

export class WidgetConfig {
    id: string;
    type: string;
    minWidth: number;
    minHeight: number;
    defaultWidth: number;
    defaultHeight: number;
    defaultX?: number;
    defaultY?: number;
    isCloseable: boolean;
    @observable title: string;
    parentId?: string;
    parentType?: string;
}

export class WidgetProps {
    appStore: AppStore;
    id: string;
    docked: boolean;
    floatingSettingsId?: string;
}

export class WidgetsStore {
    // Floating widgets
    @observable floatingWidgets: WidgetConfig[];
    // Widget Stores
    @observable renderConfigWidgets: Map<string, RenderConfigWidgetStore>;
    @observable spatialProfileWidgets: Map<string, SpatialProfileWidgetStore>;
    @observable spectralProfileWidgets: Map<string, SpectralProfileWidgetStore>;
    @observable statsWidgets: Map<string, StatsWidgetStore>;
    @observable histogramWidgets: Map<string, HistogramWidgetStore>;
    @observable layerListWidgets: Map<string, EmptyWidgetStore>;
    @observable logWidgets: Map<string, EmptyWidgetStore>;
    @observable regionListWidgets: Map<string, EmptyWidgetStore>;
    @observable animatorWidgets: Map<string, EmptyWidgetStore>;
    @observable stokesAnalysisWidgets: Map<string, StokesAnalysisWidgetStore>;
    @observable catalogOverlayWidgets: Map<string, CatalogOverlayWidgetStore>;
    @observable floatingSettingsWidgets: Map<string, string>;

    private appStore: AppStore;
    private widgetsMap: Map<string, Map<string, any>>;
    private defaultFloatingWidgetOffset: number;

    public static RemoveFrameFromRegionWidgets(storeMap: Map<string, RegionWidgetStore>, fileId: number = -1) {
        if (fileId === -1) {
            storeMap.forEach(widgetStore => {
                widgetStore.clearRegionMap();
            });
        } else {
            storeMap.forEach(widgetStore => {
                widgetStore.clearFrameEntry(fileId);
            });
        }
    }

    public static RemoveRegionFromRegionWidgets = (storeMap: Map<string, RegionWidgetStore>, fileId, regionId: number) => {
        storeMap.forEach(widgetStore => {
            const selectedRegionId = widgetStore.regionIdMap.get(fileId);
            // remove entry from map if it matches the deleted region
            if (isFinite(selectedRegionId) && selectedRegionId === regionId) {
                widgetStore.clearFrameEntry(fileId);
            }
        });
    };

    constructor(appStore: AppStore) {
        this.appStore = appStore;
        this.spatialProfileWidgets = new Map<string, SpatialProfileWidgetStore>();
        this.spectralProfileWidgets = new Map<string, SpectralProfileWidgetStore>();
        this.statsWidgets = new Map<string, StatsWidgetStore>();
        this.histogramWidgets = new Map<string, HistogramWidgetStore>();
        this.renderConfigWidgets = new Map<string, RenderConfigWidgetStore>();
        this.animatorWidgets = new Map<string, EmptyWidgetStore>();
        this.layerListWidgets  = new Map<string, EmptyWidgetStore>();
        this.logWidgets = new Map<string, EmptyWidgetStore>();
        this.regionListWidgets = new Map<string, EmptyWidgetStore>();
        this.stokesAnalysisWidgets = new Map<string, StokesAnalysisWidgetStore>();
        this.catalogOverlayWidgets = new Map<string, CatalogOverlayWidgetStore>();
        this.floatingSettingsWidgets = new Map<string, string>();

        this.widgetsMap = new Map<string, Map<string, any>>([
            [SpatialProfilerComponent.WIDGET_CONFIG.type, this.spatialProfileWidgets],
            [SpectralProfilerComponent.WIDGET_CONFIG.type, this.spectralProfileWidgets],
            [StatsComponent.WIDGET_CONFIG.type, this.statsWidgets],
            [HistogramComponent.WIDGET_CONFIG.type, this.histogramWidgets],
            [RenderConfigComponent.WIDGET_CONFIG.type, this.renderConfigWidgets],
            [AnimatorComponent.WIDGET_CONFIG.type, this.animatorWidgets],
            [LayerListComponent.WIDGET_CONFIG.type, this.layerListWidgets],
            [LogComponent.WIDGET_CONFIG.type, this.logWidgets],
            [RegionListComponent.WIDGET_CONFIG.type, this.regionListWidgets],
            [StokesAnalysisComponent.WIDGET_CONFIG.type, this.stokesAnalysisWidgets],
            [CatalogOverlayComponent.WIDGET_CONFIG.type, this.catalogOverlayWidgets]
        ]);

        this.floatingWidgets = [];
        this.defaultFloatingWidgetOffset = 100;
    }

    private static getDefaultWidgetConfig(type: string) {
        switch (type) {
            case ImageViewComponent.WIDGET_CONFIG.type:
                return ImageViewComponent.WIDGET_CONFIG;
            case RenderConfigComponent.WIDGET_CONFIG.type:
                return RenderConfigComponent.WIDGET_CONFIG;
            case LayerListComponent.WIDGET_CONFIG.type:
                return LayerListComponent.WIDGET_CONFIG;
            case LogComponent.WIDGET_CONFIG.type:
                return LogComponent.WIDGET_CONFIG;
            case AnimatorComponent.WIDGET_CONFIG.type:
                return AnimatorComponent.WIDGET_CONFIG;
            case SpatialProfilerComponent.WIDGET_CONFIG.type:
                return SpatialProfilerComponent.WIDGET_CONFIG;
            case SpectralProfilerComponent.WIDGET_CONFIG.type:
                return SpectralProfilerComponent.WIDGET_CONFIG;
            case StatsComponent.WIDGET_CONFIG.type:
                return StatsComponent.WIDGET_CONFIG;
            case HistogramComponent.WIDGET_CONFIG.type:
                return HistogramComponent.WIDGET_CONFIG;
            case RegionListComponent.WIDGET_CONFIG.type:
                return RegionListComponent.WIDGET_CONFIG;
            case StokesAnalysisComponent.WIDGET_CONFIG.type:
                return StokesAnalysisComponent.WIDGET_CONFIG;
            case CatalogOverlayComponent.WIDGET_CONFIG.type:
                return CatalogOverlayComponent.WIDGET_CONFIG;
            default:
                return PlaceholderComponent.WIDGET_CONFIG;
        }
    }

    private static getDefaultWidgetSettingsConfig(type: string) {
        switch (type) {
            case StokesAnalysisComponent.WIDGET_CONFIG.type:
                return StokesAnalysisSettingsPanelComponent.WIDGET_CONFIG;
            case SpectralProfilerComponent.WIDGET_CONFIG.type:
                return SpectralProfilerSettingsPanelComponent.WIDGET_CONFIG;
            case SpatialProfilerComponent.WIDGET_CONFIG.type:
                return SpatialProfilerSettingsPanelComponent.WIDGET_CONFIG;
            case RenderConfigComponent.WIDGET_CONFIG.type:
                return RenderConfigSettingsPanelComponent.WIDGET_CONFIG;
            case HistogramComponent.WIDGET_CONFIG.type:
                return HistogramSettingsPanelComponent.WIDGET_CONFIG;
            default:
                return PlaceholderComponent.WIDGET_CONFIG;
        }
    }

    // create drag source for ToolbarMenuComponent
    private static CreateDragSource(appStore: AppStore, layout: GoldenLayout, widgetConfig: WidgetConfig, elementId: string) {
        const glConfig: GoldenLayout.ReactComponentConfig = {
            type: "react-component",
            component: widgetConfig.type,
            title: widgetConfig.title,
            id: widgetConfig.id,
            isClosable: widgetConfig.isCloseable,
            props: {appStore: appStore, id: widgetConfig.id, docked: true}
        };

        const widgetElement = document.getElementById(elementId);
        if (widgetElement) {
            layout.createDragSource(widgetElement, glConfig);
        }
    }

    private getNextId = (defaultId: string) => {
        const widgets = this.widgetsMap.get(defaultId);
        if (!widgets) {
            return null;
        }

        // Find the next appropriate ID
        let nextIndex = 0;
        while (true) {
            const nextId = `${defaultId}-${nextIndex}`;
            if (!widgets.has(nextId)) {
                return nextId;
            }
            nextIndex++;
        }
    };

    // Find the next appropriate ID in array
    private getNextSettingId = (defaultId: string, parentId: string) => {
        const floatingSettingsWidgets = this.floatingSettingsWidgets;
        if (!floatingSettingsWidgets) {
            return null;
        }
        let settingShowed = false;
        floatingSettingsWidgets.forEach(value => {
            if (value === parentId) {
                settingShowed = true;
            }
        });
        if (settingShowed) {
            return null;
        }
        let nextIndex = 0;
        while (true) {
            const nextId = `${parentId}-${defaultId}-${nextIndex}`;
            if (!floatingSettingsWidgets.has(nextId)) {
                return nextId;
            }
            nextIndex++;
        }
    };

    private getFloatingWidgetOffset = (): number => {
        this.defaultFloatingWidgetOffset += 25;
        this.defaultFloatingWidgetOffset = (this.defaultFloatingWidgetOffset - 100) % 300 + 100;
        return this.defaultFloatingWidgetOffset;
    };

    public removeWidget = (widgetId: string, widgetType: string) => {
        const widgets = this.widgetsMap.get(widgetType);
        if (widgets) {
            // remove associated floating settings according current widgetId
            if (this.floatingSettingsWidgets) {
                let associatedFloatingSettingsId = null;
                this.floatingSettingsWidgets.forEach((value, key) => {
                    if (value === widgetId) {
                        associatedFloatingSettingsId = key;
                    }
                });
                if (associatedFloatingSettingsId) {
                    this.removeFloatingWidget(associatedFloatingSettingsId, true);
                    this.floatingSettingsWidgets.delete(associatedFloatingSettingsId);
                }
            }
            widgets.delete(widgetId);
        }
        // remove floating settings according floating settings Id
        const floatingSettings = this.floatingSettingsWidgets.has(widgetId);
        if (floatingSettings) {
            this.floatingSettingsWidgets.delete(widgetId);
        }
    };

    private addWidgetByType = (widgetType: string, widgetSettings: object = null): string => {
        let itemId;
        switch (widgetType) {
            case ImageViewComponent.WIDGET_CONFIG.type:
                itemId = ImageViewComponent.WIDGET_CONFIG.id;
                break;
            case RenderConfigComponent.WIDGET_CONFIG.type:
                itemId = this.addRenderConfigWidget(null, widgetSettings);
                break;
            case SpatialProfilerComponent.WIDGET_CONFIG.type:
                itemId = this.addSpatialProfileWidget(null, widgetSettings);
                break;
            case SpectralProfilerComponent.WIDGET_CONFIG.type:
                itemId = this.addSpectralProfileWidget(null, widgetSettings);
                break;
            case StatsComponent.WIDGET_CONFIG.type:
                itemId = this.addStatsWidget();
                break;
            case HistogramComponent.WIDGET_CONFIG.type:
                itemId = this.addHistogramWidget(null, widgetSettings);
                break;
            case AnimatorComponent.WIDGET_CONFIG.type:
                itemId = this.addAnimatorWidget();
                break;
            case LayerListComponent.WIDGET_CONFIG.type:
                itemId = this.addLayerListWidget();
                break;
            case LogComponent.WIDGET_CONFIG.type:
                itemId = this.addLogWidget();
                break;
            case RegionListComponent.WIDGET_CONFIG.type:
                itemId = this.addRegionListWidget();
                break;
            case StokesAnalysisComponent.WIDGET_CONFIG.type:
                itemId = this.addStokesWidget(null, widgetSettings);
                break;
            default:
                // Remove it from the floating widget array, while preserving its store
                if (this.floatingWidgets.find(w => w.id === widgetType)) {
                    this.removeFloatingWidget(widgetType, true);
                }
                itemId = null;
                break;
        }
        return itemId;
    };

    public removeFloatingWidgets = () => {
        if (this.floatingWidgets) {
            this.floatingWidgets.forEach((widgetConfig) => this.removeFloatingWidget(widgetConfig.id));
        }
    };

    public initWidgets = (componentConfigs: any[], floating: any[]) => {
        // init docked widgets
        componentConfigs.forEach((componentConfig) => {
            if (componentConfig.id && componentConfig.props) {
                const itemId =  this.addWidgetByType(componentConfig.id, "widgetSettings" in componentConfig ? componentConfig.widgetSettings : null);

                if (itemId) {
                    componentConfig.id = itemId;
                    componentConfig.props.id = itemId;
                }
            }
        });

        // init floating widgets
        floating.forEach((savedConfig) => {
            if (savedConfig.type) {
                let config = WidgetsStore.getDefaultWidgetConfig(savedConfig.type);
                config.id =  this.addWidgetByType(savedConfig.type, "widgetSettings" in savedConfig ? savedConfig.widgetSettings : null);
                if ("defaultWidth" in savedConfig && savedConfig.defaultWidth > 0) {
                    config.defaultWidth = savedConfig.defaultWidth;
                }
                if ("defaultHeight" in savedConfig && savedConfig.defaultHeight > 0) {
                    config.defaultHeight = savedConfig.defaultHeight;
                }
                if ("defaultX" in savedConfig && savedConfig.defaultX > 0 && "defaultY" in savedConfig && savedConfig.defaultY > 0) {
                    config["defaultX"] = savedConfig.defaultX;
                    config["defaultY"] = savedConfig.defaultY;
                } else {
                    config["defaultX"] = config["defaultY"] = this.getFloatingWidgetOffset();
                }
                this.floatingWidgets.push(config);
            }
        });
    };

    public initLayoutWithWidgets = (layout: GoldenLayout) => {
        if (!layout) {
            console.log("Invalid parameters!");
            return;
        }

        layout.registerComponent("placeholder", PlaceholderComponent);
        layout.registerComponent("image-view", ImageViewComponent);
        layout.registerComponent("spatial-profiler", SpatialProfilerComponent);
        layout.registerComponent("spectral-profiler", SpectralProfilerComponent);
        layout.registerComponent("stats", StatsComponent);
        layout.registerComponent("histogram", HistogramComponent);
        layout.registerComponent("render-config", RenderConfigComponent);
        layout.registerComponent("region-list", RegionListComponent);
        layout.registerComponent("layer-list", LayerListComponent);
        layout.registerComponent("log", LogComponent);
        layout.registerComponent("animator", AnimatorComponent);
        layout.registerComponent("stokes", StokesAnalysisComponent);
        layout.registerComponent("catalog-overlay", CatalogOverlayComponent);

<<<<<<< HEAD
        const hideCogWidget = ["image-view", "region-list", "animator", "log", "placeholder", "stats", "catalog-overlay"];
=======
        const showCogWidgets = ["spatial-profiler", "spectral-profiler", "histogram", "render-config", "stokes"];
>>>>>>> f93cc593
        // add drag source buttons from ToolbarMenuComponent
        ToolbarMenuComponent.DRAGSOURCE_WIDGETCONFIG_MAP.forEach((widgetConfig, id) => WidgetsStore.CreateDragSource(this.appStore, layout, widgetConfig, id));

        layout.on("stackCreated", (stack) => {
            let unpinButton = $(`<li class="lm-pin" title="detach"><span class="bp3-icon-standard bp3-icon-unpin"/></li>`);
            unpinButton.on("click", () => this.unpinWidget(stack.getActiveContentItem()));
            stack.header.controlsContainer.prepend(unpinButton);

            stack.on("activeContentItemChanged", function(contentItem: any) {
                if (stack && stack.config && stack.header.controlsContainer && stack.config.content.length) {
                    const activeTabItem = stack.getActiveContentItem();
                    const component = activeTabItem.config.component;
                    const stackHeaderControlButtons = stack.header.controlsContainer[0];
<<<<<<< HEAD
                    const found = hideCogWidget.indexOf(component);
                    if (component && found === -1 && stackHeaderControlButtons && stackHeaderControlButtons.childElementCount < 4) {
=======
                    if (component && showCogWidgets.includes(component) && stackHeaderControlButtons && stackHeaderControlButtons.childElementCount < 4) {
>>>>>>> f93cc593
                        const cogPinedButton = $(`<li class="lm_settings" title="settings"><span class="bp3-icon-standard bp3-icon-cog"/></li>`);
                        cogPinedButton.on("click", () => contentItem.config.props.appStore.widgetsStore.onCogPinedClick(stack.getActiveContentItem()));
                        stack.header.controlsContainer.prepend(cogPinedButton);
                    } else if (!showCogWidgets.includes(component) && stackHeaderControlButtons && stackHeaderControlButtons.childElementCount === 4) {
                        stack.header.controlsContainer[0].children[0].remove();
                    }
                }
            });
        });
        layout.on("componentCreated", this.handleItemCreation);
        layout.on("itemDestroyed", this.handleItemRemoval);
        layout.on("stateChanged", this.handleStateUpdates);
    };

    public toWidgetSettingsConfig = (widgetType: string, widgetID: string) => {
        if (!widgetType || !widgetID) {
            return null;
        }

        let widgetStore = null;
        switch (widgetType) {
            case RenderConfigComponent.WIDGET_CONFIG.type:
                widgetStore = this.renderConfigWidgets.get(widgetID);
                break;
            case SpatialProfilerComponent.WIDGET_CONFIG.type:
                widgetStore = this.spatialProfileWidgets.get(widgetID);
                break;
            case SpectralProfilerComponent.WIDGET_CONFIG.type:
                widgetStore = this.spectralProfileWidgets.get(widgetID);
                break;
            case HistogramComponent.WIDGET_CONFIG.type:
                widgetStore = this.histogramWidgets.get(widgetID);
                break;
            case StokesAnalysisComponent.WIDGET_CONFIG.type:
                widgetStore = this.stokesAnalysisWidgets.get(widgetID);
                break;
            default:
                break;
        }

        return widgetStore &&  widgetStore.toConfig ? widgetStore.toConfig() : null;
    };

    @action onCogPinedClick = (item: GoldenLayout.ContentItem) => {
        const parentItemConfig = item.config as GoldenLayout.ReactComponentConfig;
        const parentId = parentItemConfig.id as string;
        const parentType = parentItemConfig.component;
        const parentTitle = parentItemConfig.title;

        // apply for stokes, spectral profiler, spatial profiler, Render Config, Histogram
        const floatingSettingsApplyedWidgets = [
            StokesAnalysisComponent.WIDGET_CONFIG.type,
            SpectralProfilerComponent.WIDGET_CONFIG.type,
            SpatialProfilerComponent.WIDGET_CONFIG.type,
            RenderConfigComponent.WIDGET_CONFIG.type,
            HistogramComponent.WIDGET_CONFIG.type
        ];
        if (floatingSettingsApplyedWidgets.indexOf(parentType) === -1) {
            return;
        }
        // Get floating settings config
        let widgetConfig = WidgetsStore.getDefaultWidgetSettingsConfig(parentType);
        widgetConfig.id = this.addFloatingSettingsWidget(null, parentId, widgetConfig.type);
        widgetConfig.title = parentTitle + " Settings";
        widgetConfig.parentId = parentId;
        widgetConfig.parentType = parentType;
        if (widgetConfig.id) {
            this.addFloatingWidget(widgetConfig);   
        }
    }

    @action unpinWidget = (item: GoldenLayout.ContentItem) => {
        const itemConfig = item.config as GoldenLayout.ReactComponentConfig;
        const id = itemConfig.id as string;
        const type = itemConfig.component;
        const title = itemConfig.title;

        // Avoid floating ImageViewComponent
        if (type === ImageViewComponent.WIDGET_CONFIG.type) {
            return;
        }

        // Get widget type from config
        let widgetConfig = WidgetsStore.getDefaultWidgetConfig(type);
        widgetConfig.id = id;
        widgetConfig.title = title;

        // Set default size and position from the existing item
        const container = item["container"] as GoldenLayout.Container;
        if (container && container.width && container.height) {
            // Snap size to grid
            widgetConfig.defaultWidth = Math.round(container.width / 25.0) * 25;
            widgetConfig.defaultHeight = Math.round(container.height / 25.0) * 25;
            const el = container["_element"][0] as HTMLElement;
            // Snap position to grid and adjust for title and container offset
            widgetConfig.defaultX = Math.round(el.offsetLeft / 25.0) * 25 + 5;
            widgetConfig.defaultY = Math.round(el.offsetTop / 25.0) * 25 - 25;
        }

        this.addFloatingWidget(widgetConfig);
        const config = item.config as GoldenLayout.ReactComponentConfig;
        config.component = "floated";
        item.remove();
    };

    @action handleItemCreation = (item: GoldenLayout.ContentItem) => {
        const config = item.config as GoldenLayout.ReactComponentConfig;
        const id = config.id as string;

        const itemId = this.addWidgetByType(id);
        if (itemId) {
            config.id = itemId;
            config.props.id = itemId;
        }
    };

    @action handleItemRemoval = (item: GoldenLayout.ContentItem) => {
        if (item.config.type === "component") {
            const config = item.config as GoldenLayout.ReactComponentConfig;

            // Clean up removed widget's store (ignoring items that have been floated)
            if (config.component !== "floated") {
                const id = config.id as string;
                this.removeWidget(id, config.component);
            }
        }
    };

    @action handleStateUpdates = (event: any) => {
        if (event && event.origin && event.origin.isMaximised && event.origin.header) {
            const header = event.origin.header as GoldenLayout.Header;
            if (header.controlsContainer && header.controlsContainer.length) {
                const controlsElement = header.controlsContainer[0];
                if (controlsElement.children && controlsElement.children.length) {
                    const maximiseElement = controlsElement.children[controlsElement.children.length - 1];
                    if (maximiseElement) {
                        maximiseElement.setAttribute("title", "restore");
                    }
                }
            }
        }
    };

    // endregion

    @action updateImageWidgetTitle() {
        let newTitle;
        if (this.appStore.activeFrame) {
            newTitle = this.appStore.activeFrame.frameInfo.fileInfo.name;
        } else {
            newTitle = "No image loaded";
        }

        // Update GL title by searching for image-view components
        const layoutStore = this.appStore.layoutStore;
        if (layoutStore.dockedLayout && layoutStore.dockedLayout.root) {
            const imageViewComponents = layoutStore.dockedLayout.root.getItemsByFilter((item: any) => item.config.component === ImageViewComponent.WIDGET_CONFIG.type);
            if (imageViewComponents.length) {
                if (imageViewComponents[0].config && imageViewComponents[0].config.title !== newTitle) {
                    imageViewComponents[0].setTitle(newTitle);
                }
            }
        }

        // Update floating window title
        const imageViewWidget = this.floatingWidgets.find(w => w.type === ImageViewComponent.WIDGET_CONFIG.type);
        if (imageViewWidget && imageViewWidget.title !== newTitle) {
            this.setWidgetTitle(imageViewWidget.id, newTitle);
        }
    }

    @action setWidgetTitle(id: string, title: string) {
        const layoutStore = this.appStore.layoutStore;
        if (layoutStore.dockedLayout && layoutStore.dockedLayout.root) {
            const matchingComponents = layoutStore.dockedLayout.root.getItemsByFilter(item => item.config.id === id);
            if (matchingComponents.length) {
                matchingComponents[0].setTitle(title);
            }
        }

        const widget = this.floatingWidgets.find(w => w.id === id);
        if (widget) {
            widget.title = title;
        }
    }

    @action changeWidgetId(id: string, newId: string) {
        const widget = this.floatingWidgets.find(w => w.id === id);
        if (widget) {
            widget.id = newId;
        }
    }

    // region Spatial Profile Widgets
    createFloatingSpatialProfilerWidget = () => {
        let config = SpatialProfilerComponent.WIDGET_CONFIG;
        config.id = this.addSpatialProfileWidget();
        this.addFloatingWidget(config);
    };

    @action addSpatialProfileWidget(id: string = null,  widgetSettings: object = null) {
        if (!id) {
            id = this.getNextId(SpatialProfilerComponent.WIDGET_CONFIG.type);
        }

        if (id) {
            const widgetStore = new SpatialProfileWidgetStore();
            if (widgetSettings) {
                widgetStore.init(widgetSettings);
            }
            this.spatialProfileWidgets.set(id, widgetStore);
        }
        return id;
    }

    // endregion

    // region Spectral Profile Widgets
    createFloatingSpectralProfilerWidget = () => {
        let config = SpectralProfilerComponent.WIDGET_CONFIG;
        config.id = this.addSpectralProfileWidget();
        this.addFloatingWidget(config);
    };

    @action addSpectralProfileWidget(id: string = null,  widgetSettings: object = null) {
        if (!id) {
            id = this.getNextId(SpectralProfilerComponent.WIDGET_CONFIG.type);
        }

        if (id) {
            const widgetStore = new SpectralProfileWidgetStore();
            if (widgetSettings) {
                widgetStore.init(widgetSettings);
            }
            this.spectralProfileWidgets.set(id, widgetStore);
        }
        return id;
    }

    // endregion

    // region Stokes Profile Widgets
    createFloatingStokesWidget = () => {
        let config = StokesAnalysisComponent.WIDGET_CONFIG;
        config.id = this.addStokesWidget();
        this.addFloatingWidget(config);
    };

    @action addStokesWidget(id: string = null,  widgetSettings: object = null) {
        if (!id) {
            id = this.getNextId(StokesAnalysisComponent.WIDGET_CONFIG.type);
        }

        if (id) {
            const widgetStore = new StokesAnalysisWidgetStore();
            if (widgetSettings) {
                widgetStore.init(widgetSettings);
            }
            this.stokesAnalysisWidgets.set(id, widgetStore);
        }
        return id;
    }

    // endregion

    // region Catalog Overlay Widgets
    createFloatingCatalogOverlayWidget = (catalogInfo: CatalogInfo, catalogHeader: Array<CARTA.ICatalogHeader>, catalogData: CARTA.ICatalogColumnsData): string => {
        let config = CatalogOverlayComponent.WIDGET_CONFIG;
        config.id = this.addCatalogOverlayWidget(catalogInfo, catalogHeader, catalogData);
        this.addFloatingWidget(config);
        return config.id;
    };

    @action addCatalogOverlayWidget(catalogInfo: CatalogInfo, catalogHeader: Array<CARTA.ICatalogHeader>, catalogData: CARTA.ICatalogColumnsData, id: string = null) {
        // Generate new id if none passed in
        if (!id) {
            id = this.getNextId(CatalogOverlayComponent.WIDGET_CONFIG.type);
        }

        if (id) {
            this.catalogOverlayWidgets.set(id, new CatalogOverlayWidgetStore(catalogInfo, catalogHeader, catalogData));
        }
        return id;
    }
    // endregion 

    // region Floating Settings
    createFloatingSettingsWidget = (title: string, parentId: string, parentType: string) => {
        let config = WidgetsStore.getDefaultWidgetSettingsConfig(parentType);
        config.id = this.addFloatingSettingsWidget(null, parentId, config.type);
        config.title = title + " Settings";
        config.parentId = parentId;
        config.parentType = parentType;
        if (config.id) {
            this.addFloatingWidget(config);   
        }
    }

    @action addFloatingSettingsWidget(id: string = null, parentId: string, type: string) {
        // Generate new id if none passed in
        if (!id) {
            id = this.getNextSettingId(type, parentId);
        }
        if (id) {
            this.floatingSettingsWidgets.set(id, parentId);
        }
        return id;
    }
    // endregion

    // region Stats Widgets
    createFloatingStatsWidget = () => {
        let config = StatsComponent.WIDGET_CONFIG;
        config.id = this.addStatsWidget();
        this.addFloatingWidget(config);
    };

    @action addStatsWidget(id: string = null) {
        // Generate new id if none passed in
        if (!id) {
            id = this.getNextId(StatsComponent.WIDGET_CONFIG.type);
        }

        if (id) {
            this.statsWidgets.set(id, new StatsWidgetStore());
        }
        return id;
    }

    // endregion

    // region Histogram Widgets
    createFloatingHistogramWidget = () => {
        let config = HistogramComponent.WIDGET_CONFIG;
        config.id = this.addHistogramWidget();
        this.addFloatingWidget(config);
    };

    @action addHistogramWidget(id: string = null,  widgetSettings: object = null) {
        if (!id) {
            id = this.getNextId(HistogramComponent.WIDGET_CONFIG.type);
        }

        if (id) {
            const widgetStore = new HistogramWidgetStore();
            if (widgetSettings) {
                widgetStore.init(widgetSettings);
            }
            this.histogramWidgets.set(id, widgetStore);
        }
        return id;
    }

    // endregion

    // region Render Config Widgets
    createFloatingRenderWidget = () => {
        let config = RenderConfigComponent.WIDGET_CONFIG;
        config.id = this.addRenderConfigWidget();
        this.addFloatingWidget(config);
    };

    @action addRenderConfigWidget(id: string = null, widgetSettings: object = null) {
        if (!id) {
            id = this.getNextId(RenderConfigComponent.WIDGET_CONFIG.type);
        }

        if (id) {
            const widgetStore = new RenderConfigWidgetStore();
            if (widgetSettings) {
                widgetStore.init(widgetSettings);
            }
            this.renderConfigWidgets.set(id, widgetStore);
        }
        return id;
    }

    // endregion

    // region Basic widget types (log, animator, region list, layer list)

    createFloatingLogWidget = () => {
        const config = LogComponent.WIDGET_CONFIG;
        config.id = this.addLogWidget();
        this.addFloatingWidget(config);
    };

    @action addLogWidget(id: string = null) {
        if (!id) {
            id = this.getNextId(LogComponent.WIDGET_CONFIG.type);
        }

        if (id) {
            this.logWidgets.set(id, new EmptyWidgetStore());
        }
        return id;
    }

    createFloatingAnimatorWidget = () => {
        const config = AnimatorComponent.WIDGET_CONFIG;
        config.id = this.addAnimatorWidget();
        this.addFloatingWidget(config);
    };

    @action addAnimatorWidget(id: string = null) {
        if (!id) {
            id = this.getNextId(AnimatorComponent.WIDGET_CONFIG.type);
        }

        if (id) {
            this.animatorWidgets.set(id, new EmptyWidgetStore());
        }
        return id;
    }

    createFloatingRegionListWidget = () => {
        const config = RegionListComponent.WIDGET_CONFIG;
        config.id = this.addRegionListWidget();
        this.addFloatingWidget(config);
    };

    @action addRegionListWidget(id: string = null) {
        if (!id) {
            id = this.getNextId(RegionListComponent.WIDGET_CONFIG.type);
        }

        if (id) {
            this.regionListWidgets.set(id, new EmptyWidgetStore());
        }
        return id;
    }

    createFloatingLayerListWidget = () => {
        const config = LayerListComponent.WIDGET_CONFIG;
        config.id = this.addLayerListWidget();
        this.addFloatingWidget(config);
    };

    @action addLayerListWidget(id: string = null) {
        if (!id) {
            id = this.getNextId(LayerListComponent.WIDGET_CONFIG.type);
        }

        if (id) {
            this.layerListWidgets.set(id, new EmptyWidgetStore());
        }
        return id;
    }

    // endregion

    // region Floating Widgets
    @action selectFloatingWidget = (id: string) => {
        const selectedWidgetIndex = this.floatingWidgets.findIndex(w => w.id === id);
        const N = this.floatingWidgets.length;
        // Only rearrange floatingWidgets if the id is found and the widget isn't already selected.
        if (N > 1 && selectedWidgetIndex >= 0 && selectedWidgetIndex < N - 1) {
            const selectedWidget = this.floatingWidgets[selectedWidgetIndex];
            for (let i = 0; i < N - 1; i++) {
                if (i >= selectedWidgetIndex) {
                    this.floatingWidgets[i] = this.floatingWidgets[i + 1];
                }
            }
            this.floatingWidgets[N - 1] = selectedWidget;
        }
    };

    @action addFloatingWidget = (widget: WidgetConfig) => {
        widget["defaultX"] = widget["defaultY"] = this.getFloatingWidgetOffset();
        this.floatingWidgets.push(widget);
    };

    // Removes a widget from the floating widget array, optionally removing the widget's associated store
    @action removeFloatingWidget = (id: string, preserveStore: boolean = false) => {
        const widget = this.floatingWidgets.find(w => w.id === id);
        if (widget) {
            this.floatingWidgets = this.floatingWidgets.filter(w => w.id !== id);
            if (preserveStore) {
                return;
            }

            // close catalog file
            if (this.catalogOverlayWidgets.get(id)) {
                this.appStore.reomveCatalog(id);
            }
            this.removeWidget(id, widget.type);
        }
    };
    // endregion
}<|MERGE_RESOLUTION|>--- conflicted
+++ resolved
@@ -24,7 +24,6 @@
     RenderConfigSettingsPanelComponent,
     HistogramSettingsPanelComponent
 } from "components";
-<<<<<<< HEAD
 import {AppStore, LayoutStore} from "stores";
 import {
     EmptyWidgetStore, 
@@ -37,10 +36,6 @@
     StokesAnalysisWidgetStore, 
     CatalogOverlayWidgetStore, CatalogInfo
 } from "./widgets";
-=======
-import {AppStore} from "stores";
-import {EmptyWidgetStore, HistogramWidgetStore, RegionWidgetStore, RenderConfigWidgetStore, SpatialProfileWidgetStore, SpectralProfileWidgetStore, StatsWidgetStore, StokesAnalysisWidgetStore} from "./widgets";
->>>>>>> f93cc593
 
 export class WidgetConfig {
     id: string;
@@ -386,11 +381,7 @@
         layout.registerComponent("stokes", StokesAnalysisComponent);
         layout.registerComponent("catalog-overlay", CatalogOverlayComponent);
 
-<<<<<<< HEAD
-        const hideCogWidget = ["image-view", "region-list", "animator", "log", "placeholder", "stats", "catalog-overlay"];
-=======
         const showCogWidgets = ["spatial-profiler", "spectral-profiler", "histogram", "render-config", "stokes"];
->>>>>>> f93cc593
         // add drag source buttons from ToolbarMenuComponent
         ToolbarMenuComponent.DRAGSOURCE_WIDGETCONFIG_MAP.forEach((widgetConfig, id) => WidgetsStore.CreateDragSource(this.appStore, layout, widgetConfig, id));
 
@@ -404,12 +395,7 @@
                     const activeTabItem = stack.getActiveContentItem();
                     const component = activeTabItem.config.component;
                     const stackHeaderControlButtons = stack.header.controlsContainer[0];
-<<<<<<< HEAD
-                    const found = hideCogWidget.indexOf(component);
-                    if (component && found === -1 && stackHeaderControlButtons && stackHeaderControlButtons.childElementCount < 4) {
-=======
                     if (component && showCogWidgets.includes(component) && stackHeaderControlButtons && stackHeaderControlButtons.childElementCount < 4) {
->>>>>>> f93cc593
                         const cogPinedButton = $(`<li class="lm_settings" title="settings"><span class="bp3-icon-standard bp3-icon-cog"/></li>`);
                         cogPinedButton.on("click", () => contentItem.config.props.appStore.widgetsStore.onCogPinedClick(stack.getActiveContentItem()));
                         stack.header.controlsContainer.prepend(cogPinedButton);
