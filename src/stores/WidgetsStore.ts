import * as GoldenLayout from "golden-layout";
import * as $ from "jquery";
import {action, observable} from "mobx";
import {
    AnimatorComponent,
    HistogramComponent,
    ImageViewComponent,
    LogComponent,
    PlaceholderComponent,
    RegionListComponent,
    RenderConfigComponent,
    SpatialProfilerComponent,
    SpectralProfilerComponent,
    StatsComponent,
    ToolbarMenuComponent,
    StokesAnalysisComponent,
    StokesAnalysisSettingsPanelComponent,
    SpectralProfilerSettingsPanelComponent,
    SpatialProfilerSettingsPanelComponent,
    RenderConfigSettingsPanelComponent,
    HistogramSettingsPanelComponent
} from "components";
import {AppStore, LayoutStore} from "stores";
import {EmptyWidgetStore, HistogramWidgetStore, RegionWidgetStore, RenderConfigWidgetStore, SpatialProfileWidgetStore, SpectralProfileWidgetStore, StatsWidgetStore, StokesAnalysisWidgetStore} from "./widgets";

export class WidgetConfig {
    id: string;
    type: string;
    minWidth: number;
    minHeight: number;
    defaultWidth: number;
    defaultHeight: number;
    defaultX?: number;
    defaultY?: number;
    isCloseable: boolean;
    @observable title: string;
    parentId?: string;
    parentType?: string;
}

export class WidgetProps {
    appStore: AppStore;
    id: string;
    docked: boolean;
    floatingSettingsId?: string;
}

export class WidgetsStore {
    // Floating widgets
    @observable floatingWidgets: WidgetConfig[];
    // Widget Stores
    @observable renderConfigWidgets: Map<string, RenderConfigWidgetStore>;
    @observable spatialProfileWidgets: Map<string, SpatialProfileWidgetStore>;
    @observable spectralProfileWidgets: Map<string, SpectralProfileWidgetStore>;
    @observable statsWidgets: Map<string, StatsWidgetStore>;
    @observable histogramWidgets: Map<string, HistogramWidgetStore>;
    @observable logWidgets: Map<string, EmptyWidgetStore>;
    @observable regionListWidgets: Map<string, EmptyWidgetStore>;
    @observable animatorWidgets: Map<string, EmptyWidgetStore>;
    @observable stokesAnalysisWidgets: Map<string, StokesAnalysisWidgetStore>;
    @observable floatingSettingsWidgets: Map<string, string>;

    private appStore: AppStore;
    private layoutStore: LayoutStore;
    private widgetsMap: Map<string, Map<string, any>>;
    private defaultFloatingWidgetOffset: number;

    public static RemoveFrameFromRegionWidgets(storeMap: Map<string, RegionWidgetStore>, fileId: number = -1) {
        if (fileId === -1) {
            storeMap.forEach(widgetStore => {
                widgetStore.clearRegionMap();
            });
        } else {
            storeMap.forEach(widgetStore => {
                widgetStore.clearFrameEntry(fileId);
            });
        }
    }

    public static RemoveRegionFromRegionWidgets = (storeMap: Map<string, RegionWidgetStore>, fileId, regionId: number) => {
        storeMap.forEach(widgetStore => {
            const selectedRegionId = widgetStore.regionIdMap.get(fileId);
            // remove entry from map if it matches the deleted region
            if (isFinite(selectedRegionId) && selectedRegionId === regionId) {
                widgetStore.clearFrameEntry(fileId);
            }
        });
    };

    constructor(appStore: AppStore, layoutStore: LayoutStore) {
        this.appStore = appStore;
        this.layoutStore = layoutStore;
        this.spatialProfileWidgets = new Map<string, SpatialProfileWidgetStore>();
        this.spectralProfileWidgets = new Map<string, SpectralProfileWidgetStore>();
        this.statsWidgets = new Map<string, StatsWidgetStore>();
        this.histogramWidgets = new Map<string, HistogramWidgetStore>();
        this.renderConfigWidgets = new Map<string, RenderConfigWidgetStore>();
        this.animatorWidgets = new Map<string, EmptyWidgetStore>();
        this.logWidgets = new Map<string, EmptyWidgetStore>();
        this.regionListWidgets = new Map<string, EmptyWidgetStore>();
        this.stokesAnalysisWidgets = new Map<string, StokesAnalysisWidgetStore>();
        this.floatingSettingsWidgets = new Map<string, string>();

        this.widgetsMap = new Map<string, Map<string, any>>([
            [SpatialProfilerComponent.WIDGET_CONFIG.type, this.spatialProfileWidgets],
            [SpectralProfilerComponent.WIDGET_CONFIG.type, this.spectralProfileWidgets],
            [StatsComponent.WIDGET_CONFIG.type, this.statsWidgets],
            [HistogramComponent.WIDGET_CONFIG.type, this.histogramWidgets],
            [RenderConfigComponent.WIDGET_CONFIG.type, this.renderConfigWidgets],
            [AnimatorComponent.WIDGET_CONFIG.type, this.animatorWidgets],
            [LogComponent.WIDGET_CONFIG.type, this.logWidgets],
            [RegionListComponent.WIDGET_CONFIG.type, this.regionListWidgets],
            [StokesAnalysisComponent.WIDGET_CONFIG.type, this.stokesAnalysisWidgets]
        ]);

        this.floatingWidgets = [];
        this.defaultFloatingWidgetOffset = 100;
    }

    private static getDefaultWidgetConfig(type: string) {
        switch (type) {
            case ImageViewComponent.WIDGET_CONFIG.type:
                return ImageViewComponent.WIDGET_CONFIG;
            case RenderConfigComponent.WIDGET_CONFIG.type:
                return RenderConfigComponent.WIDGET_CONFIG;
            case LogComponent.WIDGET_CONFIG.type:
                return LogComponent.WIDGET_CONFIG;
            case AnimatorComponent.WIDGET_CONFIG.type:
                return AnimatorComponent.WIDGET_CONFIG;
            case SpatialProfilerComponent.WIDGET_CONFIG.type:
                return SpatialProfilerComponent.WIDGET_CONFIG;
            case SpectralProfilerComponent.WIDGET_CONFIG.type:
                return SpectralProfilerComponent.WIDGET_CONFIG;
            case StatsComponent.WIDGET_CONFIG.type:
                return StatsComponent.WIDGET_CONFIG;
            case HistogramComponent.WIDGET_CONFIG.type:
                return HistogramComponent.WIDGET_CONFIG;
            case RegionListComponent.WIDGET_CONFIG.type:
                return RegionListComponent.WIDGET_CONFIG;
            case StokesAnalysisComponent.WIDGET_CONFIG.type:
                return StokesAnalysisComponent.WIDGET_CONFIG;
            default:
                return PlaceholderComponent.WIDGET_CONFIG;
        }
    }

    private static getDefaultWidgetSettingsConfig(type: string) {
        switch (type) {
            case StokesAnalysisComponent.WIDGET_CONFIG.type:
                return StokesAnalysisSettingsPanelComponent.WIDGET_CONFIG;
            case SpectralProfilerComponent.WIDGET_CONFIG.type:
                return SpectralProfilerSettingsPanelComponent.WIDGET_CONFIG;
            case SpatialProfilerComponent.WIDGET_CONFIG.type:
                return SpatialProfilerSettingsPanelComponent.WIDGET_CONFIG;
            case RenderConfigComponent.WIDGET_CONFIG.type:
                return RenderConfigSettingsPanelComponent.WIDGET_CONFIG;
            case HistogramComponent.WIDGET_CONFIG.type:
                return HistogramSettingsPanelComponent.WIDGET_CONFIG;
            default:
                return PlaceholderComponent.WIDGET_CONFIG;
        }
    }

    // create drag source for ToolbarMenuComponent
    private static CreateDragSource(appStore: AppStore, layout: GoldenLayout, widgetConfig: WidgetConfig, elementId: string) {
        const glConfig: GoldenLayout.ReactComponentConfig = {
            type: "react-component",
            component: widgetConfig.type,
            title: widgetConfig.title,
            id: widgetConfig.id,
            isClosable: widgetConfig.isCloseable,
            props: {appStore: appStore, id: widgetConfig.id, docked: true}
        };

        const widgetElement = document.getElementById(elementId);
        if (widgetElement) {
            layout.createDragSource(widgetElement, glConfig);
        }
    }

    private getNextId = (defaultId: string) => {
        const widgets = this.widgetsMap.get(defaultId);
        if (!widgets) {
            return null;
        }

        // Find the next appropriate ID
        let nextIndex = 0;
        while (true) {
            const nextId = `${defaultId}-${nextIndex}`;
            if (!widgets.has(nextId)) {
                return nextId;
            }
            nextIndex++;
        }
    };

    // Find the next appropriate ID in array
    private getNextSettingId = (defaultId: string, parentId: string) => {
        const floatingSettingsWidgets = this.floatingSettingsWidgets;
        if (!floatingSettingsWidgets) {
            return null;
        }
        let settingShowed = false;
        floatingSettingsWidgets.forEach(value => {
            if (value === parentId) {
                settingShowed = true;
            }
        });
        if (settingShowed) {
            return null;
        }
        let nextIndex = 0;
        while (true) {
            const nextId = `${parentId}-${defaultId}-${nextIndex}`;
            if (!floatingSettingsWidgets.has(nextId)) {
                return nextId;
            }
            nextIndex++;
        }
    };

    private getFloatingWidgetOffset = (): number => {
        this.defaultFloatingWidgetOffset += 25;
        this.defaultFloatingWidgetOffset = (this.defaultFloatingWidgetOffset - 100) % 300 + 100;
        return this.defaultFloatingWidgetOffset;
    };

    public removeWidget = (widgetId: string, widgetType: string) => {
        const widgets = this.widgetsMap.get(widgetType);
        if (widgets) {
            // remove associated floating settings according current widgetId
            if (this.floatingSettingsWidgets) {
                let associatedFloatingSettingsId = null;
                this.floatingSettingsWidgets.forEach((value, key) => {
                    if (value === widgetId) {
                        associatedFloatingSettingsId = key;
                    }
                });
                if (associatedFloatingSettingsId) {
                    this.removeFloatingWidget(associatedFloatingSettingsId, true);
                    this.floatingSettingsWidgets.delete(associatedFloatingSettingsId);
                }
            }
            widgets.delete(widgetId);
        }
        // remove floating settings according floating settings Id
        const floatingSettings = this.floatingSettingsWidgets.has(widgetId);
        if (floatingSettings) {
            this.floatingSettingsWidgets.delete(widgetId);
        }
    };

    private addWidgetByType = (widgetType: string, coord: string = null): string => {
        let itemId;
        switch (widgetType) {
            case ImageViewComponent.WIDGET_CONFIG.type:
                itemId = ImageViewComponent.WIDGET_CONFIG.id;
                break;
            case RenderConfigComponent.WIDGET_CONFIG.type:
                itemId = this.addRenderConfigWidget();
                break;
            case SpatialProfilerComponent.WIDGET_CONFIG.type:
                itemId = this.addSpatialProfileWidget(null, coord && coord === "y" ? "y" : "x", -1, 0);
                break;
            case SpectralProfilerComponent.WIDGET_CONFIG.type:
                itemId = this.addSpectralProfileWidget();
                break;
            case StatsComponent.WIDGET_CONFIG.type:
                itemId = this.addStatsWidget();
                break;
            case HistogramComponent.WIDGET_CONFIG.type:
                itemId = this.addHistogramWidget();
                break;
            case AnimatorComponent.WIDGET_CONFIG.type:
                itemId = this.addAnimatorWidget();
                break;
            case LogComponent.WIDGET_CONFIG.type:
                itemId = this.addLogWidget();
                break;
            case RegionListComponent.WIDGET_CONFIG.type:
                itemId = this.addRegionListWidget();
                break;
            case StokesAnalysisComponent.WIDGET_CONFIG.type:
                itemId = this.addStokesWidget();
                break;
            default:
                // Remove it from the floating widget array, while preserving its store
                if (this.floatingWidgets.find(w => w.id === widgetType)) {
                    this.removeFloatingWidget(widgetType, true);
                }
                itemId = null;
                break;
        }
        return itemId;
    };

    public removeFloatingWidgets = () => {
        if (this.floatingWidgets) {
            this.floatingWidgets.forEach((widgetConfig) => this.removeFloatingWidget(widgetConfig.id));
        }
    };

    public initWidgets = (componentConfigs: any[], floating: any[]) => {
        // init docked widgets
        componentConfigs.forEach((componentConfig) => {
            if (componentConfig.id && componentConfig.props) {
                let itemId;
                if (componentConfig.id === SpatialProfilerComponent.WIDGET_CONFIG.type && componentConfig.coord) {
                    itemId = this.addWidgetByType(componentConfig.id, componentConfig.coord);
                } else {
                    itemId = this.addWidgetByType(componentConfig.id);
                }

                if (itemId) {
                    componentConfig.id = itemId;
                    componentConfig.props.id = itemId;
                }
            }
        });

        // init floating widgets
        floating.forEach((savedConfig) => {
            if (savedConfig.type) {
                let config = WidgetsStore.getDefaultWidgetConfig(savedConfig.type);
                if (savedConfig.type === SpatialProfilerComponent.WIDGET_CONFIG.type && savedConfig.coord) {
                    config.id = this.addWidgetByType(savedConfig.type, savedConfig.coord);
                } else {
                    config.id = this.addWidgetByType(savedConfig.type);
                }

                if (savedConfig.defaultWidth && savedConfig.defaultWidth > 0) {
                    config.defaultWidth = savedConfig.defaultWidth;
                }
                if (savedConfig.defaultHeight && savedConfig.defaultHeight > 0) {
                    config.defaultHeight = savedConfig.defaultHeight;
                }

                if (savedConfig.defaultX && savedConfig.defaultX > 0 && savedConfig.defaultY && savedConfig.defaultY > 0) {
                    config["defaultX"] = savedConfig.defaultX;
                    config["defaultY"] = savedConfig.defaultY;
                } else {
                    config["defaultX"] = config["defaultY"] = this.getFloatingWidgetOffset();
                }
                this.floatingWidgets.push(config);
            }
        });
    };

    public initLayoutWithWidgets = (layout: GoldenLayout) => {
        if (!layout) {
            console.log("Invalid parameters!");
            return;
        }

        layout.registerComponent("placeholder", PlaceholderComponent);
        layout.registerComponent("image-view", ImageViewComponent);
        layout.registerComponent("spatial-profiler", SpatialProfilerComponent);
        layout.registerComponent("spectral-profiler", SpectralProfilerComponent);
        layout.registerComponent("stats", StatsComponent);
        layout.registerComponent("histogram", HistogramComponent);
        layout.registerComponent("render-config", RenderConfigComponent);
        layout.registerComponent("region-list", RegionListComponent);
        layout.registerComponent("log", LogComponent);
        layout.registerComponent("animator", AnimatorComponent);
        layout.registerComponent("stokes", StokesAnalysisComponent);

        const showCogWidget = ["image-view", "region-list", "animator", "log", "placeholder", "stats"];
        // add drag source buttons from ToolbarMenuComponent
        ToolbarMenuComponent.DRAGSOURCE_WIDGETCONFIG_MAP.forEach((widgetConfig, id) => WidgetsStore.CreateDragSource(this.appStore, layout, widgetConfig, id));

        layout.on("stackCreated", (stack) => {
            let unpinButton = $(`<li class="pin-icon"><span class="bp3-icon-standard bp3-icon-unpin"/></li>`);
            unpinButton.on("click", () => this.unpinWidget(stack.getActiveContentItem()));
            stack.header.controlsContainer.prepend(unpinButton);

            stack.on("activeContentItemChanged", function(contentItem: any) {
<<<<<<< HEAD
                if (stack && stack.config && stack.config.content && stack.config.content.length) {
                    let tabArray = [];
                    for (let index = 0; index < stack.config.content.length; index++) {
                        const component = stack.config.content[index];
                        let found = showCogWidget.indexOf(component.component);
                        tabArray.push(found);
                        if (component && found === -1 && stack.header.controlsContainer && stack.header.controlsContainer[0].childElementCount < 4) {
                            let cogPinedButton = $(`<li class="cog-pined-icon"><span class="bp3-icon-standard bp3-icon-cog"/></li>`);
                            cogPinedButton.on("click", () => contentItem.config.props.appStore.widgetsStore.onCogPinedClick(stack.getActiveContentItem()));
                            stack.header.controlsContainer.prepend(cogPinedButton);
                        } 
                    }
                    let showCog = false;
                    tabArray.forEach(element => {
                        if (element === -1) {
                            showCog = true;
                        }
                    });
                    // remove cog
                    if (!showCog && stack.header.controlsContainer[0].childElementCount === 4) {
=======
                if (stack && stack.config && stack.header.controlsContainer && stack.config.content.length) {
                    const activeTabItem = stack.getActiveContentItem();
                    const component = activeTabItem.config.component;
                    const stackHeaderControlButtons = stack.header.controlsContainer[0];
                    const found = showCogWidget.indexOf(component);
                    if (component && found === -1 && stackHeaderControlButtons && stackHeaderControlButtons.childElementCount < 4) {
                        const cogPinedButton = $(`<li class="cog-pined-icon"><span class="bp3-icon-standard bp3-icon-cog"/></li>`);
                        cogPinedButton.on("click", () => contentItem.config.props.appStore.widgetsStore.onCogPinedClick(stack.getActiveContentItem()));
                        stack.header.controlsContainer.prepend(cogPinedButton);
                    } else if (found !== -1 && stackHeaderControlButtons && stackHeaderControlButtons.childElementCount === 4) {
>>>>>>> 37c53120
                        stack.header.controlsContainer[0].children[0].remove();
                    }
                }
            });
        });
        layout.on("componentCreated", this.handleItemCreation);
        layout.on("itemDestroyed", this.handleItemRemoval);
        layout.on("stateChanged", this.handleStateUpdates);
    };

    @action onCogPinedClick = (item: GoldenLayout.ContentItem) => {
        const parentItemConfig = item.config as GoldenLayout.ReactComponentConfig;
        const parentId = parentItemConfig.id as string;
        const parentType = parentItemConfig.component;
        const parentTitle = parentItemConfig.title;

        // apply for stokes, spectral profiler, spatial profiler, Render Config, Histogram
        const floatingSettingsApplyedWidgets = [
            StokesAnalysisComponent.WIDGET_CONFIG.type,
            SpectralProfilerComponent.WIDGET_CONFIG.type,
            SpatialProfilerComponent.WIDGET_CONFIG.type,
            RenderConfigComponent.WIDGET_CONFIG.type,
            HistogramComponent.WIDGET_CONFIG.type
        ];
        if (floatingSettingsApplyedWidgets.indexOf(parentType) === -1) {
            return;
        }
        // Get floating settings config
        let widgetConfig = WidgetsStore.getDefaultWidgetSettingsConfig(parentType);
        widgetConfig.id = this.addFloatingSettingsWidget(null, parentId, widgetConfig.type);
        widgetConfig.title = parentTitle + " Settings";
        widgetConfig.parentId = parentId;
        widgetConfig.parentType = parentType;
        if (widgetConfig.id) {
            this.addFloatingWidget(widgetConfig);   
        }
    }

    @action unpinWidget = (item: GoldenLayout.ContentItem) => {
        const itemConfig = item.config as GoldenLayout.ReactComponentConfig;
        const id = itemConfig.id as string;
        const type = itemConfig.component;
        const title = itemConfig.title;

        // Avoid floating ImageViewComponent
        if (type === ImageViewComponent.WIDGET_CONFIG.type) {
            return;
        }

        // Get widget type from config
        let widgetConfig = WidgetsStore.getDefaultWidgetConfig(type);
        widgetConfig.id = id;
        widgetConfig.title = title;

        // Set default size and position from the existing item
        const container = item["container"] as GoldenLayout.Container;
        if (container && container.width && container.height) {
            // Snap size to grid
            widgetConfig.defaultWidth = Math.round(container.width / 25.0) * 25;
            widgetConfig.defaultHeight = Math.round(container.height / 25.0) * 25;
            const el = container["_element"][0] as HTMLElement;
            // Snap position to grid and adjust for title and container offset
            widgetConfig.defaultX = Math.round(el.offsetLeft / 25.0) * 25 + 5;
            widgetConfig.defaultY = Math.round(el.offsetTop / 25.0) * 25 - 25;
        }

        this.addFloatingWidget(widgetConfig);
        const config = item.config as GoldenLayout.ReactComponentConfig;
        config.component = "floated";
        item.remove();
    };

    @action handleItemCreation = (item: GoldenLayout.ContentItem) => {
        const config = item.config as GoldenLayout.ReactComponentConfig;
        const id = config.id as string;

        const itemId = this.addWidgetByType(id);
        if (itemId) {
            config.id = itemId;
            config.props.id = itemId;
        }
    };

    @action handleItemRemoval = (item: GoldenLayout.ContentItem) => {
        if (item.config.type === "component") {
            const config = item.config as GoldenLayout.ReactComponentConfig;

            // Clean up removed widget's store (ignoring items that have been floated)
            if (config.component !== "floated") {
                const id = config.id as string;
                this.removeWidget(id, config.component);
            }
        }
    };

    @action handleStateUpdates = (event: any) => {
        if (event && event.origin && event.origin.isMaximised && event.origin.header) {
            const header = event.origin.header as GoldenLayout.Header;
            if (header.controlsContainer && header.controlsContainer.length) {
                const controlsElement = header.controlsContainer[0];
                if (controlsElement.children && controlsElement.children.length) {
                    const maximiseElement = controlsElement.children[controlsElement.children.length - 1];
                    if (maximiseElement) {
                        maximiseElement.setAttribute("title", "restore");
                    }
                }
            }
        }
    };

    // endregion

    @action updateImageWidgetTitle() {
        let newTitle;
        if (this.appStore.activeFrame) {
            newTitle = this.appStore.activeFrame.frameInfo.fileInfo.name;
        } else {
            newTitle = "No image loaded";
        }

        // Update GL title by searching for image-view components
        if (this.layoutStore.dockedLayout && this.layoutStore.dockedLayout.root) {
            const imageViewComponents = this.layoutStore.dockedLayout.root.getItemsByFilter((item: any) => item.config.component === ImageViewComponent.WIDGET_CONFIG.type);
            if (imageViewComponents.length) {
                if (imageViewComponents[0].config && imageViewComponents[0].config.title !== newTitle) {
                    imageViewComponents[0].setTitle(newTitle);
                }
            }
        }

        // Update floating window title
        const imageViewWidget = this.floatingWidgets.find(w => w.type === ImageViewComponent.WIDGET_CONFIG.type);
        if (imageViewWidget && imageViewWidget.title !== newTitle) {
            this.setWidgetTitle(imageViewWidget.id, newTitle);
        }
    }

    @action setWidgetTitle(id: string, title: string) {
        if (this.layoutStore.dockedLayout && this.layoutStore.dockedLayout.root) {
            const matchingComponents = this.layoutStore.dockedLayout.root.getItemsByFilter(item => item.config.id === id);
            if (matchingComponents.length) {
                matchingComponents[0].setTitle(title);
            }
        }

        const widget = this.floatingWidgets.find(w => w.id === id);
        if (widget) {
            widget.title = title;
        }
    }

    @action changeWidgetId(id: string, newId: string) {
        const widget = this.floatingWidgets.find(w => w.id === id);
        if (widget) {
            widget.id = newId;
        }
    }

    // region Spatial Profile Widgets
    createFloatingSpatialProfilerWidget = () => {
        let config = SpatialProfilerComponent.WIDGET_CONFIG;
        config.id = this.addSpatialProfileWidget();
        this.addFloatingWidget(config);
    };

    @action addSpatialProfileWidget(id: string = null, coordinate: string = "x", fileId: number = -1, regionId: number = 0) {
        // Generate new id if none passed in
        if (!id) {
            id = this.getNextId(SpatialProfilerComponent.WIDGET_CONFIG.type);
        }

        if (id) {
            this.spatialProfileWidgets.set(id, new SpatialProfileWidgetStore(coordinate, fileId, regionId));
        }
        return id;
    }

    // endregion

    // region Spectral Profile Widgets
    createFloatingSpectralProfilerWidget = () => {
        let config = SpectralProfilerComponent.WIDGET_CONFIG;
        config.id = this.addSpectralProfileWidget();
        this.addFloatingWidget(config);
    };

    @action addSpectralProfileWidget(id: string = null, coordinate: string = "z") {
        // Generate new id if none passed in
        if (!id) {
            id = this.getNextId(SpectralProfilerComponent.WIDGET_CONFIG.type);
        }

        if (id) {
            this.spectralProfileWidgets.set(id, new SpectralProfileWidgetStore(coordinate));
        }
        return id;
    }

    // endregion

    // region Stokes Profile Widgets
    createFloatingStokesWidget = () => {
        let config = StokesAnalysisComponent.WIDGET_CONFIG;
        config.id = this.addStokesWidget();
        this.addFloatingWidget(config);
    };

    @action addStokesWidget(id: string = null) {
        // Generate new id if none passed in
        if (!id) {
            id = this.getNextId(StokesAnalysisComponent.WIDGET_CONFIG.type);
        }

        if (id) {
            this.stokesAnalysisWidgets.set(id, new StokesAnalysisWidgetStore());
        }
        return id;
    }

    // endregion

    // region Floating Settings
    createFloatingSettingsWidget = (title: string, parentId: string, parentType: string) => {
        let config = WidgetsStore.getDefaultWidgetSettingsConfig(parentType);
        config.id = this.addFloatingSettingsWidget(null, parentId, config.type);
        config.title = title + " Settings";
        config.parentId = parentId;
        config.parentType = parentType;
        if (config.id) {
            this.addFloatingWidget(config);   
        }
    }

    @action addFloatingSettingsWidget(id: string = null, parentId: string, type: string) {
        // Generate new id if none passed in
        if (!id) {
            id = this.getNextSettingId(type, parentId);
        }
        if (id) {
            this.floatingSettingsWidgets.set(id, parentId);
        }
        return id;
    }
    // endregion

    // region Stats Widgets
    createFloatingStatsWidget = () => {
        let config = StatsComponent.WIDGET_CONFIG;
        config.id = this.addStatsWidget();
        this.addFloatingWidget(config);
    };

    @action addStatsWidget(id: string = null) {
        // Generate new id if none passed in
        if (!id) {
            id = this.getNextId(StatsComponent.WIDGET_CONFIG.type);
        }

        if (id) {
            this.statsWidgets.set(id, new StatsWidgetStore());
        }
        return id;
    }

    // endregion

    // region Histogram Widgets
    createFloatingHistogramWidget = () => {
        let config = HistogramComponent.WIDGET_CONFIG;
        config.id = this.addHistogramWidget();
        this.addFloatingWidget(config);
    };

    @action addHistogramWidget(id: string = null) {
        // Generate new id if none passed in
        if (!id) {
            id = this.getNextId(HistogramComponent.WIDGET_CONFIG.type);
        }

        if (id) {
            this.histogramWidgets.set(id, new HistogramWidgetStore());
        }
        return id;
    }

    // endregion

    // region Render Config Widgets
    createFloatingRenderWidget = () => {
        let config = RenderConfigComponent.WIDGET_CONFIG;
        config.id = this.addRenderConfigWidget();
        this.addFloatingWidget(config);
    };

    @action addRenderConfigWidget(id: string = null) {
        if (!id) {
            id = this.getNextId(RenderConfigComponent.WIDGET_CONFIG.type);
        }

        if (id) {
            this.renderConfigWidgets.set(id, new RenderConfigWidgetStore());
        }
        return id;
    }

    // endregion

    // region Basic widget types (log, animator, region list)

    createFloatingLogWidget = () => {
        const config = LogComponent.WIDGET_CONFIG;
        config.id = this.addLogWidget();
        this.addFloatingWidget(config);
    };

    @action addLogWidget(id: string = null) {
        if (!id) {
            id = this.getNextId(LogComponent.WIDGET_CONFIG.type);
        }

        if (id) {
            this.logWidgets.set(id, new EmptyWidgetStore());
        }
        return id;
    }

    createFloatingAnimatorWidget = () => {
        const config = AnimatorComponent.WIDGET_CONFIG;
        config.id = this.addAnimatorWidget();
        this.addFloatingWidget(config);
    };

    @action addAnimatorWidget(id: string = null) {
        if (!id) {
            id = this.getNextId(AnimatorComponent.WIDGET_CONFIG.type);
        }

        if (id) {
            this.animatorWidgets.set(id, new EmptyWidgetStore());
        }
        return id;
    }

    createFloatingRegionListWidget = () => {
        const config = RegionListComponent.WIDGET_CONFIG;
        config.id = this.addRegionListWidget();
        this.addFloatingWidget(config);
    };

    @action addRegionListWidget(id: string = null) {
        if (!id) {
            id = this.getNextId(RegionListComponent.WIDGET_CONFIG.type);
        }

        if (id) {
            this.regionListWidgets.set(id, new EmptyWidgetStore());
        }
        return id;
    }

    // endregion

    // region Floating Widgets
    @action selectFloatingWidget = (id: string) => {
        const selectedWidgetIndex = this.floatingWidgets.findIndex(w => w.id === id);
        const N = this.floatingWidgets.length;
        // Only rearrange floatingWidgets if the id is found and the widget isn't already selected.
        if (N > 1 && selectedWidgetIndex >= 0 && selectedWidgetIndex < N - 1) {
            const selectedWidget = this.floatingWidgets[selectedWidgetIndex];
            for (let i = 0; i < N - 1; i++) {
                if (i >= selectedWidgetIndex) {
                    this.floatingWidgets[i] = this.floatingWidgets[i + 1];
                }
            }
            this.floatingWidgets[N - 1] = selectedWidget;
        }
    };

    @action addFloatingWidget = (widget: WidgetConfig) => {
        widget["defaultX"] = widget["defaultY"] = this.getFloatingWidgetOffset();
        this.floatingWidgets.push(widget);
    };

    // Removes a widget from the floating widget array, optionally removing the widget's associated store
    @action removeFloatingWidget = (id: string, preserveStore: boolean = false) => {
        const widget = this.floatingWidgets.find(w => w.id === id);
        if (widget) {
            this.floatingWidgets = this.floatingWidgets.filter(w => w.id !== id);
            if (preserveStore) {
                return;
            }

            this.removeWidget(id, widget.type);
        }
    };
    // endregion
}<|MERGE_RESOLUTION|>--- conflicted
+++ resolved
@@ -375,28 +375,6 @@
             stack.header.controlsContainer.prepend(unpinButton);
 
             stack.on("activeContentItemChanged", function(contentItem: any) {
-<<<<<<< HEAD
-                if (stack && stack.config && stack.config.content && stack.config.content.length) {
-                    let tabArray = [];
-                    for (let index = 0; index < stack.config.content.length; index++) {
-                        const component = stack.config.content[index];
-                        let found = showCogWidget.indexOf(component.component);
-                        tabArray.push(found);
-                        if (component && found === -1 && stack.header.controlsContainer && stack.header.controlsContainer[0].childElementCount < 4) {
-                            let cogPinedButton = $(`<li class="cog-pined-icon"><span class="bp3-icon-standard bp3-icon-cog"/></li>`);
-                            cogPinedButton.on("click", () => contentItem.config.props.appStore.widgetsStore.onCogPinedClick(stack.getActiveContentItem()));
-                            stack.header.controlsContainer.prepend(cogPinedButton);
-                        } 
-                    }
-                    let showCog = false;
-                    tabArray.forEach(element => {
-                        if (element === -1) {
-                            showCog = true;
-                        }
-                    });
-                    // remove cog
-                    if (!showCog && stack.header.controlsContainer[0].childElementCount === 4) {
-=======
                 if (stack && stack.config && stack.header.controlsContainer && stack.config.content.length) {
                     const activeTabItem = stack.getActiveContentItem();
                     const component = activeTabItem.config.component;
@@ -407,7 +385,6 @@
                         cogPinedButton.on("click", () => contentItem.config.props.appStore.widgetsStore.onCogPinedClick(stack.getActiveContentItem()));
                         stack.header.controlsContainer.prepend(cogPinedButton);
                     } else if (found !== -1 && stackHeaderControlButtons && stackHeaderControlButtons.childElementCount === 4) {
->>>>>>> 37c53120
                         stack.header.controlsContainer[0].children[0].remove();
                     }
                 }
