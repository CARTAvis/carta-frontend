import * as GoldenLayout from "golden-layout";
import * as $ from "jquery";
import {CARTA} from "carta-protobuf";
import {action, observable, computed} from "mobx";
import {
    AnimatorComponent,
    HistogramComponent,
    ImageViewComponent,
    LayerListComponent,
    LogComponent,
    PlaceholderComponent,
    RegionListComponent,
    RenderConfigComponent,
    SpatialProfilerComponent,
    SpectralLineQueryComponent,
    SpectralProfilerComponent,
    StatsComponent,
    ToolbarMenuComponent,
    StokesAnalysisComponent,
    CatalogOverlayComponent,
    CatalogPlotComponent,
    // setting Panel
    StokesAnalysisSettingsPanelComponent,
    SpectralProfilerSettingsPanelComponent,
    SpatialProfilerSettingsPanelComponent,
    RenderConfigSettingsPanelComponent,
    HistogramSettingsPanelComponent
} from "components";
import {AppStore, HelpStore, HelpType, LayoutStore, CatalogStore} from "stores";
import {
    EmptyWidgetStore, 
    HistogramWidgetStore, 
    RegionWidgetStore, 
    RenderConfigWidgetStore, 
    SpatialProfileWidgetStore,
    SpectralLineQueryWidgetStore,
    SpectralProfileWidgetStore,
    StatsWidgetStore, 
    StokesAnalysisWidgetStore, 
<<<<<<< HEAD
    CatalogWidgetStore, CatalogPlotWidgetStore, CatalogPlotWidgetStoreProps
=======
    CatalogOverlayWidgetStore, CatalogInfo, CatalogSubplotWidgetStore, CatalogSubplotWidgetStoreProps,
    ACTIVE_FILE_ID
>>>>>>> 2112538a
} from "./widgets";
import {ProcessedColumnData} from "../models";

export class WidgetConfig {
    id: string;
    type: string;
    minWidth: number;
    minHeight: number;
    defaultWidth: number;
    defaultHeight: number;
    defaultX?: number;
    defaultY?: number;
    isCloseable: boolean;
    @observable title: string;
    parentId?: string;
    parentType?: string;
    helpType: HelpType;
    componentId?: string;
    zIndex?: number = 0;
}

export class WidgetProps {
    id: string;
    docked: boolean;
    floatingSettingsId?: string;
}

export class WidgetsStore {
    private static staticInstance: WidgetsStore;

    static get Instance() {
        if (!WidgetsStore.staticInstance) {
            WidgetsStore.staticInstance = new WidgetsStore();
        }
        return WidgetsStore.staticInstance;
    }

    // Floating widgets
    @observable floatingWidgets: WidgetConfig[];
    // Widget Stores
    @observable renderConfigWidgets: Map<string, RenderConfigWidgetStore>;
    @observable spatialProfileWidgets: Map<string, SpatialProfileWidgetStore>;
    @observable spectralProfileWidgets: Map<string, SpectralProfileWidgetStore>;
    @observable statsWidgets: Map<string, StatsWidgetStore>;
    @observable histogramWidgets: Map<string, HistogramWidgetStore>;
    @observable layerListWidgets: Map<string, EmptyWidgetStore>;
    @observable logWidgets: Map<string, EmptyWidgetStore>;
    @observable regionListWidgets: Map<string, EmptyWidgetStore>;
    @observable animatorWidgets: Map<string, EmptyWidgetStore>;
    @observable stokesAnalysisWidgets: Map<string, StokesAnalysisWidgetStore>;
    @observable floatingSettingsWidgets: Map<string, string>;
    @observable catalogWidgets: Map<string, CatalogWidgetStore>;
    @observable catalogPlotWidgets: Map<string, CatalogPlotWidgetStore>;
    @observable spectralLineQueryWidgets: Map<string, SpectralLineQueryWidgetStore>;

    private widgetsMap: Map<string, Map<string, any>>;
    private defaultFloatingWidgetOffset: number;

    public static RemoveFrameFromRegionWidgets(storeMap: Map<string, RegionWidgetStore>, fileId: number = ACTIVE_FILE_ID) {
        if (fileId === ACTIVE_FILE_ID) {
            storeMap.forEach(widgetStore => {
                widgetStore.clearRegionMap();
            });
        } else {
            storeMap.forEach(widgetStore => {
                widgetStore.clearFrameEntry(fileId);
                if (widgetStore.fileId === fileId) {
                    widgetStore.setFileId(ACTIVE_FILE_ID);
                }
            });
        }
    }

    public static RemoveRegionFromRegionWidgets = (storeMap: Map<string, RegionWidgetStore>, fileId, regionId: number) => {
        storeMap.forEach(widgetStore => {
            const selectedRegionId = widgetStore.regionIdMap.get(fileId);
            // remove entry from map if it matches the deleted region
            if (isFinite(selectedRegionId) && selectedRegionId === regionId) {
                widgetStore.clearFrameEntry(fileId);
            }
        });
    };

    private constructor() {
        this.spatialProfileWidgets = new Map<string, SpatialProfileWidgetStore>();
        this.spectralProfileWidgets = new Map<string, SpectralProfileWidgetStore>();
        this.statsWidgets = new Map<string, StatsWidgetStore>();
        this.histogramWidgets = new Map<string, HistogramWidgetStore>();
        this.renderConfigWidgets = new Map<string, RenderConfigWidgetStore>();
        this.animatorWidgets = new Map<string, EmptyWidgetStore>();
        this.layerListWidgets  = new Map<string, EmptyWidgetStore>();
        this.logWidgets = new Map<string, EmptyWidgetStore>();
        this.regionListWidgets = new Map<string, EmptyWidgetStore>();
        this.stokesAnalysisWidgets = new Map<string, StokesAnalysisWidgetStore>();
        this.catalogWidgets = new Map<string, CatalogWidgetStore>();
        this.floatingSettingsWidgets = new Map<string, string>();
        this.catalogPlotWidgets = new Map<string, CatalogPlotWidgetStore>();
        this.spectralLineQueryWidgets = new Map<string, SpectralLineQueryWidgetStore>();

        this.widgetsMap = new Map<string, Map<string, any>>([
            [SpatialProfilerComponent.WIDGET_CONFIG.type, this.spatialProfileWidgets],
            [SpectralProfilerComponent.WIDGET_CONFIG.type, this.spectralProfileWidgets],
            [StatsComponent.WIDGET_CONFIG.type, this.statsWidgets],
            [HistogramComponent.WIDGET_CONFIG.type, this.histogramWidgets],
            [RenderConfigComponent.WIDGET_CONFIG.type, this.renderConfigWidgets],
            [AnimatorComponent.WIDGET_CONFIG.type, this.animatorWidgets],
            [LayerListComponent.WIDGET_CONFIG.type, this.layerListWidgets],
            [LogComponent.WIDGET_CONFIG.type, this.logWidgets],
            [RegionListComponent.WIDGET_CONFIG.type, this.regionListWidgets],
            [StokesAnalysisComponent.WIDGET_CONFIG.type, this.stokesAnalysisWidgets],
            [CatalogOverlayComponent.WIDGET_CONFIG.type, this.catalogWidgets],
            [CatalogPlotComponent.WIDGET_CONFIG.type, this.catalogPlotWidgets],
            [SpectralLineQueryComponent.WIDGET_CONFIG.type, this.spectralLineQueryWidgets]
        ]);

        this.floatingWidgets = [];
        this.defaultFloatingWidgetOffset = 100;
    }

    private static getDefaultWidgetConfig(type: string) {
        switch (type) {
            case ImageViewComponent.WIDGET_CONFIG.type:
                return ImageViewComponent.WIDGET_CONFIG;
            case RenderConfigComponent.WIDGET_CONFIG.type:
                return RenderConfigComponent.WIDGET_CONFIG;
            case LayerListComponent.WIDGET_CONFIG.type:
                return LayerListComponent.WIDGET_CONFIG;
            case LogComponent.WIDGET_CONFIG.type:
                return LogComponent.WIDGET_CONFIG;
            case AnimatorComponent.WIDGET_CONFIG.type:
                return AnimatorComponent.WIDGET_CONFIG;
            case SpatialProfilerComponent.WIDGET_CONFIG.type:
                return SpatialProfilerComponent.WIDGET_CONFIG;
            case SpectralProfilerComponent.WIDGET_CONFIG.type:
                return SpectralProfilerComponent.WIDGET_CONFIG;
            case StatsComponent.WIDGET_CONFIG.type:
                return StatsComponent.WIDGET_CONFIG;
            case HistogramComponent.WIDGET_CONFIG.type:
                return HistogramComponent.WIDGET_CONFIG;
            case RegionListComponent.WIDGET_CONFIG.type:
                return RegionListComponent.WIDGET_CONFIG;
            case StokesAnalysisComponent.WIDGET_CONFIG.type:
                return StokesAnalysisComponent.WIDGET_CONFIG;
            case CatalogOverlayComponent.WIDGET_CONFIG.type:
                return CatalogOverlayComponent.WIDGET_CONFIG;
            case CatalogPlotComponent.WIDGET_CONFIG.type:
                return CatalogPlotComponent.WIDGET_CONFIG;
            case SpectralLineQueryComponent.WIDGET_CONFIG.type:
                return SpectralLineQueryComponent.WIDGET_CONFIG;
            default:
                return PlaceholderComponent.WIDGET_CONFIG;
        }
    }

    private static getDefaultWidgetSettingsConfig(type: string) {
        switch (type) {
            case StokesAnalysisComponent.WIDGET_CONFIG.type:
                return StokesAnalysisSettingsPanelComponent.WIDGET_CONFIG;
            case SpectralProfilerComponent.WIDGET_CONFIG.type:
                return SpectralProfilerSettingsPanelComponent.WIDGET_CONFIG;
            case SpatialProfilerComponent.WIDGET_CONFIG.type:
                return SpatialProfilerSettingsPanelComponent.WIDGET_CONFIG;
            case RenderConfigComponent.WIDGET_CONFIG.type:
                return RenderConfigSettingsPanelComponent.WIDGET_CONFIG;
            case HistogramComponent.WIDGET_CONFIG.type:
                return HistogramSettingsPanelComponent.WIDGET_CONFIG;
            default:
                return PlaceholderComponent.WIDGET_CONFIG;
        }
    }

    // create drag source for ToolbarMenuComponent
    private static CreateDragSource(layout: GoldenLayout, widgetConfig: WidgetConfig, elementId: string) {
        const glConfig: GoldenLayout.ReactComponentConfig = {
            type: "react-component",
            component: widgetConfig.type,
            title: widgetConfig.title,
            id: widgetConfig.id,
            isClosable: widgetConfig.isCloseable,
            props: {appStore: AppStore.Instance, id: widgetConfig.id, docked: true}
        };

        const widgetElement = document.getElementById(elementId);
        if (widgetElement) {
            layout.createDragSource(widgetElement, glConfig);
        }
    }

    private getNextId = (defaultId: string) => {
        const widgets = this.widgetsMap.get(defaultId);
        if (!widgets) {
            return null;
        }

        // Find the next appropriate ID
        let nextIndex = 0;
        while (true) {
            const nextId = `${defaultId}-${nextIndex}`;
            if (!widgets.has(nextId)) {
                return nextId;
            }
            nextIndex++;
        }
    };

    // Find the next appropriate ID in array
    private getNextSettingId = (defaultId: string, parentId: string) => {
        const floatingSettingsWidgets = this.floatingSettingsWidgets;
        if (!floatingSettingsWidgets) {
            return null;
        }
        let settingShowed = false;
        floatingSettingsWidgets.forEach(value => {
            if (value === parentId) {
                settingShowed = true;
            }
        });
        if (settingShowed) {
            return null;
        }
        let nextIndex = 0;
        while (true) {
            const nextId = `${parentId}-${defaultId}-${nextIndex}`;
            if (!floatingSettingsWidgets.has(nextId)) {
                return nextId;
            }
            nextIndex++;
        }
    };

    private getFloatingWidgetOffset = (): number => {
        this.defaultFloatingWidgetOffset += 25;
        this.defaultFloatingWidgetOffset = (this.defaultFloatingWidgetOffset - 100) % 300 + 100;
        return this.defaultFloatingWidgetOffset;
    };

    public removeWidget = (widgetId: string, widgetType: string) => {
        const widgets = this.widgetsMap.get(widgetType);
        if (widgets) {
            // remove associated floating settings according current widgetId
            if (this.floatingSettingsWidgets) {
                let associatedFloatingSettingsId = null;
                this.floatingSettingsWidgets.forEach((value, key) => {
                    if (value === widgetId) {
                        associatedFloatingSettingsId = key;
                    }
                });
                if (associatedFloatingSettingsId) {
                    this.removeFloatingWidget(associatedFloatingSettingsId, true);
                    this.floatingSettingsWidgets.delete(associatedFloatingSettingsId);
                }
            }
            widgets.delete(widgetId);
        }
        // remove floating settings according floating settings Id
        const floatingSettings = this.floatingSettingsWidgets.has(widgetId);
        if (floatingSettings) {
            this.floatingSettingsWidgets.delete(widgetId);
        }
    };

    private addWidgetByType = (widgetType: string, widgetSettings: object = null): string => {
        let itemId;
        switch (widgetType) {
            case ImageViewComponent.WIDGET_CONFIG.type:
                itemId = ImageViewComponent.WIDGET_CONFIG.id;
                break;
            case RenderConfigComponent.WIDGET_CONFIG.type:
                itemId = this.addRenderConfigWidget(null, widgetSettings);
                break;
            case SpatialProfilerComponent.WIDGET_CONFIG.type:
                itemId = this.addSpatialProfileWidget(null, widgetSettings);
                break;
            case SpectralProfilerComponent.WIDGET_CONFIG.type:
                itemId = this.addSpectralProfileWidget(null, widgetSettings);
                break;
            case StatsComponent.WIDGET_CONFIG.type:
                itemId = this.addStatsWidget();
                break;
            case HistogramComponent.WIDGET_CONFIG.type:
                itemId = this.addHistogramWidget(null, widgetSettings);
                break;
            case AnimatorComponent.WIDGET_CONFIG.type:
                itemId = this.addAnimatorWidget();
                break;
            case LayerListComponent.WIDGET_CONFIG.type:
                itemId = this.addLayerListWidget();
                break;
            case LogComponent.WIDGET_CONFIG.type:
                itemId = this.addLogWidget();
                break;
            case RegionListComponent.WIDGET_CONFIG.type:
                itemId = this.addRegionListWidget();
                break;
            case StokesAnalysisComponent.WIDGET_CONFIG.type:
                itemId = this.addStokesWidget(null, widgetSettings);
                break;
            case SpectralLineQueryComponent.WIDGET_CONFIG.type:
                itemId = this.addSpectralLineQueryWidget();
                break;
            case CatalogOverlayComponent.WIDGET_CONFIG.type:
                itemId = this.getNextComponentId(CatalogOverlayComponent.WIDGET_CONFIG);
                CatalogStore.Instance.catalogProfiles.set(itemId, 1);
                break;
            default:
                // Remove it from the floating widget array, while preserving its store
                if (this.floatingWidgets.find(w => w.id === widgetType)) {
                    this.removeFloatingWidget(widgetType, true);
                }
                itemId = null;
                break;
        }
        return itemId;
    };

    public removeFloatingWidgets = () => {
        if (this.floatingWidgets) {
            this.floatingWidgets.forEach((widgetConfig) => this.removeFloatingWidget(widgetConfig.id));
        }
    };

    public initWidgets = (componentConfigs: any[], floating: any[]) => {
        // init docked widgets
        componentConfigs.forEach((componentConfig) => {
            if (componentConfig.id && componentConfig.props) {
                const itemId =  this.addWidgetByType(componentConfig.id, "widgetSettings" in componentConfig ? componentConfig.widgetSettings : null);

                if (itemId) {
                    componentConfig.id = itemId;
                    componentConfig.props.id = itemId;
                }
            }
        });

        // init floating widgets
        floating.forEach((savedConfig) => {
            if (savedConfig.type) {
                let config = WidgetsStore.getDefaultWidgetConfig(savedConfig.type);
                config.id =  this.addWidgetByType(savedConfig.type, "widgetSettings" in savedConfig ? savedConfig.widgetSettings : null);
                if ("defaultWidth" in savedConfig && savedConfig.defaultWidth > 0) {
                    config.defaultWidth = savedConfig.defaultWidth;
                }
                if ("defaultHeight" in savedConfig && savedConfig.defaultHeight > 0) {
                    config.defaultHeight = savedConfig.defaultHeight;
                }
                if ("defaultX" in savedConfig && savedConfig.defaultX > 0 && "defaultY" in savedConfig && savedConfig.defaultY > 0) {
                    config["defaultX"] = savedConfig.defaultX;
                    config["defaultY"] = savedConfig.defaultY;
                } else {
                    config["defaultX"] = config["defaultY"] = this.getFloatingWidgetOffset();
                }
                this.floatingWidgets.push(config);
            }
        });
    };

    public initLayoutWithWidgets = (layout: GoldenLayout) => {
        if (!layout) {
            console.log("Invalid parameters!");
            return;
        }

        layout.registerComponent("placeholder", PlaceholderComponent);
        layout.registerComponent("image-view", ImageViewComponent);
        layout.registerComponent("spatial-profiler", SpatialProfilerComponent);
        layout.registerComponent("spectral-profiler", SpectralProfilerComponent);
        layout.registerComponent("spectral-line-query", SpectralLineQueryComponent);
        layout.registerComponent("stats", StatsComponent);
        layout.registerComponent("histogram", HistogramComponent);
        layout.registerComponent("render-config", RenderConfigComponent);
        layout.registerComponent("region-list", RegionListComponent);
        layout.registerComponent("layer-list", LayerListComponent);
        layout.registerComponent("log", LogComponent);
        layout.registerComponent("animator", AnimatorComponent);
        layout.registerComponent("stokes", StokesAnalysisComponent);
        layout.registerComponent("catalog-overlay", CatalogOverlayComponent);
        layout.registerComponent("catalog-plot", CatalogPlotComponent);

        const showCogWidgets = ["spatial-profiler", "spectral-profiler", "histogram", "render-config", "stokes"];
        // add drag source buttons from ToolbarMenuComponent
        ToolbarMenuComponent.DRAGSOURCE_WIDGETCONFIG_MAP.forEach((widgetConfig, id) => WidgetsStore.CreateDragSource(layout, widgetConfig, id));

        layout.on("stackCreated", (stack) => {
            let unpinButton = $(`<li class="lm-pin" title="detach"><span class="bp3-icon-standard bp3-icon-unpin"/></li>`);
            unpinButton.on("click", () => this.unpinWidget(stack.getActiveContentItem()));
            stack.header.controlsContainer.prepend(unpinButton);
            let helpButton = $(`<li class="lm-help" title="help"><span class="bp3-icon-standard bp3-icon-help"/></li>`);
            helpButton.on("click", (ev) => this.onHelpPinedClick(ev, stack.getActiveContentItem()));
            stack.header.controlsContainer.prepend(helpButton);

            stack.on("activeContentItemChanged", function(contentItem: any) {
                if (stack && stack.config && stack.header.controlsContainer && stack.config.content.length) {
                    const activeTabItem = stack.getActiveContentItem();
                    const component = activeTabItem.config.component;
                    const stackHeaderControlButtons = stack.header.controlsContainer[0];
                    if (component && showCogWidgets.includes(component) && stackHeaderControlButtons && stackHeaderControlButtons.childElementCount < 5) {
                        const cogPinedButton = $(`<li class="lm_settings" title="settings"><span class="bp3-icon-standard bp3-icon-cog"/></li>`);
                        cogPinedButton.on("click", () => WidgetsStore.Instance.onCogPinedClick(stack.getActiveContentItem()));
                        stack.header.controlsContainer.prepend(cogPinedButton);
                    } else if (!showCogWidgets.includes(component) && stackHeaderControlButtons && stackHeaderControlButtons.childElementCount === 5) {
                        stack.header.controlsContainer[0].children[0].remove();
                    }
                }
            });
        });
        layout.on("componentCreated", this.handleItemCreation);
        layout.on("itemDestroyed", this.handleItemRemoval);
        layout.on("stateChanged", this.handleStateUpdates);
    };

    public toWidgetSettingsConfig = (widgetType: string, widgetID: string) => {
        if (!widgetType || !widgetID) {
            return null;
        }

        let widgetStore = null;
        switch (widgetType) {
            case RenderConfigComponent.WIDGET_CONFIG.type:
                widgetStore = this.renderConfigWidgets.get(widgetID);
                break;
            case SpatialProfilerComponent.WIDGET_CONFIG.type:
                widgetStore = this.spatialProfileWidgets.get(widgetID);
                break;
            case SpectralProfilerComponent.WIDGET_CONFIG.type:
                widgetStore = this.spectralProfileWidgets.get(widgetID);
                break;
            case HistogramComponent.WIDGET_CONFIG.type:
                widgetStore = this.histogramWidgets.get(widgetID);
                break;
            case StokesAnalysisComponent.WIDGET_CONFIG.type:
                widgetStore = this.stokesAnalysisWidgets.get(widgetID);
                break;
            default:
                break;
        }

        return widgetStore?.toConfig?.();
    };

    @action onCogPinedClick = (item: GoldenLayout.ContentItem) => {
        const parentItemConfig = item.config as GoldenLayout.ReactComponentConfig;
        const parentId = parentItemConfig.id as string;
        const parentType = parentItemConfig.component;
        const parentTitle = parentItemConfig.title;

        // apply for stokes, spectral profiler, spatial profiler, Render Config, Histogram
        const floatingSettingsApplyedWidgets = [
            StokesAnalysisComponent.WIDGET_CONFIG.type,
            SpectralProfilerComponent.WIDGET_CONFIG.type,
            SpatialProfilerComponent.WIDGET_CONFIG.type,
            RenderConfigComponent.WIDGET_CONFIG.type,
            HistogramComponent.WIDGET_CONFIG.type
        ];
        if (floatingSettingsApplyedWidgets.indexOf(parentType) === -1) {
            return;
        }
        // Get floating settings config
        let widgetConfig = WidgetsStore.getDefaultWidgetSettingsConfig(parentType);
        widgetConfig.id = this.addFloatingSettingsWidget(null, parentId, widgetConfig.type);
        widgetConfig.title = parentTitle + " Settings";
        widgetConfig.parentId = parentId;
        widgetConfig.parentType = parentType;
        if (widgetConfig.id) {
            this.addFloatingWidget(widgetConfig);   
        }
    }

    @action unpinWidget = (item: GoldenLayout.ContentItem) => {
        const itemConfig = item.config as GoldenLayout.ReactComponentConfig;
        const id = itemConfig.id as string;
        const type = itemConfig.component;
        const title = itemConfig.title;

        // Avoid floating ImageViewComponent
        if (type === ImageViewComponent.WIDGET_CONFIG.type) {
            return;
        }

        // Get widget type from config
        let widgetConfig = WidgetsStore.getDefaultWidgetConfig(type);
        widgetConfig.id = id;
        widgetConfig.title = title;

        if (type === CatalogOverlayComponent.WIDGET_CONFIG.type) {
            widgetConfig.componentId = id;
        }

        // Set default size and position from the existing item
        const container = item["container"] as GoldenLayout.Container;
        if (container && container.width && container.height) {
            // Snap size to grid
            widgetConfig.defaultWidth = Math.round(container.width / 25.0) * 25;
            widgetConfig.defaultHeight = Math.round(container.height / 25.0) * 25;
            const el = container["_element"][0] as HTMLElement;
            // Snap position to grid and adjust for title and container offset
            widgetConfig.defaultX = Math.round(el.offsetLeft / 25.0) * 25 + 5;
            widgetConfig.defaultY = Math.round(el.offsetTop / 25.0) * 25 - 25;
        }

        this.addFloatingWidget(widgetConfig);
        const config = item.config as GoldenLayout.ReactComponentConfig;
        config.component = "floated";
        item.remove();
    };

    @action onHelpPinedClick = (ev: JQuery.ClickEvent<HTMLElement>, item: GoldenLayout.ContentItem) => {
        const itemConfig = item.config as GoldenLayout.ReactComponentConfig;
        const type = itemConfig.component;
        // Get widget config from type
        let widgetConfig = WidgetsStore.getDefaultWidgetConfig(type);
        if (widgetConfig.helpType) {
            const container = item["container"] as GoldenLayout.Container;
            let centerX = 0;
            if (container && container.width) {
                centerX = ev.target.getBoundingClientRect().right + 36 - container.width * 0.5; // 36(px) is the length between help button and right border of widget
            }
            HelpStore.Instance.showHelpDrawer(widgetConfig.helpType, centerX);
        }
    };

    @action handleItemCreation = (item: GoldenLayout.ContentItem) => {
        const config = item.config as GoldenLayout.ReactComponentConfig;
        const id = config.id as string;
        const itemId = this.addWidgetByType(id);

        if (itemId) {
            config.id = itemId;
            config.props.id = itemId;
        }
    };

    @action handleItemRemoval = (item: GoldenLayout.ContentItem) => {
        if (item.config.type === "component") {
            const config = item.config as GoldenLayout.ReactComponentConfig;
            const isCatalogTable = config.component === CatalogOverlayComponent.WIDGET_CONFIG.type;
            const isCatalogPlot = config.component === CatalogPlotComponent.WIDGET_CONFIG.type;
            // Clean up removed widget's store (ignoring items that have been floated)
            if (config.component !== "floated" && !isCatalogTable && !isCatalogPlot) {
                const id = config.id as string;
                this.removeWidget(id, config.component);
            }

            // close UI, keep catalog file alive
            if (isCatalogTable) {
                CatalogStore.Instance.catalogProfiles.delete(config.id as string);
            }

            // remove all catalog plots associated to current catalog plot widget
            if (isCatalogPlot) {
                CatalogStore.Instance.clearCatalogPlotsByWidgetId(config.id as string);
            }
        }
    };

    @action handleStateUpdates = (event: any) => {
        if (event && event.origin && event.origin.isMaximised && event.origin.header) {
            const header = event.origin.header as GoldenLayout.Header;
            if (header.controlsContainer && header.controlsContainer.length) {
                const controlsElement = header.controlsContainer[0];
                if (controlsElement.children && controlsElement.children.length) {
                    const maximiseElement = controlsElement.children[controlsElement.children.length - 1];
                    if (maximiseElement) {
                        maximiseElement.setAttribute("title", "restore");
                    }
                }
            }
        }
    };

    // endregion

    @action updateImageWidgetTitle() {
        const appStore = AppStore.Instance;
        let newTitle;
        if (appStore.activeFrame) {
            newTitle = appStore.activeFrame.frameInfo.fileInfo.name;
        } else {
            newTitle = "No image loaded";
        }

        // Update GL title by searching for image-view components
        const layoutStore = appStore.layoutStore;
        if (layoutStore.dockedLayout && layoutStore.dockedLayout.root) {
            const imageViewComponents = layoutStore.dockedLayout.root.getItemsByFilter((item: any) => item.config.component === ImageViewComponent.WIDGET_CONFIG.type);
            if (imageViewComponents.length) {
                if (imageViewComponents[0].config && imageViewComponents[0].config.title !== newTitle) {
                    imageViewComponents[0].setTitle(newTitle);
                }
            }
        }

        // Update floating window title
        const imageViewWidget = this.floatingWidgets.find(w => w.type === ImageViewComponent.WIDGET_CONFIG.type);
        if (imageViewWidget && imageViewWidget.title !== newTitle) {
            this.setWidgetTitle(imageViewWidget.id, newTitle);
        }
    }

    @action setWidgetTitle(id: string, title: string) {
        const layoutStore = LayoutStore.Instance;
        if (layoutStore.dockedLayout && layoutStore.dockedLayout.root) {
            const matchingComponents = layoutStore.dockedLayout.root.getItemsByFilter(item => item.config.id === id);
            if (matchingComponents.length) {
                matchingComponents[0].setTitle(title);
            }
        }

        const widget = this.floatingWidgets.find(w => w.id === id);
        if (widget) {
            widget.title = title;
        }
    }

    @action setWidgetComponentTitle(componentId: string, title: string) {
        const layoutStore = LayoutStore.Instance;
        if (layoutStore.dockedLayout && layoutStore.dockedLayout.root) {
            const matchingComponents = layoutStore.dockedLayout.root.getItemsById(componentId);
            if (matchingComponents.length) {
                matchingComponents[0].setTitle(title);
            }
        }
        
        const widgetComponent = this.floatingWidgets.find(w => w.componentId === componentId);
        if (widgetComponent) {
            widgetComponent.title = title;
        }
    }

    @action changeWidgetId(id: string, newId: string) {
        const widget = this.floatingWidgets.find(w => w.id === id);
        if (widget) {
            widget.id = newId;
        }
    }

    // region Spatial Profile Widgets
    createFloatingSpatialProfilerWidget = () => {
        let config = SpatialProfilerComponent.WIDGET_CONFIG;
        config.id = this.addSpatialProfileWidget();
        this.addFloatingWidget(config);
    };

    @action addSpatialProfileWidget(id: string = null,  widgetSettings: object = null) {
        if (!id) {
            id = this.getNextId(SpatialProfilerComponent.WIDGET_CONFIG.type);
        }

        if (id) {
            const widgetStore = new SpatialProfileWidgetStore();
            if (widgetSettings) {
                widgetStore.init(widgetSettings);
            }
            this.spatialProfileWidgets.set(id, widgetStore);
        }
        return id;
    }

    // endregion

    // region Spectral Profile Widgets
    createFloatingSpectralProfilerWidget = () => {
        let config = SpectralProfilerComponent.WIDGET_CONFIG;
        config.id = this.addSpectralProfileWidget();
        this.addFloatingWidget(config);
    };

    @action addSpectralProfileWidget(id: string = null,  widgetSettings: object = null) {
        if (!id) {
            id = this.getNextId(SpectralProfilerComponent.WIDGET_CONFIG.type);
        }

        if (id) {
            const widgetStore = new SpectralProfileWidgetStore();
            if (widgetSettings) {
                widgetStore.init(widgetSettings);
            }
            this.spectralProfileWidgets.set(id, widgetStore);
        }
        return id;
    }

    @computed get spectralProfilerList(): string[] {
        return Array.from(this.spectralProfileWidgets.keys());
    }

    @computed get hasSpectralProfiler(): boolean {
        return this.spectralProfileWidgets && this.spectralProfileWidgets.size > 0;
    }

    public getSpectralWidgetStoreByID = (id: string): SpectralProfileWidgetStore => {
        return this.spectralProfileWidgets.get(id);
    };

    // endregion

    // region Stokes Profile Widgets
    createFloatingStokesWidget = () => {
        let config = StokesAnalysisComponent.WIDGET_CONFIG;
        config.id = this.addStokesWidget();
        this.addFloatingWidget(config);
    };

    @action addStokesWidget(id: string = null,  widgetSettings: object = null) {
        if (!id) {
            id = this.getNextId(StokesAnalysisComponent.WIDGET_CONFIG.type);
        }

        if (id) {
            const widgetStore = new StokesAnalysisWidgetStore();
            if (widgetSettings) {
                widgetStore.init(widgetSettings);
            }
            this.stokesAnalysisWidgets.set(id, widgetStore);
        }
        return id;
    }

    // endregion

    // region Catalog Overlay Widgets
    private getNextComponentId = (config: WidgetConfig) => {
        // Find the next appropriate ID
        let nextIndex = 0;
        let componentIds = [];
        const floatingCatalogWidgets = this.getFloatingWidgetByComponentId(config.componentId);
        const dockedCatalogWidgets = this.getDockedWidgetByType(config.type);
        
        if (config.type === CatalogPlotComponent.WIDGET_CONFIG.type) {
            CatalogStore.Instance.catalogPlots.forEach((catalogWidgetMap, componentId) => {
                componentIds.push(componentId);
            });
        } else {
            floatingCatalogWidgets.forEach(floatingConfig => {
                componentIds.push(floatingConfig.componentId);
            });
            dockedCatalogWidgets.forEach(contentItem => {
                componentIds.push(contentItem.config.id);
            });
        }
        
        while (true) {
            const nextId = `${config.componentId}-${nextIndex}`;
            if (!componentIds.includes(nextId)) {
                return nextId;
            }
            nextIndex++;
        }
    };

    getDockedWidgetByType(type: string): GoldenLayout.ContentItem[] {
        const layoutStore = LayoutStore.Instance;
        let matchingComponents = [];
        if (layoutStore?.dockedLayout?.root) {
            matchingComponents = layoutStore.dockedLayout.root.getItemsByFilter(
                item => {
                    const config = item.config as GoldenLayout.ReactComponentConfig;
                    return config.component === type;
                }
            );
        }
        return matchingComponents;
    }

    getFloatingWidgetByComponentId(componentId: string): WidgetConfig[] {
        let floatingCatalogWidgetComponent = [];
        this.floatingWidgets.forEach(widgetConfig => {
            if (widgetConfig.componentId && widgetConfig.componentId.includes(componentId)) {
                floatingCatalogWidgetComponent.push(widgetConfig);
            }
        });
        return floatingCatalogWidgetComponent;
    }

    catalogComponentSize = (): number => {
        const config = CatalogOverlayComponent.WIDGET_CONFIG;
        const floatingCatalogWidgets = this.getFloatingWidgetByComponentId(config.componentId).length;
        const dockedCatalogWidgets = this.getDockedWidgetByType(config.type).length;
        return (floatingCatalogWidgets + dockedCatalogWidgets);
    };

    createFloatingCatalogWidget = (catalogFileId: number): {widgetStoreId: string, widgetComponentId: string} => {
        let config = CatalogOverlayComponent.WIDGET_CONFIG;
        const widgetStoreId = this.addCatalogWidget(catalogFileId);
        const widgetComponentId = this.getNextComponentId(config);
        config.id = widgetComponentId;
        config.componentId = widgetComponentId;
        this.addFloatingWidget(config);
        return {widgetStoreId: widgetStoreId, widgetComponentId: widgetComponentId};  
    };

    reloadFloatingCatalogWidget = () => {
        const appStore = AppStore.Instance;
        const catalogFileNum = appStore.catalogNum;
        let config = CatalogOverlayComponent.WIDGET_CONFIG;
        const componentId = this.getNextComponentId(config);
        config.componentId = componentId;
        config.id = componentId; 
        if (catalogFileNum) {
            CatalogStore.Instance.catalogProfiles.set(componentId, catalogFileNum);   
        }
        this.addFloatingWidget(config);
    };

    // add catalog overlay widget store
    @action addCatalogWidget(catalogFileId: number, id: string = null) {
        // Generate new id if none passed in
        if (!id) {
            id = this.getNextId(CatalogOverlayComponent.WIDGET_CONFIG.type);
        }

        if (id) {
            this.catalogWidgets.set(id, new CatalogWidgetStore(catalogFileId));
        }
        return id;
    }
    // endregion 

    // region Catalog Plot Widgets
    createFloatingCatalogPlotWidget = (props: CatalogPlotWidgetStoreProps): {widgetStoreId: string, widgetComponentId: string} => {
        let config = CatalogPlotComponent.WIDGET_CONFIG;
        const widgetStoreId = this.addCatalogPlotWidget(props);
        const widgetComponentId = this.getNextComponentId(config);
        config.id = widgetStoreId;
        config.componentId = widgetComponentId;
        this.addFloatingWidget(config);
        return {widgetStoreId: widgetStoreId, widgetComponentId: widgetComponentId};  
    };

    @action addCatalogPlotWidget(props: CatalogPlotWidgetStoreProps, id: string = null) {
        // Generate new id if none passed in
        if (!id) {
            id = this.getNextId(CatalogPlotComponent.WIDGET_CONFIG.type);
        }

        if (id) {
            this.catalogPlotWidgets.set(id, new CatalogPlotWidgetStore(props));
        }
        return id;
    }
    // endregion

    // region Spectral Line Query Widgets
    createFloatingSpectralLineQueryWidget = (): string => {
        let config = SpectralLineQueryComponent.WIDGET_CONFIG;
        const widgetId = this.addSpectralLineQueryWidget();
        config.id = widgetId;
        config.componentId = this.getNextComponentId(config);
        this.addFloatingWidget(config);
        return widgetId;
    };

     // add spectral line query widget store
     @action addSpectralLineQueryWidget(id: string = null) {
        // Generate new id if none passed in
        if (!id) {
            id = this.getNextId(SpectralLineQueryComponent.WIDGET_CONFIG.type);
        }

        if (id) {
            this.spectralLineQueryWidgets.set(id, new SpectralLineQueryWidgetStore());
        }
        return id;
    }
    // endregion

    // region Floating Settings
    createFloatingSettingsWidget = (title: string, parentId: string, parentType: string) => {
        let config = WidgetsStore.getDefaultWidgetSettingsConfig(parentType);
        config.id = this.addFloatingSettingsWidget(null, parentId, config.type);
        config.title = title + " Settings";
        config.parentId = parentId;
        config.parentType = parentType;
        if (config.id) {
            this.addFloatingWidget(config);   
        }
    }

    @action addFloatingSettingsWidget(id: string = null, parentId: string, type: string) {
        // Generate new id if none passed in
        if (!id) {
            id = this.getNextSettingId(type, parentId);
        }
        if (id) {
            this.floatingSettingsWidgets.set(id, parentId);
        }
        return id;
    }
    // endregion

    // region Stats Widgets
    createFloatingStatsWidget = () => {
        let config = StatsComponent.WIDGET_CONFIG;
        config.id = this.addStatsWidget();
        this.addFloatingWidget(config);
    };

    @action addStatsWidget(id: string = null) {
        // Generate new id if none passed in
        if (!id) {
            id = this.getNextId(StatsComponent.WIDGET_CONFIG.type);
        }

        if (id) {
            this.statsWidgets.set(id, new StatsWidgetStore());
        }
        return id;
    }

    // endregion

    // region Histogram Widgets
    createFloatingHistogramWidget = () => {
        let config = HistogramComponent.WIDGET_CONFIG;
        config.id = this.addHistogramWidget();
        this.addFloatingWidget(config);
    };

    @action addHistogramWidget(id: string = null,  widgetSettings: object = null) {
        if (!id) {
            id = this.getNextId(HistogramComponent.WIDGET_CONFIG.type);
        }

        if (id) {
            const widgetStore = new HistogramWidgetStore();
            if (widgetSettings) {
                widgetStore.init(widgetSettings);
            }
            this.histogramWidgets.set(id, widgetStore);
        }
        return id;
    }

    // endregion

    // region Render Config Widgets
    createFloatingRenderWidget = () => {
        let config = RenderConfigComponent.WIDGET_CONFIG;
        config.id = this.addRenderConfigWidget();
        this.addFloatingWidget(config);
    };

    @action addRenderConfigWidget(id: string = null, widgetSettings: object = null) {
        if (!id) {
            id = this.getNextId(RenderConfigComponent.WIDGET_CONFIG.type);
        }

        if (id) {
            const widgetStore = new RenderConfigWidgetStore();
            if (widgetSettings) {
                widgetStore.init(widgetSettings);
            }
            this.renderConfigWidgets.set(id, widgetStore);
        }
        return id;
    }

    // endregion

    // region Basic widget types (log, animator, region list, layer list)

    createFloatingLogWidget = () => {
        const config = LogComponent.WIDGET_CONFIG;
        config.id = this.addLogWidget();
        this.addFloatingWidget(config);
    };

    @action addLogWidget(id: string = null) {
        if (!id) {
            id = this.getNextId(LogComponent.WIDGET_CONFIG.type);
        }

        if (id) {
            this.logWidgets.set(id, new EmptyWidgetStore());
        }
        return id;
    }

    createFloatingAnimatorWidget = () => {
        const config = AnimatorComponent.WIDGET_CONFIG;
        config.id = this.addAnimatorWidget();
        this.addFloatingWidget(config);
    };

    @action addAnimatorWidget(id: string = null) {
        if (!id) {
            id = this.getNextId(AnimatorComponent.WIDGET_CONFIG.type);
        }

        if (id) {
            this.animatorWidgets.set(id, new EmptyWidgetStore());
        }
        return id;
    }

    createFloatingRegionListWidget = () => {
        const config = RegionListComponent.WIDGET_CONFIG;
        config.id = this.addRegionListWidget();
        this.addFloatingWidget(config);
    };

    @action addRegionListWidget(id: string = null) {
        if (!id) {
            id = this.getNextId(RegionListComponent.WIDGET_CONFIG.type);
        }

        if (id) {
            this.regionListWidgets.set(id, new EmptyWidgetStore());
        }
        return id;
    }

    createFloatingLayerListWidget = () => {
        const config = LayerListComponent.WIDGET_CONFIG;
        config.id = this.addLayerListWidget();
        this.addFloatingWidget(config);
    };

    @action addLayerListWidget(id: string = null) {
        if (!id) {
            id = this.getNextId(LayerListComponent.WIDGET_CONFIG.type);
        }

        if (id) {
            this.layerListWidgets.set(id, new EmptyWidgetStore());
        }
        return id;
    }

    // endregion

    // region Floating Widgets
    @action selectFloatingWidget = (id: string) => {
        const selectedWidgetIndex = this.floatingWidgets.findIndex(w => w.id === id);
        const N = this.floatingWidgets.length;
        // Only rearrange floatingWidgets if the id is found and the widget isn't already selected.
        if (N > 1 && selectedWidgetIndex >= 0 && selectedWidgetIndex < N - 1) {
            const selectedWidget = this.floatingWidgets[selectedWidgetIndex];
            for (let i = 0; i < N - 1; i++) {
                if (i >= selectedWidgetIndex) {
                    this.floatingWidgets[i] = this.floatingWidgets[i + 1];
                }
            }
            this.floatingWidgets[N - 1] = selectedWidget;
        }
    };

    @action updateSelectFloatingWidgetzIndex = (id: string) => {
        const selectedWidgetIndex = this.floatingWidgets.findIndex(w => w.id === id);
        const selectedWidget = this.floatingWidgets[selectedWidgetIndex];
        const N = this.floatingWidgets.length;
        if (N > 1 && selectedWidgetIndex >= 0 && selectedWidget.zIndex < N) {
            for (let i = 0; i < N; i++) {
                let currentWidgetzIndex = this.floatingWidgets[i].zIndex;
                if (currentWidgetzIndex >= selectedWidget.zIndex) {
                    this.floatingWidgets[i].zIndex = currentWidgetzIndex - 1;
                }
            }
            this.floatingWidgets[selectedWidgetIndex].zIndex = this.floatingWidgets.length;
        }

    };

    // update widget zIndex when remove a widget
    private updateFloatingWidgetzIndexOnRemove(widgetzIndex: number) {
        const N = this.floatingWidgets.length;
        if (widgetzIndex < N) {
            for (let index = 0; index < N; index++) {
                const zIndex = this.floatingWidgets[index].zIndex;
                if (zIndex > widgetzIndex) {
                    this.floatingWidgets[index].zIndex = zIndex - 1;
                }
            }
        }
    }

    @action addFloatingWidget = (widget: WidgetConfig) => {
        widget["defaultX"] = widget["defaultY"] = this.getFloatingWidgetOffset();
        widget.zIndex = this.floatingWidgets.length + 1;
        this.floatingWidgets.push(widget);
    };

    // Removes a widget from the floating widget array, optionally removing the widget's associated store
    @action removeFloatingWidget = (id: string, preserveStore: boolean = false) => {
        const widget = this.floatingWidgets.find(w => w.id === id);
        if (widget) {
            this.updateFloatingWidgetzIndexOnRemove(widget.zIndex);
            this.floatingWidgets = this.floatingWidgets.filter(w => w.id !== id);
            if (preserveStore) {
                return;
            }

            // if (widget.type === CatalogOverlayComponent.WIDGET_CONFIG.type) {
            //     return;
            // }
            
            // update catalogWidgetStore with associated catalog plots store.
            // const catalogPlotWidget = this.catalogPlotWidgets.get(id);
            // if (catalogPlotWidget) {
            //     catalogPlotWidget.catalogWidgetStore.updateCatalogPlotWidget(id);
            // }

            this.removeWidget(id, widget.type);
        }
    };
    // endregion

    // remove a widget component by componentId
    @action removeFloatingWidgetComponent = (componentId: string) => {
        const widget = this.floatingWidgets.find(w => w.componentId === componentId);
        if (widget) {
            this.updateFloatingWidgetzIndexOnRemove(widget.zIndex);
            this.floatingWidgets = this.floatingWidgets.filter(w => w.componentId !== componentId);
        }
    }
}<|MERGE_RESOLUTION|>--- conflicted
+++ resolved
@@ -37,12 +37,8 @@
     SpectralProfileWidgetStore,
     StatsWidgetStore, 
     StokesAnalysisWidgetStore, 
-<<<<<<< HEAD
-    CatalogWidgetStore, CatalogPlotWidgetStore, CatalogPlotWidgetStoreProps
-=======
-    CatalogOverlayWidgetStore, CatalogInfo, CatalogSubplotWidgetStore, CatalogSubplotWidgetStoreProps,
+    CatalogWidgetStore, CatalogPlotWidgetStore, CatalogPlotWidgetStoreProps,
     ACTIVE_FILE_ID
->>>>>>> 2112538a
 } from "./widgets";
 import {ProcessedColumnData} from "../models";
 
@@ -1133,17 +1129,7 @@
             if (preserveStore) {
                 return;
             }
-
-            // if (widget.type === CatalogOverlayComponent.WIDGET_CONFIG.type) {
-            //     return;
-            // }
             
-            // update catalogWidgetStore with associated catalog plots store.
-            // const catalogPlotWidget = this.catalogPlotWidgets.get(id);
-            // if (catalogPlotWidget) {
-            //     catalogPlotWidget.catalogWidgetStore.updateCatalogPlotWidget(id);
-            // }
-
             this.removeWidget(id, widget.type);
         }
     };
