--- conflicted
+++ resolved
@@ -24,8 +24,7 @@
     RenderConfigSettingsPanelComponent,
     HistogramSettingsPanelComponent
 } from "components";
-<<<<<<< HEAD
-import {AppStore, LayoutStore} from "stores";
+import {AppStore, HelpType} from "stores";
 import {
     EmptyWidgetStore, 
     HistogramWidgetStore, 
@@ -37,10 +36,6 @@
     StokesAnalysisWidgetStore, 
     CatalogOverlayWidgetStore, CatalogInfo
 } from "./widgets";
-=======
-import {AppStore, HelpType} from "stores";
-import {EmptyWidgetStore, HistogramWidgetStore, RegionWidgetStore, RenderConfigWidgetStore, SpatialProfileWidgetStore, SpectralProfileWidgetStore, StatsWidgetStore, StokesAnalysisWidgetStore} from "./widgets";
->>>>>>> b4a16a04
 
 export class WidgetConfig {
     id: string;
@@ -701,7 +696,7 @@
         }
 
         if (id) {
-            this.catalogOverlayWidgets.set(id, new CatalogOverlayWidgetStore(catalogInfo, catalogHeader, catalogData));
+            this.catalogOverlayWidgets.set(id, new CatalogOverlayWidgetStore(this.appStore, catalogInfo, catalogHeader, catalogData));
         }
         return id;
     }
