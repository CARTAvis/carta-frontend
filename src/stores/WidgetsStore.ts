import * as GoldenLayout from "golden-layout";
import * as $ from "jquery";
import {action, observable} from "mobx";
import {
<<<<<<< HEAD
    AnimatorComponent, 
    HistogramComponent, 
    ImageViewComponent, 
    LogComponent, 
    PlaceholderComponent, 
    RegionListComponent, 
    RenderConfigComponent, 
    SpatialProfilerComponent, 
    SpectralProfilerComponent, 
    StatsComponent, 
    StokesAnalysisComponent} from "components";
=======
    AnimatorComponent,
    HistogramComponent,
    ImageViewComponent,
    LogComponent,
    PlaceholderComponent,
    RegionListComponent,
    RenderConfigComponent,
    SpatialProfilerComponent,
    SpectralProfilerComponent,
    StatsComponent,
    ToolbarMenuComponent
} from "components";
>>>>>>> 43398f29
import {AppStore} from "./AppStore";
import {EmptyWidgetStore, HistogramWidgetStore, RegionWidgetStore, RenderConfigWidgetStore, SpatialProfileWidgetStore, SpectralProfileWidgetStore, StatsWidgetStore, StokesAnalysisWidgetStore} from "./widgets";

export class WidgetConfig {
    id: string;
    type: string;
    minWidth: number;
    minHeight: number;
    defaultWidth: number;
    defaultHeight: number;
    defaultX?: number;
    defaultY?: number;
    isCloseable: boolean;
    @observable title: string;
}

export class WidgetProps {
    appStore: AppStore;
    id: string;
    docked: boolean;
}

export class WidgetsStore {
    // Docked (Golden Layout)
    @observable dockedLayout: GoldenLayout;
    // Floating widgets
    @observable floatingWidgets: WidgetConfig[];
    @observable defaultFloatingWidgetOffset: number;
    // Widget Stores
    @observable renderConfigWidgets: Map<string, RenderConfigWidgetStore>;
    @observable spatialProfileWidgets: Map<string, SpatialProfileWidgetStore>;
    @observable spectralProfileWidgets: Map<string, SpectralProfileWidgetStore>;
    @observable statsWidgets: Map<string, StatsWidgetStore>;
    @observable histogramWidgets: Map<string, HistogramWidgetStore>;
    @observable logWidgets: Map<string, EmptyWidgetStore>;
    @observable regionListWidgets: Map<string, EmptyWidgetStore>;
    @observable animatorWidgets: Map<string, EmptyWidgetStore>;
    @observable stokesAnalysisWidgets: Map<string, StokesAnalysisWidgetStore>;

    private appStore: AppStore;
    private widgetsMap: Map<string, Map<string, any>>;

    public static RemoveFrameFromRegionWidgets(storeMap: Map<string, RegionWidgetStore>, fileId: number = -1) {
        if (fileId === -1) {
            storeMap.forEach(widgetStore => {
                widgetStore.clearRegionMap();
            });
        } else {
            storeMap.forEach(widgetStore => {
                widgetStore.clearFrameEntry(fileId);
            });
        }
    }

    public static RemoveRegionFromRegionWidgets = (storeMap: Map<string, RegionWidgetStore>, fileId, regionId: number) => {
        storeMap.forEach(widgetStore => {
            const selectedRegionId = widgetStore.regionIdMap.get(fileId);
            // remove entry from map if it matches the deleted region
            if (isFinite(selectedRegionId) && selectedRegionId === regionId) {
                widgetStore.clearFrameEntry(fileId);
            }
        });
    };

    constructor(appStore: AppStore) {
        this.appStore = appStore;
        this.spatialProfileWidgets = new Map<string, SpatialProfileWidgetStore>();
        this.spectralProfileWidgets = new Map<string, SpectralProfileWidgetStore>();
        this.statsWidgets = new Map<string, StatsWidgetStore>();
        this.histogramWidgets = new Map<string, HistogramWidgetStore>();
        this.renderConfigWidgets = new Map<string, RenderConfigWidgetStore>();
        this.animatorWidgets = new Map<string, EmptyWidgetStore>();
        this.logWidgets = new Map<string, EmptyWidgetStore>();
        this.regionListWidgets = new Map<string, EmptyWidgetStore>();
        this.stokesAnalysisWidgets = new Map<string, StokesAnalysisWidgetStore>();

        this.widgetsMap = new Map<string, Map<string, any>>([
            [SpatialProfilerComponent.WIDGET_CONFIG.type, this.spatialProfileWidgets],
            [SpectralProfilerComponent.WIDGET_CONFIG.type, this.spectralProfileWidgets],
            [StatsComponent.WIDGET_CONFIG.type, this.statsWidgets],
            [HistogramComponent.WIDGET_CONFIG.type, this.histogramWidgets],
            [RenderConfigComponent.WIDGET_CONFIG.type, this.renderConfigWidgets],
            [AnimatorComponent.WIDGET_CONFIG.type, this.animatorWidgets],
            [LogComponent.WIDGET_CONFIG.type, this.logWidgets],
            [RegionListComponent.WIDGET_CONFIG.type, this.regionListWidgets],
            [StokesAnalysisComponent.WIDGET_CONFIG.type, this.stokesAnalysisWidgets],
        ]);

        this.floatingWidgets = [];
        this.defaultFloatingWidgetOffset = 100;
    }

    private static getDefaultWidgetConfig(type: string) {
        switch (type) {
            case ImageViewComponent.WIDGET_CONFIG.type:
                return ImageViewComponent.WIDGET_CONFIG;
            case RenderConfigComponent.WIDGET_CONFIG.type:
                return RenderConfigComponent.WIDGET_CONFIG;
            case LogComponent.WIDGET_CONFIG.type:
                return LogComponent.WIDGET_CONFIG;
            case AnimatorComponent.WIDGET_CONFIG.type:
                return AnimatorComponent.WIDGET_CONFIG;
            case SpatialProfilerComponent.WIDGET_CONFIG.type:
                return SpatialProfilerComponent.WIDGET_CONFIG;
            case SpectralProfilerComponent.WIDGET_CONFIG.type:
                return SpectralProfilerComponent.WIDGET_CONFIG;
            case StatsComponent.WIDGET_CONFIG.type:
                return StatsComponent.WIDGET_CONFIG;
            case HistogramComponent.WIDGET_CONFIG.type:
                return HistogramComponent.WIDGET_CONFIG;
            case RegionListComponent.WIDGET_CONFIG.type:
                return RegionListComponent.WIDGET_CONFIG;
            case StokesAnalysisComponent.WIDGET_CONFIG.type:
                return StokesAnalysisComponent.WIDGET_CONFIG;
            default:
                return PlaceholderComponent.WIDGET_CONFIG;
        }
    }

    // create drag source for ToolbarMenuComponent
    private static CreateDragSource(appStore: AppStore, layout: GoldenLayout, widgetConfig: WidgetConfig, elementId: string) {
        const glConfig: GoldenLayout.ReactComponentConfig = {
            type: "react-component",
            component: widgetConfig.type,
            title: widgetConfig.title,
            id: widgetConfig.id,
            isClosable: widgetConfig.isCloseable,
            props: {appStore: appStore, id: widgetConfig.id, docked: true}
        };

        const widgetElement = document.getElementById(elementId);
        if (widgetElement) {
            layout.createDragSource(widgetElement, glConfig);
        }
    }

    private getNextId = (defaultId: string) => {
        const widgets = this.widgetsMap.get(defaultId);
        if (!widgets) {
            return null;
        }

        // Find the next appropriate ID
        let nextIndex = 0;
        while (true) {
            const nextId = `${defaultId}-${nextIndex}`;
            if (!widgets.has(nextId)) {
                return nextId;
            }
            nextIndex++;
        }
    };

    removeWidget = (widgetId: string, widgetType: string) => {
        const widgets = this.widgetsMap.get(widgetType);
        if (widgets) {
            widgets.delete(widgetId);
        }
    };

    @action setDockedLayout(layout: GoldenLayout) {
        layout.registerComponent("placeholder", PlaceholderComponent);
        layout.registerComponent("image-view", ImageViewComponent);
        layout.registerComponent("spatial-profiler", SpatialProfilerComponent);
        layout.registerComponent("spectral-profiler", SpectralProfilerComponent);
        layout.registerComponent("stats", StatsComponent);
        layout.registerComponent("histogram", HistogramComponent);
        layout.registerComponent("render-config", RenderConfigComponent);
        layout.registerComponent("region-list", RegionListComponent);
        layout.registerComponent("log", LogComponent);
        layout.registerComponent("animator", AnimatorComponent);
        layout.registerComponent("stokes", StokesAnalysisComponent);

        // add drag source buttons from ToolbarMenuComponent
        ToolbarMenuComponent.DRAGSOURCE_WIDGETCONFIG_MAP.forEach((widgetConfig, id) => WidgetsStore.CreateDragSource(this.appStore, layout, widgetConfig, id));

        layout.on("stackCreated", (stack) => {
            let unpinButton = $(`<li class="pin-icon"><span class="bp3-icon-standard bp3-icon-unpin"/></li>`);
            unpinButton.on("click", () => this.unpinWidget(stack.getActiveContentItem()));
            stack.header.controlsContainer.prepend(unpinButton);
        });

        layout.on("componentCreated", this.handleItemCreation);
        layout.on("itemDestroyed", this.handleItemRemoval);

        layout.on("stateChanged", this.handleStateUpdates);
        layout.init();
        this.dockedLayout = layout;
    }

    @action unpinWidget = (item: GoldenLayout.ContentItem) => {
        const itemConfig = item.config as GoldenLayout.ReactComponentConfig;
        const id = itemConfig.id as string;
        const type = itemConfig.component;
        const title = itemConfig.title;
        // Get widget type from config
        let widgetConfig = WidgetsStore.getDefaultWidgetConfig(type);
        widgetConfig.id = id;
        widgetConfig.title = title;

        // Set default size and position from the existing item
        const container = item["container"] as GoldenLayout.Container;
        if (container && container.width && container.height) {
            // Snap size to grid
            widgetConfig.defaultWidth = Math.round(container.width / 25.0) * 25;
            widgetConfig.defaultHeight = Math.round(container.height / 25.0) * 25;
            const el = container["_element"][0] as HTMLElement;
            // Snap position to grid and adjust for title and container offset
            widgetConfig.defaultX = Math.round(el.offsetLeft / 25.0) * 25 + 5;
            widgetConfig.defaultY = Math.round(el.offsetTop / 25.0) * 25 - 25;
        }

        this.addFloatingWidget(widgetConfig);
        const config = item.config as GoldenLayout.ReactComponentConfig;
        config.component = "floated";
        item.remove();
    };

    @action handleItemCreation = (item: GoldenLayout.ContentItem) => {
        const config = item.config as GoldenLayout.ReactComponentConfig;
        const id = config.id as string;

        let itemId;
        // Check if it's an uninitialised widget
        switch (id) {
            case RenderConfigComponent.WIDGET_CONFIG.type:
                itemId = this.addRenderConfigWidget();
                break;
            case SpatialProfilerComponent.WIDGET_CONFIG.type:
                itemId = this.addSpatialProfileWidget();
                break;
            case SpectralProfilerComponent.WIDGET_CONFIG.type:
                itemId = this.addSpectralProfileWidget();
                break;
            case StatsComponent.WIDGET_CONFIG.type:
                itemId = this.addStatsWidget();
                break;
            case HistogramComponent.WIDGET_CONFIG.type:
                itemId = this.addHistogramWidget();
                break;
            case AnimatorComponent.WIDGET_CONFIG.type:
                itemId = this.addAnimatorWidget();
                break;
            case LogComponent.WIDGET_CONFIG.type:
                itemId = this.addLogWidget();
                break;
            case RegionListComponent.WIDGET_CONFIG.type:
                itemId = this.addRegionListWidget();
                break;
            case StokesAnalysisComponent.WIDGET_CONFIG.type:
                itemId = this.addStokesWidget();
                break;
            default:
                // Remove it from the floating widget array, while preserving its store
                if (this.floatingWidgets.find(w => w.id === id)) {
                    this.removeFloatingWidget(id, true);
                }
        }

        if (itemId) {
            config.id = itemId;
            config.props.id = itemId;
        }
    };

    @action handleItemRemoval = (item: GoldenLayout.ContentItem) => {
        if (item.config.type === "component") {
            const config = item.config as GoldenLayout.ReactComponentConfig;

            // Clean up removed widget's store (ignoring items that have been floated)
            if (config.component !== "floated") {
                const id = config.id as string;
                console.log(`itemDestroyed: ${id}`);
                this.removeWidget(id, config.component);
            }
        }
    };

    @action handleStateUpdates = (event: any) => {
        if (event && event.origin && event.origin.isMaximised && event.origin.header) {
            const header = event.origin.header as GoldenLayout.Header;
            if (header.controlsContainer && header.controlsContainer.length) {
                const controlsElement = header.controlsContainer[0];
                if (controlsElement.children && controlsElement.children.length) {
                    const maximiseElement = controlsElement.children[controlsElement.children.length - 1];
                    if (maximiseElement) {
                        maximiseElement.setAttribute("title", "restore");
                    }
                }
            }
        }
    };

    // endregion

    @action updateImageWidgetTitle() {
        let newTitle;
        if (this.appStore.activeFrame) {
            newTitle = this.appStore.activeFrame.frameInfo.fileInfo.name;
        } else {
            newTitle = "No image loaded";
        }

        // Update GL title by searching for image-view components
        if (this.dockedLayout && this.dockedLayout.root) {
            const imageViewComponents = this.dockedLayout.root.getItemsByFilter((item: any) => item.config.component === ImageViewComponent.WIDGET_CONFIG.type);
            if (imageViewComponents.length) {
                imageViewComponents[0].setTitle(newTitle);
            }
        }

        // Update floating window title
        const imageViewWidget = this.floatingWidgets.find(w => w.type === ImageViewComponent.WIDGET_CONFIG.type);
        if (imageViewWidget) {
            this.setWidgetTitle(imageViewWidget.id, newTitle);
        }
    }

    @action setWidgetTitle(id: string, title: string) {
        const matchingComponents = this.dockedLayout.root.getItemsByFilter(item => item.config.id === id);
        if (matchingComponents.length) {
            matchingComponents[0].setTitle(title);
        }

        const widget = this.floatingWidgets.find(w => w.id === id);
        if (widget) {
            widget.title = title;
        }
    }

    @action changeWidgetId(id: string, newId: string) {
        const widget = this.floatingWidgets.find(w => w.id === id);
        if (widget) {
            widget.id = newId;
        }
    }

    // region Spatial Profile Widgets
    createFloatingSpatialProfilerWidget = () => {
        let config = SpatialProfilerComponent.WIDGET_CONFIG;
        config.id = this.addSpatialProfileWidget();
        this.addFloatingWidget(config);
    };

    @action addSpatialProfileWidget(id: string = null, coordinate: string = "x", fileId: number = -1, regionId: number = 0) {
        // Generate new id if none passed in
        if (!id) {
            id = this.getNextId(SpatialProfilerComponent.WIDGET_CONFIG.type);
        }

        if (id) {
            this.spatialProfileWidgets.set(id, new SpatialProfileWidgetStore(coordinate, fileId, regionId));
        }
        return id;
    }

    // endregion

    // region Spectral Profile Widgets
    createFloatingSpectralProfilerWidget = () => {
        let config = SpectralProfilerComponent.WIDGET_CONFIG;
        config.id = this.addSpectralProfileWidget();
        this.addFloatingWidget(config);
    };

    @action addSpectralProfileWidget(id: string = null, coordinate: string = "z") {
        // Generate new id if none passed in
        if (!id) {
            id = this.getNextId(SpectralProfilerComponent.WIDGET_CONFIG.type);
        }

        if (id) {
            this.spectralProfileWidgets.set(id, new SpectralProfileWidgetStore(coordinate));
        }
        return id;
    }

    // endregion

        // region Stokes Profile Widgets
        createFloatingStokesWidget = () => {
            let config = StokesAnalysisComponent.WIDGET_CONFIG;
            config.id = this.addStokesWidget();
            this.addFloatingWidget(config);
        };
    
        @action addStokesWidget(id: string = null) {
            // Generate new id if none passed in
            if (!id) {
                id = this.getNextId(StokesAnalysisComponent.WIDGET_CONFIG.type);
            }
    
            if (id) {
                this.stokesAnalysisWidgets.set(id, new StokesAnalysisWidgetStore());
            }
            return id;
        }
    
        // endregion

    // region Stats Widgets
    createFloatingStatsWidget = () => {
        let config = StatsComponent.WIDGET_CONFIG;
        config.id = this.addStatsWidget();
        this.addFloatingWidget(config);
    };

    @action addStatsWidget(id: string = null) {
        // Generate new id if none passed in
        if (!id) {
            id = this.getNextId(StatsComponent.WIDGET_CONFIG.type);
        }

        if (id) {
            this.statsWidgets.set(id, new StatsWidgetStore());
        }
        return id;
    }

    // endregion

    // region Histogram Widgets
    createFloatingHistogramWidget = () => {
        let config = HistogramComponent.WIDGET_CONFIG;
        config.id = this.addHistogramWidget();
        this.addFloatingWidget(config);
    };

    @action addHistogramWidget(id: string = null) {
        // Generate new id if none passed in
        if (!id) {
            id = this.getNextId(HistogramComponent.WIDGET_CONFIG.type);
        }

        if (id) {
            this.histogramWidgets.set(id, new HistogramWidgetStore());
        }
        return id;
    }

    // endregion

    // region Render Config Widgets
    createFloatingRenderWidget = () => {
        let config = RenderConfigComponent.WIDGET_CONFIG;
        config.id = this.addRenderConfigWidget();
        this.addFloatingWidget(config);
    };

    @action addRenderConfigWidget(id: string = null) {
        if (!id) {
            id = this.getNextId(RenderConfigComponent.WIDGET_CONFIG.type);
        }

        if (id) {
            this.renderConfigWidgets.set(id, new RenderConfigWidgetStore());
        }
        return id;
    }

    // endregion

    // region Basic widget types (log, animator, region list)

    createFloatingLogWidget = () => {
        const config = LogComponent.WIDGET_CONFIG;
        config.id = this.addLogWidget();
        this.addFloatingWidget(config);
    };

    @action addLogWidget(id: string = null) {
        if (!id) {
            id = this.getNextId(LogComponent.WIDGET_CONFIG.type);
        }

        if (id) {
            this.logWidgets.set(id, new EmptyWidgetStore());
        }
        return id;
    }

    createFloatingAnimatorWidget = () => {
        const config = AnimatorComponent.WIDGET_CONFIG;
        config.id = this.addAnimatorWidget();
        this.addFloatingWidget(config);
    };

    @action addAnimatorWidget(id: string = null) {
        if (!id) {
            id = this.getNextId(AnimatorComponent.WIDGET_CONFIG.type);
        }

        if (id) {
            this.animatorWidgets.set(id, new EmptyWidgetStore());
        }
        return id;
    }

    createFloatingRegionListWidget = () => {
        const config = RegionListComponent.WIDGET_CONFIG;
        config.id = this.addRegionListWidget();
        this.addFloatingWidget(config);
    };

    @action addRegionListWidget(id: string = null) {
        if (!id) {
            id = this.getNextId(RegionListComponent.WIDGET_CONFIG.type);
        }

        if (id) {
            this.regionListWidgets.set(id, new EmptyWidgetStore());
        }
        return id;
    }

    // endregion

    // region Floating Widgets
    @action selectFloatingWidget = (id: string) => {
        const selectedWidgetIndex = this.floatingWidgets.findIndex(w => w.id === id);
        const N = this.floatingWidgets.length;
        // Only rearrange floatingWidgets if the id is found and the widget isn't already selected.
        if (N > 1 && selectedWidgetIndex >= 0 && selectedWidgetIndex < N - 1) {
            const selectedWidget = this.floatingWidgets[selectedWidgetIndex];
            for (let i = 0; i < N - 1; i++) {
                if (i >= selectedWidgetIndex) {
                    this.floatingWidgets[i] = this.floatingWidgets[i + 1];
                }
            }
            this.floatingWidgets[N - 1] = selectedWidget;
        }
    };

    @action addFloatingWidget = (widget: WidgetConfig) => {
        this.floatingWidgets.push(widget);
        this.defaultFloatingWidgetOffset += 25;
        this.defaultFloatingWidgetOffset = (this.defaultFloatingWidgetOffset - 100) % 300 + 100;
    };

    // Removes a widget from the floating widget array, optionally removing the widget's associated store
    @action removeFloatingWidget = (id: string, preserveStore: boolean = false) => {
        const widget = this.floatingWidgets.find(w => w.id === id);
        if (widget) {
            this.floatingWidgets = this.floatingWidgets.filter(w => w.id !== id);
            if (preserveStore) {
                return;
            }

            this.removeWidget(id, widget.type);
        }
    };
    // endregion
}<|MERGE_RESOLUTION|>--- conflicted
+++ resolved
@@ -2,19 +2,6 @@
 import * as $ from "jquery";
 import {action, observable} from "mobx";
 import {
-<<<<<<< HEAD
-    AnimatorComponent, 
-    HistogramComponent, 
-    ImageViewComponent, 
-    LogComponent, 
-    PlaceholderComponent, 
-    RegionListComponent, 
-    RenderConfigComponent, 
-    SpatialProfilerComponent, 
-    SpectralProfilerComponent, 
-    StatsComponent, 
-    StokesAnalysisComponent} from "components";
-=======
     AnimatorComponent,
     HistogramComponent,
     ImageViewComponent,
@@ -25,9 +12,9 @@
     SpatialProfilerComponent,
     SpectralProfilerComponent,
     StatsComponent,
-    ToolbarMenuComponent
+    ToolbarMenuComponent,
+    StokesAnalysisComponent
 } from "components";
->>>>>>> 43398f29
 import {AppStore} from "./AppStore";
 import {EmptyWidgetStore, HistogramWidgetStore, RegionWidgetStore, RenderConfigWidgetStore, SpatialProfileWidgetStore, SpectralProfileWidgetStore, StatsWidgetStore, StokesAnalysisWidgetStore} from "./widgets";
 
