--- conflicted
+++ resolved
@@ -2,13 +2,8 @@
 import * as AST from "ast_wrapper";
 import {CARTA} from "carta-protobuf";
 import {FrameScaling, RenderConfigStore, RegionStore} from "stores";
-<<<<<<< HEAD
-import {Theme, Layout, CursorPosition, Zoom, WCSType, RegionCreationMode} from "models";
-import { AppStore } from "./AppStore";
-=======
 import {Theme, Layout, CursorPosition, Zoom, WCSType, RegionCreationMode, CompressionQuality, TileCache} from "models";
 import {AppStore} from "./AppStore";
->>>>>>> c95f4539
 
 const PREFERENCE_KEYS = {
     theme: "CARTA_theme",
@@ -37,11 +32,7 @@
 const DEFAULTS = {
     theme: Theme.LIGHT,
     autoLaunch: true,
-<<<<<<< HEAD
-    layout: Layout.CUBEVIEW,
-=======
     layout: Layout.DEFAULT,
->>>>>>> c95f4539
     cursorPosition: CursorPosition.TRACKING,
     zoomMode: Zoom.FIT,
     scaling: FrameScaling.LINEAR,
@@ -55,15 +46,11 @@
     regionLineWidth: 2,
     regionDashLength: 0,
     regionType: CARTA.RegionType.RECTANGLE,
-<<<<<<< HEAD
-    regionCreationMode: RegionCreationMode.CENTER
-=======
     regionCreationMode: RegionCreationMode.CENTER,
     imageCompressionQuality: CompressionQuality.IMAGE_DEFAULT,
     animationCompressionQuality: CompressionQuality.ANIMATION_DEFAULT,
     GPUTileCache: TileCache.GPU_DEFAULT,
     systemTileCache: TileCache.SYSTEM_DEFAULT
->>>>>>> c95f4539
 };
 
 export class PreferenceStore {
@@ -83,39 +70,35 @@
     @observable wcsType: string;
     @observable regionContainer: RegionStore;
     @observable regionCreationMode: string;
-<<<<<<< HEAD
-=======
     @observable imageCompressionQuality: number;
     @observable animationCompressionQuality: number;
     @observable GPUTileCache: number;
     @observable systemTileCache: number;
->>>>>>> c95f4539
 
     // getters for global settings
     private getTheme = (): string => {
         const theme = localStorage.getItem(PREFERENCE_KEYS.theme);
         return theme && Theme.isValid(theme) ? theme : DEFAULTS.theme;
-<<<<<<< HEAD
-    }
+    };
 
     private getAutoLaunch = (): boolean => {
         return localStorage.getItem(PREFERENCE_KEYS.autoLaunch) === "false" ? false : DEFAULTS.autoLaunch;
-    }
+    };
 
     private getLayout = (): string => {
         const layout = localStorage.getItem(PREFERENCE_KEYS.layout);
         return layout && Layout.isValid(layout) ? layout : DEFAULTS.layout;
-    }
+    };
 
     private getCursorPosition = (): string => {
         const cursorPosition = localStorage.getItem(PREFERENCE_KEYS.cursorPosition);
         return cursorPosition && CursorPosition.isValid(cursorPosition) ? cursorPosition : DEFAULTS.cursorPosition;
-    }
+    };
 
     private getZoomMode = (): string => {
         const zoomMode = localStorage.getItem(PREFERENCE_KEYS.zoomMode);
         return zoomMode && Zoom.isValid(zoomMode) ? zoomMode : DEFAULTS.zoomMode;
-    }
+    };
 
     // getters for render config
     private getScaling = (): FrameScaling => {
@@ -208,164 +191,6 @@
     private getRegionCreationMode = (): string => {
         const regionCreationMode = localStorage.getItem(PREFERENCE_KEYS.regionCreationMode);
         return regionCreationMode && RegionCreationMode.isValid(regionCreationMode) ? regionCreationMode : DEFAULTS.regionCreationMode;
-    }
-    
-    // getters for boolean(convenient)
-    @computed get isDarkTheme(): boolean {
-        return this.theme === Theme.DARK ? true : false;
-    }
-
-    @computed get isZoomRAWMode(): boolean {
-        return this.zoomMode === Zoom.RAW ? true : false;
-    }
-
-    @computed get isRegionCornerMode(): boolean {
-        return this.regionCreationMode === RegionCreationMode.CORNER ? true : false;
-    }
-
-    @computed get isCursorFrozen(): boolean {
-        return this.cursorPosition === CursorPosition.FIXED ? true : false;
-    }
-
-    // setters for global
-    @action setTheme = (theme: string) => {
-        this.theme = theme;
-        localStorage.setItem(PREFERENCE_KEYS.theme, theme);
-    };
-
-    @action setAutoLaunch = (autoLaunch: boolean) => {
-        this.autoLaunch = autoLaunch;
-        localStorage.setItem(PREFERENCE_KEYS.autoLaunch, autoLaunch ? "true" : "false");
-    };
-
-    @action setLayout = (layout: string) => {
-        this.layout = layout;
-        localStorage.setItem(PREFERENCE_KEYS.layout, layout);
-    };
-
-    @action setCursorPosition = (cursorPosition: string) => {
-        this.cursorPosition = cursorPosition;
-        localStorage.setItem(PREFERENCE_KEYS.cursorPosition, cursorPosition);
-    };
-
-    @action setZoomMode = (zoomMode: string) => {
-        this.zoomMode = zoomMode;
-        localStorage.setItem(PREFERENCE_KEYS.zoomMode, zoomMode);
-    };
-
-=======
-    };
-
-    private getAutoLaunch = (): boolean => {
-        return localStorage.getItem(PREFERENCE_KEYS.autoLaunch) === "false" ? false : DEFAULTS.autoLaunch;
-    };
-
-    private getLayout = (): string => {
-        const layout = localStorage.getItem(PREFERENCE_KEYS.layout);
-        return layout && Layout.isValid(layout) ? layout : DEFAULTS.layout;
-    };
-
-    private getCursorPosition = (): string => {
-        const cursorPosition = localStorage.getItem(PREFERENCE_KEYS.cursorPosition);
-        return cursorPosition && CursorPosition.isValid(cursorPosition) ? cursorPosition : DEFAULTS.cursorPosition;
-    };
-
-    private getZoomMode = (): string => {
-        const zoomMode = localStorage.getItem(PREFERENCE_KEYS.zoomMode);
-        return zoomMode && Zoom.isValid(zoomMode) ? zoomMode : DEFAULTS.zoomMode;
-    };
-
-    // getters for render config
-    private getScaling = (): FrameScaling => {
-        const scaling = localStorage.getItem(PREFERENCE_KEYS.scaling);
-        if (!scaling) {
-            return DEFAULTS.scaling;
-        }
-
-        const value = Number(scaling);
-        return isFinite(value) && RenderConfigStore.IsScalingValid(value) ? value : DEFAULTS.scaling;
-    };
-
-    private getColormap = (): string => {
-        const colormap = localStorage.getItem(PREFERENCE_KEYS.colormap);
-        return colormap && RenderConfigStore.IsColormapValid(colormap) ? colormap : DEFAULTS.colormap;
-    };
-
-    private getPercentile = (): number => {
-        const percentile = localStorage.getItem(PREFERENCE_KEYS.percentile);
-        if (!percentile) {
-            return DEFAULTS.percentile;
-        }
-
-        const value = Number(percentile);
-        return isFinite(value) && RenderConfigStore.IsPercentileValid(value) ? value : DEFAULTS.percentile;
-    };
-
-    // getters for WCS overlay
-    private getASTColor = (): number => {
-        const astColor = localStorage.getItem(PREFERENCE_KEYS.astColor);
-        if (!astColor) {
-            return DEFAULTS.astColor;
-        }
-
-        const value = Number(astColor);
-        return isFinite(value) && value >= 0 && value < AST.colors.length ? value : DEFAULTS.astColor;
-    };
-
-    private getASTGridVisible = (): boolean => {
-        const astGridVisible = localStorage.getItem(PREFERENCE_KEYS.astGridVisible);
-        return astGridVisible === "false" ? false : DEFAULTS.astGridVisible;
-    };
-
-    private getASTLabelsVisible = (): boolean => {
-        const astLabelsVisible = localStorage.getItem(PREFERENCE_KEYS.astLabelsVisible);
-        return astLabelsVisible === "false" ? false : DEFAULTS.astLabelsVisible;
-    };
-
-    private getWCSType = (): string => {
-        const wcsType = localStorage.getItem(PREFERENCE_KEYS.wcsType);
-        return wcsType && WCSType.isValid(wcsType) ? wcsType : DEFAULTS.wcsType;
-    };
-
-    // getters for region
-    private getRegionColor = (): string => {
-        const regionColor = localStorage.getItem(PREFERENCE_KEYS.regionColor);
-        return regionColor && RegionStore.IsRegionColorValid(regionColor) ? regionColor : DEFAULTS.regionColor;
-    };
-
-    private getRegionLineWidth = (): number => {
-        const regionLineWidth = localStorage.getItem(PREFERENCE_KEYS.regionLineWidth);
-        if (!regionLineWidth) {
-            return DEFAULTS.regionLineWidth;
-        }
-
-        const value = Number(regionLineWidth);
-        return isFinite(value) && RegionStore.IsRegionLineWidthValid(value) ? value : DEFAULTS.regionLineWidth;
-    };
-
-    private getRegionDashLength = (): number => {
-        const regionDashLength = localStorage.getItem(PREFERENCE_KEYS.regionDashLength);
-        if (!regionDashLength) {
-            return DEFAULTS.regionDashLength;
-        }
-
-        const value = Number(regionDashLength);
-        return isFinite(value) && RegionStore.IsRegionDashLengthValid(value) ? value : DEFAULTS.regionDashLength;
-    };
-
-    private getRegionType = (): CARTA.RegionType => {
-        const regionType = localStorage.getItem(PREFERENCE_KEYS.regionType);
-        if (!regionType) {
-            return DEFAULTS.regionType;
-        }
-
-        const value = Number(regionType);
-        return isFinite(value) && RegionStore.IsRegionTypeValid(value) ? value : DEFAULTS.regionType;
-    };
-
-    private getRegionCreationMode = (): string => {
-        const regionCreationMode = localStorage.getItem(PREFERENCE_KEYS.regionCreationMode);
-        return regionCreationMode && RegionCreationMode.isValid(regionCreationMode) ? regionCreationMode : DEFAULTS.regionCreationMode;
     };
 
     // getters for performance
@@ -452,7 +277,6 @@
         localStorage.setItem(PREFERENCE_KEYS.zoomMode, zoomMode);
     };
 
->>>>>>> c95f4539
     // setters for render config
     @action setScaling = (scaling: FrameScaling) => {
         this.scaling = scaling;
@@ -505,8 +329,6 @@
         localStorage.setItem(PREFERENCE_KEYS.regionCreationMode, regionCreationMode);
     };
 
-<<<<<<< HEAD
-=======
     // setters for performance
     @action setImageCompressionQuality = (imageCompressionQuality: number) => {
         this.appStore.compressionQuality = imageCompressionQuality;
@@ -529,7 +351,6 @@
         localStorage.setItem(PREFERENCE_KEYS.systemTileCache, systemTileCache.toString(10));
     };
 
->>>>>>> c95f4539
     // reset functions
     @action resetGlobalSettings = () => {
         this.setTheme(DEFAULTS.theme);
@@ -560,8 +381,6 @@
         this.setRegionCreationMode(DEFAULTS.regionCreationMode);
     };
 
-<<<<<<< HEAD
-=======
     @action resetPerformanceSettings = () => {
         this.setImageCompressionQuality(DEFAULTS.imageCompressionQuality);
         this.setAnimationCompressionQuality(DEFAULTS.animationCompressionQuality);
@@ -569,7 +388,6 @@
         this.setSystemTileCache(DEFAULTS.systemTileCache);
     };
 
->>>>>>> c95f4539
     constructor(appStore: AppStore) {
         this.appStore = appStore;
         this.theme = this.getTheme();
@@ -585,13 +403,10 @@
         this.astLabelsVisible = this.getASTLabelsVisible();
         this.wcsType = this.getWCSType();
         this.regionCreationMode = this.getRegionCreationMode();
-<<<<<<< HEAD
-=======
         this.imageCompressionQuality = this.getImageCompressionQuality();
         this.animationCompressionQuality = this.getAnimationCompressionQuality();
         this.GPUTileCache = this.getGPUTileCache();
         this.systemTileCache = this.getSystemTileCache();
->>>>>>> c95f4539
 
         // setup region settings container (for AppearanceForm in PreferenceDialogComponent)
         this.regionContainer = new RegionStore(null, -1, [{x: 0, y: 0}, {x: 1, y: 1}], this.getRegionType(), -1);
