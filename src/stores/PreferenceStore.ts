import {action, computed, observable, makeObservable} from "mobx";
import {Colors} from "@blueprintjs/core";
import {CARTA} from "carta-protobuf";
import {BeamType, ContourGeneratorType, FileFilteringType, FrameScaling} from "stores";
import {CompressionQuality, CursorInfoVisibility, CursorPosition, Event, ImagePanelMode, PresetLayout, RegionCreationMode, SpectralType, Theme, TileCache, WCSMatchingType, WCSType, Zoom, ZoomPoint} from "models";
import {parseBoolean} from "utilities";
import {ApiService, TelemetryMode} from "services";

export enum PreferenceKeys {
    SILENT_FILE_SORTING_STRING = "fileSortingString",
    SILENT_FILE_FILTERING_TYPE = "fileFilteringType",

    GLOBAL_THEME = "theme",
    GLOBAL_AUTOLAUNCH = "autoLaunch",
    GLOBAL_LAYOUT = "layout",
    GLOBAL_CURSOR_POSITION = "cursorPosition",
    GLOBAL_ZOOM_MODE = "zoomMode",
    GLOBAL_ZOOM_POINT = "zoomPoint",
    GLOBAL_DRAG_PANNING = "dragPanning",
    GLOBAL_SPECTRAL_MATCHING_TYPE = "spectralMatchingType",
    GLOBAL_AUTO_WCS_MATCHING = "autoWCSMatching",
    GLOBAL_TRANSPARENT_IMAGE_BACKGROUND = "transparentImageBackground",
    GLOBAL_CODE_SNIPPETS_ENABLED = "codeSnippetsEnabled",
    GLOBAL_KEEP_LAST_USED_FOLDER = "keepLastUsedFolder",
    GLOBAL_SAVED_LAST_FOLDER = "lastUsedFolder",

    RENDER_CONFIG_SCALING = "scaling",
    RENDER_CONFIG_COLORMAP = "colormap",
    RENDER_CONFIG_PERCENTILE = "percentile",
    RENDER_CONFIG_SCALING_ALPHA = "scalingAlpha",
    RENDER_CONFIG_SCALING_GAMMA = "scalingGamma",
    RENDER_CONFIG_NAN_COLOR_HEX = "nanColorHex",
    RENDER_CONFIG_NAN_ALPHA = "nanAlpha",
    RENDER_CONFIG_USE_SMOOTHED_BIAS_CONTRAST = "useSmoothedBiasContrast",

    CONTOUR_CONFIG_CONTOUR_GENERATOR_TYPE = "contourGeneratorType",
    CONTOUR_CONFIG_CONTOUR_SMOOTHING_MODE = "contourSmoothingMode",
    CONTOUR_CONFIG_CONTOUR_SMOOTHING_FACTOR = "contourSmoothingFactor",
    CONTOUR_CONFIG_CONTOUR_NUM_LEVELS = "contourNumLevels",
    CONTOUR_CONFIG_CONTOUR_THICKNESS = "contourThickness",
    CONTOUR_CONFIG_CONTOUR_COLORMAP_ENABLED = "contourColormapEnabled",
    CONTOUR_CONFIG_CONTOUR_COLOR = "contourColor",
    CONTOUR_CONFIG_CONTOUR_COLORMAP = "contourColormap",

    WCS_OVERLAY_AST_COLOR = "astColor",
    WCS_OVERLAY_AST_GRID_VISIBLE = "astGridVisible",
    WCS_OVERLAY_AST_LABELS_VISIBLE = "astLabelsVisible",
    WCS_OVERLAY_WCS_TYPE = "wcsType",
    WCS_OVERLAY_COLORBAR_VISIBLE = "colorbarVisible",
    WCS_OVERLAY_COLORBAR_INTERACTIVE = "colorbarInteractive",
    WCS_OVERLAY_COLORBAR_POSITION = "colorbarPosition",
    WCS_OVERLAY_COLORBAR_WIDTH = "colorbarWidth",
    WCS_OVERLAY_COLORBAR_TICKS_DENSITY = "colorbarTicksDensity",
    WCS_OVERLAY_COLORBAR_LABEL_VISIBLE = "colorbarLabelVisible",
    WCS_OVERLAY_BEAM_VISIBLE = "beamVisible",
    WCS_OVERLAY_BEAM_COLOR = "beamColor",
    WCS_OVERLAY_BEAM_TYPE = "beamType",
    WCS_OVERLAY_BEAM_WIDTH = "beamWidth",
    WCS_OVERLAY_CURSOR_INFO = "cursorInfoVisible",

    REGION_COLOR = "regionColor",
    REGION_LINE_WIDTH = "regionLineWidth",
    REGION_DASH_LENGTH = "regionDashLength",
    REGION_TYPE = "regionType",
    REGION_CREATION_MODE = "regionCreationMode",
    REGION_SIZE = "regionSize",

    PERFORMANCE_IMAGE_COMPRESSION_QUALITY = "imageCompressionQuality",
    PERFORMANCE_ANIMATION_COMPRESSION_QUALITY = "animationCompressionQuality",
    PERFORMANCE_GPU_TILE_CACHE = "GPUTileCache",
    PERFORMANCE_SYSTEM_TILE_CACHE = "systemTileCache",
    PERFORMANCE_CONTOUR_DECIMATION = "contourDecimation",
    PERFORMANCE_CONTOUR_COMPRESSION_LEVEL = "contourCompressionLevel",
    PERFORMANCE_CONTOUR_CHUNK_SIZE = "contourChunkSize",
    PERFORMANCE_CONTOUR_CONTROL_MAP_WIDTH = "contourControlMapWidth",
    PERFORMANCE_STREAM_CONTOURS_WHILE_ZOOMING = "streamContoursWhileZooming",
    PERFORMANCE_LOW_BAND_WIDTH_MODE = "lowBandwidthMode",
    PERFORMANCE_STOP_ANIMATION_PLAYBACK_MINUTES = "stopAnimationPlaybackMinutes",
    PERFORMANCE_LIMIT_OVERLAY_REDRAW = "limitOverlayRedraw",

    LOG_EVENT = "logEventList",

    CATALOG_DISPLAYED_COLUMN_SIZE = "catalogDisplayedColumnSize",
    CATALOG_TABLE_SEPARATOR_POSITION = "catalogTableSeparatorPosition",

    PIXEL_GRID_VISIBLE = "pixelGridVisible",
    PIXEL_GRID_COLOR = "pixelGridColor",
    IMAGE_MULTI_PANEL_ENABLED = "imageMultiPanelEnabled",
    IMAGE_PANEL_MODE = "imagePanelMode",
    IMAGE_PANEL_COLUMNS = "imagePanelColumns",
    IMAGE_PANEL_ROWS = "imagePanelRows",

<<<<<<< HEAD
    TELEMETRY_UUID = "telemetryUuid",
    TELEMETRY_MODE = "telemetryMode",
    TELEMETRY_CONSENT_SHOWN = "telemetryConsentShown",
    TELEMETRY_LOGGING = "telemetryLogging"
=======
    STATS_PANEL_ENABLED = "statsPanelEnabled",
    STATS_PANEL_MODE = "statsPanelMode"
>>>>>>> bf73c2cd
}

const DEFAULTS = {
    SILENT: {
        fileSortingString: "-date",
        fileFilteringType: FileFilteringType.Fuzzy,
        pixelGridVisible: false,
        pixelGridColor: "#FFFFFF",
        imageMultiPanelEnabled: false,
        imagePanelMode: ImagePanelMode.Dynamic,
        imagePanelColumns: 2,
        imagePanelRows: 2
    },
    GLOBAL: {
        theme: Theme.AUTO,
        autoLaunch: true,
        layout: PresetLayout.DEFAULT,
        cursorPosition: CursorPosition.TRACKING,
        zoomMode: Zoom.FIT,
        zoomPoint: ZoomPoint.CURSOR,
        dragPanning: true,
        spectralMatchingType: SpectralType.VRAD,
        autoWCSMatching: WCSMatchingType.NONE,
        transparentImageBackground: false,
        codeSnippetsEnabled: false,
        keepLastUsedFolder: false,
        lastUsedFolder: ""
    },
    RENDER_CONFIG: {
        scaling: FrameScaling.LINEAR,
        colormap: "inferno",
        percentile: 99.9,
        scalingAlpha: 1000,
        scalingGamma: 1,
        nanColorHex: "#137CBD",
        nanAlpha: 1,
        useSmoothedBiasContrast: true
    },
    CONTOUR_CONFIG: {
        contourGeneratorType: ContourGeneratorType.StartStepMultiplier,
        contourSmoothingMode: CARTA.SmoothingMode.GaussianBlur,
        contourSmoothingFactor: 4,
        contourNumLevels: 5,
        contourThickness: 1,
        contourColormapEnabled: false,
        contourColor: Colors.GREEN3,
        contourColormap: "viridis"
    },
    WCS_OVERLAY: {
        astColor: "auto-blue",
        astGridVisible: false,
        astLabelsVisible: true,
        wcsType: WCSType.AUTOMATIC,
        colorbarVisible: true,
        colorbarInteractive: true,
        colorbarPosition: "right",
        colorbarWidth: 15,
        colorbarTicksDensity: 1,
        colorbarLabelVisible: false,
        beamVisible: true,
        beamColor: "auto-gray",
        beamType: BeamType.Open,
        beamWidth: 1,
        cursorInfoVisible: CursorInfoVisibility.ActiveImage
    },
    REGION: {
        regionColor: "#2EE6D6",
        regionLineWidth: 2,
        regionDashLength: 0,
        regionType: CARTA.RegionType.RECTANGLE,
        regionCreationMode: RegionCreationMode.CENTER,
        regionSize: 30
    },
    PERFORMANCE: {
        imageCompressionQuality: CompressionQuality.IMAGE_DEFAULT,
        animationCompressionQuality: CompressionQuality.ANIMATION_DEFAULT,
        GPUTileCache: TileCache.GPU_DEFAULT,
        systemTileCache: TileCache.SYSTEM_DEFAULT,
        contourDecimation: 4,
        contourCompressionLevel: 8,
        contourChunkSize: 100000,
        contourControlMapWidth: 256,
        streamContoursWhileZooming: false,
        lowBandwidthMode: false,
        stopAnimationPlaybackMinutes: 5,
        limitOverlayRedraw: true
    },
    LOG_EVENT: {
        eventLoggingEnabled: []
    },
    CATALOG: {
        catalogDisplayedColumnSize: 10,
        catalogTableSeparatorPosition: "60%"
    },
<<<<<<< HEAD
    TELEMETRY: {
        telemetryConsentShown: false,
        telemetryMode: TelemetryMode.Usage,
        // TODO: set this to false when merging into dev
        telemetryLogging: true
=======
    STATS_PANEL: {
        statsPanelEnabled: false,
        statsPanelMode: 0
>>>>>>> bf73c2cd
    }
};

export class PreferenceStore {
    private static staticInstance: PreferenceStore;

    static get Instance() {
        if (!PreferenceStore.staticInstance) {
            PreferenceStore.staticInstance = new PreferenceStore();
        }
        return PreferenceStore.staticInstance;
    }

    @observable preferences: Map<PreferenceKeys, any>;
    @observable supportsServer: boolean;

    // getters for global settings
    @computed get theme(): string {
        return this.preferences.get(PreferenceKeys.GLOBAL_THEME) ?? DEFAULTS.GLOBAL.theme;
    }

    @computed get autoLaunch(): boolean {
        return this.preferences.get(PreferenceKeys.GLOBAL_AUTOLAUNCH) ?? DEFAULTS.GLOBAL.autoLaunch;
    }

    @computed get fileSortingString(): string {
        return this.preferences.get(PreferenceKeys.SILENT_FILE_SORTING_STRING) ?? DEFAULTS.SILENT.fileSortingString;
    }

    @computed get fileFilteringType(): FileFilteringType {
        return this.preferences.get(PreferenceKeys.SILENT_FILE_FILTERING_TYPE) ?? DEFAULTS.SILENT.fileFilteringType;
    }

    @computed get layout(): string {
        return this.preferences.get(PreferenceKeys.GLOBAL_LAYOUT) ?? DEFAULTS.GLOBAL.layout;
    }

    @computed get cursorPosition(): string {
        return this.preferences.get(PreferenceKeys.GLOBAL_CURSOR_POSITION) ?? DEFAULTS.GLOBAL.cursorPosition;
    }

    @computed get zoomMode(): string {
        return this.preferences.get(PreferenceKeys.GLOBAL_ZOOM_MODE) ?? DEFAULTS.GLOBAL.zoomMode;
    }

    @computed get zoomPoint(): string {
        return this.preferences.get(PreferenceKeys.GLOBAL_ZOOM_POINT) ?? DEFAULTS.GLOBAL.zoomPoint;
    }

    @computed get dragPanning(): boolean {
        return this.preferences.get(PreferenceKeys.GLOBAL_DRAG_PANNING) ?? DEFAULTS.GLOBAL.dragPanning;
    }

    @computed get spectralMatchingType(): SpectralType {
        return this.preferences.get(PreferenceKeys.GLOBAL_SPECTRAL_MATCHING_TYPE) ?? DEFAULTS.GLOBAL.spectralMatchingType;
    }

    @computed get autoWCSMatching(): WCSMatchingType {
        return this.preferences.get(PreferenceKeys.GLOBAL_AUTO_WCS_MATCHING) ?? DEFAULTS.GLOBAL.autoWCSMatching;
    }

    @computed get transparentImageBackground(): boolean {
        return this.preferences.get(PreferenceKeys.GLOBAL_TRANSPARENT_IMAGE_BACKGROUND) ?? DEFAULTS.GLOBAL.transparentImageBackground;
    }

    @computed get codeSnippetsEnabled(): boolean {
        return this.preferences.get(PreferenceKeys.GLOBAL_CODE_SNIPPETS_ENABLED) ?? DEFAULTS.GLOBAL.codeSnippetsEnabled;
    }

    @computed get keepLastUsedFolder(): boolean {
        return this.preferences.get(PreferenceKeys.GLOBAL_KEEP_LAST_USED_FOLDER) ?? DEFAULTS.GLOBAL.keepLastUsedFolder;
    }

    @computed get lastUsedFolder(): string {
        return this.preferences.get(PreferenceKeys.GLOBAL_SAVED_LAST_FOLDER) ?? DEFAULTS.GLOBAL.lastUsedFolder;
    }

    // getters for render config
    @computed get scaling(): FrameScaling {
        return this.preferences.get(PreferenceKeys.RENDER_CONFIG_SCALING) ?? DEFAULTS.RENDER_CONFIG.scaling;
    }

    @computed get colormap(): string {
        return this.preferences.get(PreferenceKeys.RENDER_CONFIG_COLORMAP) ?? DEFAULTS.RENDER_CONFIG.colormap;
    }

    @computed get percentile(): number {
        return this.preferences.get(PreferenceKeys.RENDER_CONFIG_PERCENTILE) ?? DEFAULTS.RENDER_CONFIG.percentile;
    }

    @computed get scalingAlpha(): number {
        return this.preferences.get(PreferenceKeys.RENDER_CONFIG_SCALING_ALPHA) ?? DEFAULTS.RENDER_CONFIG.scalingAlpha;
    }

    @computed get scalingGamma(): number {
        return this.preferences.get(PreferenceKeys.RENDER_CONFIG_SCALING_GAMMA) ?? DEFAULTS.RENDER_CONFIG.scalingGamma;
    }

    @computed get nanColorHex(): string {
        return this.preferences.get(PreferenceKeys.RENDER_CONFIG_NAN_COLOR_HEX) ?? DEFAULTS.RENDER_CONFIG.nanColorHex;
    }

    @computed get nanAlpha(): number {
        return this.preferences.get(PreferenceKeys.RENDER_CONFIG_NAN_ALPHA) ?? DEFAULTS.RENDER_CONFIG.nanAlpha;
    }

    @computed get useSmoothedBiasContrast(): boolean {
        return this.preferences.get(PreferenceKeys.RENDER_CONFIG_USE_SMOOTHED_BIAS_CONTRAST) ?? DEFAULTS.RENDER_CONFIG.useSmoothedBiasContrast;
    }

    // getters for Contour Config
    @computed get contourGeneratorType(): ContourGeneratorType {
        return this.preferences.get(PreferenceKeys.CONTOUR_CONFIG_CONTOUR_GENERATOR_TYPE) ?? DEFAULTS.CONTOUR_CONFIG.contourGeneratorType;
    }

    @computed get contourColormapEnabled(): boolean {
        return this.preferences.get(PreferenceKeys.CONTOUR_CONFIG_CONTOUR_COLORMAP_ENABLED) ?? DEFAULTS.CONTOUR_CONFIG.contourColormapEnabled;
    }

    @computed get contourColormap(): string {
        return this.preferences.get(PreferenceKeys.CONTOUR_CONFIG_CONTOUR_COLORMAP) ?? DEFAULTS.CONTOUR_CONFIG.contourColormap;
    }

    @computed get contourColor(): string {
        return this.preferences.get(PreferenceKeys.CONTOUR_CONFIG_CONTOUR_COLOR) ?? DEFAULTS.CONTOUR_CONFIG.contourColor;
    }

    @computed get contourSmoothingMode(): CARTA.SmoothingMode {
        return this.preferences.get(PreferenceKeys.CONTOUR_CONFIG_CONTOUR_SMOOTHING_MODE) ?? DEFAULTS.CONTOUR_CONFIG.contourSmoothingMode;
    }

    @computed get contourSmoothingFactor(): number {
        return this.preferences.get(PreferenceKeys.CONTOUR_CONFIG_CONTOUR_SMOOTHING_FACTOR) ?? DEFAULTS.CONTOUR_CONFIG.contourSmoothingFactor;
    }

    @computed get contourNumLevels(): number {
        return this.preferences.get(PreferenceKeys.CONTOUR_CONFIG_CONTOUR_NUM_LEVELS) ?? DEFAULTS.CONTOUR_CONFIG.contourNumLevels;
    }

    @computed get contourThickness(): number {
        return this.preferences.get(PreferenceKeys.CONTOUR_CONFIG_CONTOUR_THICKNESS) ?? DEFAULTS.CONTOUR_CONFIG.contourThickness;
    }

    @computed get contourDecimation(): number {
        return this.preferences.get(PreferenceKeys.PERFORMANCE_CONTOUR_DECIMATION) ?? DEFAULTS.PERFORMANCE.contourDecimation;
    }

    @computed get contourCompressionLevel(): number {
        return this.preferences.get(PreferenceKeys.PERFORMANCE_CONTOUR_COMPRESSION_LEVEL) ?? DEFAULTS.PERFORMANCE.contourCompressionLevel;
    }

    @computed get contourChunkSize(): number {
        return this.preferences.get(PreferenceKeys.PERFORMANCE_CONTOUR_CHUNK_SIZE) ?? DEFAULTS.PERFORMANCE.contourChunkSize;
    }

    // getters for WCS overlay
    @computed get astColor(): string {
        return this.preferences.get(PreferenceKeys.WCS_OVERLAY_AST_COLOR) ?? DEFAULTS.WCS_OVERLAY.astColor;
    }

    @computed get astGridVisible(): boolean {
        return this.preferences.get(PreferenceKeys.WCS_OVERLAY_AST_GRID_VISIBLE) ?? DEFAULTS.WCS_OVERLAY.astGridVisible;
    }

    @computed get astLabelsVisible(): boolean {
        return this.preferences.get(PreferenceKeys.WCS_OVERLAY_AST_LABELS_VISIBLE) ?? DEFAULTS.WCS_OVERLAY.astLabelsVisible;
    }

    @computed get wcsType(): string {
        return this.preferences.get(PreferenceKeys.WCS_OVERLAY_WCS_TYPE) ?? DEFAULTS.WCS_OVERLAY.wcsType;
    }

    @computed get colorbarVisible(): boolean {
        return this.preferences.get(PreferenceKeys.WCS_OVERLAY_COLORBAR_VISIBLE) ?? DEFAULTS.WCS_OVERLAY.colorbarVisible;
    }

    @computed get colorbarInteractive(): boolean {
        return this.preferences.get(PreferenceKeys.WCS_OVERLAY_COLORBAR_INTERACTIVE) ?? DEFAULTS.WCS_OVERLAY.colorbarInteractive;
    }

    @computed get colorbarPosition(): string {
        return this.preferences.get(PreferenceKeys.WCS_OVERLAY_COLORBAR_POSITION) ?? DEFAULTS.WCS_OVERLAY.colorbarPosition;
    }

    @computed get colorbarWidth(): number {
        return this.preferences.get(PreferenceKeys.WCS_OVERLAY_COLORBAR_WIDTH) ?? DEFAULTS.WCS_OVERLAY.colorbarWidth;
    }

    @computed get colorbarTicksDensity(): number {
        return this.preferences.get(PreferenceKeys.WCS_OVERLAY_COLORBAR_TICKS_DENSITY) ?? DEFAULTS.WCS_OVERLAY.colorbarTicksDensity;
    }

    @computed get colorbarLabelVisible(): boolean {
        return this.preferences.get(PreferenceKeys.WCS_OVERLAY_COLORBAR_LABEL_VISIBLE) ?? DEFAULTS.WCS_OVERLAY.colorbarLabelVisible;
    }

    @computed get beamVisible(): boolean {
        return this.preferences.get(PreferenceKeys.WCS_OVERLAY_BEAM_VISIBLE) ?? DEFAULTS.WCS_OVERLAY.beamVisible;
    }

    @computed get beamColor(): string {
        return this.preferences.get(PreferenceKeys.WCS_OVERLAY_BEAM_COLOR) ?? DEFAULTS.WCS_OVERLAY.beamColor;
    }

    @computed get beamType(): BeamType {
        return this.preferences.get(PreferenceKeys.WCS_OVERLAY_BEAM_TYPE) ?? DEFAULTS.WCS_OVERLAY.beamType;
    }

    @computed get beamWidth(): number {
        return this.preferences.get(PreferenceKeys.WCS_OVERLAY_BEAM_WIDTH) ?? DEFAULTS.WCS_OVERLAY.beamWidth;
    }

    @computed get cursorInfoVisible(): string {
        return this.preferences.get(PreferenceKeys.WCS_OVERLAY_CURSOR_INFO) ?? DEFAULTS.WCS_OVERLAY.cursorInfoVisible;
    }

    // getters for region
    @computed get regionColor(): string {
        return this.preferences.get(PreferenceKeys.REGION_COLOR) ?? DEFAULTS.REGION.regionColor;
    }

    @computed get regionLineWidth(): number {
        return this.preferences.get(PreferenceKeys.REGION_LINE_WIDTH) ?? DEFAULTS.REGION.regionLineWidth;
    }

    @computed get regionDashLength(): number {
        return this.preferences.get(PreferenceKeys.REGION_DASH_LENGTH) ?? DEFAULTS.REGION.regionDashLength;
    }

    @computed get regionType(): CARTA.RegionType {
        return this.preferences.get(PreferenceKeys.REGION_TYPE) ?? DEFAULTS.REGION.regionType;
    }

    @computed get regionCreationMode(): string {
        return this.preferences.get(PreferenceKeys.REGION_CREATION_MODE) ?? DEFAULTS.REGION.regionCreationMode;
    }

    @computed get regionSize(): number {
        return this.preferences.get(PreferenceKeys.REGION_SIZE) ?? DEFAULTS.REGION.regionSize;
    }

    // getters for performance
    @computed get imageCompressionQuality(): number {
        return this.preferences.get(PreferenceKeys.PERFORMANCE_IMAGE_COMPRESSION_QUALITY) ?? DEFAULTS.PERFORMANCE.imageCompressionQuality;
    }

    @computed get animationCompressionQuality(): number {
        return this.preferences.get(PreferenceKeys.PERFORMANCE_ANIMATION_COMPRESSION_QUALITY) ?? DEFAULTS.PERFORMANCE.animationCompressionQuality;
    }

    @computed get gpuTileCache(): number {
        return this.preferences.get(PreferenceKeys.PERFORMANCE_GPU_TILE_CACHE) ?? DEFAULTS.PERFORMANCE.GPUTileCache;
    }

    @computed get systemTileCache(): number {
        return this.preferences.get(PreferenceKeys.PERFORMANCE_SYSTEM_TILE_CACHE) ?? DEFAULTS.PERFORMANCE.systemTileCache;
    }

    @computed get contourControlMapWidth(): number {
        return this.preferences.get(PreferenceKeys.PERFORMANCE_CONTOUR_CONTROL_MAP_WIDTH) ?? DEFAULTS.PERFORMANCE.contourControlMapWidth;
    }

    @computed get streamContoursWhileZooming(): boolean {
        return this.preferences.get(PreferenceKeys.PERFORMANCE_STREAM_CONTOURS_WHILE_ZOOMING) ?? DEFAULTS.PERFORMANCE.streamContoursWhileZooming;
    }

    @computed get lowBandwidthMode(): boolean {
        return this.preferences.get(PreferenceKeys.PERFORMANCE_LOW_BAND_WIDTH_MODE) ?? DEFAULTS.PERFORMANCE.lowBandwidthMode;
    }

    @computed get stopAnimationPlaybackMinutes(): number {
        return this.preferences.get(PreferenceKeys.PERFORMANCE_STOP_ANIMATION_PLAYBACK_MINUTES) ?? DEFAULTS.PERFORMANCE.stopAnimationPlaybackMinutes;
    }

    @computed get isSelectingAllLogEvents(): boolean {
        return this.preferences.get(PreferenceKeys.LOG_EVENT)?.length === Event.EVENT_NUMBER;
    }

    @computed get isSelectingIndeterminateLogEvents(): boolean {
        const selected = this.preferences.get(PreferenceKeys.LOG_EVENT)?.length;
        return selected > 0 && selected < Event.EVENT_NUMBER;
    }

    public isEventLoggingEnabled = (eventType: CARTA.EventType): boolean => {
        if (Event.isEventTypeValid(eventType)) {
            const logEvents = this.preferences.get(PreferenceKeys.LOG_EVENT);
            if (logEvents && Array.isArray(logEvents)) {
                return logEvents.includes(eventType);
            }
        }
        return false;
    };

    @computed get isZoomRAWMode(): boolean {
        return this.zoomMode === Zoom.FULL;
    }

    @computed get isRegionCornerMode(): boolean {
        return this.regionCreationMode === RegionCreationMode.CORNER;
    }

    @computed get isCursorFrozen(): boolean {
        return this.cursorPosition === CursorPosition.FIXED;
    }

    @computed get enabledLoggingEventNames(): string[] {
        return this.preferences.get(PreferenceKeys.LOG_EVENT) ?? [];
    }

    @computed get catalogDisplayedColumnSize(): number {
        return this.preferences.get(PreferenceKeys.CATALOG_DISPLAYED_COLUMN_SIZE) ?? DEFAULTS.CATALOG.catalogDisplayedColumnSize;
    }

    @computed get catalogTableSeparatorPosition(): string {
        return this.preferences.get(PreferenceKeys.CATALOG_TABLE_SEPARATOR_POSITION) ?? DEFAULTS.CATALOG.catalogTableSeparatorPosition;
    }

    @computed get pixelGridVisible(): boolean {
        return this.preferences.get(PreferenceKeys.PIXEL_GRID_VISIBLE) ?? DEFAULTS.SILENT.pixelGridVisible;
    }

    @computed get pixelGridColor(): string {
        return this.preferences.get(PreferenceKeys.PIXEL_GRID_COLOR) ?? DEFAULTS.SILENT.pixelGridColor;
    }

    @computed get limitOverlayRedraw(): boolean {
        return this.preferences.get(PreferenceKeys.PERFORMANCE_LIMIT_OVERLAY_REDRAW) ?? DEFAULTS.PERFORMANCE.limitOverlayRedraw;
    }

    @computed get imageMultiPanelEnabled(): boolean {
        return this.preferences.get(PreferenceKeys.IMAGE_MULTI_PANEL_ENABLED) ?? DEFAULTS.SILENT.imagePanelMode;
    }

    @computed get imagePanelMode(): ImagePanelMode {
        return this.preferences.get(PreferenceKeys.IMAGE_PANEL_MODE) ?? DEFAULTS.SILENT.imagePanelMode;
    }

    @computed get imagePanelColumns(): number {
        return this.preferences.get(PreferenceKeys.IMAGE_PANEL_COLUMNS) ?? DEFAULTS.SILENT.imagePanelColumns;
    }

    @computed get imagePanelRows(): number {
        return this.preferences.get(PreferenceKeys.IMAGE_PANEL_ROWS) ?? DEFAULTS.SILENT.imagePanelRows;
    }

<<<<<<< HEAD
    // getters for telemetry
    @computed get telemetryConsentShown(): boolean {
        return this.preferences.get(PreferenceKeys.TELEMETRY_CONSENT_SHOWN) ?? DEFAULTS.TELEMETRY.telemetryConsentShown;
    }

    @computed get telemetryMode(): TelemetryMode {
        return this.preferences.get(PreferenceKeys.TELEMETRY_MODE) ?? DEFAULTS.TELEMETRY.telemetryMode;
    }

    @computed get telemetryLogging(): boolean {
        return this.preferences.get(PreferenceKeys.TELEMETRY_LOGGING) ?? DEFAULTS.TELEMETRY.telemetryLogging;
    }

    @computed get telemetryUuid(): string {
        return this.preferences.get(PreferenceKeys.TELEMETRY_UUID);
=======
    @computed get statsPanelEnabled(): boolean {
        return this.preferences.get(PreferenceKeys.STATS_PANEL_ENABLED) ?? DEFAULTS.STATS_PANEL.statsPanelEnabled;
    }

    @computed get statsPanelMode(): number {
        return this.preferences.get(PreferenceKeys.STATS_PANEL_MODE) ?? DEFAULTS.STATS_PANEL.statsPanelMode;
>>>>>>> bf73c2cd
    }

    @action setPreference = async (key: PreferenceKeys, value: any) => {
        if (!key) {
            return false;
        }

        // set preference in variable
        if (key === PreferenceKeys.LOG_EVENT) {
            if (!Event.isEventTypeValid(value)) {
                return false;
            }
            let eventList = this.preferences.get(PreferenceKeys.LOG_EVENT);
            if (!eventList || !Array.isArray(eventList)) {
                eventList = [];
            }
            if (eventList.includes(value)) {
                eventList = eventList.filter(e => e !== value);
            } else {
                eventList.push(value);
            }
            this.preferences.set(PreferenceKeys.LOG_EVENT, eventList);
            return await ApiService.Instance.setPreference(PreferenceKeys.LOG_EVENT, eventList);
        } else {
            this.preferences.set(key, value);
        }

        return await ApiService.Instance.setPreference(key, value);
    };

    @action clearPreferences = async (keys: PreferenceKeys[]) => {
        for (const key of keys) {
            this.preferences.delete(key);
        }
        await ApiService.Instance.clearPreferences(keys);
    };

    // reset functions
    @action resetSilentSettings = () => {
        this.clearPreferences([
            PreferenceKeys.SILENT_FILE_SORTING_STRING,
            PreferenceKeys.SILENT_FILE_FILTERING_TYPE,
            PreferenceKeys.PIXEL_GRID_VISIBLE,
            PreferenceKeys.PIXEL_GRID_COLOR,
            PreferenceKeys.IMAGE_MULTI_PANEL_ENABLED,
            PreferenceKeys.IMAGE_PANEL_MODE,
            PreferenceKeys.IMAGE_PANEL_COLUMNS,
            PreferenceKeys.IMAGE_PANEL_ROWS
        ]);
    };

    @action resetGlobalSettings = () => {
        this.clearPreferences([
            PreferenceKeys.GLOBAL_THEME,
            PreferenceKeys.GLOBAL_AUTOLAUNCH,
            PreferenceKeys.GLOBAL_LAYOUT,
            PreferenceKeys.GLOBAL_CURSOR_POSITION,
            PreferenceKeys.GLOBAL_ZOOM_MODE,
            PreferenceKeys.GLOBAL_ZOOM_POINT,
            PreferenceKeys.GLOBAL_DRAG_PANNING,
            PreferenceKeys.GLOBAL_SPECTRAL_MATCHING_TYPE,
            PreferenceKeys.GLOBAL_AUTO_WCS_MATCHING,
            PreferenceKeys.GLOBAL_TRANSPARENT_IMAGE_BACKGROUND,
            PreferenceKeys.GLOBAL_CODE_SNIPPETS_ENABLED,
            PreferenceKeys.GLOBAL_KEEP_LAST_USED_FOLDER,
            PreferenceKeys.GLOBAL_SAVED_LAST_FOLDER
        ]);
    };

    @action resetRenderConfigSettings = () => {
        this.clearPreferences([
            PreferenceKeys.RENDER_CONFIG_COLORMAP,
            PreferenceKeys.RENDER_CONFIG_NAN_ALPHA,
            PreferenceKeys.RENDER_CONFIG_NAN_COLOR_HEX,
            PreferenceKeys.RENDER_CONFIG_PERCENTILE,
            PreferenceKeys.RENDER_CONFIG_SCALING,
            PreferenceKeys.RENDER_CONFIG_SCALING_ALPHA,
            PreferenceKeys.RENDER_CONFIG_SCALING_GAMMA,
            PreferenceKeys.RENDER_CONFIG_USE_SMOOTHED_BIAS_CONTRAST
        ]);
    };

    @action resetContourConfigSettings = () => {
        this.clearPreferences([
            PreferenceKeys.CONTOUR_CONFIG_CONTOUR_COLOR,
            PreferenceKeys.CONTOUR_CONFIG_CONTOUR_COLORMAP,
            PreferenceKeys.CONTOUR_CONFIG_CONTOUR_COLORMAP_ENABLED,
            PreferenceKeys.CONTOUR_CONFIG_CONTOUR_GENERATOR_TYPE,
            PreferenceKeys.CONTOUR_CONFIG_CONTOUR_NUM_LEVELS,
            PreferenceKeys.CONTOUR_CONFIG_CONTOUR_SMOOTHING_FACTOR,
            PreferenceKeys.CONTOUR_CONFIG_CONTOUR_SMOOTHING_MODE,
            PreferenceKeys.CONTOUR_CONFIG_CONTOUR_THICKNESS
        ]);
    };

    @action resetOverlayConfigSettings = () => {
        this.clearPreferences([
            PreferenceKeys.WCS_OVERLAY_AST_COLOR,
            PreferenceKeys.WCS_OVERLAY_AST_GRID_VISIBLE,
            PreferenceKeys.WCS_OVERLAY_AST_LABELS_VISIBLE,
            PreferenceKeys.WCS_OVERLAY_COLORBAR_VISIBLE,
            PreferenceKeys.WCS_OVERLAY_COLORBAR_INTERACTIVE,
            PreferenceKeys.WCS_OVERLAY_COLORBAR_POSITION,
            PreferenceKeys.WCS_OVERLAY_COLORBAR_WIDTH,
            PreferenceKeys.WCS_OVERLAY_COLORBAR_TICKS_DENSITY,
            PreferenceKeys.WCS_OVERLAY_COLORBAR_LABEL_VISIBLE,
            PreferenceKeys.WCS_OVERLAY_BEAM_COLOR,
            PreferenceKeys.WCS_OVERLAY_BEAM_TYPE,
            PreferenceKeys.WCS_OVERLAY_BEAM_VISIBLE,
            PreferenceKeys.WCS_OVERLAY_BEAM_WIDTH,
            PreferenceKeys.WCS_OVERLAY_WCS_TYPE,
            PreferenceKeys.WCS_OVERLAY_CURSOR_INFO
        ]);
    };

    @action resetRegionSettings = () => {
        this.clearPreferences([PreferenceKeys.REGION_COLOR, PreferenceKeys.REGION_CREATION_MODE, PreferenceKeys.REGION_DASH_LENGTH, PreferenceKeys.REGION_LINE_WIDTH, PreferenceKeys.REGION_TYPE, PreferenceKeys.REGION_SIZE]);
    };

    @action resetPerformanceSettings = () => {
        this.clearPreferences([
            PreferenceKeys.PERFORMANCE_ANIMATION_COMPRESSION_QUALITY,
            PreferenceKeys.PERFORMANCE_CONTOUR_CHUNK_SIZE,
            PreferenceKeys.PERFORMANCE_CONTOUR_COMPRESSION_LEVEL,
            PreferenceKeys.PERFORMANCE_CONTOUR_CONTROL_MAP_WIDTH,
            PreferenceKeys.PERFORMANCE_CONTOUR_DECIMATION,
            PreferenceKeys.PERFORMANCE_GPU_TILE_CACHE,
            PreferenceKeys.PERFORMANCE_IMAGE_COMPRESSION_QUALITY,
            PreferenceKeys.PERFORMANCE_LOW_BAND_WIDTH_MODE,
            PreferenceKeys.PERFORMANCE_STOP_ANIMATION_PLAYBACK_MINUTES,
            PreferenceKeys.PERFORMANCE_STREAM_CONTOURS_WHILE_ZOOMING,
            PreferenceKeys.PERFORMANCE_SYSTEM_TILE_CACHE,
            PreferenceKeys.PERFORMANCE_LIMIT_OVERLAY_REDRAW
        ]);
    };

    @action selectAllLogEvents = () => {
        if (this.isSelectingAllLogEvents || this.isSelectingIndeterminateLogEvents) {
            this.resetLogEventSettings();
        } else {
            Event.EVENT_TYPES.forEach(eventType => this.setPreference(PreferenceKeys.LOG_EVENT, eventType));
        }
    };

    @action resetLogEventSettings = () => {
        this.clearPreferences([PreferenceKeys.LOG_EVENT]);
    };

    @action resetCatalogSettings = () => {
        this.clearPreferences([PreferenceKeys.CATALOG_DISPLAYED_COLUMN_SIZE, PreferenceKeys.CATALOG_TABLE_SEPARATOR_POSITION]);
    };

    @action resetTelemetrySettings = () => {
        this.clearPreferences([PreferenceKeys.TELEMETRY_CONSENT_SHOWN, PreferenceKeys.TELEMETRY_MODE, PreferenceKeys.TELEMETRY_UUID, PreferenceKeys.TELEMETRY_LOGGING]);
    };

    @action fetchPreferences = async () => {
        await this.upgradePreferences();
        await this.getPreferences();
    };

    private getPreferences = async () => {
        const preferences = await ApiService.Instance.getPreferences();
        if (preferences) {
            const keys = Object.keys(preferences);
            for (const key of keys) {
                const val = preferences[key];
                this.preferences.set(key as PreferenceKeys, val);
            }
        }
    };

    private upgradePreferences = async () => {
        if (!localStorage.getItem("preferences")) {
            // perform localstorage upgrade by iterating over the old keys. This list consists of keys that were present when CARTA used a single localStorage entry per key

            // Strings
            const stringKeys = [
                PreferenceKeys.GLOBAL_THEME,
                PreferenceKeys.GLOBAL_LAYOUT,
                PreferenceKeys.GLOBAL_CURSOR_POSITION,
                PreferenceKeys.GLOBAL_ZOOM_MODE,
                PreferenceKeys.GLOBAL_ZOOM_POINT,
                PreferenceKeys.GLOBAL_SPECTRAL_MATCHING_TYPE,
                PreferenceKeys.RENDER_CONFIG_COLORMAP,
                PreferenceKeys.RENDER_CONFIG_NAN_COLOR_HEX,
                PreferenceKeys.CONTOUR_CONFIG_CONTOUR_GENERATOR_TYPE,
                PreferenceKeys.CONTOUR_CONFIG_CONTOUR_COLOR,
                PreferenceKeys.CONTOUR_CONFIG_CONTOUR_COLORMAP,
                PreferenceKeys.WCS_OVERLAY_WCS_TYPE,
                PreferenceKeys.WCS_OVERLAY_COLORBAR_POSITION,
                PreferenceKeys.WCS_OVERLAY_BEAM_COLOR,
                PreferenceKeys.WCS_OVERLAY_BEAM_TYPE,
                PreferenceKeys.REGION_COLOR,
                PreferenceKeys.REGION_CREATION_MODE,
                PreferenceKeys.WCS_OVERLAY_AST_COLOR,
                PreferenceKeys.CATALOG_TABLE_SEPARATOR_POSITION,
                PreferenceKeys.PIXEL_GRID_COLOR
            ];

            const intKeys = [
                PreferenceKeys.GLOBAL_AUTO_WCS_MATCHING,
                PreferenceKeys.RENDER_CONFIG_SCALING,
                PreferenceKeys.CONTOUR_CONFIG_CONTOUR_SMOOTHING_MODE,
                PreferenceKeys.CONTOUR_CONFIG_CONTOUR_SMOOTHING_FACTOR,
                PreferenceKeys.CONTOUR_CONFIG_CONTOUR_NUM_LEVELS,
                PreferenceKeys.REGION_DASH_LENGTH,
                PreferenceKeys.REGION_TYPE,
                PreferenceKeys.PERFORMANCE_IMAGE_COMPRESSION_QUALITY,
                PreferenceKeys.PERFORMANCE_ANIMATION_COMPRESSION_QUALITY,
                PreferenceKeys.PERFORMANCE_GPU_TILE_CACHE,
                PreferenceKeys.PERFORMANCE_SYSTEM_TILE_CACHE,
                PreferenceKeys.PERFORMANCE_CONTOUR_DECIMATION,
                PreferenceKeys.PERFORMANCE_CONTOUR_COMPRESSION_LEVEL,
                PreferenceKeys.PERFORMANCE_CONTOUR_CHUNK_SIZE,
                PreferenceKeys.PERFORMANCE_CONTOUR_CONTROL_MAP_WIDTH,
                PreferenceKeys.PERFORMANCE_STOP_ANIMATION_PLAYBACK_MINUTES,
                PreferenceKeys.CATALOG_DISPLAYED_COLUMN_SIZE
            ];

            const numberKeys = [
                PreferenceKeys.RENDER_CONFIG_PERCENTILE,
                PreferenceKeys.RENDER_CONFIG_SCALING_ALPHA,
                PreferenceKeys.RENDER_CONFIG_SCALING_GAMMA,
                PreferenceKeys.RENDER_CONFIG_NAN_ALPHA,
                PreferenceKeys.CONTOUR_CONFIG_CONTOUR_THICKNESS,
                PreferenceKeys.WCS_OVERLAY_COLORBAR_WIDTH,
                PreferenceKeys.WCS_OVERLAY_COLORBAR_TICKS_DENSITY,
                PreferenceKeys.WCS_OVERLAY_BEAM_WIDTH,
                PreferenceKeys.REGION_LINE_WIDTH
            ];

            const booleanKeys = [
                PreferenceKeys.GLOBAL_AUTOLAUNCH,
                PreferenceKeys.GLOBAL_DRAG_PANNING,
                PreferenceKeys.GLOBAL_TRANSPARENT_IMAGE_BACKGROUND,
                PreferenceKeys.RENDER_CONFIG_USE_SMOOTHED_BIAS_CONTRAST,
                PreferenceKeys.CONTOUR_CONFIG_CONTOUR_COLORMAP_ENABLED,
                PreferenceKeys.WCS_OVERLAY_AST_GRID_VISIBLE,
                PreferenceKeys.WCS_OVERLAY_AST_LABELS_VISIBLE,
                PreferenceKeys.WCS_OVERLAY_COLORBAR_VISIBLE,
                PreferenceKeys.WCS_OVERLAY_COLORBAR_INTERACTIVE,
                PreferenceKeys.WCS_OVERLAY_COLORBAR_LABEL_VISIBLE,
                PreferenceKeys.WCS_OVERLAY_BEAM_VISIBLE,
                PreferenceKeys.PERFORMANCE_STREAM_CONTOURS_WHILE_ZOOMING,
                PreferenceKeys.PERFORMANCE_LOW_BAND_WIDTH_MODE,
                PreferenceKeys.PIXEL_GRID_VISIBLE
            ];

            const preferenceObject = {};

            for (const key of stringKeys) {
                const entry = localStorage.getItem(key);
                if (entry) {
                    preferenceObject[key] = entry;
                }
            }

            for (const key of intKeys) {
                const entry = parseInt(localStorage.getItem(key));
                if (isFinite(entry)) {
                    preferenceObject[key] = entry;
                }
            }

            for (const key of numberKeys) {
                const entry = parseFloat(localStorage.getItem(key));
                if (isFinite(entry)) {
                    preferenceObject[key] = entry;
                }
            }

            for (const key of booleanKeys) {
                const entryString = localStorage.getItem(key);
                if (entryString) {
                    preferenceObject[key] = parseBoolean(localStorage.getItem(key), false);
                }
            }

            const logEntryString = localStorage.getItem(PreferenceKeys.LOG_EVENT);
            if (logEntryString) {
                try {
                    const logEntries = JSON.parse(logEntryString);
                    if (logEntries && Array.isArray(logEntries)) {
                        preferenceObject[PreferenceKeys.LOG_EVENT] = logEntries;
                    }
                } catch (e) {
                    console.log("Problem parsing log events");
                }
            }

            // Manual schema adjustments

            // Beam -> beam and Solid -> solid
            if (preferenceObject[PreferenceKeys.WCS_OVERLAY_BEAM_TYPE]) {
                preferenceObject[PreferenceKeys.WCS_OVERLAY_BEAM_TYPE] = preferenceObject[PreferenceKeys.WCS_OVERLAY_BEAM_TYPE].toLowerCase();
            }

            // 1.0x to full
            if (preferenceObject[PreferenceKeys.GLOBAL_ZOOM_MODE] === "1.0x") {
                preferenceObject[PreferenceKeys.GLOBAL_ZOOM_MODE] = "full";
            }

            for (const key of Object.keys(preferenceObject)) {
                this.preferences.set(key as PreferenceKeys, preferenceObject[key]);
            }

            preferenceObject["version"] = 1;
            await ApiService.Instance.setPreferences(preferenceObject);
        }
    };

    private constructor() {
        makeObservable(this);
        this.preferences = new Map<PreferenceKeys, any>();
    }
}<|MERGE_RESOLUTION|>--- conflicted
+++ resolved
@@ -90,15 +90,13 @@
     IMAGE_PANEL_COLUMNS = "imagePanelColumns",
     IMAGE_PANEL_ROWS = "imagePanelRows",
 
-<<<<<<< HEAD
+    STATS_PANEL_ENABLED = "statsPanelEnabled",
+    STATS_PANEL_MODE = "statsPanelMode",
+
     TELEMETRY_UUID = "telemetryUuid",
     TELEMETRY_MODE = "telemetryMode",
     TELEMETRY_CONSENT_SHOWN = "telemetryConsentShown",
     TELEMETRY_LOGGING = "telemetryLogging"
-=======
-    STATS_PANEL_ENABLED = "statsPanelEnabled",
-    STATS_PANEL_MODE = "statsPanelMode"
->>>>>>> bf73c2cd
 }
 
 const DEFAULTS = {
@@ -193,17 +191,15 @@
         catalogDisplayedColumnSize: 10,
         catalogTableSeparatorPosition: "60%"
     },
-<<<<<<< HEAD
+    STATS_PANEL: {
+        statsPanelEnabled: false,
+        statsPanelMode: 0
+    },
     TELEMETRY: {
         telemetryConsentShown: false,
         telemetryMode: TelemetryMode.Usage,
         // TODO: set this to false when merging into dev
         telemetryLogging: true
-=======
-    STATS_PANEL: {
-        statsPanelEnabled: false,
-        statsPanelMode: 0
->>>>>>> bf73c2cd
     }
 };
 
@@ -549,7 +545,14 @@
         return this.preferences.get(PreferenceKeys.IMAGE_PANEL_ROWS) ?? DEFAULTS.SILENT.imagePanelRows;
     }
 
-<<<<<<< HEAD
+    @computed get statsPanelEnabled(): boolean {
+        return this.preferences.get(PreferenceKeys.STATS_PANEL_ENABLED) ?? DEFAULTS.STATS_PANEL.statsPanelEnabled;
+    }
+
+    @computed get statsPanelMode(): number {
+        return this.preferences.get(PreferenceKeys.STATS_PANEL_MODE) ?? DEFAULTS.STATS_PANEL.statsPanelMode;
+    }
+
     // getters for telemetry
     @computed get telemetryConsentShown(): boolean {
         return this.preferences.get(PreferenceKeys.TELEMETRY_CONSENT_SHOWN) ?? DEFAULTS.TELEMETRY.telemetryConsentShown;
@@ -565,14 +568,6 @@
 
     @computed get telemetryUuid(): string {
         return this.preferences.get(PreferenceKeys.TELEMETRY_UUID);
-=======
-    @computed get statsPanelEnabled(): boolean {
-        return this.preferences.get(PreferenceKeys.STATS_PANEL_ENABLED) ?? DEFAULTS.STATS_PANEL.statsPanelEnabled;
-    }
-
-    @computed get statsPanelMode(): number {
-        return this.preferences.get(PreferenceKeys.STATS_PANEL_MODE) ?? DEFAULTS.STATS_PANEL.statsPanelMode;
->>>>>>> bf73c2cd
     }
 
     @action setPreference = async (key: PreferenceKeys, value: any) => {
