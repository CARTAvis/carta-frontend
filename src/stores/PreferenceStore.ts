import {observable, computed, action} from "mobx";
import {Colors} from "@blueprintjs/core";
import * as AST from "ast_wrapper";
import {CARTA} from "carta-protobuf";
import {AppStore, BeamType, FrameScaling, RenderConfigStore, RegionStore} from "stores";
import {Theme, PresetLayout, CursorPosition, Zoom, WCSType, RegionCreationMode, CompressionQuality, TileCache, Event} from "models";
import {isColorValid, parseBoolean} from "utilities";
import {ControlMap} from "../models/ControlMap";

<<<<<<< HEAD
export enum PreferenceKeys {
    GLOBAL_THEME = 1,
    GLOBAL_AUTOLAUNCH,
    GLOBAL_LAYOUT,
    GLOBAL_CURSOR_POSITION,
    GLOBAL_ZOOM_MODE,
    GLOBAL_DRAG_PANNING,

    RENDER_CONFIG_SCALING,
    RENDER_CONFIG_COLORMAP,
    RENDER_CONFIG_PERCENTILE,
    RENDER_CONFIG_SCALING_ALPHA,
    RENDER_CONFIG_SCALING_GAMMA,
    RENDER_CONFIG_NAN_COLOR_HEX,
    RENDER_CONFIG_NAN_ALPHA,

    CONTOUR_CONFIG_CONTOUR_SMOOTHING_MODE,
    CONTOUR_CONFIG_CONTOUR_SMOOTHING_FACTOR,
    CONTOUR_CONFIG_CONTOUR_NUM_LEVELS,
    CONTOUR_CONFIG_CONTOUR_THICKNESS,
    CONTOUR_CONFIG_CONTOUR_COLORMAP_ENABLED,
    CONTOUR_CONFIG_CONTOUR_COLOR,
    CONTOUR_CONFIG_CONTOUR_COLORMAP,

    WCS_OVERLAY_AST_COLOR,
    WCS_OVERLAY_AST_GRID_VISIBLE,
    WCS_OVERLAY_AST_LABELS_VISIBLE,
    WCS_OVERLAY_WCS_TYPE,
    WCS_OVERLAY_BEAM_VISIBLE,
    WCS_OVERLAY_BEAM_COLOR,
    WCS_OVERLAY_BEAM_TYPE,
    WCS_OVERLAY_BEAM_WIDTH,

    REGION_COLOR,
    REGION_LINE_WIDTH,
    REGION_DASH_LENGTH,
    REGION_TYPE,
    REGION_CREATION_MODE,

    PERFORMANCE_IMAGE_COMPRESSION_QUALITY,
    PERFORMANCE_ANIMATION_COMPRESSION_QUALITY,
    PERFORMANCE_GPU_TILE_CACHE,
    PERFORMANCE_SYSTEM_TILE_CACHE,
    PERFORMANCE_CONTOUR_DECIMATION,
    PERFORMANCE_CONTOUR_COMPRESSION_LEVEL,
    PERFORMANCE_CONTOUR_CHUNK_SIZE,
    PERFORMANCE_STREAM_CONTOURS_WHILE_ZOOMING,
    PERFORMANCE_LOW_BAND_WIDTH_MODE,

    LOG_EVENT
}

const KEY_TO_STRING = new Map<PreferenceKeys, string>([
    [PreferenceKeys.GLOBAL_THEME, "theme"],
    [PreferenceKeys.GLOBAL_AUTOLAUNCH, "autoLaunch"],
    [PreferenceKeys.GLOBAL_LAYOUT, "layout"],
    [PreferenceKeys.GLOBAL_CURSOR_POSITION, "cursorPosition"],
    [PreferenceKeys.GLOBAL_ZOOM_MODE, "zoomMode"],
    [PreferenceKeys.GLOBAL_DRAG_PANNING, "dragPanning"],

    [PreferenceKeys.RENDER_CONFIG_SCALING, "scaling"],
    [PreferenceKeys.RENDER_CONFIG_COLORMAP, "colormap"],
    [PreferenceKeys.RENDER_CONFIG_PERCENTILE, "percentile"],
    [PreferenceKeys.RENDER_CONFIG_SCALING_ALPHA, "scalingAlpha"],
    [PreferenceKeys.RENDER_CONFIG_SCALING_GAMMA, "scalingGamma"],
    [PreferenceKeys.RENDER_CONFIG_NAN_COLOR_HEX, "nanColorHex"],
    [PreferenceKeys.RENDER_CONFIG_NAN_ALPHA, "nanAlpha"],

    [PreferenceKeys.CONTOUR_CONFIG_CONTOUR_SMOOTHING_MODE, "contourSmoothingMode"],
    [PreferenceKeys.CONTOUR_CONFIG_CONTOUR_SMOOTHING_FACTOR, "contourSmoothingFactor"],
    [PreferenceKeys.CONTOUR_CONFIG_CONTOUR_NUM_LEVELS, "contourNumLevels"],
    [PreferenceKeys.CONTOUR_CONFIG_CONTOUR_THICKNESS, "contourThickness"],
    [PreferenceKeys.CONTOUR_CONFIG_CONTOUR_COLORMAP_ENABLED, "contourColormapEnabled"],
    [PreferenceKeys.CONTOUR_CONFIG_CONTOUR_COLOR, "contourColor"],
    [PreferenceKeys.CONTOUR_CONFIG_CONTOUR_COLORMAP, "contourColormap"],

    [PreferenceKeys.WCS_OVERLAY_AST_COLOR, "astColor"],
    [PreferenceKeys.WCS_OVERLAY_AST_GRID_VISIBLE, "astGridVisible"],
    [PreferenceKeys.WCS_OVERLAY_AST_LABELS_VISIBLE, "astLabelsVisible"],
    [PreferenceKeys.WCS_OVERLAY_WCS_TYPE, "wcsType"],
    [PreferenceKeys.WCS_OVERLAY_BEAM_VISIBLE, "beamVisible"],
    [PreferenceKeys.WCS_OVERLAY_BEAM_COLOR, "beamColor"],
    [PreferenceKeys.WCS_OVERLAY_BEAM_TYPE, "beamType"],
    [PreferenceKeys.WCS_OVERLAY_BEAM_WIDTH, "beamWidth"],

    [PreferenceKeys.REGION_COLOR, "regionColor"],
    [PreferenceKeys.REGION_LINE_WIDTH, "regionLineWidth"],
    [PreferenceKeys.REGION_DASH_LENGTH, "regionDashLength"],
    [PreferenceKeys.REGION_TYPE, "regionType"],
    [PreferenceKeys.REGION_CREATION_MODE, "regionCreationMode"],

    [PreferenceKeys.PERFORMANCE_IMAGE_COMPRESSION_QUALITY, "imageCompressionQuality"],
    [PreferenceKeys.PERFORMANCE_ANIMATION_COMPRESSION_QUALITY, "animationCompressionQuality"],
    [PreferenceKeys.PERFORMANCE_GPU_TILE_CACHE, "GPUTileCache"],
    [PreferenceKeys.PERFORMANCE_SYSTEM_TILE_CACHE, "systemTileCache"],
    [PreferenceKeys.PERFORMANCE_CONTOUR_DECIMATION, "contourDecimation"],
    [PreferenceKeys.PERFORMANCE_CONTOUR_COMPRESSION_LEVEL, "contourCompressionLevel"],
    [PreferenceKeys.PERFORMANCE_CONTOUR_CHUNK_SIZE, "contourChunkSize"],
    [PreferenceKeys.PERFORMANCE_STREAM_CONTOURS_WHILE_ZOOMING, "streamContoursWhileZooming"],
    [PreferenceKeys.PERFORMANCE_LOW_BAND_WIDTH_MODE, "lowBandwidthMode"],

    [PreferenceKeys.LOG_EVENT, "logEventList"]
]);

const DEFAULTS = {
    GLOBAL: {
        theme: Theme.LIGHT,
        autoLaunch: true,
        layout: PresetLayout.DEFAULT,
        cursorPosition: CursorPosition.TRACKING,
        zoomMode: Zoom.FIT,
        dragPanning: true,
    },
    RENDER_CONFIG: {
        scaling: FrameScaling.LINEAR,
        colormap: "inferno",
        percentile: 99.9,
        scalingAlpha: 1000,
        scalingGamma: 1,
        nanColorHex: "#137CBD",
        nanAlpha: 1,
    },
    CONTOUR_CONFIG: {
        contourSmoothingMode: CARTA.SmoothingMode.BlockAverage,
        contourSmoothingFactor: 4,
        contourNumLevels: 5,
        contourThickness: 1,
        contourColormapEnabled: false,
        contourColor: Colors.GREEN3,
        contourColormap: "viridis",
    },
    WCS_OVERLAY: {
        astColor: 4,
        astGridVisible: false,
        astLabelsVisible: true,
        wcsType: WCSType.AUTOMATIC,
        beamVisible: true,
        beamColor: Colors.GRAY3,
        beamType: BeamType.Open,
        beamWidth: 1,
    },
    REGION: {
        regionColor: "#2EE6D6",
        regionLineWidth: 2,
        regionDashLength: 0,
        regionType: CARTA.RegionType.RECTANGLE,
        regionCreationMode: RegionCreationMode.CENTER,
    },
    PERFORMANCE: {
        imageCompressionQuality: CompressionQuality.IMAGE_DEFAULT,
        animationCompressionQuality: CompressionQuality.ANIMATION_DEFAULT,
        GPUTileCache: TileCache.GPU_DEFAULT,
        systemTileCache: TileCache.SYSTEM_DEFAULT,
        contourDecimation: 4,
        contourCompressionLevel: 8,
        contourChunkSize: 100000,
        streamContoursWhileZooming: false,
        lowBandwidthMode: false,
    },
    LOG_EVENT: {
        eventLoggingEnabled: false
    }
=======
const PREFERENCE_KEYS = {
    theme: "theme",
    autoLaunch: "autoLaunch",
    layout: "layout",
    cursorPosition: "cursorPosition",
    zoomMode: "zoomMode",
    dragPanning: "dragPanning",
    scaling: "scaling",
    colormap: "colormap",
    percentile: "percentile",
    scalingAlpha: "scalingAlpha",
    scalingGamma: "scalingGamma",
    nanColorHex: "nanColorHex",
    nanAlpha: "nanAlpha",
    contourSmoothingMode: "contourSmoothingMode",
    contourSmoothingFactor: "contourSmoothingFactor",
    contourNumLevels: "contourNumLevels",
    contourThickness: "contourThickness",
    contourColormapEnabled: "contourColormapEnabled",
    contourColor: "contourColor",
    contourColormap: "contourColormap",
    astColor: "astColor",
    astGridVisible: "astGridVisible",
    astLabelsVisible: "astLabelsVisible",
    wcsType: "wcsType",
    beamVisible: "beamVisible",
    beamColor: "beamColor",
    beamType: "beamType",
    beamWidth: "beamWidth",
    regionColor: "regionColor",
    regionLineWidth: "regionLineWidth",
    regionDashLength: "regionDashLength",
    regionType: "regionType",
    regionCreationMode: "regionCreationMode",
    imageCompressionQuality: "imageCompressionQuality",
    animationCompressionQuality: "animationCompressionQuality",
    GPUTileCache: "GPUTileCache",
    systemTileCache: "systemTileCache",
    contourDecimation: "contourDecimation",
    contourCompressionLevel: "contourCompressionLevel",
    contourChunkSize: "contourChunkSize",
    contourControlMapWidth: "contourControlMapWidth",
    streamContoursWhileZooming: "streamContoursWhileZooming",
    lowBandwidthMode: "lowBandwidthMode",
    logEventList: "logEventList"
};

const DEFAULTS = {
    theme: Theme.LIGHT,
    autoLaunch: true,
    layout: PresetLayout.DEFAULT,
    cursorPosition: CursorPosition.TRACKING,
    zoomMode: Zoom.FIT,
    dragPanning: true,
    scaling: FrameScaling.LINEAR,
    colormap: "inferno",
    percentile: 99.9,
    scalingAlpha: 1000,
    scalingGamma: 1,
    nanColorHex: "#137CBD",
    nanAlpha: 1,
    contourSmoothingMode: CARTA.SmoothingMode.BlockAverage,
    contourSmoothingFactor: 4,
    contourNumLevels: 5,
    contourThickness: 1,
    contourColormapEnabled: false,
    contourColor: Colors.GREEN3,
    contourColormap: "viridis",
    astColor: 4,
    astGridVisible: false,
    astLabelsVisible: true,
    wcsType: WCSType.AUTOMATIC,
    beamVisible: true,
    beamColor: Colors.GRAY3,
    beamType: BeamType.Open,
    beamWidth: 1,
    regionColor: "#2EE6D6",
    regionLineWidth: 2,
    regionDashLength: 0,
    regionType: CARTA.RegionType.RECTANGLE,
    regionCreationMode: RegionCreationMode.CENTER,
    imageCompressionQuality: CompressionQuality.IMAGE_DEFAULT,
    animationCompressionQuality: CompressionQuality.ANIMATION_DEFAULT,
    GPUTileCache: TileCache.GPU_DEFAULT,
    systemTileCache: TileCache.SYSTEM_DEFAULT,
    contourDecimation: 4,
    contourCompressionLevel: 8,
    contourChunkSize: 100000,
    contourControlMapWidth: 256,
    streamContoursWhileZooming: false,
    lowBandwidthMode: false,
    eventLoggingEnabled: false
>>>>>>> ff7b7986
};

export class PreferenceStore {
    private readonly appStore: AppStore;

<<<<<<< HEAD
    @observable preferences: Map<PreferenceKeys, any>;
    @observable supportsServer: boolean;

    private PREFERENCE_VALIDATORS = new Map<PreferenceKeys, (values: string) => any>([
        [PreferenceKeys.GLOBAL_THEME, (value: string): string => { return value && Theme.isValid(value) ? value : DEFAULTS.GLOBAL.theme; }],
        [PreferenceKeys.GLOBAL_AUTOLAUNCH, (value: string): boolean => { return parseBoolean(value, DEFAULTS.GLOBAL.autoLaunch); }],
        [PreferenceKeys.GLOBAL_LAYOUT, (value: string): string => { return value && this.appStore.layoutStore.layoutExist(value) ? value : DEFAULTS.GLOBAL.layout; }],
        [PreferenceKeys.GLOBAL_CURSOR_POSITION, (value: string): string => { return value && CursorPosition.isValid(value) ? value : DEFAULTS.GLOBAL.cursorPosition; }],
        [PreferenceKeys.GLOBAL_ZOOM_MODE, (value: string): string => { return value && Zoom.isValid(value) ? value : DEFAULTS.GLOBAL.zoomMode; }],
        [PreferenceKeys.GLOBAL_DRAG_PANNING, (value: string): boolean => { return value === "false" ? false : DEFAULTS.GLOBAL.dragPanning; }],

        [PreferenceKeys.RENDER_CONFIG_SCALING, (value: string): number => { return value && isFinite(Number(value)) && RenderConfigStore.IsScalingValid(Number(value)) ? Number(value) : DEFAULTS.RENDER_CONFIG.scaling; }],
        [PreferenceKeys.RENDER_CONFIG_COLORMAP, (value: string): string => { return value && RenderConfigStore.IsColormapValid(value) ? value : DEFAULTS.RENDER_CONFIG.colormap; }],
        [PreferenceKeys.RENDER_CONFIG_PERCENTILE, (value: string): number => { return value && isFinite(Number(value)) && RenderConfigStore.IsPercentileValid(Number(value)) ? Number(value) : DEFAULTS.RENDER_CONFIG.percentile; }],
        [PreferenceKeys.RENDER_CONFIG_SCALING_ALPHA, (value: string): number => { return value && isFinite(Number(value)) ? Number(value) : DEFAULTS.RENDER_CONFIG.scalingAlpha; }],
        [PreferenceKeys.RENDER_CONFIG_SCALING_GAMMA, (value: string): number => { return value && isFinite(Number(value)) && RenderConfigStore.IsGammaValid(Number(value)) ? Number(value) : DEFAULTS.RENDER_CONFIG.scalingGamma; }],
        [PreferenceKeys.RENDER_CONFIG_NAN_COLOR_HEX, (value: string): string => { return value && isColorValid(value) ? value : DEFAULTS.RENDER_CONFIG.nanColorHex; }],
        [PreferenceKeys.RENDER_CONFIG_NAN_ALPHA, (value: string): number => { return value && isFinite(Number(value)) && Number(value) >= 0 && Number(value) <= 1 ? Number(value) : DEFAULTS.RENDER_CONFIG.nanAlpha; }],

        [PreferenceKeys.CONTOUR_CONFIG_CONTOUR_SMOOTHING_MODE,
            (value: string): number => { return value && isFinite(Number(value)) && Number(value) >= 0 && Number(value) <= 2 ? Number(value) : DEFAULTS.CONTOUR_CONFIG.contourSmoothingMode; }],
        [PreferenceKeys.CONTOUR_CONFIG_CONTOUR_SMOOTHING_FACTOR,
            (value: string): number => { return value && (isFinite(parseInt(value)) && parseInt(value) >= 1 && parseInt(value) <= 33) ? parseInt(value) : DEFAULTS.CONTOUR_CONFIG.contourSmoothingFactor; }],
        [PreferenceKeys.CONTOUR_CONFIG_CONTOUR_NUM_LEVELS,
            (value: string): number => { return value && (isFinite(parseInt(value)) && parseInt(value) >= 1 && parseInt(value) <= 15) ? parseInt(value) : DEFAULTS.CONTOUR_CONFIG.contourNumLevels; }],
        [PreferenceKeys.CONTOUR_CONFIG_CONTOUR_THICKNESS,
            (value: string): number => { return value && (isFinite(parseFloat(value)) && parseFloat(value) > 0 && parseFloat(value) <= 10) ? parseFloat(value) : DEFAULTS.CONTOUR_CONFIG.contourThickness; }],
        [PreferenceKeys.CONTOUR_CONFIG_CONTOUR_COLORMAP_ENABLED, (value: string): boolean => { return parseBoolean(value, DEFAULTS.CONTOUR_CONFIG.contourColormapEnabled); }],
        [PreferenceKeys.CONTOUR_CONFIG_CONTOUR_COLOR, (value: string): string => { return value && isColorValid(value) ? value : DEFAULTS.CONTOUR_CONFIG.contourColor; }],
        [PreferenceKeys.CONTOUR_CONFIG_CONTOUR_COLORMAP, (value: string): string => { return value && RenderConfigStore.IsColormapValid(value) ? value : DEFAULTS.CONTOUR_CONFIG.contourColormap; }],

        [PreferenceKeys.WCS_OVERLAY_AST_COLOR, (value: string): number => { return value && isFinite(Number(value)) && Number(value) >= 0 && Number(value) < AST.colors.length ? Number(value) : DEFAULTS.WCS_OVERLAY.astColor; }],
        [PreferenceKeys.WCS_OVERLAY_AST_GRID_VISIBLE, (value: string): boolean => { return parseBoolean(value, DEFAULTS.WCS_OVERLAY.astGridVisible); }],
        [PreferenceKeys.WCS_OVERLAY_AST_LABELS_VISIBLE, (value: string): boolean => { return parseBoolean(value, DEFAULTS.WCS_OVERLAY.astLabelsVisible); }],
        [PreferenceKeys.WCS_OVERLAY_WCS_TYPE, (value: string): string => { return value && WCSType.isValid(value) ? value : DEFAULTS.WCS_OVERLAY.wcsType; }],
        [PreferenceKeys.WCS_OVERLAY_BEAM_VISIBLE, (value: string): boolean => { return parseBoolean(value, DEFAULTS.WCS_OVERLAY.beamVisible); }],
        [PreferenceKeys.WCS_OVERLAY_BEAM_COLOR, (value: string): string => { return value && isColorValid(value) ? value : DEFAULTS.WCS_OVERLAY.beamColor; }],
        [PreferenceKeys.WCS_OVERLAY_BEAM_TYPE, (value: BeamType): BeamType => { return value && (value === BeamType.Open || value === BeamType.Solid) ? value : DEFAULTS.WCS_OVERLAY.beamType; }],
        [PreferenceKeys.WCS_OVERLAY_BEAM_WIDTH, (value: string): number => { return value && (isFinite(Number(value)) && Number(value) > 0 && Number(value) <= 10) ? Number(value) : DEFAULTS.WCS_OVERLAY.beamWidth; }],

        [PreferenceKeys.REGION_COLOR, (value: string): string => { return value && isColorValid(value) ? value : DEFAULTS.REGION.regionColor; }],
        [PreferenceKeys.REGION_LINE_WIDTH, (value: string): number => { return value && isFinite(Number(value)) && RegionStore.IsRegionLineWidthValid(Number(value)) ? Number(value) : DEFAULTS.REGION.regionLineWidth; }],
        [PreferenceKeys.REGION_DASH_LENGTH, (value: string): number => { return value && isFinite(Number(value)) && RegionStore.IsRegionDashLengthValid(Number(value)) ? Number(value) : DEFAULTS.REGION.regionDashLength; }],
        [PreferenceKeys.REGION_TYPE, (value: string): number => { return value && isFinite(Number(value)) && RegionStore.IsRegionTypeValid(Number(value)) ? Number(value) : DEFAULTS.REGION.regionType; }],
        [PreferenceKeys.REGION_CREATION_MODE, (value: string): string => { return value && RegionCreationMode.isValid(value) ? value : DEFAULTS.REGION.regionCreationMode; }],

        [PreferenceKeys.PERFORMANCE_IMAGE_COMPRESSION_QUALITY,
            (value: string): number => { return value && isFinite(Number(value)) && CompressionQuality.isImageCompressionQualityValid(Number(value)) ? Number(value) : DEFAULTS.PERFORMANCE.imageCompressionQuality; }],
        [PreferenceKeys.PERFORMANCE_ANIMATION_COMPRESSION_QUALITY,
            (value: string): number => { return value && isFinite(Number(value)) && CompressionQuality.isAnimationCompressionQualityValid(Number(value)) ? Number(value) : DEFAULTS.PERFORMANCE.animationCompressionQuality; }],
        [PreferenceKeys.PERFORMANCE_GPU_TILE_CACHE, (value: string): number => { return value && isFinite(Number(value)) && TileCache.isGPUTileCacheValid(Number(value)) ? Number(value) : DEFAULTS.PERFORMANCE.GPUTileCache; }],
        [PreferenceKeys.PERFORMANCE_SYSTEM_TILE_CACHE, (value: string): number => { return value && isFinite(Number(value)) && TileCache.isSystemTileCacheValid(Number(value)) ? Number(value) : DEFAULTS.PERFORMANCE.systemTileCache; }],
        [PreferenceKeys.PERFORMANCE_CONTOUR_DECIMATION,
            (value: string): number => { return value && (isFinite(parseInt(value)) && parseInt(value) >= 1 && parseInt(value) <= 32) ? parseInt(value) : DEFAULTS.PERFORMANCE.contourDecimation; }],
        [PreferenceKeys.PERFORMANCE_CONTOUR_COMPRESSION_LEVEL,
            (value: string): number => { return value && (isFinite(parseInt(value)) && parseInt(value) >= 0 && parseInt(value) <= 19) ? parseInt(value) : DEFAULTS.PERFORMANCE.contourCompressionLevel; }],
        [PreferenceKeys.PERFORMANCE_CONTOUR_CHUNK_SIZE,
            (value: string): number => { return value && (isFinite(parseInt(value)) && parseInt(value) >= 1000 && parseInt(value) <= 1000000) ? parseInt(value) : DEFAULTS.PERFORMANCE.contourChunkSize; }],
        [PreferenceKeys.PERFORMANCE_STREAM_CONTOURS_WHILE_ZOOMING, (value: string): boolean => { return parseBoolean(value, DEFAULTS.PERFORMANCE.streamContoursWhileZooming); }],
        [PreferenceKeys.PERFORMANCE_LOW_BAND_WIDTH_MODE, (value: string): boolean => { return parseBoolean(value, DEFAULTS.PERFORMANCE.lowBandwidthMode); }]
    ]);
=======
    @observable theme: string;
    @observable autoLaunch: boolean;
    @observable layout: string;
    @observable cursorPosition: string;
    @observable zoomMode: string;
    @observable dragPanning: boolean;
    @observable scaling: FrameScaling;
    @observable colormap: string;
    @observable percentile: number;
    @observable scalingAlpha: number;
    @observable scalingGamma: number;
    @observable nanColorHex: string;
    @observable nanAlpha: number;
    @observable contourSmoothingMode: CARTA.SmoothingMode;
    @observable contourSmoothingFactor: number;
    @observable contourNumLevels: number;
    @observable contourThickness: number;
    @observable contourColormapEnabled: boolean;
    @observable contourColor: string;
    @observable contourColormap: string;
    @observable astColor: number;
    @observable astGridVisible: boolean;
    @observable astLabelsVisible: boolean;
    @observable wcsType: string;
    @observable beamVisible: boolean;
    @observable beamColor: string;
    @observable beamType: BeamType;
    @observable beamWidth: number;
    @observable regionContainer: RegionStore;
    @observable regionCreationMode: string;
    @observable imageCompressionQuality: number;
    @observable animationCompressionQuality: number;
    @observable GPUTileCache: number;
    @observable systemTileCache: number;
    @observable contourDecimation: number;
    @observable contourCompressionLevel: number;
    @observable contourChunkSize: number;
    @observable contourControlMapWidth: number;
    @observable streamTilesWhileZooming: boolean;
    @observable lowBandwidthMode: boolean;
    @observable eventsLoggingEnabled: Map<CARTA.EventType, boolean>;
>>>>>>> ff7b7986

    // getters for global settings
    @computed get theme(): string {
        return this.preferences.get(PreferenceKeys.GLOBAL_THEME);
    }

    @computed get autoLaunch(): boolean {
        return this.preferences.get(PreferenceKeys.GLOBAL_AUTOLAUNCH);
    }

    @computed get layout(): string {
        return this.preferences.get(PreferenceKeys.GLOBAL_LAYOUT);
    }

    @computed get cursorPosition(): string {
        return this.preferences.get(PreferenceKeys.GLOBAL_CURSOR_POSITION);
    }

    @computed get zoomMode(): string {
        return this.preferences.get(PreferenceKeys.GLOBAL_ZOOM_MODE);
    }

    @computed get dragPanning(): boolean {
        return this.preferences.get(PreferenceKeys.GLOBAL_DRAG_PANNING);
    }

    // getters for render config
    @computed get scaling(): FrameScaling {
        return this.preferences.get(PreferenceKeys.RENDER_CONFIG_SCALING);
    }

    @computed get colormap(): string {
        return this.preferences.get(PreferenceKeys.RENDER_CONFIG_COLORMAP);
    }

    @computed get percentile(): number {
        return this.preferences.get(PreferenceKeys.RENDER_CONFIG_PERCENTILE);
    }

    @computed get scalingAlpha(): number {
        return this.preferences.get(PreferenceKeys.RENDER_CONFIG_SCALING_ALPHA);
    }

    @computed get scalingGamma(): number {
        return this.preferences.get(PreferenceKeys.RENDER_CONFIG_SCALING_GAMMA);
    }

    @computed get nanColorHex(): string {
        return this.preferences.get(PreferenceKeys.RENDER_CONFIG_NAN_COLOR_HEX);
    }

    @computed get nanAlpha(): number {
        return this.preferences.get(PreferenceKeys.RENDER_CONFIG_NAN_ALPHA);
    }

    // getters for Contour Config
    @computed get contourColormapEnabled(): boolean {
        return this.preferences.get(PreferenceKeys.CONTOUR_CONFIG_CONTOUR_COLORMAP_ENABLED);
    }

    @computed get contourColormap(): string {
        return this.preferences.get(PreferenceKeys.CONTOUR_CONFIG_CONTOUR_COLORMAP);
    }

    @computed get contourColor(): string {
        return this.preferences.get(PreferenceKeys.CONTOUR_CONFIG_CONTOUR_COLOR);
    }

    @computed get contourSmoothingMode(): CARTA.SmoothingMode {
        return this.preferences.get(PreferenceKeys.CONTOUR_CONFIG_CONTOUR_SMOOTHING_MODE);
    }

    @computed get contourSmoothingFactor(): number {
        return this.preferences.get(PreferenceKeys.CONTOUR_CONFIG_CONTOUR_SMOOTHING_FACTOR);
    }

    @computed get contourNumLevels(): number {
        return this.preferences.get(PreferenceKeys.CONTOUR_CONFIG_CONTOUR_NUM_LEVELS);
    }

    @computed get contourThickness(): number {
        return this.preferences.get(PreferenceKeys.CONTOUR_CONFIG_CONTOUR_THICKNESS);
    }

    @computed get contourDecimation(): number {
        return this.preferences.get(PreferenceKeys.PERFORMANCE_CONTOUR_DECIMATION);
    }

    @computed get contourCompressionLevel(): number {
        return this.preferences.get(PreferenceKeys.PERFORMANCE_CONTOUR_COMPRESSION_LEVEL);
    }

    @computed get contourChunkSize(): number {
        return this.preferences.get(PreferenceKeys.PERFORMANCE_CONTOUR_CHUNK_SIZE);
    }

    // getters for WCS overlay
    @computed get astColor(): number {
        return this.preferences.get(PreferenceKeys.WCS_OVERLAY_AST_COLOR);
    }

    @computed get astGridVisible(): boolean {
        return this.preferences.get(PreferenceKeys.WCS_OVERLAY_AST_GRID_VISIBLE);
    }

    @computed get astLabelsVisible(): boolean {
        return this.preferences.get(PreferenceKeys.WCS_OVERLAY_AST_LABELS_VISIBLE);
    }

    @computed get wcsType(): string {
        return this.preferences.get(PreferenceKeys.WCS_OVERLAY_WCS_TYPE);
    }

    @computed get beamVisible(): boolean {
        return this.preferences.get(PreferenceKeys.WCS_OVERLAY_BEAM_VISIBLE);
    }

    @computed get beamColor(): string {
        return this.preferences.get(PreferenceKeys.WCS_OVERLAY_BEAM_COLOR);
    }

    @computed get beamType(): BeamType {
        return this.preferences.get(PreferenceKeys.WCS_OVERLAY_BEAM_TYPE);
    }

    @computed get beamWidth(): number {
        return this.preferences.get(PreferenceKeys.WCS_OVERLAY_BEAM_WIDTH);
    }

    // getters for region
    @computed get regionColor(): string {
        return this.preferences.get(PreferenceKeys.REGION_COLOR);
    }

    @computed get regionLineWidth(): number {
        return this.preferences.get(PreferenceKeys.REGION_LINE_WIDTH);
    }

    @computed get regionDashLength(): number {
        return this.preferences.get(PreferenceKeys.REGION_DASH_LENGTH);
    }

    @computed get regionType(): CARTA.RegionType {
        return this.preferences.get(PreferenceKeys.REGION_TYPE);
    }

    @computed get regionCreationMode(): string {
        return this.preferences.get(PreferenceKeys.REGION_CREATION_MODE);
    }

    // getters for performance
    @computed get imageCompressionQuality(): number {
        return this.preferences.get(PreferenceKeys.PERFORMANCE_IMAGE_COMPRESSION_QUALITY);
    }

    @computed get animationCompressionQuality(): number {
        return this.preferences.get(PreferenceKeys.PERFORMANCE_ANIMATION_COMPRESSION_QUALITY);
    }

<<<<<<< HEAD
    @computed get gpuTileCache(): number {
        return this.preferences.get(PreferenceKeys.PERFORMANCE_GPU_TILE_CACHE);
    }
=======
    private getContourControlMapWidth = (): number => {
        const contourControlMapWidth = localStorage.getItem(PREFERENCE_KEYS.contourControlMapWidth);
        if (!contourControlMapWidth) {
            return DEFAULTS.contourControlMapWidth;
        }

        const value = Number(contourControlMapWidth);
        return isFinite(value) && ControlMap.IsWidthValid(value) ? value : DEFAULTS.contourControlMapWidth;
    };

    private getStreamTilesWhileZooming = (): boolean => {
        const val = localStorage.getItem(PREFERENCE_KEYS.streamContoursWhileZooming);
        return parseBoolean(val, DEFAULTS.streamContoursWhileZooming);
    };
>>>>>>> ff7b7986

    @computed get systemTileCache(): number {
        return this.preferences.get(PreferenceKeys.PERFORMANCE_SYSTEM_TILE_CACHE);
    }

    @computed get streamContoursWhileZooming(): boolean {
        return this.preferences.get(PreferenceKeys.PERFORMANCE_STREAM_CONTOURS_WHILE_ZOOMING);
    }

    @computed get lowBandwidthMode(): boolean {
        return this.preferences.get(PreferenceKeys.PERFORMANCE_LOW_BAND_WIDTH_MODE);
    }

    public isEventLoggingEnabled = (eventType: CARTA.EventType): boolean => {
        return Event.isEventTypeValid(eventType) && this.preferences.get(PreferenceKeys.LOG_EVENT).get(eventType);
    };

    // getters for boolean(convenient)
    @computed get isDarkTheme(): boolean {
        return this.theme === Theme.DARK;
    }

    @computed get isZoomRAWMode(): boolean {
        return this.zoomMode === Zoom.RAW;
    }

    @computed get isRegionCornerMode(): boolean {
        return this.regionCreationMode === RegionCreationMode.CORNER;
    }

    @computed get isCursorFrozen(): boolean {
        return this.cursorPosition === CursorPosition.FIXED;
    }

    @computed get enabledLoggingEventNames(): string[] {
        let eventNames: string[] = [];
        this.preferences.get(PreferenceKeys.LOG_EVENT).forEach((isChecked, eventType) => {
            if (isChecked) {
                eventNames.push(Event.getEventNameFromType(eventType));
            }
        });
        return eventNames;
    }

    @action setPreference = (key: PreferenceKeys, value: any): void => {
        if (key === null || value === null) {
            return;
        }

        if (!this.preferences.has(key)) {
            return;
        }

        // set preference in variable
        if (key === PreferenceKeys.LOG_EVENT) {
            if (!Event.isEventTypeValid(value)) {
                return;
            }
            const eventMap = this.preferences.get(PreferenceKeys.LOG_EVENT);
            eventMap.set(value, !eventMap.get(value));
        } else {
            this.preferences.set(key, value);
        }

<<<<<<< HEAD
        // save prefernce to local storage/server db
        const keyStr: string = KEY_TO_STRING.get(key);
        if (!keyStr) {
            return;
        }
        let valueStr: string;
        if (key === PreferenceKeys.LOG_EVENT) {
            valueStr = JSON.stringify(this.enabledLoggingEventNames);
        } else {
            switch (typeof value) {
                case "boolean":
                    valueStr = value ? "true" : "false";
                    break;
                case "number":
                    valueStr = value.toString(10);
                    break;
                case "string":
                    valueStr = value;
                    break;
                default:
                    return;
            }
        }
=======
    @action setContourControlMapWidth = (contourControlMapWidth: number) => {
        this.contourControlMapWidth = contourControlMapWidth;
        localStorage.setItem(PREFERENCE_KEYS.contourControlMapWidth, contourControlMapWidth.toString(10));
    };

    @action setStreamContoursWhileZooming = (val: boolean) => {
        this.streamTilesWhileZooming = val;
        localStorage.setItem(PREFERENCE_KEYS.streamContoursWhileZooming, String(val));
    };
>>>>>>> ff7b7986

        if (this.supportsServer) {
            this.savePreferencesToServer(keyStr, valueStr);
        } else {
            localStorage.setItem(keyStr, valueStr);
        }
    };

    // reset functions
    @action resetGlobalSettings = () => {
        this.setPreference(PreferenceKeys.GLOBAL_THEME, DEFAULTS.GLOBAL.theme);
        this.setPreference(PreferenceKeys.GLOBAL_AUTOLAUNCH, DEFAULTS.GLOBAL.autoLaunch);
        this.setPreference(PreferenceKeys.GLOBAL_LAYOUT, DEFAULTS.GLOBAL.layout);
        this.setPreference(PreferenceKeys.GLOBAL_CURSOR_POSITION, DEFAULTS.GLOBAL.cursorPosition);
        this.setPreference(PreferenceKeys.GLOBAL_ZOOM_MODE, DEFAULTS.GLOBAL.zoomMode);
        this.setPreference(PreferenceKeys.GLOBAL_DRAG_PANNING, DEFAULTS.GLOBAL.dragPanning);
    };

    @action resetRenderConfigSettings = () => {
        this.setPreference(PreferenceKeys.RENDER_CONFIG_SCALING, DEFAULTS.RENDER_CONFIG.scaling);
        this.setPreference(PreferenceKeys.RENDER_CONFIG_COLORMAP, DEFAULTS.RENDER_CONFIG.colormap);
        this.setPreference(PreferenceKeys.RENDER_CONFIG_PERCENTILE, DEFAULTS.RENDER_CONFIG.percentile);
        this.setPreference(PreferenceKeys.RENDER_CONFIG_SCALING_ALPHA, DEFAULTS.RENDER_CONFIG.scalingAlpha);
        this.setPreference(PreferenceKeys.RENDER_CONFIG_SCALING_GAMMA, DEFAULTS.RENDER_CONFIG.scalingGamma);
        this.setPreference(PreferenceKeys.RENDER_CONFIG_NAN_COLOR_HEX, DEFAULTS.RENDER_CONFIG.nanColorHex);
        this.setPreference(PreferenceKeys.RENDER_CONFIG_NAN_ALPHA, DEFAULTS.RENDER_CONFIG.nanAlpha);
    };

    @action resetContourConfigSettings = () => {
        this.setPreference(PreferenceKeys.CONTOUR_CONFIG_CONTOUR_SMOOTHING_MODE, DEFAULTS.CONTOUR_CONFIG.contourSmoothingMode);
        this.setPreference(PreferenceKeys.CONTOUR_CONFIG_CONTOUR_SMOOTHING_FACTOR, DEFAULTS.CONTOUR_CONFIG.contourSmoothingFactor);
        this.setPreference(PreferenceKeys.CONTOUR_CONFIG_CONTOUR_NUM_LEVELS, DEFAULTS.CONTOUR_CONFIG.contourNumLevels);
        this.setPreference(PreferenceKeys.CONTOUR_CONFIG_CONTOUR_THICKNESS, DEFAULTS.CONTOUR_CONFIG.contourThickness);
        this.setPreference(PreferenceKeys.CONTOUR_CONFIG_CONTOUR_COLOR, DEFAULTS.CONTOUR_CONFIG.contourColor);
        this.setPreference(PreferenceKeys.CONTOUR_CONFIG_CONTOUR_COLORMAP, DEFAULTS.CONTOUR_CONFIG.contourColormap);
        this.setPreference(PreferenceKeys.CONTOUR_CONFIG_CONTOUR_COLORMAP_ENABLED, DEFAULTS.CONTOUR_CONFIG.contourColormapEnabled);
    };

    @action resetOverlayConfigSettings = () => {
        this.setPreference(PreferenceKeys.WCS_OVERLAY_AST_COLOR, DEFAULTS.WCS_OVERLAY.astColor);
        this.setPreference(PreferenceKeys.WCS_OVERLAY_AST_GRID_VISIBLE, DEFAULTS.WCS_OVERLAY.astGridVisible);
        this.setPreference(PreferenceKeys.WCS_OVERLAY_AST_LABELS_VISIBLE, DEFAULTS.WCS_OVERLAY.astLabelsVisible);
        this.setPreference(PreferenceKeys.WCS_OVERLAY_WCS_TYPE, DEFAULTS.WCS_OVERLAY.wcsType);
        this.setPreference(PreferenceKeys.WCS_OVERLAY_BEAM_VISIBLE, DEFAULTS.WCS_OVERLAY.beamVisible);
        this.setPreference(PreferenceKeys.WCS_OVERLAY_BEAM_COLOR, DEFAULTS.WCS_OVERLAY.beamColor);
        this.setPreference(PreferenceKeys.WCS_OVERLAY_BEAM_TYPE, DEFAULTS.WCS_OVERLAY.beamType);
        this.setPreference(PreferenceKeys.WCS_OVERLAY_BEAM_WIDTH, DEFAULTS.WCS_OVERLAY.beamWidth);
    };

    @action resetRegionSettings = () => {
        this.setPreference(PreferenceKeys.REGION_COLOR, DEFAULTS.REGION.regionColor);
        this.setPreference(PreferenceKeys.REGION_LINE_WIDTH, DEFAULTS.REGION.regionLineWidth);
        this.setPreference(PreferenceKeys.REGION_DASH_LENGTH, DEFAULTS.REGION.regionDashLength);
        this.setPreference(PreferenceKeys.REGION_TYPE, DEFAULTS.REGION.regionType);
        this.setPreference(PreferenceKeys.REGION_CREATION_MODE, DEFAULTS.REGION.regionCreationMode);
    };

    @action resetPerformanceSettings = () => {
<<<<<<< HEAD
        this.setPreference(PreferenceKeys.PERFORMANCE_IMAGE_COMPRESSION_QUALITY, DEFAULTS.PERFORMANCE.imageCompressionQuality);
        this.setPreference(PreferenceKeys.PERFORMANCE_ANIMATION_COMPRESSION_QUALITY, DEFAULTS.PERFORMANCE.animationCompressionQuality);
        this.setPreference(PreferenceKeys.PERFORMANCE_GPU_TILE_CACHE, DEFAULTS.PERFORMANCE.GPUTileCache);
        this.setPreference(PreferenceKeys.PERFORMANCE_SYSTEM_TILE_CACHE, DEFAULTS.PERFORMANCE.systemTileCache);
        this.setPreference(PreferenceKeys.PERFORMANCE_CONTOUR_DECIMATION, DEFAULTS.PERFORMANCE.contourDecimation);
        this.setPreference(PreferenceKeys.PERFORMANCE_CONTOUR_COMPRESSION_LEVEL, DEFAULTS.PERFORMANCE.contourCompressionLevel);
        this.setPreference(PreferenceKeys.PERFORMANCE_CONTOUR_CHUNK_SIZE, DEFAULTS.PERFORMANCE.contourChunkSize);
        this.setPreference(PreferenceKeys.PERFORMANCE_STREAM_CONTOURS_WHILE_ZOOMING, DEFAULTS.PERFORMANCE.streamContoursWhileZooming);
        this.setPreference(PreferenceKeys.PERFORMANCE_LOW_BAND_WIDTH_MODE, DEFAULTS.PERFORMANCE.lowBandwidthMode);
=======
        this.setImageCompressionQuality(DEFAULTS.imageCompressionQuality);
        this.setAnimationCompressionQuality(DEFAULTS.animationCompressionQuality);
        this.setGPUTileCache(DEFAULTS.GPUTileCache);
        this.setSystemTileCache(DEFAULTS.systemTileCache);
        this.setContourDecimation(DEFAULTS.contourDecimation);
        this.setContourCompressionLevel(DEFAULTS.contourCompressionLevel);
        this.setContourChunkSize(DEFAULTS.contourChunkSize);
        this.setContourControlMapWidth(DEFAULTS.contourControlMapWidth);
        this.setStreamContoursWhileZooming(DEFAULTS.streamContoursWhileZooming);
        this.setLowBandwidthMode(DEFAULTS.lowBandwidthMode);
>>>>>>> ff7b7986
    };

    @action resetLogEventSettings = () => {
        this.preferences.get(PreferenceKeys.LOG_EVENT).forEach((value, key, map) => map.set(key, DEFAULTS.LOG_EVENT.eventLoggingEnabled));
        if (this.supportsServer) {
            this.savePreferencesToServer(KEY_TO_STRING.get(PreferenceKeys.LOG_EVENT), JSON.stringify(this.enabledLoggingEventNames));
        } else {
            localStorage.setItem(KEY_TO_STRING.get(PreferenceKeys.LOG_EVENT), JSON.stringify(this.enabledLoggingEventNames));
        }
    };

<<<<<<< HEAD
    public initUserDefinedPreferences = (supportsServer: boolean, serverPreference: { [k: string]: string; }) => {
        this.supportsServer = supportsServer;
        if (supportsServer) {
            this.initPreferenceFromServer(serverPreference);
        } else {
            this.initPreferenceFromLocalStorage();
        }
    }

    private initPreferenceFromDefault = () => {
        this.preferences = new Map<PreferenceKeys, any>([
            [PreferenceKeys.GLOBAL_THEME, DEFAULTS.GLOBAL.theme],
            [PreferenceKeys.GLOBAL_AUTOLAUNCH, DEFAULTS.GLOBAL.autoLaunch],
            [PreferenceKeys.GLOBAL_LAYOUT, DEFAULTS.GLOBAL.layout],
            [PreferenceKeys.GLOBAL_CURSOR_POSITION, DEFAULTS.GLOBAL.cursorPosition],
            [PreferenceKeys.GLOBAL_ZOOM_MODE, DEFAULTS.GLOBAL.zoomMode],
            [PreferenceKeys.GLOBAL_DRAG_PANNING, DEFAULTS.GLOBAL.dragPanning],

            [PreferenceKeys.RENDER_CONFIG_SCALING, DEFAULTS.RENDER_CONFIG.scaling],
            [PreferenceKeys.RENDER_CONFIG_COLORMAP, DEFAULTS.RENDER_CONFIG.colormap],
            [PreferenceKeys.RENDER_CONFIG_PERCENTILE, DEFAULTS.RENDER_CONFIG.percentile],
            [PreferenceKeys.RENDER_CONFIG_SCALING_ALPHA, DEFAULTS.RENDER_CONFIG.scalingAlpha],
            [PreferenceKeys.RENDER_CONFIG_SCALING_GAMMA, DEFAULTS.RENDER_CONFIG.scalingGamma],
            [PreferenceKeys.RENDER_CONFIG_NAN_COLOR_HEX, DEFAULTS.RENDER_CONFIG.nanColorHex],
            [PreferenceKeys.RENDER_CONFIG_NAN_ALPHA, DEFAULTS.RENDER_CONFIG.nanAlpha],

            [PreferenceKeys.CONTOUR_CONFIG_CONTOUR_SMOOTHING_MODE, DEFAULTS.CONTOUR_CONFIG.contourSmoothingMode],
            [PreferenceKeys.CONTOUR_CONFIG_CONTOUR_SMOOTHING_FACTOR, DEFAULTS.CONTOUR_CONFIG.contourSmoothingFactor],
            [PreferenceKeys.CONTOUR_CONFIG_CONTOUR_NUM_LEVELS, DEFAULTS.CONTOUR_CONFIG.contourNumLevels],
            [PreferenceKeys.CONTOUR_CONFIG_CONTOUR_THICKNESS, DEFAULTS.CONTOUR_CONFIG.contourThickness],
            [PreferenceKeys.CONTOUR_CONFIG_CONTOUR_COLORMAP_ENABLED, DEFAULTS.CONTOUR_CONFIG.contourColormapEnabled],
            [PreferenceKeys.CONTOUR_CONFIG_CONTOUR_COLOR, DEFAULTS.CONTOUR_CONFIG.contourColor],
            [PreferenceKeys.CONTOUR_CONFIG_CONTOUR_COLORMAP, DEFAULTS.CONTOUR_CONFIG.contourColormap],

            [PreferenceKeys.WCS_OVERLAY_AST_COLOR, DEFAULTS.WCS_OVERLAY.astColor],
            [PreferenceKeys.WCS_OVERLAY_AST_GRID_VISIBLE, DEFAULTS.WCS_OVERLAY.astGridVisible],
            [PreferenceKeys.WCS_OVERLAY_AST_LABELS_VISIBLE, DEFAULTS.WCS_OVERLAY.astLabelsVisible],
            [PreferenceKeys.WCS_OVERLAY_WCS_TYPE, DEFAULTS.WCS_OVERLAY.wcsType],
            [PreferenceKeys.WCS_OVERLAY_BEAM_VISIBLE, DEFAULTS.WCS_OVERLAY.beamVisible],
            [PreferenceKeys.WCS_OVERLAY_BEAM_COLOR, DEFAULTS.WCS_OVERLAY.beamColor],
            [PreferenceKeys.WCS_OVERLAY_BEAM_TYPE, DEFAULTS.WCS_OVERLAY.beamType],
            [PreferenceKeys.WCS_OVERLAY_BEAM_WIDTH, DEFAULTS.WCS_OVERLAY.beamWidth],

            [PreferenceKeys.REGION_COLOR, DEFAULTS.REGION.regionColor],
            [PreferenceKeys.REGION_LINE_WIDTH, DEFAULTS.REGION.regionLineWidth],
            [PreferenceKeys.REGION_DASH_LENGTH, DEFAULTS.REGION.regionDashLength],
            [PreferenceKeys.REGION_TYPE, DEFAULTS.REGION.regionType],
            [PreferenceKeys.REGION_CREATION_MODE, DEFAULTS.REGION.regionCreationMode],

            [PreferenceKeys.PERFORMANCE_IMAGE_COMPRESSION_QUALITY, DEFAULTS.PERFORMANCE.imageCompressionQuality],
            [PreferenceKeys.PERFORMANCE_ANIMATION_COMPRESSION_QUALITY, DEFAULTS.PERFORMANCE.animationCompressionQuality],
            [PreferenceKeys.PERFORMANCE_GPU_TILE_CACHE, DEFAULTS.PERFORMANCE.GPUTileCache],
            [PreferenceKeys.PERFORMANCE_SYSTEM_TILE_CACHE, DEFAULTS.PERFORMANCE.systemTileCache],
            [PreferenceKeys.PERFORMANCE_CONTOUR_DECIMATION, DEFAULTS.PERFORMANCE.contourDecimation],
            [PreferenceKeys.PERFORMANCE_CONTOUR_COMPRESSION_LEVEL, DEFAULTS.PERFORMANCE.contourCompressionLevel],
            [PreferenceKeys.PERFORMANCE_CONTOUR_CHUNK_SIZE, DEFAULTS.PERFORMANCE.contourChunkSize],
            [PreferenceKeys.PERFORMANCE_STREAM_CONTOURS_WHILE_ZOOMING, DEFAULTS.PERFORMANCE.streamContoursWhileZooming],
            [PreferenceKeys.PERFORMANCE_LOW_BAND_WIDTH_MODE, DEFAULTS.PERFORMANCE.lowBandwidthMode],

            [PreferenceKeys.LOG_EVENT, new Map<CARTA.EventType, boolean>()]
        ]);
        Event.EVENT_TYPES.forEach(eventType => this.preferences.get(PreferenceKeys.LOG_EVENT).set(eventType, DEFAULTS.LOG_EVENT.eventLoggingEnabled));
    };

    private initPreferenceFromServer = (serverPreference: { [k: string]: string; }) => {
        const keys: PreferenceKeys[] = Object.values(PreferenceKeys).filter(value => typeof value === "number") as PreferenceKeys[];
        keys.forEach((key) => {
            if (key === PreferenceKeys.LOG_EVENT) {
                this.initLogEventsFromServer(serverPreference);
            } else {
                const keyStr: string = KEY_TO_STRING.get(key);
                if (keyStr && serverPreference.hasOwnProperty(keyStr)) {
                    this.setPreference(key, this.PREFERENCE_VALIDATORS.get(key)(serverPreference[keyStr]));
                }
            }
        });
    };

    private initLogEventsFromServer = (serverPreference: { [k: string]: string; }) => {
        const keyStr = KEY_TO_STRING.get(PreferenceKeys.LOG_EVENT);
        if (keyStr && serverPreference.hasOwnProperty(keyStr)) {
            const serverEventList = serverPreference[keyStr];
            try {
                const eventNameList = JSON.parse(serverEventList);
                if (eventNameList && Array.isArray(eventNameList) && eventNameList.length) {
                    eventNameList.forEach((eventName) => {
                        const eventType = Event.getEventTypeFromName(eventName);
                        if (eventType !== undefined) {
                            this.preferences.get(PreferenceKeys.LOG_EVENT).set(eventType, true);
                        }
                    });
                }
            } catch (e) {
                console.log("Invalid event list read from server");
            }
        }
    };

    private initPreferenceFromLocalStorage = () => {
        const keys: PreferenceKeys[] = Object.values(PreferenceKeys).filter(value => typeof value === "number") as PreferenceKeys[];
        keys.forEach((key) => {
            if (key === PreferenceKeys.LOG_EVENT) {
                this.initLogEventsFromLocalStorage();
            } else {
                const value = localStorage.getItem(KEY_TO_STRING.get(key));
                this.setPreference(key, this.PREFERENCE_VALIDATORS.get(key)(value));
            }
=======
    constructor(appStore: AppStore) {
        this.appStore = appStore;
        this.theme = this.getTheme();
        this.autoLaunch = this.getAutoLaunch();
        this.layout = this.getLayout();
        this.cursorPosition = this.getCursorPosition();
        this.zoomMode = this.getZoomMode();
        this.dragPanning = this.getDragPanning();
        this.scaling = this.getScaling();
        this.colormap = this.getColormap();
        this.percentile = this.getPercentile();
        this.scalingAlpha = this.getScalingAlpha();
        this.scalingGamma = this.getScalingGamma();
        this.nanColorHex = this.getNaNColorHex();
        this.nanAlpha = this.getNaNAlpha();
        this.contourSmoothingMode = this.getContourSmoothingMode();
        this.contourSmoothingFactor = this.getContourSmoothingFactor();
        this.contourNumLevels = this.getContourNumLevels();
        this.contourThickness = this.getContourThickness();
        this.contourColor = this.getContourColor();
        this.contourColormap = this.getContourColormap();
        this.contourColormapEnabled = this.getContourColormapEnabled();
        this.astColor = this.getASTColor();
        this.astGridVisible = this.getASTGridVisible();
        this.astLabelsVisible = this.getASTLabelsVisible();
        this.wcsType = this.getWCSType();
        this.beamVisible = this.getBeamVisible();
        this.beamColor = this.getBeamColor();
        this.beamType = this.getBeamType();
        this.beamWidth = this.getBeamWidth();
        this.regionCreationMode = this.getRegionCreationMode();
        this.imageCompressionQuality = this.getImageCompressionQuality();
        this.animationCompressionQuality = this.getAnimationCompressionQuality();
        this.GPUTileCache = this.getGPUTileCache();
        this.systemTileCache = this.getSystemTileCache();
        this.contourDecimation = this.getContourDecimation();
        this.contourCompressionLevel = this.getContourCompressionLevel();
        this.contourChunkSize = this.getContourChunkSize();
        this.contourControlMapWidth = this.getContourControlMapWidth();
        this.streamTilesWhileZooming = this.getStreamTilesWhileZooming();
        this.lowBandwidthMode = this.getLowBandwidthMode();
        this.eventsLoggingEnabled = this.getLogEvents();

        // setup region settings container (for AppearanceForm in PreferenceDialogComponent)
        this.regionContainer = new RegionStore(null, -1, null, [{x: 0, y: 0}, {x: 1, y: 1}], this.getRegionType(), -1);
        this.regionContainer.color = this.getRegionColor();
        this.regionContainer.lineWidth = this.getRegionLineWidth();
        this.regionContainer.dashLength = this.getRegionDashLength();

        autorun(() => {
            localStorage.setItem(PREFERENCE_KEYS.regionColor, this.regionContainer.color);
            localStorage.setItem(PREFERENCE_KEYS.regionLineWidth, this.regionContainer.lineWidth.toString(10));
            localStorage.setItem(PREFERENCE_KEYS.regionDashLength, this.regionContainer.dashLength.toString(10));
>>>>>>> ff7b7986
        });
    };

    // getters for log event, the list saved in local storage should be a string array like ["REGISTER_VIEWER", "OPEN_FILE_ACK", ...]
    private initLogEventsFromLocalStorage = () => {
        const localStorageEventList = localStorage.getItem(KEY_TO_STRING.get(PreferenceKeys.LOG_EVENT));
        if (localStorageEventList && localStorageEventList.length) {
            try {
                const eventNameList = JSON.parse(localStorageEventList);
                if (eventNameList && Array.isArray(eventNameList) && eventNameList.length) {
                    eventNameList.forEach((eventName) => {
                        const eventType = Event.getEventTypeFromName(eventName);
                        if (eventType !== undefined) {
                            this.preferences.get(PreferenceKeys.LOG_EVENT).set(eventType, true);
                        }
                    });
                }
            } catch (e) {
                console.log("Invalid event list read from local storage");
            }
        }
    };

    private savePreferencesToServer = (key: string, value: string): boolean => {
        let result = false;
        let obj = {};
        obj[key] = value;
        this.appStore.backendService.setUserPreferences(obj).subscribe(ack => {
            if (ack.success) {
                result = true;
            } else {
                this.appStore.alertStore.showAlert("Saving user-defined preferences to server failed! ");
                result = false;
            }
        });
        return result;
    };

    constructor(appStore: AppStore) {
        this.appStore = appStore;
        this.supportsServer = false;
        this.initPreferenceFromDefault();
    }
}<|MERGE_RESOLUTION|>--- conflicted
+++ resolved
@@ -7,7 +7,6 @@
 import {isColorValid, parseBoolean} from "utilities";
 import {ControlMap} from "../models/ControlMap";
 
-<<<<<<< HEAD
 export enum PreferenceKeys {
     GLOBAL_THEME = 1,
     GLOBAL_AUTOLAUNCH,
@@ -54,6 +53,7 @@
     PERFORMANCE_CONTOUR_DECIMATION,
     PERFORMANCE_CONTOUR_COMPRESSION_LEVEL,
     PERFORMANCE_CONTOUR_CHUNK_SIZE,
+    PERFORMANCE_CONTOUR_CONTROL_MAP_WIDTH,
     PERFORMANCE_STREAM_CONTOURS_WHILE_ZOOMING,
     PERFORMANCE_LOW_BAND_WIDTH_MODE,
 
@@ -106,6 +106,7 @@
     [PreferenceKeys.PERFORMANCE_CONTOUR_DECIMATION, "contourDecimation"],
     [PreferenceKeys.PERFORMANCE_CONTOUR_COMPRESSION_LEVEL, "contourCompressionLevel"],
     [PreferenceKeys.PERFORMANCE_CONTOUR_CHUNK_SIZE, "contourChunkSize"],
+    [PreferenceKeys.PERFORMANCE_CONTOUR_CONTROL_MAP_WIDTH, "contourControlMapWidth"],
     [PreferenceKeys.PERFORMANCE_STREAM_CONTOURS_WHILE_ZOOMING, "streamContoursWhileZooming"],
     [PreferenceKeys.PERFORMANCE_LOW_BAND_WIDTH_MODE, "lowBandwidthMode"],
 
@@ -164,112 +165,18 @@
         contourDecimation: 4,
         contourCompressionLevel: 8,
         contourChunkSize: 100000,
+        contourControlMapWidth: 256,
         streamContoursWhileZooming: false,
         lowBandwidthMode: false,
     },
     LOG_EVENT: {
         eventLoggingEnabled: false
     }
-=======
-const PREFERENCE_KEYS = {
-    theme: "theme",
-    autoLaunch: "autoLaunch",
-    layout: "layout",
-    cursorPosition: "cursorPosition",
-    zoomMode: "zoomMode",
-    dragPanning: "dragPanning",
-    scaling: "scaling",
-    colormap: "colormap",
-    percentile: "percentile",
-    scalingAlpha: "scalingAlpha",
-    scalingGamma: "scalingGamma",
-    nanColorHex: "nanColorHex",
-    nanAlpha: "nanAlpha",
-    contourSmoothingMode: "contourSmoothingMode",
-    contourSmoothingFactor: "contourSmoothingFactor",
-    contourNumLevels: "contourNumLevels",
-    contourThickness: "contourThickness",
-    contourColormapEnabled: "contourColormapEnabled",
-    contourColor: "contourColor",
-    contourColormap: "contourColormap",
-    astColor: "astColor",
-    astGridVisible: "astGridVisible",
-    astLabelsVisible: "astLabelsVisible",
-    wcsType: "wcsType",
-    beamVisible: "beamVisible",
-    beamColor: "beamColor",
-    beamType: "beamType",
-    beamWidth: "beamWidth",
-    regionColor: "regionColor",
-    regionLineWidth: "regionLineWidth",
-    regionDashLength: "regionDashLength",
-    regionType: "regionType",
-    regionCreationMode: "regionCreationMode",
-    imageCompressionQuality: "imageCompressionQuality",
-    animationCompressionQuality: "animationCompressionQuality",
-    GPUTileCache: "GPUTileCache",
-    systemTileCache: "systemTileCache",
-    contourDecimation: "contourDecimation",
-    contourCompressionLevel: "contourCompressionLevel",
-    contourChunkSize: "contourChunkSize",
-    contourControlMapWidth: "contourControlMapWidth",
-    streamContoursWhileZooming: "streamContoursWhileZooming",
-    lowBandwidthMode: "lowBandwidthMode",
-    logEventList: "logEventList"
-};
-
-const DEFAULTS = {
-    theme: Theme.LIGHT,
-    autoLaunch: true,
-    layout: PresetLayout.DEFAULT,
-    cursorPosition: CursorPosition.TRACKING,
-    zoomMode: Zoom.FIT,
-    dragPanning: true,
-    scaling: FrameScaling.LINEAR,
-    colormap: "inferno",
-    percentile: 99.9,
-    scalingAlpha: 1000,
-    scalingGamma: 1,
-    nanColorHex: "#137CBD",
-    nanAlpha: 1,
-    contourSmoothingMode: CARTA.SmoothingMode.BlockAverage,
-    contourSmoothingFactor: 4,
-    contourNumLevels: 5,
-    contourThickness: 1,
-    contourColormapEnabled: false,
-    contourColor: Colors.GREEN3,
-    contourColormap: "viridis",
-    astColor: 4,
-    astGridVisible: false,
-    astLabelsVisible: true,
-    wcsType: WCSType.AUTOMATIC,
-    beamVisible: true,
-    beamColor: Colors.GRAY3,
-    beamType: BeamType.Open,
-    beamWidth: 1,
-    regionColor: "#2EE6D6",
-    regionLineWidth: 2,
-    regionDashLength: 0,
-    regionType: CARTA.RegionType.RECTANGLE,
-    regionCreationMode: RegionCreationMode.CENTER,
-    imageCompressionQuality: CompressionQuality.IMAGE_DEFAULT,
-    animationCompressionQuality: CompressionQuality.ANIMATION_DEFAULT,
-    GPUTileCache: TileCache.GPU_DEFAULT,
-    systemTileCache: TileCache.SYSTEM_DEFAULT,
-    contourDecimation: 4,
-    contourCompressionLevel: 8,
-    contourChunkSize: 100000,
-    contourControlMapWidth: 256,
-    streamContoursWhileZooming: false,
-    lowBandwidthMode: false,
-    eventLoggingEnabled: false
->>>>>>> ff7b7986
 };
 
 export class PreferenceStore {
     private readonly appStore: AppStore;
 
-<<<<<<< HEAD
     @observable preferences: Map<PreferenceKeys, any>;
     @observable supportsServer: boolean;
 
@@ -328,52 +235,11 @@
             (value: string): number => { return value && (isFinite(parseInt(value)) && parseInt(value) >= 0 && parseInt(value) <= 19) ? parseInt(value) : DEFAULTS.PERFORMANCE.contourCompressionLevel; }],
         [PreferenceKeys.PERFORMANCE_CONTOUR_CHUNK_SIZE,
             (value: string): number => { return value && (isFinite(parseInt(value)) && parseInt(value) >= 1000 && parseInt(value) <= 1000000) ? parseInt(value) : DEFAULTS.PERFORMANCE.contourChunkSize; }],
+        [PreferenceKeys.PERFORMANCE_CONTOUR_CONTROL_MAP_WIDTH,
+            (value: string): number => { return value && isFinite(parseInt(value)) && ControlMap.IsWidthValid(parseInt(value)) ? parseInt(value) : DEFAULTS.PERFORMANCE.contourControlMapWidth; }],
         [PreferenceKeys.PERFORMANCE_STREAM_CONTOURS_WHILE_ZOOMING, (value: string): boolean => { return parseBoolean(value, DEFAULTS.PERFORMANCE.streamContoursWhileZooming); }],
         [PreferenceKeys.PERFORMANCE_LOW_BAND_WIDTH_MODE, (value: string): boolean => { return parseBoolean(value, DEFAULTS.PERFORMANCE.lowBandwidthMode); }]
     ]);
-=======
-    @observable theme: string;
-    @observable autoLaunch: boolean;
-    @observable layout: string;
-    @observable cursorPosition: string;
-    @observable zoomMode: string;
-    @observable dragPanning: boolean;
-    @observable scaling: FrameScaling;
-    @observable colormap: string;
-    @observable percentile: number;
-    @observable scalingAlpha: number;
-    @observable scalingGamma: number;
-    @observable nanColorHex: string;
-    @observable nanAlpha: number;
-    @observable contourSmoothingMode: CARTA.SmoothingMode;
-    @observable contourSmoothingFactor: number;
-    @observable contourNumLevels: number;
-    @observable contourThickness: number;
-    @observable contourColormapEnabled: boolean;
-    @observable contourColor: string;
-    @observable contourColormap: string;
-    @observable astColor: number;
-    @observable astGridVisible: boolean;
-    @observable astLabelsVisible: boolean;
-    @observable wcsType: string;
-    @observable beamVisible: boolean;
-    @observable beamColor: string;
-    @observable beamType: BeamType;
-    @observable beamWidth: number;
-    @observable regionContainer: RegionStore;
-    @observable regionCreationMode: string;
-    @observable imageCompressionQuality: number;
-    @observable animationCompressionQuality: number;
-    @observable GPUTileCache: number;
-    @observable systemTileCache: number;
-    @observable contourDecimation: number;
-    @observable contourCompressionLevel: number;
-    @observable contourChunkSize: number;
-    @observable contourControlMapWidth: number;
-    @observable streamTilesWhileZooming: boolean;
-    @observable lowBandwidthMode: boolean;
-    @observable eventsLoggingEnabled: Map<CARTA.EventType, boolean>;
->>>>>>> ff7b7986
 
     // getters for global settings
     @computed get theme(): string {
@@ -533,29 +399,16 @@
         return this.preferences.get(PreferenceKeys.PERFORMANCE_ANIMATION_COMPRESSION_QUALITY);
     }
 
-<<<<<<< HEAD
     @computed get gpuTileCache(): number {
         return this.preferences.get(PreferenceKeys.PERFORMANCE_GPU_TILE_CACHE);
     }
-=======
-    private getContourControlMapWidth = (): number => {
-        const contourControlMapWidth = localStorage.getItem(PREFERENCE_KEYS.contourControlMapWidth);
-        if (!contourControlMapWidth) {
-            return DEFAULTS.contourControlMapWidth;
-        }
-
-        const value = Number(contourControlMapWidth);
-        return isFinite(value) && ControlMap.IsWidthValid(value) ? value : DEFAULTS.contourControlMapWidth;
-    };
-
-    private getStreamTilesWhileZooming = (): boolean => {
-        const val = localStorage.getItem(PREFERENCE_KEYS.streamContoursWhileZooming);
-        return parseBoolean(val, DEFAULTS.streamContoursWhileZooming);
-    };
->>>>>>> ff7b7986
 
     @computed get systemTileCache(): number {
         return this.preferences.get(PreferenceKeys.PERFORMANCE_SYSTEM_TILE_CACHE);
+    }
+
+    @computed get contourControlMapWidth(): number {
+        return this.preferences.get(PreferenceKeys.PERFORMANCE_CONTOUR_CONTROL_MAP_WIDTH);
     }
 
     @computed get streamContoursWhileZooming(): boolean {
@@ -617,7 +470,6 @@
             this.preferences.set(key, value);
         }
 
-<<<<<<< HEAD
         // save prefernce to local storage/server db
         const keyStr: string = KEY_TO_STRING.get(key);
         if (!keyStr) {
@@ -641,17 +493,6 @@
                     return;
             }
         }
-=======
-    @action setContourControlMapWidth = (contourControlMapWidth: number) => {
-        this.contourControlMapWidth = contourControlMapWidth;
-        localStorage.setItem(PREFERENCE_KEYS.contourControlMapWidth, contourControlMapWidth.toString(10));
-    };
-
-    @action setStreamContoursWhileZooming = (val: boolean) => {
-        this.streamTilesWhileZooming = val;
-        localStorage.setItem(PREFERENCE_KEYS.streamContoursWhileZooming, String(val));
-    };
->>>>>>> ff7b7986
 
         if (this.supportsServer) {
             this.savePreferencesToServer(keyStr, valueStr);
@@ -710,7 +551,6 @@
     };
 
     @action resetPerformanceSettings = () => {
-<<<<<<< HEAD
         this.setPreference(PreferenceKeys.PERFORMANCE_IMAGE_COMPRESSION_QUALITY, DEFAULTS.PERFORMANCE.imageCompressionQuality);
         this.setPreference(PreferenceKeys.PERFORMANCE_ANIMATION_COMPRESSION_QUALITY, DEFAULTS.PERFORMANCE.animationCompressionQuality);
         this.setPreference(PreferenceKeys.PERFORMANCE_GPU_TILE_CACHE, DEFAULTS.PERFORMANCE.GPUTileCache);
@@ -718,20 +558,9 @@
         this.setPreference(PreferenceKeys.PERFORMANCE_CONTOUR_DECIMATION, DEFAULTS.PERFORMANCE.contourDecimation);
         this.setPreference(PreferenceKeys.PERFORMANCE_CONTOUR_COMPRESSION_LEVEL, DEFAULTS.PERFORMANCE.contourCompressionLevel);
         this.setPreference(PreferenceKeys.PERFORMANCE_CONTOUR_CHUNK_SIZE, DEFAULTS.PERFORMANCE.contourChunkSize);
+        this.setPreference(PreferenceKeys.PERFORMANCE_CONTOUR_CONTROL_MAP_WIDTH, DEFAULTS.PERFORMANCE.contourControlMapWidth);
         this.setPreference(PreferenceKeys.PERFORMANCE_STREAM_CONTOURS_WHILE_ZOOMING, DEFAULTS.PERFORMANCE.streamContoursWhileZooming);
         this.setPreference(PreferenceKeys.PERFORMANCE_LOW_BAND_WIDTH_MODE, DEFAULTS.PERFORMANCE.lowBandwidthMode);
-=======
-        this.setImageCompressionQuality(DEFAULTS.imageCompressionQuality);
-        this.setAnimationCompressionQuality(DEFAULTS.animationCompressionQuality);
-        this.setGPUTileCache(DEFAULTS.GPUTileCache);
-        this.setSystemTileCache(DEFAULTS.systemTileCache);
-        this.setContourDecimation(DEFAULTS.contourDecimation);
-        this.setContourCompressionLevel(DEFAULTS.contourCompressionLevel);
-        this.setContourChunkSize(DEFAULTS.contourChunkSize);
-        this.setContourControlMapWidth(DEFAULTS.contourControlMapWidth);
-        this.setStreamContoursWhileZooming(DEFAULTS.streamContoursWhileZooming);
-        this.setLowBandwidthMode(DEFAULTS.lowBandwidthMode);
->>>>>>> ff7b7986
     };
 
     @action resetLogEventSettings = () => {
@@ -743,7 +572,6 @@
         }
     };
 
-<<<<<<< HEAD
     public initUserDefinedPreferences = (supportsServer: boolean, serverPreference: { [k: string]: string; }) => {
         this.supportsServer = supportsServer;
         if (supportsServer) {
@@ -800,6 +628,7 @@
             [PreferenceKeys.PERFORMANCE_CONTOUR_DECIMATION, DEFAULTS.PERFORMANCE.contourDecimation],
             [PreferenceKeys.PERFORMANCE_CONTOUR_COMPRESSION_LEVEL, DEFAULTS.PERFORMANCE.contourCompressionLevel],
             [PreferenceKeys.PERFORMANCE_CONTOUR_CHUNK_SIZE, DEFAULTS.PERFORMANCE.contourChunkSize],
+            [PreferenceKeys.PERFORMANCE_CONTOUR_CONTROL_MAP_WIDTH, DEFAULTS.PERFORMANCE.contourControlMapWidth],
             [PreferenceKeys.PERFORMANCE_STREAM_CONTOURS_WHILE_ZOOMING, DEFAULTS.PERFORMANCE.streamContoursWhileZooming],
             [PreferenceKeys.PERFORMANCE_LOW_BAND_WIDTH_MODE, DEFAULTS.PERFORMANCE.lowBandwidthMode],
 
@@ -851,61 +680,6 @@
                 const value = localStorage.getItem(KEY_TO_STRING.get(key));
                 this.setPreference(key, this.PREFERENCE_VALIDATORS.get(key)(value));
             }
-=======
-    constructor(appStore: AppStore) {
-        this.appStore = appStore;
-        this.theme = this.getTheme();
-        this.autoLaunch = this.getAutoLaunch();
-        this.layout = this.getLayout();
-        this.cursorPosition = this.getCursorPosition();
-        this.zoomMode = this.getZoomMode();
-        this.dragPanning = this.getDragPanning();
-        this.scaling = this.getScaling();
-        this.colormap = this.getColormap();
-        this.percentile = this.getPercentile();
-        this.scalingAlpha = this.getScalingAlpha();
-        this.scalingGamma = this.getScalingGamma();
-        this.nanColorHex = this.getNaNColorHex();
-        this.nanAlpha = this.getNaNAlpha();
-        this.contourSmoothingMode = this.getContourSmoothingMode();
-        this.contourSmoothingFactor = this.getContourSmoothingFactor();
-        this.contourNumLevels = this.getContourNumLevels();
-        this.contourThickness = this.getContourThickness();
-        this.contourColor = this.getContourColor();
-        this.contourColormap = this.getContourColormap();
-        this.contourColormapEnabled = this.getContourColormapEnabled();
-        this.astColor = this.getASTColor();
-        this.astGridVisible = this.getASTGridVisible();
-        this.astLabelsVisible = this.getASTLabelsVisible();
-        this.wcsType = this.getWCSType();
-        this.beamVisible = this.getBeamVisible();
-        this.beamColor = this.getBeamColor();
-        this.beamType = this.getBeamType();
-        this.beamWidth = this.getBeamWidth();
-        this.regionCreationMode = this.getRegionCreationMode();
-        this.imageCompressionQuality = this.getImageCompressionQuality();
-        this.animationCompressionQuality = this.getAnimationCompressionQuality();
-        this.GPUTileCache = this.getGPUTileCache();
-        this.systemTileCache = this.getSystemTileCache();
-        this.contourDecimation = this.getContourDecimation();
-        this.contourCompressionLevel = this.getContourCompressionLevel();
-        this.contourChunkSize = this.getContourChunkSize();
-        this.contourControlMapWidth = this.getContourControlMapWidth();
-        this.streamTilesWhileZooming = this.getStreamTilesWhileZooming();
-        this.lowBandwidthMode = this.getLowBandwidthMode();
-        this.eventsLoggingEnabled = this.getLogEvents();
-
-        // setup region settings container (for AppearanceForm in PreferenceDialogComponent)
-        this.regionContainer = new RegionStore(null, -1, null, [{x: 0, y: 0}, {x: 1, y: 1}], this.getRegionType(), -1);
-        this.regionContainer.color = this.getRegionColor();
-        this.regionContainer.lineWidth = this.getRegionLineWidth();
-        this.regionContainer.dashLength = this.getRegionDashLength();
-
-        autorun(() => {
-            localStorage.setItem(PREFERENCE_KEYS.regionColor, this.regionContainer.color);
-            localStorage.setItem(PREFERENCE_KEYS.regionLineWidth, this.regionContainer.lineWidth.toString(10));
-            localStorage.setItem(PREFERENCE_KEYS.regionDashLength, this.regionContainer.dashLength.toString(10));
->>>>>>> ff7b7986
         });
     };
 
