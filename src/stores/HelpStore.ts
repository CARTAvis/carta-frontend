--- conflicted
+++ resolved
@@ -18,6 +18,7 @@
     IMAGE_VIEW = "Image View",
     IMAGE_VIEW_SETTINGS = "Image View Settings",
     LAYER_LIST = "Image List",
+    LAYER_LIST_SETTINGS = "Image List Settings",
     LOG = "Log",
     PLACEHOLDER = "Placeholder",
     REGION_LIST = "Region List",
@@ -76,56 +77,4 @@
     @action hideHelpDrawer = () => {
         this.helpVisible = false;
     };
-<<<<<<< HEAD
-=======
-}
-
-export enum HelpType {
-    // Dialogs
-    CONTOUR = "contour",
-    PREFERENCES = "preferences",
-    FILE_Browser = "file-browser",
-    FILE_INFO = "file-info",
-    SAVE_LAYOUT = "save-layout",
-    REGION_DIALOG = "region-dialog",
-    STOKES = "STOKES",
-
-    // Widgets
-    ANIMATOR = "animator",
-    HISTOGRAM = "histogram",
-    HISTOGRAM_SETTINGS = "histogram-settings",
-    IMAGE_VIEW = "image-view",
-    IMAGE_VIEW_SETTINGS = "image-view-settings",
-    LAYER_LIST = "layer-list",
-    LAYER_LIST_SETTINGS = "layer-list-settings",
-    LOG = "log",
-    PLACEHOLDER = "placeholder",
-    REGION_LIST = "region-list",
-    RENDER_CONFIG = "render-config",
-    RENDER_CONFIG_SETTINGS = "render-config-settings",
-    SPATIAL_PROFILER = "spatial-profiler",
-    SPATIAL_PROFILER_SETTINGS_STYLING = "spatial-profiler-settings-styling",
-    SPATIAL_PROFILER_SETTINGS_SMOOTHING = "spatial-profiler-settings-smoothing",
-    SPECTRAL_PROFILER = "spectral-profiler",
-    SPECTRAL_PROFILER_SETTINGS_CONVERSION = "spectral-profiler-settings-conversion",
-    SPECTRAL_PROFILER_SETTINGS_STYLING = "spectral-profiler-settings-styling",
-    SPECTRAL_PROFILER_SETTINGS_SMOOTHING = "spectral-profiler-settings-smoothing",
-    SPECTRAL_PROFILER_SETTINGS_MOMENTS = "spectral-profiler-settings-moments",
-    SPECTRAL_PROFILER_SETTINGS_FITTING = "spectral-profiler-settings-fitting",
-    STATS = "stats",
-    STOKES_ANALYSIS = "stoke-analysis",
-    STOKES_ANALYSIS_SETTINGS_CONVERSION = "stoke-analysis-settings-conversion",
-    STOKES_ANALYSIS_SETTINGS_LINE_PLOT_STYLING = "stoke-analysis-settings-line-plot-styling",
-    STOKES_ANALYSIS_SETTINGS_SCATTER_PLOT_STYLING = "stoke-analysis-settings-scatter-plot-styling",
-    STOKES_ANALYSIS_SETTINGS_SMOOTHING = "stoke-analysis-settings-smoothing",
-    CATALOG_OVERLAY = "catalog-overlay",
-    CATALOG_HISTOGRAM_PLOT = "catalog-histogram-plot",
-    CATALOG_SCATTER_PLOT = "catalog-scatter-plot",
-    CATALOG_SETTINGS_GOLBAL = "catalog-settings-golbal",
-    CATALOG_SETTINGS_OVERLAY = "catalog-settings-overlay",
-    CATALOG_SETTINGS_COLOR = "catalog-settings-color",
-    CATALOG_SETTINGS_SIZE = "catalog-settings-size",
-    CATALOG_SETTINGS_ORIENTATION = "catalog-settings-orientation",
-    SPECTRAL_LINE_QUERY = "spectral-line-query"
->>>>>>> bf73c2cd
 }