import {action, computed, observable, makeObservable} from "mobx";
import {CARTA} from "carta-protobuf";
import {PreferenceStore} from "stores";
<<<<<<< HEAD
import {AbstractCatalogProfileStore, CatalogType, CatalogSystemType, CatalogInfo, ProcessedColumnData} from "models";
=======
import {AbstractCatalogProfileStore, CatalogType, CatalogSystemType, CatalogInfo} from "models";
import {ProcessedColumnData} from "utilities";
>>>>>>> 88353e83

export enum CatalogCoordinate {
    X = "X",
    Y = "Y",
    PlotSize = "Size",
    PlotShape = "Shape",
    NONE = "None"
}

export enum CatalogUpdateMode {
    TableUpdate = "TableUpdate",
    ViewUpdate = "ViewUpdate",
    PlotsUpdate = "PlotsUpdate"
}

export type ControlHeader = {columnIndex: number; dataIndex: number; display: boolean; filter: string; columnWidth: number};

export class CatalogProfileStore extends AbstractCatalogProfileStore {
    public static readonly InitTableRows = 50;
    private static readonly DataChunkSize = 50;
    private readonly InitialedColumnsKeyWords = ["ANGULAR DISTANCE", "MAIN IDENTIFIER", "RADIAL VELOCITY", "REDSHIFT"];
    private readonly InitialedExcludeColumnsKeyWords = ["PROPER MOTION", "SIGMA"];
    private InitialedRAColumnsKeyWords = ["RIGHT ASCENSION", "RA", "R.A"];
    private InitialedDECColumnsKeyWords = ["DECLINATION", "DEC", "Dec."];

    @observable catalogInfo: CatalogInfo;
    @observable catalogControlHeader: Map<string, ControlHeader>;
    @observable catalogHeader: Array<CARTA.ICatalogHeader>;
    @observable numVisibleRows: number;
    @observable subsetEndIndex: number;
    @observable maxRows: number;

    constructor(catalogInfo: CatalogInfo, catalogHeader: Array<CARTA.ICatalogHeader>, catalogData: Map<number, ProcessedColumnData>, catalogType: CatalogType = CatalogType.FILE) {
        super(catalogType, catalogData);
        makeObservable(this);
        this.catalogInfo = catalogInfo;
        this.catalogHeader = catalogHeader.sort((a, b) => {
            return a.columnIndex - b.columnIndex;
        });
        this.catalogControlHeader = this.initCatalogControlHeader;
        this.catalogFilterRequest = this.initCatalogFilterRequest;
        this.updatingDataStream = false;
        this.updateMode = CatalogUpdateMode.TableUpdate;
        this.selectedPointIndices = [];
        this.filterDataSize = undefined;
        this.maxRows = catalogInfo.dataSize;

        const coordinateSystem = catalogInfo.fileInfo.coosys[0];

        if (coordinateSystem) {
            const system = AbstractCatalogProfileStore.getCatalogSystem(coordinateSystem.system);
            this.catalogCoordinateSystem = {
                system: system,
                equinox: coordinateSystem.equinox,
                epoch: coordinateSystem.epoch,
                coordinate: this.systemCoordinateMap.get(CatalogSystemType.ICRS)
            };
        } else {
            this.catalogCoordinateSystem = {
                system: CatalogSystemType.ICRS,
                equinox: null,
                epoch: null,
                coordinate: this.systemCoordinateMap.get(CatalogSystemType.ICRS)
            };
        }

        const initTableRows = CatalogProfileStore.InitTableRows;
        if (catalogInfo.dataSize < initTableRows) {
            this.numVisibleRows = catalogInfo.dataSize;
            this.subsetEndIndex = catalogInfo.dataSize;
        } else {
            this.numVisibleRows = initTableRows;
            this.subsetEndIndex = initTableRows;
        }
    }

    @action setUserFilter(catalogFilterRequest: CARTA.CatalogFilterRequest) {
        this.catalogFilterRequest = catalogFilterRequest;
    }

    @action setCatalogHeader(catalogHeader: Array<CARTA.CatalogHeader>) {
        this.catalogHeader = catalogHeader;
    }

    private static FillAllocatedArray<T>(existingArray: Array<T>, newArray: Array<T>, insertionIndex: number, allocationSize: number): Array<T> {
        const newDataSize = newArray.length;
        let destArr: Array<T>;
        // fill in-place
        if (existingArray.length === allocationSize) {
            destArr = existingArray;
            for (let i = 0; i < newDataSize; i++) {
                destArr[i + insertionIndex] = newArray[i];
            }
        } else {
            // Create a new array and copy across up to the insertion index
            destArr = new Array<T>(allocationSize);
            for (let i = 0; i < insertionIndex; i++) {
                destArr[i] = existingArray[i];
            }

            for (let i = 0; i < newDataSize; i++) {
                destArr[i + insertionIndex] = newArray[i];
            }
        }
        return destArr;
    }

    updateCatalogData(catalogFilter: CARTA.CatalogFilterResponse, catalogData: Map<number, ProcessedColumnData>) {
        let subsetDataSize = catalogFilter.subsetDataSize;
        const subsetEndIndex = catalogFilter.subsetEndIndex;
        const startIndex = subsetEndIndex - subsetDataSize;

        const totalDataSize = catalogFilter.requestEndIndex;
        this.filterDataSize = catalogFilter.filterDataSize;

        if (this.subsetEndIndex <= this.filterDataSize) {
            let numVisibleRows = this.numVisibleRows + subsetDataSize;
            catalogData.forEach((newData, key) => {
                let currentData = this.catalogData.get(key);
                if (!currentData) {
                    this.catalogData.set(key, newData);
                } else {
                    if (currentData.dataType === CARTA.ColumnType.String) {
                        const currentArr = currentData.data as Array<string>;
                        const newArr = newData.data as Array<string>;
                        currentData.data = CatalogProfileStore.FillAllocatedArray<string>(currentArr, newArr, startIndex, totalDataSize);
                    } else if (currentData.dataType === CARTA.ColumnType.Bool) {
                        const currentArr = currentData.data as Array<boolean>;
                        const newArr = newData.data as Array<boolean>;
                        currentData.data = CatalogProfileStore.FillAllocatedArray<boolean>(currentArr, newArr, startIndex, totalDataSize);
                    } else if (currentData.dataType === CARTA.ColumnType.UnsupportedType) {
                        return;
                    } else {
                        const currentArr = currentData.data as Array<number>;
                        const newArr = newData.data as Array<number>;
                        currentData.data = CatalogProfileStore.FillAllocatedArray<number>(currentArr, newArr, startIndex, totalDataSize);
                    }
                }
            });
            this.setNumVisibleRows(numVisibleRows);
            this.subsetEndIndex = subsetEndIndex;
        }
    }

    @action.bound setNumVisibleRows(val: number) {
        this.numVisibleRows = val;
    }

    @action setSubsetEndIndex(val: number) {
        this.subsetEndIndex = val;
    }

    @action resetCatalogFilterRequest = () => {
        this.resetFilterRequest();
        this.resetUserFilters();
        this.loadingData = false;
        this.catalogFilterRequest = this.initCatalogFilterRequest;
        this.updatingDataStream = false;
        this.sortingInfo.columnName = null;
        this.sortingInfo.sortingType = null;
        this.maxRows = this.catalogInfo.dataSize;
    };

    @action resetFilterRequest() {
        this.setUpdateMode(CatalogUpdateMode.TableUpdate);
        this.clearData();
        this.setNumVisibleRows(0);
        this.setSubsetEndIndex(0);
        this.setLoadingDataStatus(true);
    }

    @action setSortingInfo(columnName: string, sortingType: CARTA.SortingType) {
        this.sortingInfo = {columnName, sortingType};
    }

    @computed get loadOntoImage() {
        return this.loadingData || this.updatingDataStream;
    }

    @computed get initCatalogControlHeader() {
        const controlHeaders = new Map<string, ControlHeader>();
        const catalogHeader = this.catalogHeader;

        if (catalogHeader.length) {
            for (let index = 0; index < catalogHeader.length; index++) {
                const header = catalogHeader[index];
                let display = false;
                if (index < PreferenceStore.Instance.catalogDisplayedColumnSize) {
                    display = true;
                }
                let controlHeader: ControlHeader = {columnIndex: header.columnIndex, dataIndex: index, display: display, filter: "", columnWidth: null};
                controlHeaders.set(header.name, controlHeader);
            }
        }
        return controlHeaders;
    }

    @action setMaxRows(maxRows: number) {
        this.updateTableStatus(true);
        this.maxRows = maxRows;
    }

    @computed get initCatalogFilterRequest(): CARTA.CatalogFilterRequest {
        let catalogFilter: CARTA.CatalogFilterRequest = new CARTA.CatalogFilterRequest();
        let imageBounds: CARTA.CatalogImageBounds = new CARTA.CatalogImageBounds();
        let previewDatasize = CatalogProfileStore.InitTableRows;
        catalogFilter.fileId = this.catalogInfo.fileId;
        catalogFilter.filterConfigs = null;
        catalogFilter.columnIndices = this.columnIndices;
        catalogFilter.subsetStartIndex = 0;
        catalogFilter.imageBounds = imageBounds;
        catalogFilter.regionId = null;
        catalogFilter.sortColumn = null;
        catalogFilter.sortingType = null;

        if (previewDatasize > this.maxRows) {
            previewDatasize = this.maxRows;
        }

        if (this.catalogInfo.dataSize < previewDatasize) {
            catalogFilter.subsetDataSize = this.catalogInfo.dataSize;
        } else {
            catalogFilter.subsetDataSize = previewDatasize;
        }

        return catalogFilter;
    }

    @computed get updateRequestDataSize() {
        this.catalogFilterRequest.subsetStartIndex = this.subsetEndIndex;
        if (this.maxRows <= this.numVisibleRows) {
            this.catalogFilterRequest.subsetStartIndex = 0;
            this.catalogFilterRequest.subsetDataSize = this.maxRows;
            return this.catalogFilterRequest;
        }
        const dataSize = this.maxRows - this.numVisibleRows;
        if (this.updateMode === CatalogUpdateMode.TableUpdate) {
            let subsetDataSize = CatalogProfileStore.DataChunkSize;
            if (dataSize < subsetDataSize && dataSize > 0) {
                subsetDataSize = dataSize;
            }
            this.catalogFilterRequest.subsetDataSize = subsetDataSize;
        } else {
            this.catalogFilterRequest.subsetDataSize = dataSize;
        }
        return this.catalogFilterRequest;
    }

    @computed get shouldUpdateData(): boolean {
        if (isFinite(this.filterDataSize)) {
            return this.subsetEndIndex < this.filterDataSize && this.subsetEndIndex < this.maxRows;
        } else {
            return this.subsetEndIndex < this.catalogInfo.dataSize && this.subsetEndIndex < this.maxRows;
        }
    }

    @computed get columnIndices(): Array<number> {
        let indices = [];
        this.catalogControlHeader.forEach((value, key) => {
            if (value.display) {
                indices.push(value.columnIndex);
            }
        });
        return indices;
    }

    private findKeywords(val: string): boolean {
        const keyWords = this.InitialedColumnsKeyWords;
        const raKeywords = this.InitialedRAColumnsKeyWords;
        const decKeywords = this.InitialedDECColumnsKeyWords;
        const excludeKeywords = this.InitialedExcludeColumnsKeyWords;
        const description = val.toUpperCase();
        for (let index = 0; index < keyWords.length; index++) {
            const subString = keyWords[index];
            if (description.includes(subString)) {
                return true;
            }
        }
        if (description.includes(excludeKeywords[0]) || description.includes(excludeKeywords[1])) {
            return false;
        }
        for (let index = 0; index < raKeywords.length; index++) {
            const ra = raKeywords[index];
            if (description.includes(ra)) {
                return true;
            }
        }
        for (let index = 0; index < decKeywords.length; index++) {
            const dec = decKeywords[index];
            if (description.includes(dec)) {
                return true;
            }
        }
        return false;
    }
}<|MERGE_RESOLUTION|>--- conflicted
+++ resolved
@@ -1,12 +1,8 @@
 import {action, computed, observable, makeObservable} from "mobx";
 import {CARTA} from "carta-protobuf";
 import {PreferenceStore} from "stores";
-<<<<<<< HEAD
-import {AbstractCatalogProfileStore, CatalogType, CatalogSystemType, CatalogInfo, ProcessedColumnData} from "models";
-=======
 import {AbstractCatalogProfileStore, CatalogType, CatalogSystemType, CatalogInfo} from "models";
 import {ProcessedColumnData} from "utilities";
->>>>>>> 88353e83
 
 export enum CatalogCoordinate {
     X = "X",
