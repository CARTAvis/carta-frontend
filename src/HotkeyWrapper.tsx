--- conflicted
+++ resolved
@@ -4,14 +4,8 @@
 import {observer} from "mobx-react";
 
 import {ImageViewLayer} from "components";
-<<<<<<< HEAD
-import {RegionMode} from "stores/Frame";
-
-import {AppStore, BrowserMode} from "./stores";
-=======
 import {AppStore, BrowserMode} from "stores";
 import {RegionMode} from "stores/Frame";
->>>>>>> 523d9210
 
 // There are some issues with the Blueprint hotkey target decorator, so this rather hacky workaround is needed for now
 // Once the issues are fixed, the decorator can be used and the functions can be made non-static
