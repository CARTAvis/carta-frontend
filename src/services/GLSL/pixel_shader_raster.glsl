precision highp float;

#define LINEAR 0
#define LOG 1
#define SQRT 2
#define SQUARE 3
#define POWER 4
#define GAMMA 5
#define EXP 6
#define CUSTOM 7

#define FLT_MAX 3.402823466e+38

varying vec2 vUV;
// Textures
uniform sampler2D uDataTexture;
uniform sampler2D uCmapTexture;
// Render parameters
uniform int uNumCmaps;
uniform int uCmapIndex;
uniform int uScaleType;
uniform int uInverted;
uniform int uUseSmoothedBiasContrast;
uniform float uMinVal;
uniform float uMaxVal;
uniform float uPixelHighlightVal;
uniform float uBias;
uniform float uContrast;
uniform float uGamma;
uniform float uAlpha;
uniform vec4 uNaNColor;

// Tile texture parameters in pixels
uniform float uTileBorder;
uniform vec2 uTileTextureOffset;
uniform float uTextureSize;
uniform float uTileTextureSize;

// Pixel grid
uniform float uPixelGridCutoff;
uniform vec4 uPixelGridColor;
uniform float uPixelGridOpacity;
uniform float uPixelAspectRatio;

// Some shader compilers have trouble with NaN checks, so we instead use a dummy value of -FLT_MAX
bool isnan(float val) {
    return val <= -FLT_MAX;
}

float errorFunction(float x, float c, float x0) {
    float y = exp(c * (x - x0));
    return y / (y + 1.0);
}

void main(void) {
    // Tile border
    if (uTileBorder > 0.0 && (vUV.x < uTileBorder || vUV.y < uTileBorder)) {
        gl_FragColor = vec4(1.0, 1.0, 1.0, 1.0);
        return;
    }
    vec2 texCoords;

    // Mimics texel fetch in WebGL1
    vec2 tileCoordsPixel = vUV * uTileTextureSize;
    // Prevent edge artefacts
    vec2 texCoordsPixel = clamp(tileCoordsPixel, 0.5, uTileTextureSize - 0.5) + uTileTextureOffset;
    vec2 f = fract(tileCoordsPixel);

    // Pixel grid: 1.1px feather on line width. 1.1 instead of 1.0 to reduce Moire effects
    float edgeX = min(f.x, 1.0 - f.x);
    float edgeY = min(f.y, 1.0 - f.y);
    float featherWidth = 1.1;
    float opA = smoothstep(uPixelGridCutoff * (1.0 + featherWidth / 2.0), uPixelGridCutoff * (1.0 - featherWidth / 2.0), edgeX * uPixelAspectRatio);
    float opB = smoothstep(uPixelGridCutoff * (1.0 + featherWidth / 2.0), uPixelGridCutoff * (1.0 - featherWidth / 2.0), edgeY);
    float gridOpacity = max(opA, opB) * uPixelGridOpacity;

    texCoords = texCoordsPixel / uTextureSize;

    float range = uMaxVal - uMinVal;
    float rawVal = texture2D(uDataTexture, texCoords).r;

    // Scaling types
    // LINEAR (Default: uScaleType == LINEAR)
    float x = clamp((rawVal - uMinVal) / range, 0.0, 1.0);
    // Other scaling types
    // normalized to [0, 1] for LOG and POWER, different from the scaling in ds9
    if (uScaleType == SQUARE) {
        x = x * x;
    }
    else if (uScaleType == SQRT) {
        x = sqrt(x);
    }
    else if (uScaleType == LOG) {
        x = log(uAlpha * x + 1.0) / log(uAlpha + 1.0);
    }
    else if (uScaleType == POWER) {
        x = (pow(uAlpha, x) - 1.0) / (uAlpha - 1.0);
    }
    else if (uScaleType == GAMMA) {
        x = pow(x, uGamma);
    }

    if (uUseSmoothedBiasContrast > 0) {
        if (uContrast <= 1.0) {
            float smoothedBias = 0.5 - uBias / 2.0; // [-1, 1] map to [1, 0]
            x = clamp((x - smoothedBias) * uContrast + smoothedBias, 0.0, 1.0);
        } else {
            float smoothedBias = uBias / 2.0 + 0.5; // [-1, 1] map to [0, 1]
            float smoothedContrast = uContrast < 1.0 ? 0.0 : uContrast - 1.0; // [1, 2] map to [0, 1]
            smoothedContrast = (smoothedContrast == 0.0) ? 0.001 : smoothedContrast * 12.0;
            float offset = errorFunction(0.0, smoothedContrast, smoothedBias);
            float denominator = errorFunction(1.0, smoothedContrast, smoothedBias) - offset;
            if (denominator <= 0.0) {
                denominator = 0.1;
            }
            x = (errorFunction(x, smoothedContrast, smoothedBias) - offset) / denominator;
        }
    } else {
        // bias mod
        x = clamp(x - uBias, 0.0, 1.0);
        // contrast mod
        x = clamp((x - 0.5) * uContrast + 0.5, 0.0, 1.0);
    }
    
    // invert mod
    if (uInverted > 0) {
        x = 1.0 - x;
    }

    float cmapYVal = (float(uCmapIndex) + 0.5) / float(uNumCmaps);
    vec2 cmapCoords = vec2(x, cmapYVal);
<<<<<<< HEAD

    if (isnan(rawVal)) {
        gl_FragColor = uNaNColor * uNaNColor.a;
    } else if (rawVal < uPixelHighlightVal) {
        gl_FragColor = vec4(x, x, x, 1);
    } else {
        gl_FragColor = texture2D(uCmapTexture, cmapCoords);
    }
=======
    gl_FragColor = isnan(rawVal) ? uNaNColor * uNaNColor.a : texture2D(uCmapTexture, cmapCoords);
    // Apply pixel grid mixing
    gl_FragColor = mix(gl_FragColor, uPixelGridColor, gridOpacity);
>>>>>>> 97d8049a
}<|MERGE_RESOLUTION|>--- conflicted
+++ resolved
@@ -129,8 +129,8 @@
 
     float cmapYVal = (float(uCmapIndex) + 0.5) / float(uNumCmaps);
     vec2 cmapCoords = vec2(x, cmapYVal);
-<<<<<<< HEAD
 
+    // Apply pixel highlight
     if (isnan(rawVal)) {
         gl_FragColor = uNaNColor * uNaNColor.a;
     } else if (rawVal < uPixelHighlightVal) {
@@ -138,9 +138,7 @@
     } else {
         gl_FragColor = texture2D(uCmapTexture, cmapCoords);
     }
-=======
-    gl_FragColor = isnan(rawVal) ? uNaNColor * uNaNColor.a : texture2D(uCmapTexture, cmapCoords);
-    // Apply pixel grid mixing
+
+    // Apply pixel grid
     gl_FragColor = mix(gl_FragColor, uPixelGridColor, gridOpacity);
->>>>>>> 97d8049a
 }