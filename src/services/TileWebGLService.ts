import allMaps from "static/allmaps.png";

<<<<<<< HEAD
import {getShaderProgram, GL2, initWebGL2, loadImageTexture} from "utilities";

import {rasterShaders} from "./GLSL";
import {TEXTURE_SIZE, TILE_SIZE} from "./TileService";
=======
import {TEXTURE_SIZE, TILE_SIZE} from "services";
import {getShaderProgram, GL2, initWebGL2, loadImageTexture} from "utilities";

import {rasterShaders} from "./GLSL";
>>>>>>> 523d9210

interface ShaderUniforms {
    MinVal: WebGLUniformLocation;
    MaxVal: WebGLUniformLocation;
    PixelHighlightVal: WebGLUniformLocation;
    Bias: WebGLUniformLocation;
    Contrast: WebGLUniformLocation;
    UseSmoothedBiasContrast: WebGLUniformLocation;
    Gamma: WebGLUniformLocation;
    Alpha: WebGLUniformLocation;
    ScaleType: WebGLUniformLocation;
    Inverted: WebGLUniformLocation;
    NaNColor: WebGLUniformLocation;
    DataTexture: WebGLUniformLocation;
    CmapTexture: WebGLUniformLocation;
    NumCmaps: WebGLUniformLocation;
    CmapIndex: WebGLUniformLocation;
    CanvasWidth: WebGLUniformLocation;
    CanvasHeight: WebGLUniformLocation;
    RotationOrigin: WebGLUniformLocation;
    RotationAngle: WebGLUniformLocation;
    ScaleAdjustment: WebGLUniformLocation;
    TileSize: WebGLUniformLocation;
    TileScaling: WebGLUniformLocation;
    TileOffset: WebGLUniformLocation;
    TileTextureOffset: WebGLUniformLocation;
    TileTextureSize: WebGLUniformLocation;
    TextureSize: WebGLUniformLocation;
    TileBorder: WebGLUniformLocation;
    PixelGridCutoff: WebGLUniformLocation;
    PixelGridColor: WebGLUniformLocation;
    PixelGridOpacity: WebGLUniformLocation;
    PixelAspectRatio: WebGLUniformLocation;
}

export class TileWebGLService {
    private static staticInstance: TileWebGLService;

    readonly gl: WebGL2RenderingContext;
    cmapTexture: WebGLTexture;
    // GL buffers
    vertexPositionBuffer: WebGLBuffer;
    vertexUVBuffer: WebGLBuffer;
    // Shader attribute handles
    vertexPositionAttribute: number;
    vertexUVAttribute: number;
    // Shader uniform handles
    shaderProgram: WebGLProgram;
    shaderUniforms: ShaderUniforms;

    static get Instance() {
        if (!TileWebGLService.staticInstance) {
            TileWebGLService.staticInstance = new TileWebGLService();
        }
        return TileWebGLService.staticInstance;
    }

    public setCanvasSize = (width: number, height: number) => {
        // Skip if no update needed
        if (!this.gl || (this.gl.canvas.width === width && this.gl.canvas.height === height)) {
            return;
        }

        this.gl.canvas.width = width;
        this.gl.canvas.height = height;
    };

    private initShaders() {
        if (!this.gl) {
            return;
        }
        this.shaderProgram = getShaderProgram(this.gl, rasterShaders.vertexShader, rasterShaders.fragmentShader);
        this.gl.useProgram(this.shaderProgram);

        this.vertexPositionAttribute = this.gl.getAttribLocation(this.shaderProgram, "aVertexPosition");
        this.vertexUVAttribute = this.gl.getAttribLocation(this.shaderProgram, "aVertexUV");
        this.gl.enableVertexAttribArray(this.vertexPositionAttribute);
        this.gl.enableVertexAttribArray(this.vertexUVAttribute);

        this.shaderUniforms = {
            MinVal: this.gl.getUniformLocation(this.shaderProgram, "uMinVal"),
            MaxVal: this.gl.getUniformLocation(this.shaderProgram, "uMaxVal"),
            PixelHighlightVal: this.gl.getUniformLocation(this.shaderProgram, "uPixelHighlightVal"),
            NaNColor: this.gl.getUniformLocation(this.shaderProgram, "uNaNColor"),
            Bias: this.gl.getUniformLocation(this.shaderProgram, "uBias"),
            Contrast: this.gl.getUniformLocation(this.shaderProgram, "uContrast"),
            UseSmoothedBiasContrast: this.gl.getUniformLocation(this.shaderProgram, "uUseSmoothedBiasContrast"),
            Gamma: this.gl.getUniformLocation(this.shaderProgram, "uGamma"),
            Alpha: this.gl.getUniformLocation(this.shaderProgram, "uAlpha"),
            ScaleType: this.gl.getUniformLocation(this.shaderProgram, "uScaleType"),
            Inverted: this.gl.getUniformLocation(this.shaderProgram, "uInverted"),
            DataTexture: this.gl.getUniformLocation(this.shaderProgram, "uDataTexture"),
            CmapTexture: this.gl.getUniformLocation(this.shaderProgram, "uCmapTexture"),
            NumCmaps: this.gl.getUniformLocation(this.shaderProgram, "uNumCmaps"),
            CmapIndex: this.gl.getUniformLocation(this.shaderProgram, "uCmapIndex"),
            CanvasWidth: this.gl.getUniformLocation(this.shaderProgram, "uCanvasWidth"),
            CanvasHeight: this.gl.getUniformLocation(this.shaderProgram, "uCanvasHeight"),
            ScaleAdjustment: this.gl.getUniformLocation(this.shaderProgram, "uScaleAdjustment"),
            RotationOrigin: this.gl.getUniformLocation(this.shaderProgram, "uRotationOrigin"),
            RotationAngle: this.gl.getUniformLocation(this.shaderProgram, "uRotationAngle"),
            TileSize: this.gl.getUniformLocation(this.shaderProgram, "uTileSize"),
            TileScaling: this.gl.getUniformLocation(this.shaderProgram, "uTileScaling"),
            TileOffset: this.gl.getUniformLocation(this.shaderProgram, "uTileOffset"),
            TileTextureOffset: this.gl.getUniformLocation(this.shaderProgram, "uTileTextureOffset"),
            TextureSize: this.gl.getUniformLocation(this.shaderProgram, "uTextureSize"),
            TileTextureSize: this.gl.getUniformLocation(this.shaderProgram, "uTileTextureSize"),
            TileBorder: this.gl.getUniformLocation(this.shaderProgram, "uTileBorder"),
            PixelGridCutoff: this.gl.getUniformLocation(this.shaderProgram, "uPixelGridCutoff"),
            PixelGridColor: this.gl.getUniformLocation(this.shaderProgram, "uPixelGridColor"),
            PixelGridOpacity: this.gl.getUniformLocation(this.shaderProgram, "uPixelGridOpacity"),
            PixelAspectRatio: this.gl.getUniformLocation(this.shaderProgram, "uPixelAspectRatio")
        };

        this.gl.uniform1i(this.shaderUniforms.DataTexture, 0);
        this.gl.uniform1i(this.shaderUniforms.CmapTexture, 1);
        this.gl.uniform1i(this.shaderUniforms.NumCmaps, 79);
        this.gl.uniform1i(this.shaderUniforms.CmapIndex, 2);
        this.gl.uniform1f(this.shaderUniforms.MinVal, 3.4);
        this.gl.uniform1f(this.shaderUniforms.MaxVal, 5.5);
        this.gl.uniform1f(this.shaderUniforms.Bias, 0);
        this.gl.uniform1f(this.shaderUniforms.Contrast, 1);
        this.gl.uniform1i(this.shaderUniforms.UseSmoothedBiasContrast, 1);
        this.gl.uniform1f(this.shaderUniforms.Gamma, 1);
        this.gl.uniform1f(this.shaderUniforms.Alpha, 1000);
        this.gl.uniform1i(this.shaderUniforms.Inverted, 0);
        this.gl.uniform1f(this.shaderUniforms.TileBorder, 0 / TILE_SIZE);
        this.gl.uniform2f(this.shaderUniforms.TileSize, 1, 1);
        this.gl.uniform2f(this.shaderUniforms.TileScaling, 1, 1);
        this.gl.uniform2f(this.shaderUniforms.TileOffset, 0, 0);
        this.gl.uniform2f(this.shaderUniforms.TileTextureOffset, 0, 0);
        this.gl.uniform1f(this.shaderUniforms.TextureSize, TEXTURE_SIZE);
        this.gl.uniform1f(this.shaderUniforms.TileTextureSize, TILE_SIZE);
        this.gl.uniform4f(this.shaderUniforms.NaNColor, 0, 0, 1, 1);
        this.gl.uniform1f(this.shaderUniforms.PixelGridCutoff, 0);
        this.gl.uniform4f(this.shaderUniforms.PixelGridColor, 1, 1, 1, 1);
        this.gl.uniform1f(this.shaderUniforms.PixelGridOpacity, 0);
        this.gl.uniform1f(this.shaderUniforms.PixelAspectRatio, 1);
    }

    private initBuffers() {
        if (!this.gl) {
            return;
        }
        this.vertexPositionBuffer = this.gl.createBuffer();
        this.gl.bindBuffer(GL2.ARRAY_BUFFER, this.vertexPositionBuffer);
        const vertices = new Float32Array([0.0, 0.0, 0, 1.0, 0.0, 0, 0.0, 1.0, 0, 1.0, 1.0, 0]);
        this.gl.bufferData(GL2.ARRAY_BUFFER, vertices, GL2.STATIC_DRAW);

        this.vertexUVBuffer = this.gl.createBuffer();
        this.gl.bindBuffer(GL2.ARRAY_BUFFER, this.vertexUVBuffer);
        const uvs = new Float32Array([0.0, 0.0, 1.0, 0.0, 0.0, 1.0, 1.0, 1.0]);
        this.gl.bufferData(GL2.ARRAY_BUFFER, uvs, GL2.STATIC_DRAW);
    }

    private constructor() {
        this.gl = initWebGL2();
        if (!this.gl) {
            return;
        }
        this.initShaders();
        this.initBuffers();
        loadImageTexture(this.gl, allMaps, GL2.TEXTURE1).then(texture => {
            this.cmapTexture = texture;
        });
    }
}<|MERGE_RESOLUTION|>--- conflicted
+++ resolved
@@ -1,16 +1,9 @@
 import allMaps from "static/allmaps.png";
 
-<<<<<<< HEAD
-import {getShaderProgram, GL2, initWebGL2, loadImageTexture} from "utilities";
-
-import {rasterShaders} from "./GLSL";
-import {TEXTURE_SIZE, TILE_SIZE} from "./TileService";
-=======
 import {TEXTURE_SIZE, TILE_SIZE} from "services";
 import {getShaderProgram, GL2, initWebGL2, loadImageTexture} from "utilities";
 
 import {rasterShaders} from "./GLSL";
->>>>>>> 523d9210
 
 interface ShaderUniforms {
     MinVal: WebGLUniformLocation;
