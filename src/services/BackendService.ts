--- conflicted
+++ resolved
@@ -81,11 +81,7 @@
         this.scriptingStream = new Subject<CARTA.ScriptingRequest>();
         this.catalogStream = new Subject<CARTA.CatalogFilterResponse>();
         this.momentProgressStream = new Subject<CARTA.MomentProgress>();
-<<<<<<< HEAD
-        this.reconnectStream = new Subject<void>();
         this.progressStream = new Subject<CARTA.Progress>();
-=======
->>>>>>> 7587b3f1
 
         // Construct handler and decoder maps
         this.decoderMap = new Map<CARTA.EventType, { messageClass: any, handler: HandlerFunction }>([
