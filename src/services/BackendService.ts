--- conflicted
+++ resolved
@@ -83,12 +83,9 @@
             [CARTA.EventType.IMPORT_REGION_ACK, this.onSimpleMappedResponse],
             [CARTA.EventType.EXPORT_REGION_ACK, this.onSimpleMappedResponse],
             [CARTA.EventType.SET_REGION_ACK, this.onSimpleMappedResponse],
-<<<<<<< HEAD
             [CARTA.EventType.SET_USER_LAYOUT_ACK, this.onSimpleMappedResponse],
             [CARTA.EventType.SET_USER_PREFERENCES_ACK, this.onSimpleMappedResponse],
-=======
             [CARTA.EventType.RESUME_SESSION_ACK, this.onSimpleMappedResponse],
->>>>>>> fa171b81
             [CARTA.EventType.START_ANIMATION_ACK, this.onStartAnimationAck],
             [CARTA.EventType.RASTER_IMAGE_DATA, this.onStreamedRasterImageData],
             [CARTA.EventType.RASTER_TILE_DATA, this.onStreamedRasterTileData],
@@ -574,7 +571,6 @@
         return false;
     }
 
-<<<<<<< HEAD
     @action("set user layout")
     setUserLayout(name: string, value: string): Observable<CARTA.SetUserLayoutAck> {
         if (this.connectionStatus !== ConnectionStatus.ACTIVE) {
@@ -585,7 +581,14 @@
             this.logEvent(CARTA.EventType.SET_USER_LAYOUT, requestId, message, false);
             if (this.sendEvent(CARTA.EventType.SET_USER_LAYOUT, CARTA.SetUserLayout.encode(message).finish())) {
                 return new Observable<CARTA.SetUserLayoutAck>(observer => {
-=======
+                    this.observerRequestMap.set(requestId, observer);
+                });
+            } else {
+                return throwError(new Error("Could not send event"));
+            }
+        }
+    }
+
     @action("resume session")
     resumeSession(message: CARTA.IResumeSession): Observable<CARTA.ResumeSessionAck> {
         if (this.connectionStatus !== ConnectionStatus.ACTIVE) {
@@ -595,7 +598,6 @@
             this.logEvent(CARTA.EventType.RESUME_SESSION, requestId, message, false);
             if (this.sendEvent(CARTA.EventType.RESUME_SESSION, CARTA.ResumeSession.encode(message).finish())) {
                 return new Observable<CARTA.ResumeSessionAck>(observer => {
->>>>>>> fa171b81
                     this.observerRequestMap.set(requestId, observer);
                 });
             } else {
