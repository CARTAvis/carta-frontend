import {action, autorun, computed, observable} from "mobx";
import {CARTA} from "carta-protobuf";
import {Observable, Observer, Subject, throwError} from "rxjs";
import {LogStore, RegionStore, PreferenceStore} from "stores";
import {DecompressionService} from "./DecompressionService";

export enum ConnectionStatus {
    CLOSED = 0,
    PENDING = 1,
    ACTIVE = 2,
}

type HandlerFunction = (eventId: number, parsedMessage: any) => void;

export class BackendService {
    private static readonly IcdVersion = 6;
    private static readonly DefaultFeatureFlags = CARTA.ClientFeatureFlags.WEB_ASSEMBLY | CARTA.ClientFeatureFlags.WEB_GL;
    @observable connectionStatus: ConnectionStatus;
    @observable loggingEnabled: boolean;
    @observable connectionDropped: boolean;
    @observable sessionId: number;
    @observable apiKey: string;
    @observable endToEndPing: number;

    private connection: WebSocket;
    private lastPingTime: number;
    private lastPongTime: number;
    private autoReconnect: boolean;
    private observerRequestMap: Map<number, Observer<any>>;
    private eventCounter: number;
    private readonly rasterStream: Subject<CARTA.RasterImageData>;
    private readonly rasterTileStream: Subject<CARTA.RasterTileData>;
    private readonly histogramStream: Subject<CARTA.RegionHistogramData>;
    private readonly errorStream: Subject<CARTA.ErrorData>;
    private readonly spatialProfileStream: Subject<CARTA.SpatialProfileData>;
    private readonly spectralProfileStream: Subject<CARTA.SpectralProfileData>;
    private readonly statsStream: Subject<CARTA.RegionStatsData>;
    private readonly decompressionService: DecompressionService;
    private readonly subsetsRequired: number;
    private readonly logStore: LogStore;
    private readonly preferenceStore: PreferenceStore;
    private readonly handlerMap: Map<CARTA.EventType, HandlerFunction>;
    private readonly decoderMap: Map<CARTA.EventType, any>;

    constructor(logStore: LogStore, preferenceStore: PreferenceStore) {
        this.logStore = logStore;
        this.preferenceStore = preferenceStore;
        this.observerRequestMap = new Map<number, Observer<any>>();
        this.eventCounter = 1;
        this.endToEndPing = NaN;
        this.connectionStatus = ConnectionStatus.CLOSED;
        this.rasterStream = new Subject<CARTA.RasterImageData>();
        this.rasterTileStream = new Subject<CARTA.RasterTileData>();
        this.histogramStream = new Subject<CARTA.RegionHistogramData>();
        this.errorStream = new Subject<CARTA.ErrorData>();
        this.spatialProfileStream = new Subject<CARTA.SpatialProfileData>();
        this.spectralProfileStream = new Subject<CARTA.SpectralProfileData>();
        this.statsStream = new Subject<CARTA.RegionStatsData>();
        this.subsetsRequired = Math.min(navigator.hardwareConcurrency || 4, 4);
        if (process.env.NODE_ENV !== "test") {
            this.decompressionService = new DecompressionService(this.subsetsRequired);
        }
<<<<<<< HEAD
        this.logEventList = [
            CARTA.EventType.REGISTER_VIEWER,
            CARTA.EventType.REGISTER_VIEWER_ACK,
            CARTA.EventType.OPEN_FILE,
            CARTA.EventType.OPEN_FILE_ACK,
            CARTA.EventType.RASTER_IMAGE_DATA,
        ];

        // Check local storage for a list of events to log to console
        const localStorageEventList = localStorage.getItem("DEBUG_OVERRIDE_EVENT_LIST");
        if (localStorageEventList) {
            try {
                const eventList = JSON.parse(localStorageEventList);
                if (eventList && Array.isArray(eventList) && eventList.length) {
                    for (const eventName of eventList) {
                        const eventType = (<any> CARTA.EventType)[eventName];
                        if (eventType !== undefined) {
                            this.logEventList.push(eventType);
                        }
                    }
                    console.log("Appending event log list from local storage");
                }
            } catch (e) {
                console.log("Invalid event list read from local storage");
            }
        }
        
=======

>>>>>>> f914e1ef
        // Construct handler and decoder maps
        this.handlerMap = new Map<CARTA.EventType, HandlerFunction>([
            [CARTA.EventType.REGISTER_VIEWER_ACK, this.onRegisterViewerAck],
            [CARTA.EventType.FILE_LIST_RESPONSE, this.onFileListResponse],
            [CARTA.EventType.FILE_INFO_RESPONSE, this.onFileInfoResponse],
            [CARTA.EventType.OPEN_FILE_ACK, this.onFileOpenAck],
            [CARTA.EventType.SET_REGION_ACK, this.onSetRegionAck],
            [CARTA.EventType.START_ANIMATION_ACK, this.onStartAnimationAck],
            [CARTA.EventType.RASTER_IMAGE_DATA, this.onStreamedRasterImageData],
            [CARTA.EventType.RASTER_TILE_DATA, this.onStreamedRasterTileData],
            [CARTA.EventType.REGION_HISTOGRAM_DATA, this.onStreamedRegionHistogramData],
            [CARTA.EventType.ERROR_DATA, this.onStreamedErrorData],
            [CARTA.EventType.SPATIAL_PROFILE_DATA, this.onStreamedSpatialProfileData],
            [CARTA.EventType.SPECTRAL_PROFILE_DATA, this.onStreamedSpectralProfileData],
            [CARTA.EventType.REGION_STATS_DATA, this.onStreamedRegionStatsData],
        ]);

        this.decoderMap = new Map<CARTA.EventType, any>([
            [CARTA.EventType.REGISTER_VIEWER_ACK, CARTA.RegisterViewerAck],
            [CARTA.EventType.FILE_LIST_RESPONSE, CARTA.FileListResponse],
            [CARTA.EventType.FILE_INFO_RESPONSE, CARTA.FileInfoResponse],
            [CARTA.EventType.OPEN_FILE_ACK, CARTA.OpenFileAck],
            [CARTA.EventType.SET_REGION_ACK, CARTA.SetRegionAck],
            [CARTA.EventType.START_ANIMATION_ACK, CARTA.StartAnimationAck],
            [CARTA.EventType.RASTER_IMAGE_DATA, CARTA.RasterImageData],
            [CARTA.EventType.RASTER_TILE_DATA, CARTA.RasterTileData],
            [CARTA.EventType.REGION_HISTOGRAM_DATA, CARTA.RegionHistogramData],
            [CARTA.EventType.ERROR_DATA, CARTA.ErrorData],
            [CARTA.EventType.SPATIAL_PROFILE_DATA, CARTA.SpatialProfileData],
            [CARTA.EventType.SPECTRAL_PROFILE_DATA, CARTA.SpectralProfileData],
            [CARTA.EventType.REGION_STATS_DATA, CARTA.RegionStatsData]
        ]);

        autorun(() => {
            if (this.zfpReady) {
                this.logStore.addInfo(`ZFP loaded with ${this.subsetsRequired} workers`, ["zfp"]);
            }
        });

        // check ping every 5 seconds
        setInterval(this.sendPing, 5000);
    }

    @computed get zfpReady() {
        return (this.decompressionService && this.decompressionService.zfpReady);
    }

    getRasterStream() {
        return this.rasterStream;
    }

    getRasterTileStream() {
        return this.rasterTileStream;
    }

    getRegionHistogramStream() {
        return this.histogramStream;
    }

    getErrorStream() {
        return this.errorStream;
    }

    getSpatialProfileStream() {
        return this.spatialProfileStream;
    }

    getSpectralProfileStream() {
        return this.spectralProfileStream;
    }

    getRegionStatsStream() {
        return this.statsStream;
    }

    @action("connect")
    connect(url: string, apiKey: string, autoConnect: boolean = true): Observable<number> {
        if (this.connection) {
            this.connection.onclose = null;
            this.connection.close();
        }

        this.autoReconnect = autoConnect;
        this.connectionDropped = false;
        this.connectionStatus = ConnectionStatus.PENDING;
        this.connection = new WebSocket(url);
        this.connection.binaryType = "arraybuffer";
        this.connection.onmessage = this.messageHandler.bind(this);
        this.connection.onclose = (ev: CloseEvent) => {
            this.connectionStatus = ConnectionStatus.CLOSED;
            // Reconnect to the same URL if Websocket is closed
            if (!ev.wasClean && this.autoReconnect) {
                setTimeout(() => {
                    const newConnection = new WebSocket(url);
                    newConnection.binaryType = "arraybuffer";
                    newConnection.onopen = this.connection.onopen;
                    newConnection.onerror = this.connection.onerror;
                    newConnection.onclose = this.connection.onclose;
                    newConnection.onmessage = this.connection.onmessage;
                    this.connection = newConnection;
                }, 1000);
            }
        };

        this.apiKey = apiKey;

        const obs = new Observable<number>(observer => {
            this.connection.onopen = () => {
                if (this.connectionStatus === ConnectionStatus.CLOSED) {
                    this.connectionDropped = true;
                }
                this.connectionStatus = ConnectionStatus.ACTIVE;
                this.autoReconnect = true;
                const message = CARTA.RegisterViewer.create({sessionId: 0, apiKey: apiKey, clientFeatureFlags: BackendService.DefaultFeatureFlags});
                const requestId = this.eventCounter;
                this.logEvent(CARTA.EventType.REGISTER_VIEWER, requestId, message, false);
                if (this.sendEvent(CARTA.EventType.REGISTER_VIEWER, CARTA.RegisterViewer.encode(message).finish())) {
                    this.observerRequestMap.set(requestId, observer);
                } else {
                    observer.error("Could not connect");
                }
            };

            this.connection.onerror = (ev => observer.error(ev));
        });

        obs.subscribe(res => {
            console.log(`Connected with session ID ${res}`);
            this.sessionId = res;
        });

        return obs;
    }

    sendPing = () => {
        if (this.connection && this.connectionStatus === ConnectionStatus.ACTIVE) {
            this.lastPingTime = performance.now();
            this.connection.send("PING");
        }
    };

    @action updateEndToEndPing = () => {
        this.endToEndPing = this.lastPongTime - this.lastPingTime;
    };

    @action("file list")
    getFileList(directory: string): Observable<CARTA.FileListResponse> {
        if (this.connectionStatus !== ConnectionStatus.ACTIVE) {
            return throwError(new Error("Not connected"));
        } else {
            const message = CARTA.FileListRequest.create({directory});
            const requestId = this.eventCounter;
            this.logEvent(CARTA.EventType.FILE_LIST_REQUEST, requestId, message, false);
            if (this.sendEvent(CARTA.EventType.FILE_LIST_REQUEST, CARTA.FileListRequest.encode(message).finish())) {
                return new Observable<CARTA.FileListResponse>(observer => {
                    this.observerRequestMap.set(requestId, observer);
                });
            } else {
                return throwError(new Error("Could not send event"));
            }
        }
    }

    @action("file info")
    getFileInfo(directory: string, file: string, hdu: string): Observable<CARTA.FileInfoResponse> {
        if (this.connectionStatus !== ConnectionStatus.ACTIVE) {
            return throwError(new Error("Not connected"));
        } else {
            const message = CARTA.FileInfoRequest.create({directory, file, hdu});
            const requestId = this.eventCounter;
            this.logEvent(CARTA.EventType.FILE_INFO_REQUEST, requestId, message, false);
            if (this.sendEvent(CARTA.EventType.FILE_INFO_REQUEST, CARTA.FileInfoRequest.encode(message).finish())) {
                return new Observable<CARTA.FileInfoResponse>(observer => {
                    this.observerRequestMap.set(requestId, observer);
                });
            } else {
                return throwError(new Error("Could not send event"));
            }
        }
    }

    @action("load file")
    loadFile(directory: string, file: string, hdu: string, fileId: number, renderMode: CARTA.RenderMode): Observable<CARTA.OpenFileAck> {
        if (this.connectionStatus !== ConnectionStatus.ACTIVE) {
            return throwError(new Error("Not connected"));
        } else {
            const message = CARTA.OpenFile.create({directory, file, hdu, fileId, renderMode});
            const requestId = this.eventCounter;
            this.logEvent(CARTA.EventType.OPEN_FILE, requestId, message, false);
            if (this.sendEvent(CARTA.EventType.OPEN_FILE, CARTA.OpenFile.encode(message).finish())) {
                return new Observable<CARTA.OpenFileAck>(observer => {
                    this.observerRequestMap.set(requestId, observer);
                });
            } else {
                return throwError(new Error("Could not send event"));
            }
        }
    }

    @action("close file")
    closeFile(fileId: number): boolean {
        if (this.connectionStatus === ConnectionStatus.ACTIVE) {
            const message = CARTA.CloseFile.create({fileId});
            this.logEvent(CARTA.EventType.CLOSE_FILE, this.eventCounter, message, false);
            if (this.sendEvent(CARTA.EventType.CLOSE_FILE, CARTA.CloseFile.encode(message).finish())) {
                return true;
            }
        }
        return false;
    }

    @action("set image view")
    setImageView(fileId: number, xMin: number, xMax: number, yMin: number, yMax: number, mip: number, compressionQuality: number): boolean {
        if (this.connectionStatus === ConnectionStatus.ACTIVE) {
            const message = CARTA.SetImageView.create({fileId, imageBounds: {xMin, xMax, yMin, yMax}, mip, compressionType: CARTA.CompressionType.ZFP, compressionQuality, numSubsets: this.subsetsRequired});
            this.logEvent(CARTA.EventType.SET_IMAGE_VIEW, this.eventCounter, message, false);
            if (this.sendEvent(CARTA.EventType.SET_IMAGE_VIEW, CARTA.SetImageView.encode(message).finish())) {
                return true;
            }
        }
        return false;
    }

    @action("set channels")
    setChannels(fileId: number, channel: number, stokes: number, requiredTiles: CARTA.IAddRequiredTiles): boolean {
        if (this.connectionStatus === ConnectionStatus.ACTIVE) {
            const message = CARTA.SetImageChannels.create({fileId, channel, stokes, requiredTiles});
            this.logEvent(CARTA.EventType.SET_IMAGE_CHANNELS, this.eventCounter, message, false);
            if (this.sendEvent(CARTA.EventType.SET_IMAGE_CHANNELS, CARTA.SetImageChannels.encode(message).finish())) {
                return true;
            }
        }
        return false;
    }

    @action("set cursor")
    setCursor(fileId: number, x: number, y: number): boolean {
        if (this.connectionStatus === ConnectionStatus.ACTIVE) {
            const message = CARTA.SetCursor.create({fileId, point: {x, y}});
            this.logEvent(CARTA.EventType.SET_CURSOR, this.eventCounter, message, false);
            if (this.sendEvent(CARTA.EventType.SET_CURSOR, CARTA.SetCursor.encode(message).finish())) {
                return true;
            }
        }
        return false;
    }

    @action("set region")
    setRegion(fileId: number, regionId: number, region: RegionStore): Observable<CARTA.SetRegionAck> {
        if (this.connectionStatus !== ConnectionStatus.ACTIVE) {
            return throwError(new Error("Not connected"));
        } else {
            const message = CARTA.SetRegion.create({
                fileId,
                regionId,
                regionType: region.regionType,
                regionName: region.name,
                controlPoints: region.controlPoints.map(point => ({x: point.x, y: point.y})),
                rotation: region.rotation
            });

            const requestId = this.eventCounter;
            this.logEvent(CARTA.EventType.SET_REGION, requestId, message, false);
            if (this.sendEvent(CARTA.EventType.SET_REGION, CARTA.SetRegion.encode(message).finish())) {
                return new Observable<CARTA.SetRegionAck>(observer => {
                    this.observerRequestMap.set(requestId, observer);
                });
            } else {
                return throwError(new Error("Could not send event"));
            }
        }
    }

    @action("remove region")
    removeRegion(regionId: number) {
        if (this.connectionStatus === ConnectionStatus.ACTIVE) {
            const message = CARTA.RemoveRegion.create({regionId});
            this.logEvent(CARTA.EventType.REMOVE_REGION, this.eventCounter, message, false);
            if (this.sendEvent(CARTA.EventType.REMOVE_REGION, CARTA.RemoveRegion.encode(message).finish())) {
                return true;
            }
        }
        return false;
    }

    @action("set spatial requirements")
    setSpatialRequirements(requirementsMessage: CARTA.ISetSpectralRequirements) {
        if (this.connectionStatus === ConnectionStatus.ACTIVE) {
            this.logEvent(CARTA.EventType.SET_SPATIAL_REQUIREMENTS, this.eventCounter, requirementsMessage, false);
            if (this.sendEvent(CARTA.EventType.SET_SPATIAL_REQUIREMENTS, CARTA.SetSpatialRequirements.encode(requirementsMessage).finish())) {
                return true;
            }
        }
        return false;
    }

    @action("set spectral requirements")
    setSpectralRequirements(requirementsMessage: CARTA.ISetSpectralRequirements) {
        if (this.connectionStatus === ConnectionStatus.ACTIVE) {
            this.logEvent(CARTA.EventType.SET_SPECTRAL_REQUIREMENTS, this.eventCounter, requirementsMessage, false);
            if (this.sendEvent(CARTA.EventType.SET_SPECTRAL_REQUIREMENTS, CARTA.SetSpectralRequirements.encode(requirementsMessage).finish())) {
                return true;
            }
        }
        return false;
    }

    @action("set stats requirements")
    setStatsRequirements(requirementsMessage: CARTA.ISetStatsRequirements) {
        if (this.connectionStatus === ConnectionStatus.ACTIVE) {
            this.logEvent(CARTA.EventType.SET_STATS_REQUIREMENTS, this.eventCounter, requirementsMessage, false);
            if (this.sendEvent(CARTA.EventType.SET_STATS_REQUIREMENTS, CARTA.SetStatsRequirements.encode(requirementsMessage).finish())) {
                return true;
            }
        }
        return false;
    }

    @action("set histogram requirements")
    setHistogramRequirements(requirementsMessage: CARTA.ISetHistogramRequirements) {
        if (this.connectionStatus === ConnectionStatus.ACTIVE) {
            this.logEvent(CARTA.EventType.SET_HISTOGRAM_REQUIREMENTS, this.eventCounter, requirementsMessage, false);
            if (this.sendEvent(CARTA.EventType.SET_HISTOGRAM_REQUIREMENTS, CARTA.SetHistogramRequirements.encode(requirementsMessage).finish())) {
                return true;
            }
        }
        return false;
    }

    @action("add required tiles")
    addRequiredTiles(fileId: number, tiles: Array<number>, quality: number): boolean {
        if (this.connectionStatus === ConnectionStatus.ACTIVE) {
            const message = CARTA.AddRequiredTiles.create({fileId, tiles, compressionQuality: quality, compressionType: CARTA.CompressionType.ZFP});
            this.logEvent(CARTA.EventType.ADD_REQUIRED_TILES, this.eventCounter, message, false);
            if (this.sendEvent(CARTA.EventType.ADD_REQUIRED_TILES, CARTA.AddRequiredTiles.encode(message).finish())) {
                return true;
            }
        }
        return false;
    }

    @action("remove required tiles")
    removeRequiredTiles(fileId: number, tiles: Array<number>): boolean {
        if (this.connectionStatus === ConnectionStatus.ACTIVE) {
            const message = CARTA.RemoveRequiredTiles.create({fileId, tiles});
            this.logEvent(CARTA.EventType.REMOVE_REQUIRED_TILES, this.eventCounter, message, false);
            if (this.sendEvent(CARTA.EventType.REMOVE_REQUIRED_TILES, CARTA.RemoveRequiredTiles.encode(message).finish())) {
                return true;
            }
        }
        return false;
    }

    @action("start animation")
    startAnimation(animationMessage: CARTA.IStartAnimation): Observable<CARTA.StartAnimationAck> {
        if (this.connectionStatus !== ConnectionStatus.ACTIVE) {
            return throwError(new Error("Not connected"));
        } else {
            if (animationMessage.imageView) {
                animationMessage.imageView.numSubsets = this.subsetsRequired;
            }
            const requestId = this.eventCounter;
            this.logEvent(CARTA.EventType.START_ANIMATION, requestId, animationMessage, false);
            if (this.sendEvent(CARTA.EventType.START_ANIMATION, CARTA.StartAnimation.encode(animationMessage).finish())) {
                return new Observable<CARTA.StartAnimationAck>(observer => {
                    this.observerRequestMap.set(requestId, observer);
                });
            } else {
                return throwError(new Error("Could not send event"));
            }
        }
    }

    @action("stop animation")
    stopAnimation(animationMessage: CARTA.IStopAnimation) {
        if (this.connectionStatus === ConnectionStatus.ACTIVE) {
            this.logEvent(CARTA.EventType.STOP_ANIMATION, this.eventCounter, animationMessage, false);
            if (this.sendEvent(CARTA.EventType.STOP_ANIMATION, CARTA.StopAnimation.encode(animationMessage).finish())) {
                return true;
            }
        }
        return false;
    }

    @action("animation flow control")
    sendAnimationFlowControl(message: CARTA.IAnimationFlowControl) {
        if (this.connectionStatus === ConnectionStatus.ACTIVE) {
            this.logEvent(CARTA.EventType.ANIMATION_FLOW_CONTROL, this.eventCounter, message, false);
            if (this.sendEvent(CARTA.EventType.ANIMATION_FLOW_CONTROL, CARTA.AnimationFlowControl.encode(message).finish())) {
                return true;
            }
        }
        return false;
    }

    private messageHandler(event: MessageEvent) {
        if (event.data === "PONG") {
            this.lastPongTime = performance.now();
            this.updateEndToEndPing();
            return;
        } else if (event.data.byteLength < 8) {
            console.log("Unknown event format");
            return;
        }

        const eventHeader16 = new Uint16Array(event.data, 0, 2);
        const eventHeader32 = new Uint32Array(event.data, 4, 1);
        const eventData = new Uint8Array(event.data, 8);

        const eventType: CARTA.EventType = eventHeader16[0];
        const eventIcdVersion = eventHeader16[1];
        const eventId = eventHeader32[0];

        if (eventIcdVersion !== BackendService.IcdVersion) {
            console.warn(`Server event has ICD version ${eventIcdVersion}, which differs from frontend version ${BackendService.IcdVersion}. Errors may occur`);
        }

        try {
            const messageClass = this.decoderMap.get(eventType);
            if (messageClass) {
                const parsedMessage = messageClass.decode(eventData);
                if (parsedMessage) {
                    this.logEvent(eventType, eventId, parsedMessage);
                    const handler = this.handlerMap.get(eventType);
                    if (handler) {
                        handler.call(this, eventId, parsedMessage);
                    } else {
                        console.log(`Missing handler for event response ${eventType}`);
                    }
                } else {
                    console.log(`Unsupported event response ${eventType}`);
                }
            }
        } catch (e) {
            console.log(e);
        }
    }

    private onRegisterViewerAck(eventId: number, response: CARTA.RegisterViewerAck) {
        const observer = this.observerRequestMap.get(eventId);
        if (observer) {
            if (response.success) {
                observer.next(response.sessionId);
            } else {
                observer.error(response.message);
                this.observerRequestMap.delete(eventId);
            }
        } else {
            console.log(`Can't find observable for request ${eventId}`);
        }
    }

    private onFileListResponse(eventId: number, response: CARTA.FileListResponse) {
        const observer = this.observerRequestMap.get(eventId);
        if (observer) {
            if (response.success) {
                observer.next(response);
            } else {
                observer.error(response.message);
            }
            observer.complete();
            this.observerRequestMap.delete(eventId);
        } else {
            console.log(`Can't find observable for request ${eventId}`);
        }
    }

    private onFileInfoResponse(eventId: number, response: CARTA.FileInfoResponse) {
        const observer = this.observerRequestMap.get(eventId);
        if (observer) {
            if (response.success) {
                observer.next(response);
            } else {
                observer.error(response.message);
            }
            observer.complete();
            this.observerRequestMap.delete(eventId);
        } else {
            console.log(`Can't find observable for request ${eventId}`);
        }
    }

    private onFileOpenAck(eventId: number, ack: CARTA.OpenFileAck) {
        const observer = this.observerRequestMap.get(eventId);
        if (observer) {
            if (ack.success) {
                observer.next(ack);
            } else {
                observer.error(ack.message);
            }
            observer.complete();
            this.observerRequestMap.delete(eventId);
        } else {
            console.log(`Can't find observable for request ${eventId}`);
        }
    }

    private onSetRegionAck(eventId: number, ack: CARTA.SetRegionAck) {
        const observer = this.observerRequestMap.get(eventId);
        if (observer) {
            if (ack.success) {
                observer.next(ack);
            } else {
                observer.error(ack.message);
            }
            observer.complete();
            this.observerRequestMap.delete(eventId);
        } else {
            console.log(`Can't find observable for request ${eventId}`);
        }
    }

    private onStartAnimationAck(eventId: number, ack: CARTA.StartAnimationAck) {
        const observer = this.observerRequestMap.get(eventId);
        if (observer) {
            if (ack.success) {
                observer.next(ack);
            } else {
                observer.error(ack.message);
            }
            observer.complete();
            this.observerRequestMap.delete(eventId);
        } else {
            console.log(`Can't find observable for request ${eventId}`);
        }
    }

    private onStreamedRasterImageData(eventId: number, rasterImageData: CARTA.RasterImageData) {
        if (rasterImageData.compressionType === CARTA.CompressionType.NONE) {
            this.rasterStream.next(rasterImageData);
        } else {
            this.decompressionService.decompressRasterData(rasterImageData).then(decompressedMessage => {
                this.rasterStream.next(decompressedMessage);
            });
        }
    }

    private onStreamedRasterTileData(eventId: number, rasterTileData: CARTA.RasterTileData) {
        this.rasterTileStream.next(rasterTileData);
    }

    private onStreamedRegionHistogramData(eventId: number, regionHistogramData: CARTA.RegionHistogramData) {
        this.histogramStream.next(regionHistogramData);
    }

    private onStreamedErrorData(eventId: number, errorData: CARTA.ErrorData) {
        this.errorStream.next(errorData);
    }

    private onStreamedSpatialProfileData(eventId: number, spatialProfileData: CARTA.SpatialProfileData) {
        this.spatialProfileStream.next(spatialProfileData);
    }

    private onStreamedSpectralProfileData(eventId: number, spectralProfileData: CARTA.SpectralProfileData) {
        this.spectralProfileStream.next(spectralProfileData);
    }

    private onStreamedRegionStatsData(eventId: number, regionStatsData: CARTA.RegionStatsData) {
        this.statsStream.next(regionStatsData);
    }

    private sendEvent(eventType: CARTA.EventType, payload: Uint8Array): boolean {
        if (this.connection.readyState === WebSocket.OPEN) {
            const eventData = new Uint8Array(8 + payload.byteLength);
            const eventHeader16 = new Uint16Array(eventData.buffer, 0, 2);
            const eventHeader32 = new Uint32Array(eventData.buffer, 4, 1);
            eventHeader16[0] = eventType;
            eventHeader16[1] = BackendService.IcdVersion;
            eventHeader32[0] = this.eventCounter;

            eventData.set(payload, 8);
            this.connection.send(eventData);
            this.eventCounter++;
            return true;
        } else {
            console.log("Error sending event");
            this.eventCounter++;
            return false;
        }
    }

    private logEvent(eventType: CARTA.EventType, eventId: number, message: any, incoming: boolean = true) {
        const eventName = CARTA.EventType[eventType];
        if (this.loggingEnabled && this.preferenceStore.isEventLoggingEnabled(eventType)) {
            if (incoming) {
                if (eventId === 0) {
                    console.log(`<== ${eventName} [Stream]`);
                } else {
                    console.log(`<== ${eventName} [${eventId}]`);
                }
            } else {
                console.log(`${eventName} [${eventId}] ==>`);
            }
            console.log(message);
            console.log("\n");
        }
    }
}<|MERGE_RESOLUTION|>--- conflicted
+++ resolved
@@ -60,37 +60,7 @@
         if (process.env.NODE_ENV !== "test") {
             this.decompressionService = new DecompressionService(this.subsetsRequired);
         }
-<<<<<<< HEAD
-        this.logEventList = [
-            CARTA.EventType.REGISTER_VIEWER,
-            CARTA.EventType.REGISTER_VIEWER_ACK,
-            CARTA.EventType.OPEN_FILE,
-            CARTA.EventType.OPEN_FILE_ACK,
-            CARTA.EventType.RASTER_IMAGE_DATA,
-        ];
-
-        // Check local storage for a list of events to log to console
-        const localStorageEventList = localStorage.getItem("DEBUG_OVERRIDE_EVENT_LIST");
-        if (localStorageEventList) {
-            try {
-                const eventList = JSON.parse(localStorageEventList);
-                if (eventList && Array.isArray(eventList) && eventList.length) {
-                    for (const eventName of eventList) {
-                        const eventType = (<any> CARTA.EventType)[eventName];
-                        if (eventType !== undefined) {
-                            this.logEventList.push(eventType);
-                        }
-                    }
-                    console.log("Appending event log list from local storage");
-                }
-            } catch (e) {
-                console.log("Invalid event list read from local storage");
-            }
-        }
-        
-=======
-
->>>>>>> f914e1ef
+
         // Construct handler and decoder maps
         this.handlerMap = new Map<CARTA.EventType, HandlerFunction>([
             [CARTA.EventType.REGISTER_VIEWER_ACK, this.onRegisterViewerAck],
