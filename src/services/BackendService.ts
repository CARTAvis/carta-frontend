import {CARTA} from "carta-protobuf";
import {action, makeObservable, observable, runInAction} from "mobx";
import {Subject, throwError} from "rxjs";

<<<<<<< HEAD
import {AppStore, PreferenceStore} from "stores";
import {RegionStore} from "stores/Frame";
import {mapToObject} from "utilities";

import {ApiService} from "./ApiService";
import {TelemetryAction, TelemetryService} from "./TelemetryService";
=======
import {ApiService, TelemetryAction, TelemetryService} from "services";
import {AppStore, PreferenceStore} from "stores";
import {RegionStore} from "stores/Frame";
import {mapToObject} from "utilities";
>>>>>>> 523d9210

export enum ConnectionStatus {
    CLOSED = 0,
    PENDING = 1,
    ACTIVE = 2
}

export const INVALID_ANIMATION_ID = -1;

type HandlerFunction = (eventId: number, parsedMessage: any) => void;

interface IBackendResponse {
    success?: boolean;
    message?: string;
}

// Deferred class adapted from https://stackoverflow.com/a/58610922/1727322
export class Deferred<T> {
    private _resolve: (value: T) => void = () => {};
    private _reject: (reason: any) => void = () => {};

    private _promise: Promise<T> = new Promise<T>((resolve, reject) => {
        this._reject = reject;
        this._resolve = resolve;
    });

    public get promise(): Promise<T> {
        return this._promise;
    }

    public resolve(value: T) {
        this._resolve(value);
    }

    public reject(reason: any) {
        this._reject(reason);
    }
}

export class BackendService {
    private static staticInstance: BackendService;

    static get Instance() {
        if (!BackendService.staticInstance) {
            BackendService.staticInstance = new BackendService();
        }
        return BackendService.staticInstance;
    }

    private static readonly IcdVersion = 28;
    private static readonly DefaultFeatureFlags = CARTA.ClientFeatureFlags.WEB_ASSEMBLY | CARTA.ClientFeatureFlags.WEB_GL;
    private static readonly MaxConnectionAttempts = 15;
    private static readonly ConnectionAttemptDelay = 1000;

    @observable connectionStatus: ConnectionStatus;
    readonly loggingEnabled: boolean;
    @observable connectionDropped: boolean;
    @observable endToEndPing: number;

    public animationId: number;
    public sessionId: number;
    public serverFeatureFlags: number;
    public serverUrl: string;

    private connection: WebSocket;
    private lastPingTime: number;
    private lastPongTime: number;
    private deferredMap: Map<number, Deferred<IBackendResponse>>;
    private eventCounter: number;

    readonly rasterTileStream: Subject<CARTA.RasterTileData>;
    readonly rasterSyncStream: Subject<CARTA.RasterTileSync>;
    readonly histogramStream: Subject<CARTA.RegionHistogramData>;
    readonly errorStream: Subject<CARTA.ErrorData>;
    readonly spatialProfileStream: Subject<CARTA.SpatialProfileData>;
    readonly spectralProfileStream: Subject<CARTA.SpectralProfileData>;
    readonly statsStream: Subject<CARTA.RegionStatsData>;
    readonly contourStream: Subject<CARTA.ContourImageData>;
    readonly catalogStream: Subject<CARTA.CatalogFilterResponse>;
    readonly momentProgressStream: Subject<CARTA.MomentProgress>;
    readonly scriptingStream: Subject<CARTA.ScriptingRequest>;
    readonly listProgressStream: Subject<CARTA.ListProgress>;
    readonly pvProgressStream: Subject<CARTA.PvProgress>;
    readonly fittingProgressStream: Subject<CARTA.FittingProgress>;
    readonly vectorTileStream: Subject<CARTA.VectorOverlayTileData>;
    private readonly decoderMap: Map<CARTA.EventType, {messageClass: any; handler: HandlerFunction}>;

    private constructor() {
        makeObservable(this);
        this.loggingEnabled = true;
        this.deferredMap = new Map<number, Deferred<IBackendResponse>>();

        this.eventCounter = 1;
        this.sessionId = 0;
        this.endToEndPing = NaN;
        this.animationId = INVALID_ANIMATION_ID;
        this.connectionStatus = ConnectionStatus.CLOSED;
        this.rasterTileStream = new Subject<CARTA.RasterTileData>();
        this.rasterSyncStream = new Subject<CARTA.RasterTileSync>();
        this.histogramStream = new Subject<CARTA.RegionHistogramData>();
        this.errorStream = new Subject<CARTA.ErrorData>();
        this.spatialProfileStream = new Subject<CARTA.SpatialProfileData>();
        this.spectralProfileStream = new Subject<CARTA.SpectralProfileData>();
        this.statsStream = new Subject<CARTA.RegionStatsData>();
        this.contourStream = new Subject<CARTA.ContourImageData>();
        this.scriptingStream = new Subject<CARTA.ScriptingRequest>();
        this.catalogStream = new Subject<CARTA.CatalogFilterResponse>();
        this.momentProgressStream = new Subject<CARTA.MomentProgress>();
        this.listProgressStream = new Subject<CARTA.ListProgress>();
        this.pvProgressStream = new Subject<CARTA.PvProgress>();
        this.fittingProgressStream = new Subject<CARTA.FittingProgress>();
        this.vectorTileStream = new Subject<CARTA.VectorOverlayTileData>();

        // Construct handler and decoder maps
        this.decoderMap = new Map<CARTA.EventType, {messageClass: any; handler: HandlerFunction}>([
            [CARTA.EventType.REGISTER_VIEWER_ACK, {messageClass: CARTA.RegisterViewerAck, handler: this.onRegisterViewerAck}],
            [CARTA.EventType.FILE_LIST_RESPONSE, {messageClass: CARTA.FileListResponse, handler: this.onDeferredResponse}],
            [CARTA.EventType.REGION_LIST_RESPONSE, {messageClass: CARTA.RegionListResponse, handler: this.onDeferredResponse}],
            [CARTA.EventType.CATALOG_LIST_RESPONSE, {messageClass: CARTA.CatalogListResponse, handler: this.onDeferredResponse}],
            [CARTA.EventType.FILE_LIST_PROGRESS, {messageClass: CARTA.ListProgress, handler: this.onStreamedListProgress}],
            [CARTA.EventType.FILE_INFO_RESPONSE, {messageClass: CARTA.FileInfoResponse, handler: this.onDeferredResponse}],
            [CARTA.EventType.REGION_FILE_INFO_RESPONSE, {messageClass: CARTA.RegionFileInfoResponse, handler: this.onDeferredResponse}],
            [CARTA.EventType.CATALOG_FILE_INFO_RESPONSE, {messageClass: CARTA.CatalogFileInfoResponse, handler: this.onDeferredResponse}],
            [CARTA.EventType.OPEN_FILE_ACK, {messageClass: CARTA.OpenFileAck, handler: this.onDeferredResponse}],
            [CARTA.EventType.SAVE_FILE_ACK, {messageClass: CARTA.SaveFileAck, handler: this.onDeferredResponse}],
            [CARTA.EventType.OPEN_CATALOG_FILE_ACK, {messageClass: CARTA.OpenCatalogFileAck, handler: this.onDeferredResponse}],
            [CARTA.EventType.IMPORT_REGION_ACK, {messageClass: CARTA.ImportRegionAck, handler: this.onDeferredResponse}],
            [CARTA.EventType.EXPORT_REGION_ACK, {messageClass: CARTA.ExportRegionAck, handler: this.onDeferredResponse}],
            [CARTA.EventType.SET_REGION_ACK, {messageClass: CARTA.SetRegionAck, handler: this.onDeferredResponse}],
            [CARTA.EventType.RESUME_SESSION_ACK, {messageClass: CARTA.ResumeSessionAck, handler: this.onDeferredResponse}],
            [CARTA.EventType.START_ANIMATION_ACK, {messageClass: CARTA.StartAnimationAck, handler: this.onStartAnimationAck}],
            [CARTA.EventType.RASTER_TILE_DATA, {messageClass: CARTA.RasterTileData, handler: this.onStreamedRasterTileData}],
            [CARTA.EventType.REGION_HISTOGRAM_DATA, {messageClass: CARTA.RegionHistogramData, handler: this.onStreamedRegionHistogramData}],
            [CARTA.EventType.ERROR_DATA, {messageClass: CARTA.ErrorData, handler: this.onStreamedErrorData}],
            [CARTA.EventType.SPATIAL_PROFILE_DATA, {messageClass: CARTA.SpatialProfileData, handler: this.onStreamedSpatialProfileData}],
            [CARTA.EventType.SPECTRAL_PROFILE_DATA, {messageClass: CARTA.SpectralProfileData, handler: this.onStreamedSpectralProfileData}],
            [CARTA.EventType.REGION_STATS_DATA, {messageClass: CARTA.RegionStatsData, handler: this.onStreamedRegionStatsData}],
            [CARTA.EventType.CONTOUR_IMAGE_DATA, {messageClass: CARTA.ContourImageData, handler: this.onStreamedContourData}],
            [CARTA.EventType.CATALOG_FILTER_RESPONSE, {messageClass: CARTA.CatalogFilterResponse, handler: this.onStreamedCatalogData}],
            [CARTA.EventType.RASTER_TILE_SYNC, {messageClass: CARTA.RasterTileSync, handler: this.onStreamedRasterSync}],
            [CARTA.EventType.MOMENT_PROGRESS, {messageClass: CARTA.MomentProgress, handler: this.onStreamedMomentProgress}],
            [CARTA.EventType.MOMENT_RESPONSE, {messageClass: CARTA.MomentResponse, handler: this.onDeferredResponse}],
            [CARTA.EventType.SCRIPTING_REQUEST, {messageClass: CARTA.ScriptingRequest, handler: this.onScriptingRequest}],
            [CARTA.EventType.CONCAT_STOKES_FILES_ACK, {messageClass: CARTA.ConcatStokesFilesAck, handler: this.onDeferredResponse}],
            [CARTA.EventType.PV_PROGRESS, {messageClass: CARTA.PvProgress, handler: this.onStreamedPvProgress}],
            [CARTA.EventType.PV_RESPONSE, {messageClass: CARTA.PvResponse, handler: this.onDeferredResponse}],
            [CARTA.EventType.FITTING_PROGRESS, {messageClass: CARTA.FittingProgress, handler: this.onStreamedFittingProgress}],
            [CARTA.EventType.FITTING_RESPONSE, {messageClass: CARTA.FittingResponse, handler: this.onDeferredResponse}],
            [CARTA.EventType.VECTOR_OVERLAY_TILE_DATA, {messageClass: CARTA.VectorOverlayTileData, handler: this.onStreamedVectorOverlayData}]
        ]);

        // check ping every 5 seconds
        setInterval(this.sendPing, 5000);
    }

    @action("connect")
    async connect(url: string): Promise<CARTA.IRegisterViewerAck> {
        if (this.connection) {
            this.connection.onclose = null;
            this.connection.close();
        }

        const isReconnection: boolean = url === this.serverUrl;
        let connectionAttempts = 0;
        const apiService = ApiService.Instance;
        this.connectionDropped = false;
        this.connectionStatus = ConnectionStatus.PENDING;
        this.serverUrl = url;
        this.connection = new WebSocket(apiService.accessToken ? url + `?token=${apiService.accessToken}` : url);
        this.connection.binaryType = "arraybuffer";
        this.connection.onmessage = this.messageHandler.bind(this);
        this.connection.onclose = (ev: CloseEvent) =>
            runInAction(() => {
                // Only change to closed connection if the connection was originally active or this is a reconnection
                if (this.connectionStatus === ConnectionStatus.ACTIVE || isReconnection || connectionAttempts >= BackendService.MaxConnectionAttempts) {
                    this.connectionStatus = ConnectionStatus.CLOSED;
                } else {
                    connectionAttempts++;
                    setTimeout(() => {
                        const newConnection = new WebSocket(apiService.accessToken ? url + `?token=${apiService.accessToken}` : url);
                        newConnection.binaryType = "arraybuffer";
                        newConnection.onopen = this.connection.onopen;
                        newConnection.onerror = this.connection.onerror;
                        newConnection.onclose = this.connection.onclose;
                        newConnection.onmessage = this.connection.onmessage;
                        this.connection = newConnection;
                    }, BackendService.ConnectionAttemptDelay);
                }
            });

        this.deferredMap.clear();
        this.eventCounter = 1;
        const requestId = this.eventCounter;

        const deferredResponse = new Deferred<CARTA.IRegisterViewerAck>();
        this.deferredMap.set(requestId, deferredResponse);

        this.connection.onopen = action(() => {
            if (this.connectionStatus === ConnectionStatus.CLOSED) {
                this.connectionDropped = true;
            }
            this.connectionStatus = ConnectionStatus.ACTIVE;
            const message = CARTA.RegisterViewer.create({sessionId: this.sessionId, clientFeatureFlags: BackendService.DefaultFeatureFlags});
            // observer map is cleared, so that old subscriptions don't get incorrectly fired

            this.logEvent(CARTA.EventType.REGISTER_VIEWER, requestId, message, false);
            if (this.sendEvent(CARTA.EventType.REGISTER_VIEWER, CARTA.RegisterViewer.encode(message).finish())) {
                this.deferredMap.set(requestId, deferredResponse);
            } else {
                throw new Error("Could not send event");
            }
        });

        this.connection.onerror = ev => {
            AppStore.Instance.logStore.addInfo(`Connecting to server ${url} failed.`, ["network"]);
            console.log(ev);
        };

        return await deferredResponse.promise;
    }

    sendPing = () => {
        if (this.connection && this.connectionStatus === ConnectionStatus.ACTIVE) {
            this.lastPingTime = performance.now();
            this.connection.send("PING");
        }
    };

    @action updateEndToEndPing = () => {
        this.endToEndPing = this.lastPongTime - this.lastPingTime;
    };

    async getFileList(directory: string, filterMode: CARTA.FileListFilterMode): Promise<CARTA.IFileListResponse> {
        if (this.connectionStatus !== ConnectionStatus.ACTIVE) {
            throw new Error("Not connected");
        } else {
            const message = CARTA.FileListRequest.create({directory, filterMode});
            const requestId = this.eventCounter;
            this.logEvent(CARTA.EventType.FILE_LIST_REQUEST, requestId, message, false);
            if (this.sendEvent(CARTA.EventType.FILE_LIST_REQUEST, CARTA.FileListRequest.encode(message).finish())) {
                const deferredResponse = new Deferred<CARTA.IFileListResponse>();
                this.deferredMap.set(requestId, deferredResponse);
                return await deferredResponse.promise;
            } else {
                throw new Error("Could not send event");
            }
        }
    }

    async getRegionList(directory: string, filterMode: CARTA.FileListFilterMode): Promise<CARTA.IRegionListResponse> {
        if (this.connectionStatus !== ConnectionStatus.ACTIVE) {
            throw new Error("Not connected");
        } else {
            const message = CARTA.RegionListRequest.create({directory, filterMode});
            const requestId = this.eventCounter;
            this.logEvent(CARTA.EventType.REGION_LIST_REQUEST, requestId, message, false);
            if (this.sendEvent(CARTA.EventType.REGION_LIST_REQUEST, CARTA.RegionListRequest.encode(message).finish())) {
                const deferredResponse = new Deferred<CARTA.IRegionListResponse>();
                this.deferredMap.set(requestId, deferredResponse);
                return await deferredResponse.promise;
            } else {
                throw new Error("Could not send event");
            }
        }
    }

    async getCatalogList(directory: string, filterMode: CARTA.FileListFilterMode): Promise<CARTA.ICatalogListResponse> {
        if (this.connectionStatus !== ConnectionStatus.ACTIVE) {
            throw new Error("Not connected");
        } else {
            const message = CARTA.CatalogListRequest.create({directory, filterMode});
            const requestId = this.eventCounter;
            this.logEvent(CARTA.EventType.CATALOG_LIST_REQUEST, requestId, message, false);
            if (this.sendEvent(CARTA.EventType.CATALOG_LIST_REQUEST, CARTA.CatalogListRequest.encode(message).finish())) {
                const deferredResponse = new Deferred<CARTA.ICatalogListResponse>();
                this.deferredMap.set(requestId, deferredResponse);
                return await deferredResponse.promise;
            } else {
                throw new Error("Could not send event");
            }
        }
    }

    async getFileInfo(directory: string, file: string, hdu: string): Promise<CARTA.IFileInfoResponse> {
        if (this.connectionStatus !== ConnectionStatus.ACTIVE) {
            throw new Error("Not connected");
        } else {
            const message = CARTA.FileInfoRequest.create({directory, file, hdu});
            const requestId = this.eventCounter;
            this.logEvent(CARTA.EventType.FILE_INFO_REQUEST, requestId, message, false);
            if (this.sendEvent(CARTA.EventType.FILE_INFO_REQUEST, CARTA.FileInfoRequest.encode(message).finish())) {
                const deferredResponse = new Deferred<CARTA.IFileInfoResponse>();
                this.deferredMap.set(requestId, deferredResponse);
                return await deferredResponse.promise;
            } else {
                throw new Error("Could not send event");
            }
        }
    }

    async getRegionFileInfo(directory: string, file: string): Promise<CARTA.IRegionFileInfoResponse> {
        if (this.connectionStatus !== ConnectionStatus.ACTIVE) {
            throw new Error("Not connected");
        } else {
            const message = CARTA.RegionFileInfoRequest.create({directory, file});
            const requestId = this.eventCounter;
            this.logEvent(CARTA.EventType.REGION_FILE_INFO_REQUEST, requestId, message, false);
            if (this.sendEvent(CARTA.EventType.REGION_FILE_INFO_REQUEST, CARTA.RegionFileInfoRequest.encode(message).finish())) {
                const deferredResponse = new Deferred<CARTA.IRegionFileInfoResponse>();
                this.deferredMap.set(requestId, deferredResponse);
                return await deferredResponse.promise;
            } else {
                throw new Error("Could not send event");
            }
        }
    }

    async getCatalogFileInfo(directory: string, name: string): Promise<CARTA.ICatalogFileInfoResponse> {
        if (this.connectionStatus !== ConnectionStatus.ACTIVE) {
            throw new Error("Not connected");
        } else {
            const message = CARTA.CatalogFileInfoRequest.create({directory, name});
            const requestId = this.eventCounter;
            this.logEvent(CARTA.EventType.CATALOG_FILE_INFO_REQUEST, requestId, message, false);
            if (this.sendEvent(CARTA.EventType.CATALOG_FILE_INFO_REQUEST, CARTA.CatalogFileInfoRequest.encode(message).finish())) {
                const deferredResponse = new Deferred<CARTA.ICatalogFileInfoResponse>();
                this.deferredMap.set(requestId, deferredResponse);
                return await deferredResponse.promise;
            } else {
                throw new Error("Could not send event");
            }
        }
    }

    async importRegion(directory: string, file: string, type: CARTA.FileType, fileId: number): Promise<CARTA.IImportRegionAck> {
        if (this.connectionStatus !== ConnectionStatus.ACTIVE) {
            throw new Error("Not connected");
        } else {
            const message = CARTA.ImportRegion.create({directory, file, type, groupId: fileId});
            const requestId = this.eventCounter;
            this.logEvent(CARTA.EventType.IMPORT_REGION, requestId, message, false);
            if (this.sendEvent(CARTA.EventType.IMPORT_REGION, CARTA.ImportRegion.encode(message).finish())) {
                const deferredResponse = new Deferred<CARTA.IImportRegionAck>();
                this.deferredMap.set(requestId, deferredResponse);
                return await deferredResponse.promise;
            } else {
                throw new Error("Could not send event");
            }
        }
    }

    async exportRegion(directory: string, file: string, type: CARTA.FileType, coordType: CARTA.CoordinateType, fileId: number, regionStyles: Map<number, CARTA.IRegionStyle>): Promise<CARTA.IExportRegionAck> {
        if (this.connectionStatus !== ConnectionStatus.ACTIVE) {
            throw new Error("Not connected");
        } else {
            const message = CARTA.ExportRegion.create({directory, file, type, fileId, regionStyles: mapToObject(regionStyles), coordType});
            const requestId = this.eventCounter;
            this.logEvent(CARTA.EventType.EXPORT_REGION, requestId, message, false);
            if (this.sendEvent(CARTA.EventType.EXPORT_REGION, CARTA.ExportRegion.encode(message).finish())) {
                const deferredResponse = new Deferred<CARTA.IExportRegionAck>();
                this.deferredMap.set(requestId, deferredResponse);
                return await deferredResponse.promise;
            } else {
                throw new Error("Could not send event");
            }
        }
    }

    async loadFile(directory: string, file: string, hdu: string, fileId: number, imageArithmetic: boolean): Promise<CARTA.IOpenFileAck> {
        if (this.connectionStatus !== ConnectionStatus.ACTIVE) {
            throw new Error("Not connected");
        } else {
            const message = CARTA.OpenFile.create({
                directory,
                file,
                hdu,
                fileId,
                lelExpr: imageArithmetic,
                renderMode: CARTA.RenderMode.RASTER
            });
            const requestId = this.eventCounter;
            this.logEvent(CARTA.EventType.OPEN_FILE, requestId, message, false);
            if (this.sendEvent(CARTA.EventType.OPEN_FILE, CARTA.OpenFile.encode(message).finish())) {
                const deferredResponse = new Deferred<CARTA.IOpenFileAck>();
                this.deferredMap.set(requestId, deferredResponse);
                return await deferredResponse.promise;
            } else {
                throw new Error("Could not send event");
            }
        }
    }

    async loadStokeFiles(stokesFiles: CARTA.IStokesFile[], fileId: number, renderMode: CARTA.RenderMode): Promise<CARTA.IConcatStokesFilesAck> {
        if (this.connectionStatus !== ConnectionStatus.ACTIVE) {
            throw new Error("Not connected");
        } else {
            const concatStokes: CARTA.IConcatStokesFiles = {
                stokesFiles: stokesFiles,
                fileId: fileId,
                renderMode: renderMode
            };
            const message = CARTA.ConcatStokesFiles.create(concatStokes);
            const requestId = this.eventCounter;
            this.logEvent(CARTA.EventType.CONCAT_STOKES_FILES, requestId, message, false);
            if (this.sendEvent(CARTA.EventType.CONCAT_STOKES_FILES, CARTA.ConcatStokesFiles.encode(message).finish())) {
                const deferredResponse = new Deferred<CARTA.IConcatStokesFilesAck>();
                this.deferredMap.set(requestId, deferredResponse);
                return await deferredResponse.promise;
            } else {
                throw new Error("Could not send event");
            }
        }
    }

    async loadCatalogFile(directory: string, name: string, fileId: number, previewDataSize: number): Promise<CARTA.IOpenCatalogFileAck> {
        if (this.connectionStatus !== ConnectionStatus.ACTIVE) {
            throw new Error("Not connected");
        } else {
            const message = CARTA.OpenCatalogFile.create({directory, name, fileId, previewDataSize});
            const requestId = this.eventCounter;
            this.logEvent(CARTA.EventType.OPEN_CATALOG_FILE, requestId, message, false);
            if (this.sendEvent(CARTA.EventType.OPEN_CATALOG_FILE, CARTA.OpenCatalogFile.encode(message).finish())) {
                const deferredResponse = new Deferred<CARTA.IOpenCatalogFileAck>();
                this.deferredMap.set(requestId, deferredResponse);
                return await deferredResponse.promise;
            } else {
                throw new Error("Could not send event");
            }
        }
    }

    @action("close catalog file")
    closeCatalogFile(fileId: number): boolean {
        if (this.connectionStatus === ConnectionStatus.ACTIVE) {
            const message = CARTA.CloseCatalogFile.create({fileId});
            this.logEvent(CARTA.EventType.CLOSE_CATALOG_FILE, this.eventCounter, message, false);
            if (this.sendEvent(CARTA.EventType.CLOSE_CATALOG_FILE, CARTA.CloseCatalogFile.encode(message).finish())) {
                return true;
            }
        }
        return false;
    }

    async saveFile(
        fileId: number,
        outputFileDirectory: string,
        outputFileName: string,
        outputFileType: CARTA.FileType,
        regionId?: number,
        channels?: number[],
        stokes?: number[],
        keepDegenerate?: boolean,
        restFreq?: number
    ): Promise<CARTA.ISaveFileAck> {
        if (this.connectionStatus !== ConnectionStatus.ACTIVE) {
            throw new Error("Not connected");
        } else {
            const message = CARTA.SaveFile.create({fileId, outputFileDirectory, outputFileName, outputFileType, regionId, channels, stokes, keepDegenerate, restFreq});
            const requestId = this.eventCounter;
            this.logEvent(CARTA.EventType.SAVE_FILE, this.eventCounter, message, false);
            if (this.sendEvent(CARTA.EventType.SAVE_FILE, CARTA.SaveFile.encode(message).finish())) {
                const deferredResponse = new Deferred<CARTA.ISaveFileAck>();
                this.deferredMap.set(requestId, deferredResponse);
                return await deferredResponse.promise;
            } else {
                throw new Error("Could not send event");
            }
        }
    }

    closeFile(fileId: number): boolean {
        if (this.connectionStatus === ConnectionStatus.ACTIVE) {
            const message = CARTA.CloseFile.create({fileId});
            this.logEvent(CARTA.EventType.CLOSE_FILE, this.eventCounter, message, false);
            if (this.sendEvent(CARTA.EventType.CLOSE_FILE, CARTA.CloseFile.encode(message).finish())) {
                return true;
            }
        }
        return false;
    }

    @action("set channels")
    setChannels(fileId: number, channel: number, stokes: number, requiredTiles: CARTA.IAddRequiredTiles): boolean {
        if (this.connectionStatus === ConnectionStatus.ACTIVE) {
            const message = CARTA.SetImageChannels.create({fileId, channel, stokes, requiredTiles});
            this.logEvent(CARTA.EventType.SET_IMAGE_CHANNELS, this.eventCounter, message, false);
            if (this.sendEvent(CARTA.EventType.SET_IMAGE_CHANNELS, CARTA.SetImageChannels.encode(message).finish())) {
                return true;
            }
        }
        return false;
    }

    @action("set cursor")
    setCursor(fileId: number, x: number, y: number): boolean {
        if (this.connectionStatus === ConnectionStatus.ACTIVE) {
            const message = CARTA.SetCursor.create({fileId, point: {x, y}});
            this.logEvent(CARTA.EventType.SET_CURSOR, this.eventCounter, message, false);
            if (this.sendEvent(CARTA.EventType.SET_CURSOR, CARTA.SetCursor.encode(message).finish())) {
                return true;
            }
        }
        return false;
    }

    async setRegion(fileId: number, regionId: number, region: RegionStore): Promise<CARTA.ISetRegionAck> {
        if (this.connectionStatus !== ConnectionStatus.ACTIVE) {
            throw new Error("Not connected");
        } else {
            const message = CARTA.SetRegion.create({
                fileId,
                regionId,
                regionInfo: {
                    regionType: region.regionType,
                    rotation: region.rotation,
                    controlPoints: region.controlPoints.slice()
                }
            });

            const requestId = this.eventCounter;
            this.logEvent(CARTA.EventType.SET_REGION, requestId, message, false);
            if (this.sendEvent(CARTA.EventType.SET_REGION, CARTA.SetRegion.encode(message).finish())) {
                const deferredResponse = new Deferred<CARTA.ISetRegionAck>();
                this.deferredMap.set(requestId, deferredResponse);
                return await deferredResponse.promise;
            } else {
                throw new Error("Could not send event");
            }
        }
    }

    @action("remove region")
    removeRegion(regionId: number) {
        if (this.connectionStatus === ConnectionStatus.ACTIVE) {
            const message = CARTA.RemoveRegion.create({regionId});
            this.logEvent(CARTA.EventType.REMOVE_REGION, this.eventCounter, message, false);
            if (this.sendEvent(CARTA.EventType.REMOVE_REGION, CARTA.RemoveRegion.encode(message).finish())) {
                return true;
            }
        }
        return false;
    }

    @action("set catalog filter")
    setCatalogFilterRequest(filterRequest: CARTA.ICatalogFilterRequest) {
        if (this.connectionStatus === ConnectionStatus.ACTIVE) {
            this.logEvent(CARTA.EventType.CATALOG_FILTER_REQUEST, this.eventCounter, filterRequest, false);
            if (this.sendEvent(CARTA.EventType.CATALOG_FILTER_REQUEST, CARTA.CatalogFilterRequest.encode(filterRequest).finish())) {
                return true;
            }
        }
        return false;
    }

    @action("set spatial requirements")
    setSpatialRequirements(requirementsMessage: CARTA.ISetSpatialRequirements) {
        if (this.connectionStatus === ConnectionStatus.ACTIVE) {
            this.logEvent(CARTA.EventType.SET_SPATIAL_REQUIREMENTS, this.eventCounter, requirementsMessage, false);
            if (this.sendEvent(CARTA.EventType.SET_SPATIAL_REQUIREMENTS, CARTA.SetSpatialRequirements.encode(requirementsMessage).finish())) {
                return true;
            }
        }
        return false;
    }

    @action("set spectral requirements")
    setSpectralRequirements(requirementsMessage: CARTA.ISetSpectralRequirements) {
        if (this.connectionStatus === ConnectionStatus.ACTIVE) {
            this.logEvent(CARTA.EventType.SET_SPECTRAL_REQUIREMENTS, this.eventCounter, requirementsMessage, false);
            if (this.sendEvent(CARTA.EventType.SET_SPECTRAL_REQUIREMENTS, CARTA.SetSpectralRequirements.encode(requirementsMessage).finish())) {
                return true;
            }
        }
        return false;
    }

    @action("set stats requirements")
    setStatsRequirements(requirementsMessage: CARTA.ISetStatsRequirements) {
        if (this.connectionStatus === ConnectionStatus.ACTIVE) {
            this.logEvent(CARTA.EventType.SET_STATS_REQUIREMENTS, this.eventCounter, requirementsMessage, false);
            if (this.sendEvent(CARTA.EventType.SET_STATS_REQUIREMENTS, CARTA.SetStatsRequirements.encode(requirementsMessage).finish())) {
                return true;
            }
        }
        return false;
    }

    @action("set histogram requirements")
    setHistogramRequirements(requirementsMessage: CARTA.ISetHistogramRequirements) {
        if (this.connectionStatus === ConnectionStatus.ACTIVE) {
            this.logEvent(CARTA.EventType.SET_HISTOGRAM_REQUIREMENTS, this.eventCounter, requirementsMessage, false);
            if (this.sendEvent(CARTA.EventType.SET_HISTOGRAM_REQUIREMENTS, CARTA.SetHistogramRequirements.encode(requirementsMessage).finish())) {
                return true;
            }
        }
        return false;
    }

    @action("add required tiles")
    addRequiredTiles(fileId: number, tiles: Array<number>, quality: number): boolean {
        if (this.connectionStatus === ConnectionStatus.ACTIVE) {
            const message = CARTA.AddRequiredTiles.create({fileId, tiles, compressionQuality: quality, compressionType: CARTA.CompressionType.ZFP});
            this.logEvent(CARTA.EventType.ADD_REQUIRED_TILES, this.eventCounter, message, false);
            if (this.sendEvent(CARTA.EventType.ADD_REQUIRED_TILES, CARTA.AddRequiredTiles.encode(message).finish())) {
                return true;
            }
        }
        return false;
    }

    @action("remove required tiles")
    removeRequiredTiles(fileId: number, tiles: Array<number>): boolean {
        if (this.connectionStatus === ConnectionStatus.ACTIVE) {
            const message = CARTA.RemoveRequiredTiles.create({fileId, tiles});
            this.logEvent(CARTA.EventType.REMOVE_REQUIRED_TILES, this.eventCounter, message, false);
            if (this.sendEvent(CARTA.EventType.REMOVE_REQUIRED_TILES, CARTA.RemoveRequiredTiles.encode(message).finish())) {
                return true;
            }
        }
        return false;
    }

    async startAnimation(animationMessage: CARTA.IStartAnimation): Promise<CARTA.IStartAnimationAck> {
        if (this.connectionStatus !== ConnectionStatus.ACTIVE) {
            throw new Error("Not connected");
        } else {
            const requestId = this.eventCounter;
            this.logEvent(CARTA.EventType.START_ANIMATION, requestId, animationMessage, false);
            if (this.sendEvent(CARTA.EventType.START_ANIMATION, CARTA.StartAnimation.encode(animationMessage).finish())) {
                const deferredResponse = new Deferred<CARTA.IStartAnimationAck>();
                this.deferredMap.set(requestId, deferredResponse);
                return await deferredResponse.promise;
            } else {
                throw new Error("Could not send event");
            }
        }
    }

    @action("stop animation")
    stopAnimation(animationMessage: CARTA.IStopAnimation) {
        this.animationId = INVALID_ANIMATION_ID;
        if (this.connectionStatus === ConnectionStatus.ACTIVE) {
            this.logEvent(CARTA.EventType.STOP_ANIMATION, this.eventCounter, animationMessage, false);
            if (this.sendEvent(CARTA.EventType.STOP_ANIMATION, CARTA.StopAnimation.encode(animationMessage).finish())) {
                return true;
            }
        }
        return false;
    }

    @action("animation flow control")
    sendAnimationFlowControl(message: CARTA.IAnimationFlowControl) {
        if (this.connectionStatus === ConnectionStatus.ACTIVE) {
            this.logEvent(CARTA.EventType.ANIMATION_FLOW_CONTROL, this.eventCounter, message, false);
            if (this.sendEvent(CARTA.EventType.ANIMATION_FLOW_CONTROL, CARTA.AnimationFlowControl.encode(message).finish())) {
                return true;
            }
        }
        return false;
    }

    @action("set contour parameters")
    setContourParameters(message: CARTA.ISetContourParameters) {
        if (this.connectionStatus === ConnectionStatus.ACTIVE) {
            this.logEvent(CARTA.EventType.SET_CONTOUR_PARAMETERS, this.eventCounter, message, false);
            if (this.sendEvent(CARTA.EventType.SET_CONTOUR_PARAMETERS, CARTA.SetContourParameters.encode(message).finish())) {
                return true;
            }
        }
        return false;
    }

    @action("set vector overlay parameters")
    setVectorOverlayParameters(message: CARTA.ISetVectorOverlayParameters) {
        if (this.connectionStatus === ConnectionStatus.ACTIVE) {
            this.logEvent(CARTA.EventType.SET_VECTOR_OVERLAY_PARAMETERS, this.eventCounter, message, false);
            if (this.sendEvent(CARTA.EventType.SET_VECTOR_OVERLAY_PARAMETERS, CARTA.SetVectorOverlayParameters.encode(message).finish())) {
                return true;
            }
        }
        return false;
    }

    async resumeSession(message: CARTA.IResumeSession): Promise<CARTA.IResumeSessionAck> {
        if (this.connectionStatus !== ConnectionStatus.ACTIVE) {
            throw new Error("Not connected");
        } else {
            const requestId = this.eventCounter;
            this.logEvent(CARTA.EventType.RESUME_SESSION, requestId, message, false);
            if (this.sendEvent(CARTA.EventType.RESUME_SESSION, CARTA.ResumeSession.encode(message).finish())) {
                const deferredResponse = new Deferred<CARTA.IResumeSessionAck>();
                this.deferredMap.set(requestId, deferredResponse);
                return await deferredResponse.promise;
            } else {
                throw new Error("Could not send event");
            }
        }
    }

    @action("set auth token")
    setAuthToken = (token: string) => {
        document.cookie = `CARTA-Authorization=${token}; path=/`;
    };

    async requestMoment(message: CARTA.IMomentRequest): Promise<CARTA.IMomentResponse> {
        if (this.connectionStatus !== ConnectionStatus.ACTIVE) {
            throw new Error("Not connected");
        } else {
            const requestId = this.eventCounter;
            this.logEvent(CARTA.EventType.MOMENT_REQUEST, requestId, message, false);
            if (this.sendEvent(CARTA.EventType.MOMENT_REQUEST, CARTA.MomentRequest.encode(message).finish())) {
                const deferredResponse = new Deferred<CARTA.IMomentResponse>();
                this.deferredMap.set(requestId, deferredResponse);
                return await deferredResponse.promise;
            } else {
                throw new Error("Could not send event");
            }
        }
    }

    cancelRequestingMoment(fileId: number) {
        if (this.connectionStatus !== ConnectionStatus.ACTIVE) {
            return throwError(new Error("Not connected"));
        } else {
            const message = CARTA.StopMomentCalc.create({fileId});
            this.logEvent(CARTA.EventType.STOP_MOMENT_CALC, this.eventCounter, message, false);
            if (this.sendEvent(CARTA.EventType.STOP_MOMENT_CALC, CARTA.StopMomentCalc.encode(message).finish())) {
                return true;
            }
            return throwError(new Error("Could not send event"));
        }
    }

    @action("cancel requesting file list")
    cancelRequestingFileList(fileListType: CARTA.FileListType) {
        if (this.connectionStatus !== ConnectionStatus.ACTIVE) {
            return throwError(new Error("Not connected"));
        } else {
            const message = CARTA.StopFileList.create({fileListType: fileListType});
            this.logEvent(CARTA.EventType.STOP_FILE_LIST, this.eventCounter, message, false);
            if (this.sendEvent(CARTA.EventType.STOP_FILE_LIST, new Uint8Array())) {
                return true;
            }
            return throwError(new Error("Could not send event"));
        }
    }

    async requestPV(message: CARTA.IPvRequest): Promise<CARTA.IPvResponse> {
        if (this.connectionStatus !== ConnectionStatus.ACTIVE) {
            throw new Error("Not connected");
        } else {
            const requestId = this.eventCounter;
            this.logEvent(CARTA.EventType.PV_REQUEST, requestId, message, false);
            if (this.sendEvent(CARTA.EventType.PV_REQUEST, CARTA.PvRequest.encode(message).finish())) {
                const deferredResponse = new Deferred<CARTA.IPvResponse>();
                this.deferredMap.set(requestId, deferredResponse);
                return await deferredResponse.promise;
            } else {
                throw new Error("Could not send event");
            }
        }
    }

    cancelRequestingPV(fileId: number) {
        if (this.connectionStatus !== ConnectionStatus.ACTIVE) {
            return throwError(new Error("Not connected"));
        } else {
            const message = CARTA.StopPvCalc.create({fileId});
            this.logEvent(CARTA.EventType.STOP_PV_CALC, this.eventCounter, message, false);
            if (this.sendEvent(CARTA.EventType.STOP_PV_CALC, CARTA.StopPvCalc.encode(message).finish())) {
                return true;
            }
            return throwError(new Error("Could not send event"));
        }
    }

    async requestFitting(message: CARTA.IFittingRequest): Promise<CARTA.IFittingResponse> {
        if (this.connectionStatus !== ConnectionStatus.ACTIVE) {
            throw new Error("Not connected");
        } else {
            const requestId = this.eventCounter;
            this.logEvent(CARTA.EventType.FITTING_REQUEST, requestId, message, false);
            if (this.sendEvent(CARTA.EventType.FITTING_REQUEST, CARTA.FittingRequest.encode(message).finish())) {
                const deferredResponse = new Deferred<CARTA.IFittingResponse>();
                this.deferredMap.set(requestId, deferredResponse);
                return await deferredResponse.promise;
            } else {
                throw new Error("Could not send event");
            }
        }
    }

    cancelRequestingFitting(fileId: number) {
        if (this.connectionStatus !== ConnectionStatus.ACTIVE) {
            return throwError(new Error("Not connected"));
        } else {
            const message = CARTA.StopFitting.create({fileId});
            this.logEvent(CARTA.EventType.STOP_FITTING, this.eventCounter, message, false);
            if (this.sendEvent(CARTA.EventType.STOP_FITTING, CARTA.StopFitting.encode(message).finish())) {
                return true;
            }
            return throwError(new Error("Could not send event"));
        }
    }

    @action("send scripting response")
    sendScriptingResponse = (message: CARTA.IScriptingResponse) => {
        if (this.connectionStatus === ConnectionStatus.ACTIVE) {
            this.logEvent(CARTA.EventType.SCRIPTING_RESPONSE, this.eventCounter, message, false);
            if (this.sendEvent(CARTA.EventType.SCRIPTING_RESPONSE, CARTA.ScriptingResponse.encode(message).finish())) {
                return true;
            }
        }
        return false;
    };

    public serverHasFeature(feature: CARTA.ServerFeatureFlags): boolean {
        return (this.serverFeatureFlags & feature) !== 0;
    }

    private messageHandler(event: MessageEvent) {
        if (event.data === "PONG") {
            this.lastPongTime = performance.now();
            this.updateEndToEndPing();
            return;
        } else if (event.data.byteLength < 8) {
            console.log("Unknown event format");
            return;
        }

        const eventHeader16 = new Uint16Array(event.data, 0, 2);
        const eventHeader32 = new Uint32Array(event.data, 4, 1);
        const eventData = new Uint8Array(event.data, 8);

        const eventType: CARTA.EventType = eventHeader16[0];
        const eventIcdVersion = eventHeader16[1];
        const eventId = eventHeader32[0];

        if (eventIcdVersion !== BackendService.IcdVersion) {
            console.warn(`Server event has ICD version ${eventIcdVersion}, which differs from frontend version ${BackendService.IcdVersion}. Errors may occur`);
        }
        try {
            const decoderEntry = this.decoderMap.get(eventType);
            if (decoderEntry) {
                const parsedMessage = decoderEntry.messageClass.decode(eventData);
                if (parsedMessage) {
                    this.logEvent(eventType, eventId, parsedMessage);
                    decoderEntry.handler.call(this, eventId, parsedMessage);
                } else {
                    console.log(`Unsupported event response ${eventType}`);
                }
            }
        } catch (e) {
            console.log(e);
        }
    }

    private onDeferredResponse(eventId: number, response: IBackendResponse) {
        const def = this.deferredMap.get(eventId);
        if (def) {
            if (response.success) {
                def.resolve(response);
            } else {
                def.reject(response.message);
            }
        } else {
            console.log(`Can't find deferred for request ${eventId}`);
        }
    }

    private onRegisterViewerAck(eventId: number, ack: CARTA.RegisterViewerAck) {
        this.sessionId = ack.sessionId;
        this.serverFeatureFlags = ack.serverFeatureFlags;

        TelemetryService.Instance.addTelemetryEntry(TelemetryAction.Connection, {serverFeatureFlags: ack.serverFeatureFlags, platformInfo: ack.platformStrings});
        this.onDeferredResponse(eventId, ack);
    }

    private onStartAnimationAck(eventId: number, ack: CARTA.StartAnimationAck) {
        this.animationId = ack.success ? ack.animationId : INVALID_ANIMATION_ID;
        this.onDeferredResponse(eventId, ack);
    }

    private onStreamedRasterTileData(_eventId: number, rasterTileData: CARTA.RasterTileData) {
        this.rasterTileStream.next(rasterTileData);
    }

    private onStreamedRasterSync(_eventId: number, rasterTileSync: CARTA.RasterTileSync) {
        this.rasterSyncStream.next(rasterTileSync);
    }

    private onStreamedRegionHistogramData(_eventId: number, regionHistogramData: CARTA.RegionHistogramData) {
        this.histogramStream.next(regionHistogramData);
    }

    private onStreamedErrorData(_eventId: number, errorData: CARTA.ErrorData) {
        this.errorStream.next(errorData);
    }

    private onStreamedSpatialProfileData(_eventId: number, spatialProfileData: CARTA.SpatialProfileData) {
        this.spatialProfileStream.next(spatialProfileData);
    }

    private onStreamedSpectralProfileData(_eventId: number, spectralProfileData: CARTA.SpectralProfileData) {
        this.spectralProfileStream.next(spectralProfileData);
    }

    private onStreamedRegionStatsData(_eventId: number, regionStatsData: CARTA.RegionStatsData) {
        this.statsStream.next(regionStatsData);
    }

    private onStreamedContourData(_eventId: number, contourData: CARTA.ContourImageData) {
        this.contourStream.next(contourData);
    }

    private onStreamedVectorOverlayData(_eventId: number, overlayData: CARTA.VectorOverlayTileData) {
        this.vectorTileStream.next(overlayData);
    }

    private onScriptingRequest(_eventId: number, scriptingRequest: CARTA.ScriptingRequest) {
        this.scriptingStream.next(scriptingRequest);
    }

    private onStreamedCatalogData(_eventId: number, catalogFilter: CARTA.CatalogFilterResponse) {
        this.catalogStream.next(catalogFilter);
    }

    private onStreamedMomentProgress(_eventId: number, momentProgress: CARTA.MomentProgress) {
        this.momentProgressStream.next(momentProgress);
    }

    private onStreamedListProgress(_eventId: number, listProgress: CARTA.ListProgress) {
        this.listProgressStream.next(listProgress);
    }

    private onStreamedPvProgress(_eventId: number, pvProgress: CARTA.PvProgress) {
        this.pvProgressStream.next(pvProgress);
    }

    private onStreamedFittingProgress(_eventId: number, fittingProgress: CARTA.FittingProgress) {
        this.fittingProgressStream.next(fittingProgress);
    }

    private sendEvent(eventType: CARTA.EventType, payload: Uint8Array): boolean {
        if (this.connection.readyState === WebSocket.OPEN) {
            const eventData = new Uint8Array(8 + payload.byteLength);
            const eventHeader16 = new Uint16Array(eventData.buffer, 0, 2);
            const eventHeader32 = new Uint32Array(eventData.buffer, 4, 1);
            eventHeader16[0] = eventType;
            eventHeader16[1] = BackendService.IcdVersion;
            eventHeader32[0] = this.eventCounter;

            eventData.set(payload, 8);
            this.connection.send(eventData);
            this.eventCounter++;
            return true;
        } else {
            console.log("Error sending event");
            this.eventCounter++;
            return false;
        }
    }

    private logEvent(eventType: CARTA.EventType, eventId: number, message: any, incoming: boolean = true) {
        const eventName = CARTA.EventType[eventType];
        if (this.loggingEnabled && PreferenceStore.Instance.isEventLoggingEnabled(eventType)) {
            if (incoming) {
                if (eventId === 0) {
                    console.log(`<== ${eventName} [Stream]`);
                } else {
                    console.log(`<== ${eventName} [${eventId}]`);
                }
            } else {
                console.log(`${eventName} [${eventId}] ==>`);
            }
            console.log(message);
            console.log("\n");
        }
    }
}<|MERGE_RESOLUTION|>--- conflicted
+++ resolved
@@ -2,19 +2,10 @@
 import {action, makeObservable, observable, runInAction} from "mobx";
 import {Subject, throwError} from "rxjs";
 
-<<<<<<< HEAD
-import {AppStore, PreferenceStore} from "stores";
-import {RegionStore} from "stores/Frame";
-import {mapToObject} from "utilities";
-
-import {ApiService} from "./ApiService";
-import {TelemetryAction, TelemetryService} from "./TelemetryService";
-=======
 import {ApiService, TelemetryAction, TelemetryService} from "services";
 import {AppStore, PreferenceStore} from "stores";
 import {RegionStore} from "stores/Frame";
 import {mapToObject} from "utilities";
->>>>>>> 523d9210
 
 export enum ConnectionStatus {
     CLOSED = 0,
