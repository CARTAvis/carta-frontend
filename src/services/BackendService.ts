--- conflicted
+++ resolved
@@ -54,11 +54,7 @@
         return BackendService.staticInstance;
     }
 
-<<<<<<< HEAD
     private static readonly IcdVersion = 26;
-=======
-    private static readonly IcdVersion = 25;
->>>>>>> 651c92e3
     private static readonly DefaultFeatureFlags = CARTA.ClientFeatureFlags.WEB_ASSEMBLY | CARTA.ClientFeatureFlags.WEB_GL;
     private static readonly MaxConnectionAttempts = 15;
     private static readonly ConnectionAttemptDelay = 1000;
