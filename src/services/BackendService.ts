--- conflicted
+++ resolved
@@ -152,11 +152,8 @@
             [CARTA.EventType.CONCAT_STOKES_FILES_ACK, {messageClass: CARTA.ConcatStokesFilesAck, handler: this.onDeferredResponse}],
             [CARTA.EventType.PV_PROGRESS, {messageClass: CARTA.PvProgress, handler: this.onStreamedPvProgress}],
             [CARTA.EventType.PV_RESPONSE, {messageClass: CARTA.PvResponse, handler: this.onDeferredResponse}],
-<<<<<<< HEAD
+            [CARTA.EventType.FITTING_RESPONSE, {messageClass: CARTA.FittingResponse, handler: this.onDeferredResponse}],
             [CARTA.EventType.VECTOR_OVERLAY_TILE_DATA, {messageClass: CARTA.VectorOverlayTileData, handler: this.onStreamedVectorOverlayData}]
-=======
-            [CARTA.EventType.FITTING_RESPONSE, {messageClass: CARTA.FittingResponse, handler: this.onDeferredResponse}]
->>>>>>> 38079199
         ]);
 
         // check ping every 5 seconds
