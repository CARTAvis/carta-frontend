import {action, observable} from "mobx";
import {CARTA} from "carta-protobuf";
import {Observable, Observer, Subject, throwError} from "rxjs";
import {LogStore, PreferenceStore, RegionStore} from "stores";

export enum ConnectionStatus {
    CLOSED = 0,
    PENDING = 1,
    ACTIVE = 2,
}

export const INVALID_ANIMATION_ID = -1;

type HandlerFunction = (eventId: number, parsedMessage: any) => void;

export class BackendService {
    private static staticInstance: BackendService;

    static get Instance() {
        if (!BackendService.staticInstance) {
            BackendService.staticInstance = new BackendService();
        }
        return BackendService.staticInstance;
    }

    private static readonly IcdVersion = 12;
    private static readonly DefaultFeatureFlags = CARTA.ClientFeatureFlags.WEB_ASSEMBLY | CARTA.ClientFeatureFlags.WEB_GL;
    @observable connectionStatus: ConnectionStatus;
    readonly loggingEnabled: boolean;
    @observable connectionDropped: boolean;
    @observable endToEndPing: number;

    public animationId: number;
    public sessionId: number;

    private connection: WebSocket;
    private lastPingTime: number;
    private lastPongTime: number;
    private autoReconnect: boolean;
    private observerRequestMap: Map<number, Observer<any>>;
    private eventCounter: number;
<<<<<<< HEAD
    // TODO: These can be readonly instead of private to get rid of boilerplate gets
    private readonly rasterTileStream: Subject<CARTA.RasterTileData>;
    readonly rasterSyncStream: Subject<CARTA.RasterTileSync>;
    private readonly histogramStream: Subject<CARTA.RegionHistogramData>;
    private readonly errorStream: Subject<CARTA.ErrorData>;
    private readonly spatialProfileStream: Subject<CARTA.SpatialProfileData>;
    private readonly spectralProfileStream: Subject<CARTA.SpectralProfileData>;
    private readonly statsStream: Subject<CARTA.RegionStatsData>;
    private readonly contourStream: Subject<CARTA.ContourImageData>;
    readonly scriptingStream: Subject<CARTA.ScriptingRequest>;
    private readonly catalogStream: Subject<CARTA.CatalogFilterResponse>;
    private readonly reconnectStream: Subject<void>;
    private readonly logStore: LogStore;
    private readonly preferenceStore: PreferenceStore;
=======
    private sessionId: number;

    readonly rasterTileStream: Subject<CARTA.RasterTileData>;
    readonly rasterSyncStream: Subject<CARTA.RasterTileSync>;
    readonly histogramStream: Subject<CARTA.RegionHistogramData>;
    readonly errorStream: Subject<CARTA.ErrorData>;
    readonly spatialProfileStream: Subject<CARTA.SpatialProfileData>;
    readonly spectralProfileStream: Subject<CARTA.SpectralProfileData>;
    readonly statsStream: Subject<CARTA.RegionStatsData>;
    readonly contourStream: Subject<CARTA.ContourImageData>;
    readonly catalogStream: Subject<CARTA.CatalogFilterResponse>;
    readonly reconnectStream: Subject<void>;
>>>>>>> 47cb545c
    private readonly handlerMap: Map<CARTA.EventType, HandlerFunction>;
    private readonly decoderMap: Map<CARTA.EventType, any>;

    private constructor() {
        this.loggingEnabled = true;
        this.observerRequestMap = new Map<number, Observer<any>>();
        this.eventCounter = 1;
        this.sessionId = 0;
        this.endToEndPing = NaN;
        this.animationId = INVALID_ANIMATION_ID;
        this.connectionStatus = ConnectionStatus.CLOSED;
        this.rasterTileStream = new Subject<CARTA.RasterTileData>();
        this.rasterSyncStream = new Subject<CARTA.RasterTileSync>();
        this.histogramStream = new Subject<CARTA.RegionHistogramData>();
        this.errorStream = new Subject<CARTA.ErrorData>();
        this.spatialProfileStream = new Subject<CARTA.SpatialProfileData>();
        this.spectralProfileStream = new Subject<CARTA.SpectralProfileData>();
        this.statsStream = new Subject<CARTA.RegionStatsData>();
        this.contourStream = new Subject<CARTA.ContourImageData>();
        this.scriptingStream = new Subject<CARTA.ScriptingRequest>();
        this.catalogStream = new Subject<CARTA.CatalogFilterResponse>();
        this.reconnectStream = new Subject<void>();

        // Construct handler and decoder maps
        this.handlerMap = new Map<CARTA.EventType, HandlerFunction>([
            [CARTA.EventType.REGISTER_VIEWER_ACK, this.onRegisterViewerAck],
            [CARTA.EventType.FILE_LIST_RESPONSE, this.onSimpleMappedResponse],
            [CARTA.EventType.REGION_LIST_RESPONSE, this.onSimpleMappedResponse],
            [CARTA.EventType.CATALOG_LIST_RESPONSE, this.onSimpleMappedResponse],
            [CARTA.EventType.FILE_INFO_RESPONSE, this.onSimpleMappedResponse],
            [CARTA.EventType.REGION_FILE_INFO_RESPONSE, this.onSimpleMappedResponse],
            [CARTA.EventType.CATALOG_FILE_INFO_RESPONSE, this.onSimpleMappedResponse],
            [CARTA.EventType.OPEN_FILE_ACK, this.onSimpleMappedResponse],
            [CARTA.EventType.OPEN_CATALOG_FILE_ACK, this.onSimpleMappedResponse],
            [CARTA.EventType.IMPORT_REGION_ACK, this.onSimpleMappedResponse],
            [CARTA.EventType.EXPORT_REGION_ACK, this.onSimpleMappedResponse],
            [CARTA.EventType.SET_REGION_ACK, this.onSimpleMappedResponse],
            [CARTA.EventType.SET_USER_LAYOUT_ACK, this.onSimpleMappedResponse],
            [CARTA.EventType.SET_USER_PREFERENCES_ACK, this.onSimpleMappedResponse],
            [CARTA.EventType.RESUME_SESSION_ACK, this.onSimpleMappedResponse],
            [CARTA.EventType.START_ANIMATION_ACK, this.onStartAnimationAck],
            [CARTA.EventType.RASTER_TILE_DATA, this.onStreamedRasterTileData],
            [CARTA.EventType.REGION_HISTOGRAM_DATA, this.onStreamedRegionHistogramData],
            [CARTA.EventType.ERROR_DATA, this.onStreamedErrorData],
            [CARTA.EventType.SPATIAL_PROFILE_DATA, this.onStreamedSpatialProfileData],
            [CARTA.EventType.SPECTRAL_PROFILE_DATA, this.onStreamedSpectralProfileData],
            [CARTA.EventType.REGION_STATS_DATA, this.onStreamedRegionStatsData],
            [CARTA.EventType.CONTOUR_IMAGE_DATA, this.onStreamedContourData],
            [CARTA.EventType.CATALOG_FILTER_RESPONSE, this.onStreamedCatalogData],
            [CARTA.EventType.RASTER_TILE_SYNC, this.onStreamedRasterSync],
            [CARTA.EventType.SCRIPTING_REQUEST, this.onScriptingRequest]
        ]);

        this.decoderMap = new Map<CARTA.EventType, any>([
            [CARTA.EventType.REGISTER_VIEWER_ACK, CARTA.RegisterViewerAck],
            [CARTA.EventType.FILE_LIST_RESPONSE, CARTA.FileListResponse],
            [CARTA.EventType.REGION_LIST_RESPONSE, CARTA.RegionListResponse],
            [CARTA.EventType.CATALOG_LIST_RESPONSE, CARTA.CatalogListResponse],
            [CARTA.EventType.FILE_INFO_RESPONSE, CARTA.FileInfoResponse],
            [CARTA.EventType.REGION_FILE_INFO_RESPONSE, CARTA.RegionFileInfoResponse],
            [CARTA.EventType.CATALOG_FILE_INFO_RESPONSE, CARTA.CatalogFileInfoResponse],
            [CARTA.EventType.OPEN_FILE_ACK, CARTA.OpenFileAck],
            [CARTA.EventType.OPEN_CATALOG_FILE_ACK, CARTA.OpenCatalogFileAck],
            [CARTA.EventType.IMPORT_REGION_ACK, CARTA.ImportRegionAck],
            [CARTA.EventType.EXPORT_REGION_ACK, CARTA.ExportRegionAck],
            [CARTA.EventType.SET_REGION_ACK, CARTA.SetRegionAck],
            [CARTA.EventType.RESUME_SESSION_ACK, CARTA.ResumeSessionAck],
            [CARTA.EventType.START_ANIMATION_ACK, CARTA.StartAnimationAck],
            [CARTA.EventType.RASTER_TILE_DATA, CARTA.RasterTileData],
            [CARTA.EventType.REGION_HISTOGRAM_DATA, CARTA.RegionHistogramData],
            [CARTA.EventType.ERROR_DATA, CARTA.ErrorData],
            [CARTA.EventType.SPATIAL_PROFILE_DATA, CARTA.SpatialProfileData],
            [CARTA.EventType.SPECTRAL_PROFILE_DATA, CARTA.SpectralProfileData],
            [CARTA.EventType.REGION_STATS_DATA, CARTA.RegionStatsData],
            [CARTA.EventType.CONTOUR_IMAGE_DATA, CARTA.ContourImageData],
            [CARTA.EventType.CATALOG_FILTER_RESPONSE, CARTA.CatalogFilterResponse],
            [CARTA.EventType.SET_USER_LAYOUT_ACK, CARTA.SetUserLayoutAck],
            [CARTA.EventType.SET_USER_PREFERENCES_ACK, CARTA.SetUserPreferencesAck],
            [CARTA.EventType.RASTER_TILE_SYNC, CARTA.RasterTileSync],
            [CARTA.EventType.SCRIPTING_REQUEST, CARTA.ScriptingRequest]
        ]);

        // check ping every 5 seconds
        setInterval(this.sendPing, 5000);
    }

    @action("connect")
    connect(url: string, autoConnect: boolean = true): Observable<CARTA.RegisterViewerAck> {
        if (this.connection) {
            this.connection.onclose = null;
            this.connection.close();
        }

        this.autoReconnect = autoConnect;
        this.connectionDropped = false;
        this.connectionStatus = ConnectionStatus.PENDING;
        this.connection = new WebSocket(url);
        this.connection.binaryType = "arraybuffer";
        this.connection.onmessage = this.messageHandler.bind(this);
        this.connection.onclose = (ev: CloseEvent) => {
            this.connectionStatus = ConnectionStatus.CLOSED;
            // Reconnect to the same URL if Websocket is closed
            if (!ev.wasClean && this.autoReconnect) {
                setTimeout(() => {
                    const newConnection = new WebSocket(url);
                    newConnection.binaryType = "arraybuffer";
                    newConnection.onopen = this.connection.onopen;
                    newConnection.onerror = this.connection.onerror;
                    newConnection.onclose = this.connection.onclose;
                    newConnection.onmessage = this.connection.onmessage;
                    this.connection = newConnection;
                }, 1000);
            }
        };

        const obs = new Observable<CARTA.RegisterViewerAck>(observer => {
            this.connection.onopen = () => {
                if (this.connectionStatus === ConnectionStatus.CLOSED) {
                    this.connectionDropped = true;
                }
                this.connectionStatus = ConnectionStatus.ACTIVE;
                this.autoReconnect = true;
                const message = CARTA.RegisterViewer.create({sessionId: this.sessionId, clientFeatureFlags: BackendService.DefaultFeatureFlags});
                // observer map is cleared, so that old subscriptions don't get incorrectly fired
                this.observerRequestMap.clear();
                this.eventCounter = 1;
                const requestId = this.eventCounter;
                this.logEvent(CARTA.EventType.REGISTER_VIEWER, requestId, message, false);
                if (this.sendEvent(CARTA.EventType.REGISTER_VIEWER, CARTA.RegisterViewer.encode(message).finish())) {
                    this.observerRequestMap.set(requestId, observer);
                } else {
                    observer.error("Could not connect");
                }
            };

            this.connection.onerror = (ev => observer.error(ev));
        });

        return obs;
    }

    sendPing = () => {
        if (this.connection && this.connectionStatus === ConnectionStatus.ACTIVE) {
            this.lastPingTime = performance.now();
            this.connection.send("PING");
        }
    };

    @action updateEndToEndPing = () => {
        this.endToEndPing = this.lastPongTime - this.lastPingTime;
    };

    @action("file list")
    getFileList(directory: string): Observable<CARTA.FileListResponse> {
        if (this.connectionStatus !== ConnectionStatus.ACTIVE) {
            return throwError(new Error("Not connected"));
        } else {
            const message = CARTA.FileListRequest.create({directory});
            const requestId = this.eventCounter;
            this.logEvent(CARTA.EventType.FILE_LIST_REQUEST, requestId, message, false);
            if (this.sendEvent(CARTA.EventType.FILE_LIST_REQUEST, CARTA.FileListRequest.encode(message).finish())) {
                return new Observable<CARTA.FileListResponse>(observer => {
                    this.observerRequestMap.set(requestId, observer);
                });
            } else {
                return throwError(new Error("Could not send event"));
            }
        }
    }

    @action("region list")
    getRegionList(directory: string): Observable<CARTA.RegionListResponse> {
        if (this.connectionStatus !== ConnectionStatus.ACTIVE) {
            return throwError(new Error("Not connected"));
        } else {
            const message = CARTA.RegionListRequest.create({directory});
            const requestId = this.eventCounter;
            this.logEvent(CARTA.EventType.REGION_LIST_REQUEST, requestId, message, false);
            if (this.sendEvent(CARTA.EventType.REGION_LIST_REQUEST, CARTA.RegionListRequest.encode(message).finish())) {
                return new Observable<CARTA.RegionListResponse>(observer => {
                    this.observerRequestMap.set(requestId, observer);
                });
            } else {
                return throwError(new Error("Could not send event"));
            }
        }
    }

    @action("catalog list")
    getCatalogList(directory: string): Observable<CARTA.CatalogListResponse> {
        if (this.connectionStatus !== ConnectionStatus.ACTIVE) {
            return throwError(new Error("Not connected"));
        } else {
            const message = CARTA.CatalogListRequest.create({directory});
            const requestId = this.eventCounter;
            this.logEvent(CARTA.EventType.CATALOG_LIST_REQUEST, requestId, message, false);
            if (this.sendEvent(CARTA.EventType.CATALOG_LIST_REQUEST, CARTA.CatalogListRequest.encode(message).finish())) {
                return new Observable<CARTA.CatalogListResponse>(observer => {
                    this.observerRequestMap.set(requestId, observer);
                });
            } else {
                return throwError(new Error("Could not send event"));
            }
        }
    }

    @action("file info")
    getFileInfo(directory: string, file: string, hdu: string): Observable<CARTA.FileInfoResponse> {
        if (this.connectionStatus !== ConnectionStatus.ACTIVE) {
            return throwError(new Error("Not connected"));
        } else {
            const message = CARTA.FileInfoRequest.create({directory, file, hdu});
            const requestId = this.eventCounter;
            this.logEvent(CARTA.EventType.FILE_INFO_REQUEST, requestId, message, false);
            if (this.sendEvent(CARTA.EventType.FILE_INFO_REQUEST, CARTA.FileInfoRequest.encode(message).finish())) {
                return new Observable<CARTA.FileInfoResponse>(observer => {
                    this.observerRequestMap.set(requestId, observer);
                });
            } else {
                return throwError(new Error("Could not send event"));
            }
        }
    }

    @action("region info")
    getRegionFileInfo(directory: string, file: string): Observable<CARTA.RegionFileInfoResponse> {
        if (this.connectionStatus !== ConnectionStatus.ACTIVE) {
            return throwError(new Error("Not connected"));
        } else {
            const message = CARTA.RegionFileInfoRequest.create({directory, file});
            const requestId = this.eventCounter;
            this.logEvent(CARTA.EventType.REGION_FILE_INFO_REQUEST, requestId, message, false);
            if (this.sendEvent(CARTA.EventType.REGION_FILE_INFO_REQUEST, CARTA.RegionFileInfoRequest.encode(message).finish())) {
                return new Observable<CARTA.RegionFileInfoResponse>(observer => {
                    this.observerRequestMap.set(requestId, observer);
                });
            } else {
                return throwError(new Error("Could not send event"));
            }
        }
    }

    @action("catalog info")
    getCatalogFileInfo(directory: string, name: string): Observable<CARTA.CatalogFileInfoResponse> {
        if (this.connectionStatus !== ConnectionStatus.ACTIVE) {
            return throwError(new Error("Not connected"));
        } else {
            const message = CARTA.CatalogFileInfoRequest.create({directory, name});
            const requestId = this.eventCounter;
            this.logEvent(CARTA.EventType.CATALOG_FILE_INFO_REQUEST, requestId, message, false);
            if (this.sendEvent(CARTA.EventType.CATALOG_FILE_INFO_REQUEST, CARTA.CatalogFileInfoRequest.encode(message).finish())) {
                return new Observable<CARTA.CatalogFileInfoResponse>(observer => {
                    this.observerRequestMap.set(requestId, observer);
                });
            } else {
                return throwError(new Error("Could not send event"));
            }
        }
    }

    @action("import region")
    importRegion(directory: string, file: string, type: CARTA.FileType, fileId: number): Observable<CARTA.ImportRegionAck> {
        if (this.connectionStatus !== ConnectionStatus.ACTIVE) {
            return throwError(new Error("Not connected"));
        } else {
            const message = CARTA.ImportRegion.create({directory, file, type, groupId: fileId});
            const requestId = this.eventCounter;
            this.logEvent(CARTA.EventType.IMPORT_REGION, requestId, message, false);
            if (this.sendEvent(CARTA.EventType.IMPORT_REGION, CARTA.ImportRegion.encode(message).finish())) {
                return new Observable<CARTA.ImportRegionAck>(observer => {
                    this.observerRequestMap.set(requestId, observer);
                });
            } else {
                return throwError(new Error("Could not send event"));
            }
        }
    }

    @action("export regions")
    exportRegion(directory: string, file: string, type: CARTA.FileType, coordType: CARTA.CoordinateType, fileId: number, regionId: number[]): Observable<CARTA.ExportRegionAck> {
        if (this.connectionStatus !== ConnectionStatus.ACTIVE) {
            return throwError(new Error("Not connected"));
        } else {
            const message = CARTA.ExportRegion.create({directory, file, type, fileId, regionId, coordType});
            const requestId = this.eventCounter;
            this.logEvent(CARTA.EventType.EXPORT_REGION, requestId, message, false);
            if (this.sendEvent(CARTA.EventType.EXPORT_REGION, CARTA.ExportRegion.encode(message).finish())) {
                return new Observable<CARTA.ExportRegionAck>(observer => {
                    this.observerRequestMap.set(requestId, observer);
                });
            } else {
                return throwError(new Error("Could not send event"));
            }
        }
    }

    @action("load file")
    loadFile(directory: string, file: string, hdu: string, fileId: number, renderMode: CARTA.RenderMode): Observable<CARTA.OpenFileAck> {
        if (this.connectionStatus !== ConnectionStatus.ACTIVE) {
            return throwError(new Error("Not connected"));
        } else {
            const message = CARTA.OpenFile.create({directory, file, hdu, fileId, renderMode});
            const requestId = this.eventCounter;
            this.logEvent(CARTA.EventType.OPEN_FILE, requestId, message, false);
            if (this.sendEvent(CARTA.EventType.OPEN_FILE, CARTA.OpenFile.encode(message).finish())) {
                return new Observable<CARTA.OpenFileAck>(observer => {
                    this.observerRequestMap.set(requestId, observer);
                });
            } else {
                return throwError(new Error("Could not send event"));
            }
        }
    }

    @action("load catalog file")
    loadCatalogFile(directory: string, name: string, fileId: number, previewDataSize: number): Observable<CARTA.OpenCatalogFileAck> {
        if (this.connectionStatus !== ConnectionStatus.ACTIVE) {
            return throwError(new Error("Not connected"));
        } else {
            const message = CARTA.OpenCatalogFile.create({directory, name, fileId, previewDataSize});
            const requestId = this.eventCounter;
            this.logEvent(CARTA.EventType.OPEN_CATALOG_FILE, requestId, message, false);
            if (this.sendEvent(CARTA.EventType.OPEN_CATALOG_FILE, CARTA.OpenCatalogFile.encode(message).finish())) {
                return new Observable<CARTA.OpenCatalogFileAck>(observer => {
                    this.observerRequestMap.set(requestId, observer);
                });
            } else {
                return throwError(new Error("Could not send event"));
            }
        }
    }

    @action("close catalog file")
    closeCatalogFile(fileId: number): boolean {
        if (this.connectionStatus === ConnectionStatus.ACTIVE) {
            const message = CARTA.CloseCatalogFile.create({fileId});
            this.logEvent(CARTA.EventType.CLOSE_CATALOG_FILE, this.eventCounter, message, false);
            if (this.sendEvent(CARTA.EventType.CLOSE_CATALOG_FILE, CARTA.CloseCatalogFile.encode(message).finish())) {
                return true;
            }
        }
        return false;
    }

    @action("close file")
    closeFile(fileId: number): boolean {
        if (this.connectionStatus === ConnectionStatus.ACTIVE) {
            const message = CARTA.CloseFile.create({fileId});
            this.logEvent(CARTA.EventType.CLOSE_FILE, this.eventCounter, message, false);
            if (this.sendEvent(CARTA.EventType.CLOSE_FILE, CARTA.CloseFile.encode(message).finish())) {
                return true;
            }
        }
        return false;
    }

    @action("set channels")
    setChannels(fileId: number, channel: number, stokes: number, requiredTiles: CARTA.IAddRequiredTiles): boolean {
        if (this.connectionStatus === ConnectionStatus.ACTIVE) {
            const message = CARTA.SetImageChannels.create({fileId, channel, stokes, requiredTiles});
            this.logEvent(CARTA.EventType.SET_IMAGE_CHANNELS, this.eventCounter, message, false);
            if (this.sendEvent(CARTA.EventType.SET_IMAGE_CHANNELS, CARTA.SetImageChannels.encode(message).finish())) {
                return true;
            }
        }
        return false;
    }

    @action("set cursor")
    setCursor(fileId: number, x: number, y: number): boolean {
        if (this.connectionStatus === ConnectionStatus.ACTIVE) {
            const message = CARTA.SetCursor.create({fileId, point: {x, y}});
            this.logEvent(CARTA.EventType.SET_CURSOR, this.eventCounter, message, false);
            if (this.sendEvent(CARTA.EventType.SET_CURSOR, CARTA.SetCursor.encode(message).finish())) {
                return true;
            }
        }
        return false;
    }

    @action("set region")
    setRegion(fileId: number, regionId: number, region: RegionStore): Observable<CARTA.SetRegionAck> {
        if (this.connectionStatus !== ConnectionStatus.ACTIVE) {
            return throwError(new Error("Not connected"));
        } else {
            const message = CARTA.SetRegion.create({
                fileId,
                regionId,
                regionType: region.regionType,
                regionName: region.name,
                controlPoints: region.controlPoints.map(point => ({x: point.x, y: point.y})),
                rotation: region.rotation
            });

            const requestId = this.eventCounter;
            this.logEvent(CARTA.EventType.SET_REGION, requestId, message, false);
            if (this.sendEvent(CARTA.EventType.SET_REGION, CARTA.SetRegion.encode(message).finish())) {
                return new Observable<CARTA.SetRegionAck>(observer => {
                    this.observerRequestMap.set(requestId, observer);
                });
            } else {
                return throwError(new Error("Could not send event"));
            }
        }
    }

    @action("remove region")
    removeRegion(regionId: number) {
        if (this.connectionStatus === ConnectionStatus.ACTIVE) {
            const message = CARTA.RemoveRegion.create({regionId});
            this.logEvent(CARTA.EventType.REMOVE_REGION, this.eventCounter, message, false);
            if (this.sendEvent(CARTA.EventType.REMOVE_REGION, CARTA.RemoveRegion.encode(message).finish())) {
                return true;
            }
        }
        return false;
    }

    @action("set catalog filter")
    setCatalogFilterRequest(filterRequest: CARTA.ICatalogFilterRequest) {
        if (this.connectionStatus === ConnectionStatus.ACTIVE) {
            this.logEvent(CARTA.EventType.CATALOG_FILTER_REQUEST, this.eventCounter, filterRequest, false);
            if (this.sendEvent(CARTA.EventType.CATALOG_FILTER_REQUEST, CARTA.CatalogFilterRequest.encode(filterRequest).finish())) {
                return true;
            }
        }
        return false;
    }

    @action("set spatial requirements")
    setSpatialRequirements(requirementsMessage: CARTA.ISetSpectralRequirements) {
        if (this.connectionStatus === ConnectionStatus.ACTIVE) {
            this.logEvent(CARTA.EventType.SET_SPATIAL_REQUIREMENTS, this.eventCounter, requirementsMessage, false);
            if (this.sendEvent(CARTA.EventType.SET_SPATIAL_REQUIREMENTS, CARTA.SetSpatialRequirements.encode(requirementsMessage).finish())) {
                return true;
            }
        }
        return false;
    }

    @action("set spectral requirements")
    setSpectralRequirements(requirementsMessage: CARTA.ISetSpectralRequirements) {
        if (this.connectionStatus === ConnectionStatus.ACTIVE) {
            this.logEvent(CARTA.EventType.SET_SPECTRAL_REQUIREMENTS, this.eventCounter, requirementsMessage, false);
            if (this.sendEvent(CARTA.EventType.SET_SPECTRAL_REQUIREMENTS, CARTA.SetSpectralRequirements.encode(requirementsMessage).finish())) {
                return true;
            }
        }
        return false;
    }

    @action("set stats requirements")
    setStatsRequirements(requirementsMessage: CARTA.ISetStatsRequirements) {
        if (this.connectionStatus === ConnectionStatus.ACTIVE) {
            this.logEvent(CARTA.EventType.SET_STATS_REQUIREMENTS, this.eventCounter, requirementsMessage, false);
            if (this.sendEvent(CARTA.EventType.SET_STATS_REQUIREMENTS, CARTA.SetStatsRequirements.encode(requirementsMessage).finish())) {
                return true;
            }
        }
        return false;
    }

    @action("set histogram requirements")
    setHistogramRequirements(requirementsMessage: CARTA.ISetHistogramRequirements) {
        if (this.connectionStatus === ConnectionStatus.ACTIVE) {
            this.logEvent(CARTA.EventType.SET_HISTOGRAM_REQUIREMENTS, this.eventCounter, requirementsMessage, false);
            if (this.sendEvent(CARTA.EventType.SET_HISTOGRAM_REQUIREMENTS, CARTA.SetHistogramRequirements.encode(requirementsMessage).finish())) {
                return true;
            }
        }
        return false;
    }

    @action("add required tiles")
    addRequiredTiles(fileId: number, tiles: Array<number>, quality: number): boolean {
        if (this.connectionStatus === ConnectionStatus.ACTIVE) {
            const message = CARTA.AddRequiredTiles.create({fileId, tiles, compressionQuality: quality, compressionType: CARTA.CompressionType.ZFP});
            this.logEvent(CARTA.EventType.ADD_REQUIRED_TILES, this.eventCounter, message, false);
            if (this.sendEvent(CARTA.EventType.ADD_REQUIRED_TILES, CARTA.AddRequiredTiles.encode(message).finish())) {
                return true;
            }
        }
        return false;
    }

    @action("remove required tiles")
    removeRequiredTiles(fileId: number, tiles: Array<number>): boolean {
        if (this.connectionStatus === ConnectionStatus.ACTIVE) {
            const message = CARTA.RemoveRequiredTiles.create({fileId, tiles});
            this.logEvent(CARTA.EventType.REMOVE_REQUIRED_TILES, this.eventCounter, message, false);
            if (this.sendEvent(CARTA.EventType.REMOVE_REQUIRED_TILES, CARTA.RemoveRequiredTiles.encode(message).finish())) {
                return true;
            }
        }
        return false;
    }

    @action("start animation")
    startAnimation(animationMessage: CARTA.IStartAnimation): Observable<CARTA.StartAnimationAck> {
        if (this.connectionStatus !== ConnectionStatus.ACTIVE) {
            return throwError(new Error("Not connected"));
        } else {
            const requestId = this.eventCounter;
            this.logEvent(CARTA.EventType.START_ANIMATION, requestId, animationMessage, false);
            if (this.sendEvent(CARTA.EventType.START_ANIMATION, CARTA.StartAnimation.encode(animationMessage).finish())) {
                return new Observable<CARTA.StartAnimationAck>(observer => {
                    this.observerRequestMap.set(requestId, observer);
                });
            } else {
                return throwError(new Error("Could not send event"));
            }
        }
    }

    @action("stop animation")
    stopAnimation(animationMessage: CARTA.IStopAnimation) {
        this.animationId = INVALID_ANIMATION_ID;
        if (this.connectionStatus === ConnectionStatus.ACTIVE) {
            this.logEvent(CARTA.EventType.STOP_ANIMATION, this.eventCounter, animationMessage, false);
            if (this.sendEvent(CARTA.EventType.STOP_ANIMATION, CARTA.StopAnimation.encode(animationMessage).finish())) {
                return true;
            }
        }
        return false;
    }

    @action("animation flow control")
    sendAnimationFlowControl(message: CARTA.IAnimationFlowControl) {
        if (this.connectionStatus === ConnectionStatus.ACTIVE) {
            this.logEvent(CARTA.EventType.ANIMATION_FLOW_CONTROL, this.eventCounter, message, false);
            if (this.sendEvent(CARTA.EventType.ANIMATION_FLOW_CONTROL, CARTA.AnimationFlowControl.encode(message).finish())) {
                return true;
            }
        }
        return false;
    }

    @action("set contour parameters")
    setContourParameters(message: CARTA.ISetContourParameters) {
        if (this.connectionStatus === ConnectionStatus.ACTIVE) {
            this.logEvent(CARTA.EventType.SET_CONTOUR_PARAMETERS, this.eventCounter, message, false);
            if (this.sendEvent(CARTA.EventType.SET_CONTOUR_PARAMETERS, CARTA.SetContourParameters.encode(message).finish())) {
                return true;
            }
        }
        return false;
    }

    @action("set user preferences")
    setUserPreferences(preferencesMap: { [k: string]: string }): Observable<CARTA.SetUserPreferencesAck> {
        if (this.connectionStatus !== ConnectionStatus.ACTIVE) {
            return throwError(new Error("Not connected"));
        } else {
            const message = CARTA.SetUserPreferences.create({preferenceMap: preferencesMap});
            const requestId = this.eventCounter;
            this.logEvent(CARTA.EventType.SET_USER_PREFERENCES, requestId, message, false);
            if (this.sendEvent(CARTA.EventType.SET_USER_PREFERENCES, CARTA.SetUserPreferences.encode(message).finish())) {
                return new Observable<CARTA.SetUserPreferencesAck>(observer => {
                    this.observerRequestMap.set(requestId, observer);
                });
            } else {
                return throwError(new Error("Could not send event"));
            }
        }
    }

    @action("set user layout")
    setUserLayout(name: string, value: string): Observable<CARTA.SetUserLayoutAck> {
        if (this.connectionStatus !== ConnectionStatus.ACTIVE) {
            return throwError(new Error("Not connected"));
        } else {
            const message = CARTA.SetUserLayout.create({name, value});
            const requestId = this.eventCounter;
            this.logEvent(CARTA.EventType.SET_USER_LAYOUT, requestId, message, false);
            if (this.sendEvent(CARTA.EventType.SET_USER_LAYOUT, CARTA.SetUserLayout.encode(message).finish())) {
                return new Observable<CARTA.SetUserLayoutAck>(observer => {
                    this.observerRequestMap.set(requestId, observer);
                });
            } else {
                return throwError(new Error("Could not send event"));
            }
        }
    }

    @action("resume session")
    resumeSession(message: CARTA.IResumeSession): Observable<CARTA.ResumeSessionAck> {
        if (this.connectionStatus !== ConnectionStatus.ACTIVE) {
            return throwError(new Error("Not connected"));
        } else {
            const requestId = this.eventCounter;
            this.logEvent(CARTA.EventType.RESUME_SESSION, requestId, message, false);
            if (this.sendEvent(CARTA.EventType.RESUME_SESSION, CARTA.ResumeSession.encode(message).finish())) {
                return new Observable<CARTA.ResumeSessionAck>(observer => {
                    this.observerRequestMap.set(requestId, observer);
                });
            } else {
                return throwError(new Error("Could not send event"));
            }
        }
    }

    @action("authenticate")
    authenticate = (username: string, password: string) => {
        let authUrl = `${window.location.protocol}//${window.location.hostname}/carta_auth/`;
        // Check for URL query parameters as a final override
        const url = new URL(window.location.href);
        const queryUrl = url.searchParams.get("authUrl");

        if (queryUrl) {
            authUrl = queryUrl;
        }

        return fetch(authUrl, {
            headers: {
                "Content-Type": "application/json"
            },
            method: "POST",
            body: JSON.stringify({username, password})
        });
    };

    @action("set auth token")
    setAuthToken = (token: string) => {
        document.cookie = `CARTA-Authorization=${token}; path=/`;
    };

    sendScriptingResponse = (message: CARTA.IScriptingResponse) => {
        if (this.connectionStatus === ConnectionStatus.ACTIVE) {
            this.logEvent(CARTA.EventType.SCRIPTING_RESPONSE, this.eventCounter, message, false);
            if (this.sendEvent(CARTA.EventType.SCRIPTING_RESPONSE, CARTA.ScriptingResponse.encode(message).finish())) {
                return true;
            }
        }
        return false;
    };

    private messageHandler(event: MessageEvent) {
        if (event.data === "PONG") {
            this.lastPongTime = performance.now();
            this.updateEndToEndPing();
            return;
        } else if (event.data.byteLength < 8) {
            console.log("Unknown event format");
            return;
        }

        const eventHeader16 = new Uint16Array(event.data, 0, 2);
        const eventHeader32 = new Uint32Array(event.data, 4, 1);
        const eventData = new Uint8Array(event.data, 8);

        const eventType: CARTA.EventType = eventHeader16[0];
        const eventIcdVersion = eventHeader16[1];
        const eventId = eventHeader32[0];

        if (eventIcdVersion !== BackendService.IcdVersion) {
            console.warn(`Server event has ICD version ${eventIcdVersion}, which differs from frontend version ${BackendService.IcdVersion}. Errors may occur`);
        }
        try {
            const messageClass = this.decoderMap.get(eventType);
            if (messageClass) {
                const parsedMessage = messageClass.decode(eventData);
                if (parsedMessage) {
                    this.logEvent(eventType, eventId, parsedMessage);
                    const handler = this.handlerMap.get(eventType);
                    if (handler) {
                        handler.call(this, eventId, parsedMessage);
                    } else {
                        console.log(`Missing handler for event response ${eventType}`);
                    }
                } else {
                    console.log(`Unsupported event response ${eventType}`);
                }
            }
        } catch (e) {
            console.log(e);
        }
    }

    private onSimpleMappedResponse(eventId: number, response: any) {
        const observer = this.observerRequestMap.get(eventId);
        if (observer) {
            if (response.success) {
                observer.next(response);
            } else {
                observer.error(response.message);
            }
            observer.complete();
            this.observerRequestMap.delete(eventId);
        } else {
            console.log(`Can't find observable for request ${eventId}`);
        }
    }

    private onRegisterViewerAck(eventId: number, ack: CARTA.RegisterViewerAck) {
        this.sessionId = ack.sessionId;
        this.onSimpleMappedResponse(eventId, ack);

        // use the reconnect stream when the session type is resumed
        if (ack.success && ack.sessionType === CARTA.SessionType.RESUMED) {
            this.reconnectStream.next();
        }
    }

    private onStartAnimationAck(eventId: number, ack: CARTA.StartAnimationAck) {
        this.animationId = ack.success ? ack.animationId : INVALID_ANIMATION_ID;
        const observer = this.observerRequestMap.get(eventId);
        if (observer) {
            if (ack.success) {
                observer.next(ack);
            } else {
                observer.error(ack.message);
            }
            observer.complete();
            this.observerRequestMap.delete(eventId);
        } else {
            console.log(`Can't find observable for request ${eventId}`);
        }
    }

    private onStreamedRasterTileData(eventId: number, rasterTileData: CARTA.RasterTileData) {
        this.rasterTileStream.next(rasterTileData);
    }

    private onStreamedRasterSync(eventId: number, rasterTileSync: CARTA.RasterTileSync) {
        this.rasterSyncStream.next(rasterTileSync);
    }

    private onStreamedRegionHistogramData(eventId: number, regionHistogramData: CARTA.RegionHistogramData) {
        this.histogramStream.next(regionHistogramData);
    }

    private onStreamedErrorData(eventId: number, errorData: CARTA.ErrorData) {
        this.errorStream.next(errorData);
    }

    private onStreamedSpatialProfileData(eventId: number, spatialProfileData: CARTA.SpatialProfileData) {
        this.spatialProfileStream.next(spatialProfileData);
    }

    private onStreamedSpectralProfileData(eventId: number, spectralProfileData: CARTA.SpectralProfileData) {
        this.spectralProfileStream.next(spectralProfileData);
    }

    private onStreamedRegionStatsData(eventId: number, regionStatsData: CARTA.RegionStatsData) {
        this.statsStream.next(regionStatsData);
    }

    private onStreamedContourData(eventId: number, contourData: CARTA.ContourImageData) {
        this.contourStream.next(contourData);
    }

    private onScriptingRequest(eventId: number, scriptingRequest: CARTA.ScriptingRequest) {
        this.scriptingStream.next(scriptingRequest);
    }

    private onStreamedCatalogData(eventId: number, catalogFilter: CARTA.CatalogFilterResponse) {
        this.catalogStream.next(catalogFilter);
    }

    private sendEvent(eventType: CARTA.EventType, payload: Uint8Array): boolean {
        if (this.connection.readyState === WebSocket.OPEN) {
            const eventData = new Uint8Array(8 + payload.byteLength);
            const eventHeader16 = new Uint16Array(eventData.buffer, 0, 2);
            const eventHeader32 = new Uint32Array(eventData.buffer, 4, 1);
            eventHeader16[0] = eventType;
            eventHeader16[1] = BackendService.IcdVersion;
            eventHeader32[0] = this.eventCounter;

            eventData.set(payload, 8);
            this.connection.send(eventData);
            this.eventCounter++;
            return true;
        } else {
            console.log("Error sending event");
            this.eventCounter++;
            return false;
        }
    }

    private logEvent(eventType: CARTA.EventType, eventId: number, message: any, incoming: boolean = true) {
        const eventName = CARTA.EventType[eventType];
        if (this.loggingEnabled && PreferenceStore.Instance.isEventLoggingEnabled(eventType)) {
            if (incoming) {
                if (eventId === 0) {
                    console.log(`<== ${eventName} [Stream]`);
                } else {
                    console.log(`<== ${eventName} [${eventId}]`);
                }
            } else {
                console.log(`${eventName} [${eventId}] ==>`);
            }
            console.log(message);
            console.log("\n");
        }
    }
}<|MERGE_RESOLUTION|>--- conflicted
+++ resolved
@@ -39,23 +39,6 @@
     private autoReconnect: boolean;
     private observerRequestMap: Map<number, Observer<any>>;
     private eventCounter: number;
-<<<<<<< HEAD
-    // TODO: These can be readonly instead of private to get rid of boilerplate gets
-    private readonly rasterTileStream: Subject<CARTA.RasterTileData>;
-    readonly rasterSyncStream: Subject<CARTA.RasterTileSync>;
-    private readonly histogramStream: Subject<CARTA.RegionHistogramData>;
-    private readonly errorStream: Subject<CARTA.ErrorData>;
-    private readonly spatialProfileStream: Subject<CARTA.SpatialProfileData>;
-    private readonly spectralProfileStream: Subject<CARTA.SpectralProfileData>;
-    private readonly statsStream: Subject<CARTA.RegionStatsData>;
-    private readonly contourStream: Subject<CARTA.ContourImageData>;
-    readonly scriptingStream: Subject<CARTA.ScriptingRequest>;
-    private readonly catalogStream: Subject<CARTA.CatalogFilterResponse>;
-    private readonly reconnectStream: Subject<void>;
-    private readonly logStore: LogStore;
-    private readonly preferenceStore: PreferenceStore;
-=======
-    private sessionId: number;
 
     readonly rasterTileStream: Subject<CARTA.RasterTileData>;
     readonly rasterSyncStream: Subject<CARTA.RasterTileSync>;
@@ -67,7 +50,7 @@
     readonly contourStream: Subject<CARTA.ContourImageData>;
     readonly catalogStream: Subject<CARTA.CatalogFilterResponse>;
     readonly reconnectStream: Subject<void>;
->>>>>>> 47cb545c
+    readonly scriptingStream: Subject<CARTA.ScriptingRequest>;
     private readonly handlerMap: Map<CARTA.EventType, HandlerFunction>;
     private readonly decoderMap: Map<CARTA.EventType, any>;
 
