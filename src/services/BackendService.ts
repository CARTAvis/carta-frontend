import {action, observable, makeObservable, runInAction} from "mobx";
import {CARTA} from "carta-protobuf";
import {Subject, throwError} from "rxjs";
import {AppStore, PreferenceStore, RegionStore} from "stores";
import {mapToObject} from "utilities";
import {ApiService} from "./ApiService";

export enum ConnectionStatus {
    CLOSED = 0,
    PENDING = 1,
    ACTIVE = 2
}

export const INVALID_ANIMATION_ID = -1;

type HandlerFunction = (eventId: number, parsedMessage: any) => void;

interface IBackendResponse {
    success?: boolean;
    message?: string;
}

// Deferred class adapted from https://stackoverflow.com/a/58610922/1727322
export class Deferred<T> {
    private _resolve: (value: T) => void = () => {};
    private _reject: (reason: any) => void = () => {};

    private _promise: Promise<T> = new Promise<T>((resolve, reject) => {
        this._reject = reject;
        this._resolve = resolve;
    })

    public get promise(): Promise<T> {
        return this._promise;
    }

    public resolve(value: T) {
        this._resolve(value);
    }

    public reject(reason: any) {
        this._reject(reason);
    }
}



export class BackendService {
    private static staticInstance: BackendService;

    static get Instance() {
        if (!BackendService.staticInstance) {
            BackendService.staticInstance = new BackendService();
        }
        return BackendService.staticInstance;
    }

    private static readonly IcdVersion = 21;
    private static readonly DefaultFeatureFlags = CARTA.ClientFeatureFlags.WEB_ASSEMBLY | CARTA.ClientFeatureFlags.WEB_GL;
    private static readonly MaxConnectionAttempts = 15;
    private static readonly ConnectionAttemptDelay = 1000;

    @observable connectionStatus: ConnectionStatus;
    readonly loggingEnabled: boolean;
    @observable connectionDropped: boolean;
    @observable endToEndPing: number;

    public animationId: number;
    public sessionId: number;
    public serverFeatureFlags: number;
    public grpcPort: number;
    public serverUrl: string;

    private connection: WebSocket;
    private lastPingTime: number;
    private lastPongTime: number;
    private deferredMap: Map<number, Deferred<IBackendResponse>>;
    private eventCounter: number;

    readonly rasterTileStream: Subject<CARTA.RasterTileData>;
    readonly rasterSyncStream: Subject<CARTA.RasterTileSync>;
    readonly histogramStream: Subject<CARTA.RegionHistogramData>;
    readonly errorStream: Subject<CARTA.ErrorData>;
    readonly spatialProfileStream: Subject<CARTA.SpatialProfileData>;
    readonly spectralProfileStream: Subject<CARTA.SpectralProfileData>;
    readonly statsStream: Subject<CARTA.RegionStatsData>;
    readonly contourStream: Subject<CARTA.ContourImageData>;
    readonly catalogStream: Subject<CARTA.CatalogFilterResponse>;
    readonly momentProgressStream: Subject<CARTA.MomentProgress>;
    readonly scriptingStream: Subject<CARTA.ScriptingRequest>;
    readonly listProgressStream: Subject<CARTA.ListProgress>;
    private readonly decoderMap: Map<CARTA.EventType, {messageClass: any; handler: HandlerFunction}>;

    private constructor() {
        makeObservable(this);
        this.loggingEnabled = true;
        this.deferredMap = new Map<number, Deferred<IBackendResponse>>();

        this.eventCounter = 1;
        this.sessionId = 0;
        this.endToEndPing = NaN;
        this.animationId = INVALID_ANIMATION_ID;
        this.connectionStatus = ConnectionStatus.CLOSED;
        this.rasterTileStream = new Subject<CARTA.RasterTileData>();
        this.rasterSyncStream = new Subject<CARTA.RasterTileSync>();
        this.histogramStream = new Subject<CARTA.RegionHistogramData>();
        this.errorStream = new Subject<CARTA.ErrorData>();
        this.spatialProfileStream = new Subject<CARTA.SpatialProfileData>();
        this.spectralProfileStream = new Subject<CARTA.SpectralProfileData>();
        this.statsStream = new Subject<CARTA.RegionStatsData>();
        this.contourStream = new Subject<CARTA.ContourImageData>();
        this.scriptingStream = new Subject<CARTA.ScriptingRequest>();
        this.catalogStream = new Subject<CARTA.CatalogFilterResponse>();
        this.momentProgressStream = new Subject<CARTA.MomentProgress>();
        this.listProgressStream = new Subject<CARTA.ListProgress>();

        // Construct handler and decoder maps
        this.decoderMap = new Map<CARTA.EventType, {messageClass: any; handler: HandlerFunction}>([
            [CARTA.EventType.REGISTER_VIEWER_ACK, {messageClass: CARTA.RegisterViewerAck, handler: this.onRegisterViewerAck}],
            [CARTA.EventType.FILE_LIST_RESPONSE, {messageClass: CARTA.FileListResponse, handler: this.onDeferredResponse}],
            [CARTA.EventType.REGION_LIST_RESPONSE, {messageClass: CARTA.RegionListResponse, handler: this.onDeferredResponse}],
            [CARTA.EventType.CATALOG_LIST_RESPONSE, {messageClass: CARTA.CatalogListResponse, handler: this.onDeferredResponse}],
            [CARTA.EventType.FILE_LIST_PROGRESS, {messageClass: CARTA.ListProgress, handler: this.onStreameListProgress}],
            [CARTA.EventType.FILE_INFO_RESPONSE, {messageClass: CARTA.FileInfoResponse, handler: this.onDeferredResponse}],
            [CARTA.EventType.REGION_FILE_INFO_RESPONSE, {messageClass: CARTA.RegionFileInfoResponse, handler: this.onDeferredResponse}],
            [CARTA.EventType.CATALOG_FILE_INFO_RESPONSE, {messageClass: CARTA.CatalogFileInfoResponse, handler: this.onDeferredResponse}],
            [CARTA.EventType.OPEN_FILE_ACK, {messageClass: CARTA.OpenFileAck, handler: this.onDeferredResponse}],
            [CARTA.EventType.SAVE_FILE_ACK, {messageClass: CARTA.SaveFileAck, handler: this.onDeferredResponse}],
            [CARTA.EventType.OPEN_CATALOG_FILE_ACK, {messageClass: CARTA.OpenCatalogFileAck, handler: this.onDeferredResponse}],
            [CARTA.EventType.IMPORT_REGION_ACK, {messageClass: CARTA.ImportRegionAck, handler: this.onDeferredResponse}],
            [CARTA.EventType.EXPORT_REGION_ACK, {messageClass: CARTA.ExportRegionAck, handler: this.onDeferredResponse}],
            [CARTA.EventType.SET_REGION_ACK, {messageClass: CARTA.SetRegionAck, handler: this.onDeferredResponse}],
            [CARTA.EventType.RESUME_SESSION_ACK, {messageClass: CARTA.ResumeSessionAck, handler: this.onDeferredResponse}],
            [CARTA.EventType.START_ANIMATION_ACK, {messageClass: CARTA.StartAnimationAck, handler: this.onStartAnimationAck}],
            [CARTA.EventType.RASTER_TILE_DATA, {messageClass: CARTA.RasterTileData, handler: this.onStreamedRasterTileData}],
            [CARTA.EventType.REGION_HISTOGRAM_DATA, {messageClass: CARTA.RegionHistogramData, handler: this.onStreamedRegionHistogramData}],
            [CARTA.EventType.ERROR_DATA, {messageClass: CARTA.ErrorData, handler: this.onStreamedErrorData}],
            [CARTA.EventType.SPATIAL_PROFILE_DATA, {messageClass: CARTA.SpatialProfileData, handler: this.onStreamedSpatialProfileData}],
            [CARTA.EventType.SPECTRAL_PROFILE_DATA, {messageClass: CARTA.SpectralProfileData, handler: this.onStreamedSpectralProfileData}],
            [CARTA.EventType.REGION_STATS_DATA, {messageClass: CARTA.RegionStatsData, handler: this.onStreamedRegionStatsData}],
            [CARTA.EventType.CONTOUR_IMAGE_DATA, {messageClass: CARTA.ContourImageData, handler: this.onStreamedContourData}],
            [CARTA.EventType.CATALOG_FILTER_RESPONSE, {messageClass: CARTA.CatalogFilterResponse, handler: this.onStreamedCatalogData}],
            [CARTA.EventType.RASTER_TILE_SYNC, {messageClass: CARTA.RasterTileSync, handler: this.onStreamedRasterSync}],
            [CARTA.EventType.MOMENT_PROGRESS, {messageClass: CARTA.MomentProgress, handler: this.onStreamedMomentProgress}],
            [CARTA.EventType.MOMENT_RESPONSE, {messageClass: CARTA.MomentResponse, handler: this.onDeferredResponse}],
            [CARTA.EventType.SCRIPTING_REQUEST, {messageClass: CARTA.ScriptingRequest, handler: this.onScriptingRequest}],
            [CARTA.EventType.SPECTRAL_LINE_RESPONSE, {messageClass: CARTA.SpectralLineResponse, handler: this.onDeferredResponse}],
            [CARTA.EventType.CONCAT_STOKES_FILES_ACK, {messageClass: CARTA.ConcatStokesFilesAck, handler: this.onDeferredResponse}]
        ]);

        // check ping every 5 seconds
        setInterval(this.sendPing, 5000);
    }

    @action("connect")
    async connect(url: string): Promise<CARTA.IRegisterViewerAck> {
        if (this.connection) {
            this.connection.onclose = null;
            this.connection.close();
        }

        const isReconnection: boolean = url === this.serverUrl;
        let connectionAttempts = 0;
        const apiService = ApiService.Instance;
        this.connectionDropped = false;
        this.connectionStatus = ConnectionStatus.PENDING;
        this.serverUrl = url;
        this.connection = new WebSocket(apiService.accessToken ? url + `?token=${apiService.accessToken}` : url);
        this.connection.binaryType = "arraybuffer";
        this.connection.onmessage = this.messageHandler.bind(this);
        this.connection.onclose = (ev: CloseEvent) =>
            runInAction(() => {
                // Only change to closed connection if the connection was originally active or this is a reconnection
                if (this.connectionStatus === ConnectionStatus.ACTIVE || isReconnection || connectionAttempts >= BackendService.MaxConnectionAttempts) {
                    this.connectionStatus = ConnectionStatus.CLOSED;
                } else {
                    connectionAttempts++;
                    setTimeout(() => {
                        const newConnection = new WebSocket(apiService.accessToken ? url + `?token=${apiService.accessToken}` : url);
                        newConnection.binaryType = "arraybuffer";
                        newConnection.onopen = this.connection.onopen;
                        newConnection.onerror = this.connection.onerror;
                        newConnection.onclose = this.connection.onclose;
                        newConnection.onmessage = this.connection.onmessage;
                        this.connection = newConnection;
                    }, BackendService.ConnectionAttemptDelay);
                }
            });

        this.deferredMap.clear();
        this.eventCounter = 1;
        const requestId = this.eventCounter;

<<<<<<< HEAD
        const deferredResponse = new Deferred<CARTA.IRegisterViewerAck>();
        this.deferredMap.set(requestId, deferredResponse);

        this.connection.onopen = action(() => {
            if (this.connectionStatus === ConnectionStatus.CLOSED) {
                this.connectionDropped = true;
            }
            this.connectionStatus = ConnectionStatus.ACTIVE;
            const message = CARTA.RegisterViewer.create({sessionId: this.sessionId, clientFeatureFlags: BackendService.DefaultFeatureFlags});
            // observer map is cleared, so that old subscriptions don't get incorrectly fired

            this.logEvent(CARTA.EventType.REGISTER_VIEWER, requestId, message, false);
            if (this.sendEvent(CARTA.EventType.REGISTER_VIEWER, CARTA.RegisterViewer.encode(message).finish())) {
                this.deferredMap.set(requestId, deferredResponse);
            } else {
                throw new Error("Could not send event");
            }
        });

        this.connection.onerror = (ev => {
            AppStore.Instance.logStore.addInfo(`Connecting to server ${url} failed.`, ["network"]);
            console.log(ev);
=======
            this.connection.onerror = ev => {
                AppStore.Instance.logStore.addInfo(`Connecting to server ${url} failed.`, ["network"]);
                console.log(ev);
            };
>>>>>>> 17b13f04
        });

        return await deferredResponse.promise;
    }

    sendPing = () => {
        if (this.connection && this.connectionStatus === ConnectionStatus.ACTIVE) {
            this.lastPingTime = performance.now();
            this.connection.send("PING");
        }
    };

    @action updateEndToEndPing = () => {
        this.endToEndPing = this.lastPongTime - this.lastPingTime;
    };

    async getFileList(directory: string): Promise<CARTA.IFileListResponse> {
        if (this.connectionStatus !== ConnectionStatus.ACTIVE) {
            throw new Error("Not connected");
        } else {
            const message = CARTA.FileListRequest.create({directory});
            const requestId = this.eventCounter;
            this.logEvent(CARTA.EventType.FILE_LIST_REQUEST, requestId, message, false);
            if (this.sendEvent(CARTA.EventType.FILE_LIST_REQUEST, CARTA.FileListRequest.encode(message).finish())) {
                const deferredResponse = new Deferred<CARTA.IFileListResponse>();
                this.deferredMap.set(requestId, deferredResponse);
                return await deferredResponse.promise;
            } else {
                throw new Error("Could not send event");
            }
        }
    }

    async getRegionList(directory: string): Promise<CARTA.IRegionListResponse> {
        if (this.connectionStatus !== ConnectionStatus.ACTIVE) {
            throw new Error("Not connected");
        } else {
            const message = CARTA.RegionListRequest.create({directory});
            const requestId = this.eventCounter;
            this.logEvent(CARTA.EventType.REGION_LIST_REQUEST, requestId, message, false);
            if (this.sendEvent(CARTA.EventType.REGION_LIST_REQUEST, CARTA.RegionListRequest.encode(message).finish())) {
                const deferredResponse = new Deferred<CARTA.IRegionListResponse>();
                this.deferredMap.set(requestId, deferredResponse);
                return await deferredResponse.promise;
            } else {
                throw new Error("Could not send event");
            }
        }
    }

    async getCatalogList(directory: string): Promise<CARTA.ICatalogListResponse> {
        if (this.connectionStatus !== ConnectionStatus.ACTIVE) {
            throw new Error("Not connected");
        } else {
            const message = CARTA.CatalogListRequest.create({directory});
            const requestId = this.eventCounter;
            this.logEvent(CARTA.EventType.CATALOG_LIST_REQUEST, requestId, message, false);
            if (this.sendEvent(CARTA.EventType.CATALOG_LIST_REQUEST, CARTA.CatalogListRequest.encode(message).finish())) {
                const deferredResponse = new Deferred<CARTA.ICatalogListResponse>();
                this.deferredMap.set(requestId, deferredResponse);
                return await deferredResponse.promise;
            } else {
                throw new Error("Could not send event");
            }
        }
    }

    async getFileInfo(directory: string, file: string, hdu: string): Promise<CARTA.IFileInfoResponse> {
        if (this.connectionStatus !== ConnectionStatus.ACTIVE) {
            throw new Error("Not connected");
        } else {
            const message = CARTA.FileInfoRequest.create({directory, file, hdu});
            const requestId = this.eventCounter;
            this.logEvent(CARTA.EventType.FILE_INFO_REQUEST, requestId, message, false);
            if (this.sendEvent(CARTA.EventType.FILE_INFO_REQUEST, CARTA.FileInfoRequest.encode(message).finish())) {
                const deferredResponse = new Deferred<CARTA.IFileInfoResponse>();
                this.deferredMap.set(requestId, deferredResponse);
                return await deferredResponse.promise;
            } else {
                throw new Error("Could not send event");
            }
        }
    }

    async getRegionFileInfo(directory: string, file: string): Promise<CARTA.IRegionFileInfoResponse> {
        if (this.connectionStatus !== ConnectionStatus.ACTIVE) {
            throw new Error("Not connected");
        } else {
            const message = CARTA.RegionFileInfoRequest.create({directory, file});
            const requestId = this.eventCounter;
            this.logEvent(CARTA.EventType.REGION_FILE_INFO_REQUEST, requestId, message, false);
            if (this.sendEvent(CARTA.EventType.REGION_FILE_INFO_REQUEST, CARTA.RegionFileInfoRequest.encode(message).finish())) {
                const deferredResponse = new Deferred<CARTA.IRegionFileInfoResponse>();
                this.deferredMap.set(requestId, deferredResponse);
                return await deferredResponse.promise;
            } else {
                throw new Error("Could not send event");
            }
        }
    }

    async getCatalogFileInfo(directory: string, name: string): Promise<CARTA.ICatalogFileInfoResponse> {
        if (this.connectionStatus !== ConnectionStatus.ACTIVE) {
            throw new Error("Not connected");
        } else {
            const message = CARTA.CatalogFileInfoRequest.create({directory, name});
            const requestId = this.eventCounter;
            this.logEvent(CARTA.EventType.CATALOG_FILE_INFO_REQUEST, requestId, message, false);
            if (this.sendEvent(CARTA.EventType.CATALOG_FILE_INFO_REQUEST, CARTA.CatalogFileInfoRequest.encode(message).finish())) {
                const deferredResponse = new Deferred<CARTA.ICatalogFileInfoResponse>();
                this.deferredMap.set(requestId, deferredResponse);
                return await deferredResponse.promise;
            } else {
                throw new Error("Could not send event");
            }
        }
    }

    async importRegion(directory: string, file: string, type: CARTA.FileType, fileId: number): Promise<CARTA.IImportRegionAck> {
        if (this.connectionStatus !== ConnectionStatus.ACTIVE) {
            throw new Error("Not connected");
        } else {
            const message = CARTA.ImportRegion.create({directory, file, type, groupId: fileId});
            const requestId = this.eventCounter;
            this.logEvent(CARTA.EventType.IMPORT_REGION, requestId, message, false);
            if (this.sendEvent(CARTA.EventType.IMPORT_REGION, CARTA.ImportRegion.encode(message).finish())) {
                const deferredResponse = new Deferred<CARTA.IImportRegionAck>();
                this.deferredMap.set(requestId, deferredResponse);
                return await deferredResponse.promise;
            } else {
                throw new Error("Could not send event");
            }
        }
    }

    async exportRegion(directory: string, file: string, type: CARTA.FileType, coordType: CARTA.CoordinateType, fileId: number, regionStyles: Map<number, CARTA.IRegionStyle>): Promise<CARTA.IExportRegionAck> {
        if (this.connectionStatus !== ConnectionStatus.ACTIVE) {
            throw new Error("Not connected");
        } else {
            const message = CARTA.ExportRegion.create({directory, file, type, fileId, regionStyles: mapToObject(regionStyles), coordType});
            const requestId = this.eventCounter;
            this.logEvent(CARTA.EventType.EXPORT_REGION, requestId, message, false);
            if (this.sendEvent(CARTA.EventType.EXPORT_REGION, CARTA.ExportRegion.encode(message).finish())) {
                const deferredResponse = new Deferred<CARTA.IExportRegionAck>();
                this.deferredMap.set(requestId, deferredResponse);
                return await deferredResponse.promise;
            } else {
                throw new Error("Could not send event");
            }
        }
    }

    async loadFile(directory: string, file: string, hdu: string, fileId: number, renderMode: CARTA.RenderMode): Promise<CARTA.IOpenFileAck> {
        if (this.connectionStatus !== ConnectionStatus.ACTIVE) {
            throw new Error("Not connected");
        } else {
            const message = CARTA.OpenFile.create({directory, file, hdu, fileId, renderMode});
            const requestId = this.eventCounter;
            this.logEvent(CARTA.EventType.OPEN_FILE, requestId, message, false);
            if (this.sendEvent(CARTA.EventType.OPEN_FILE, CARTA.OpenFile.encode(message).finish())) {
                const deferredResponse = new Deferred<CARTA.IOpenFileAck>();
                this.deferredMap.set(requestId, deferredResponse);
                return await deferredResponse.promise;
            } else {
                throw new Error("Could not send event");

            }
        }
    }

    async loadStokeFiles(stokesFiles: CARTA.IStokesFile[], fileId: number, renderMode: CARTA.RenderMode): Promise<CARTA.IConcatStokesFilesAck> {
        if (this.connectionStatus !== ConnectionStatus.ACTIVE) {
            throw new Error("Not connected");
        } else {
            const concatStokes: CARTA.IConcatStokesFiles = {
                stokesFiles: stokesFiles,
                fileId: fileId,
                renderMode: renderMode
            };
            const message = CARTA.ConcatStokesFiles.create(concatStokes);
            const requestId = this.eventCounter;
            this.logEvent(CARTA.EventType.CONCAT_STOKES_FILES, requestId, message, false);
            if (this.sendEvent(CARTA.EventType.CONCAT_STOKES_FILES, CARTA.ConcatStokesFiles.encode(message).finish())) {
                const deferredResponse = new Deferred<CARTA.IConcatStokesFilesAck>();
                this.deferredMap.set(requestId, deferredResponse);
                return await deferredResponse.promise;
            } else {
                throw new Error("Could not send event");
            }
        }
    }

    async loadCatalogFile(directory: string, name: string, fileId: number, previewDataSize: number): Promise<CARTA.IOpenCatalogFileAck> {
        if (this.connectionStatus !== ConnectionStatus.ACTIVE) {
            throw new Error("Not connected");
        } else {
            const message = CARTA.OpenCatalogFile.create({directory, name, fileId, previewDataSize});
            const requestId = this.eventCounter;
            this.logEvent(CARTA.EventType.OPEN_CATALOG_FILE, requestId, message, false);
            if (this.sendEvent(CARTA.EventType.OPEN_CATALOG_FILE, CARTA.OpenCatalogFile.encode(message).finish())) {
                const deferredResponse = new Deferred<CARTA.IOpenCatalogFileAck>();
                this.deferredMap.set(requestId, deferredResponse);
                return await deferredResponse.promise;
            } else {
                throw new Error("Could not send event");
            }
        }
    }

    @action("close catalog file")
    closeCatalogFile(fileId: number): boolean {
        if (this.connectionStatus === ConnectionStatus.ACTIVE) {
            const message = CARTA.CloseCatalogFile.create({fileId});
            this.logEvent(CARTA.EventType.CLOSE_CATALOG_FILE, this.eventCounter, message, false);
            if (this.sendEvent(CARTA.EventType.CLOSE_CATALOG_FILE, CARTA.CloseCatalogFile.encode(message).finish())) {
                return true;
            }
        }
        return false;
    }

        async saveFile(fileId: number, outputFileDirectory: string, outputFileName: string, outputFileType: CARTA.FileType, regionId?: number, channels?: number[], stokes?: number[], keepDegenerate?: boolean): Promise<CARTA.ISaveFileAck> {
        if (this.connectionStatus !== ConnectionStatus.ACTIVE) {
            throw new Error("Not connected");
        } else {
            const message = CARTA.SaveFile.create({fileId, outputFileDirectory, outputFileName, outputFileType, regionId, channels, stokes, keepDegenerate});
            const requestId = this.eventCounter;
            this.logEvent(CARTA.EventType.SAVE_FILE, this.eventCounter, message, false);
            if (this.sendEvent(CARTA.EventType.SAVE_FILE, CARTA.SaveFile.encode(message).finish())) {
                const deferredResponse = new Deferred<CARTA.ISaveFileAck>();
                this.deferredMap.set(requestId, deferredResponse);
                return await deferredResponse.promise;
            } else {
                throw new Error("Could not send event");
            }
        }
    }

    closeFile(fileId: number): boolean {
        if (this.connectionStatus === ConnectionStatus.ACTIVE) {
            const message = CARTA.CloseFile.create({fileId});
            this.logEvent(CARTA.EventType.CLOSE_FILE, this.eventCounter, message, false);
            if (this.sendEvent(CARTA.EventType.CLOSE_FILE, CARTA.CloseFile.encode(message).finish())) {
                return true;
            }
        }
        return false;
    }

    @action("set channels")
    setChannels(fileId: number, channel: number, stokes: number, requiredTiles: CARTA.IAddRequiredTiles): boolean {
        if (this.connectionStatus === ConnectionStatus.ACTIVE) {
            const message = CARTA.SetImageChannels.create({fileId, channel, stokes, requiredTiles});
            this.logEvent(CARTA.EventType.SET_IMAGE_CHANNELS, this.eventCounter, message, false);
            if (this.sendEvent(CARTA.EventType.SET_IMAGE_CHANNELS, CARTA.SetImageChannels.encode(message).finish())) {
                return true;
            }
        }
        return false;
    }

    @action("set cursor")
    setCursor(fileId: number, x: number, y: number): boolean {
        if (this.connectionStatus === ConnectionStatus.ACTIVE) {
            const message = CARTA.SetCursor.create({fileId, point: {x, y}});
            this.logEvent(CARTA.EventType.SET_CURSOR, this.eventCounter, message, false);
            if (this.sendEvent(CARTA.EventType.SET_CURSOR, CARTA.SetCursor.encode(message).finish())) {
                return true;
            }
        }
        return false;
    }

    async setRegion(fileId: number, regionId: number, region: RegionStore): Promise<CARTA.ISetRegionAck> {
        if (this.connectionStatus !== ConnectionStatus.ACTIVE) {
            throw new Error("Not connected");
        } else {
            const message = CARTA.SetRegion.create({
                fileId,
                regionId,
                regionInfo: {
                    regionType: region.regionType,
                    rotation: region.rotation,
                    controlPoints: region.controlPoints.slice()
                }
            });

            const requestId = this.eventCounter;
            this.logEvent(CARTA.EventType.SET_REGION, requestId, message, false);
            if (this.sendEvent(CARTA.EventType.SET_REGION, CARTA.SetRegion.encode(message).finish())) {
                const deferredResponse = new Deferred<CARTA.ISetRegionAck>();
                this.deferredMap.set(requestId, deferredResponse);
                return await deferredResponse.promise;
            } else {
                throw new Error("Could not send event");
            }
        }
    }

    @action("remove region")
    removeRegion(regionId: number) {
        if (this.connectionStatus === ConnectionStatus.ACTIVE) {
            const message = CARTA.RemoveRegion.create({regionId});
            this.logEvent(CARTA.EventType.REMOVE_REGION, this.eventCounter, message, false);
            if (this.sendEvent(CARTA.EventType.REMOVE_REGION, CARTA.RemoveRegion.encode(message).finish())) {
                return true;
            }
        }
        return false;
    }

    @action("set catalog filter")
    setCatalogFilterRequest(filterRequest: CARTA.ICatalogFilterRequest) {
        if (this.connectionStatus === ConnectionStatus.ACTIVE) {
            this.logEvent(CARTA.EventType.CATALOG_FILTER_REQUEST, this.eventCounter, filterRequest, false);
            if (this.sendEvent(CARTA.EventType.CATALOG_FILTER_REQUEST, CARTA.CatalogFilterRequest.encode(filterRequest).finish())) {
                return true;
            }
        }
        return false;
    }

    @action("set spatial requirements")
    setSpatialRequirements(requirementsMessage: CARTA.ISetSpectralRequirements) {
        if (this.connectionStatus === ConnectionStatus.ACTIVE) {
            this.logEvent(CARTA.EventType.SET_SPATIAL_REQUIREMENTS, this.eventCounter, requirementsMessage, false);
            if (this.sendEvent(CARTA.EventType.SET_SPATIAL_REQUIREMENTS, CARTA.SetSpatialRequirements.encode(requirementsMessage).finish())) {
                return true;
            }
        }
        return false;
    }

    @action("set spectral requirements")
    setSpectralRequirements(requirementsMessage: CARTA.ISetSpectralRequirements) {
        if (this.connectionStatus === ConnectionStatus.ACTIVE) {
            this.logEvent(CARTA.EventType.SET_SPECTRAL_REQUIREMENTS, this.eventCounter, requirementsMessage, false);
            if (this.sendEvent(CARTA.EventType.SET_SPECTRAL_REQUIREMENTS, CARTA.SetSpectralRequirements.encode(requirementsMessage).finish())) {
                return true;
            }
        }
        return false;
    }

    @action("set stats requirements")
    setStatsRequirements(requirementsMessage: CARTA.ISetStatsRequirements) {
        if (this.connectionStatus === ConnectionStatus.ACTIVE) {
            this.logEvent(CARTA.EventType.SET_STATS_REQUIREMENTS, this.eventCounter, requirementsMessage, false);
            if (this.sendEvent(CARTA.EventType.SET_STATS_REQUIREMENTS, CARTA.SetStatsRequirements.encode(requirementsMessage).finish())) {
                return true;
            }
        }
        return false;
    }

    @action("set histogram requirements")
    setHistogramRequirements(requirementsMessage: CARTA.ISetHistogramRequirements) {
        if (this.connectionStatus === ConnectionStatus.ACTIVE) {
            this.logEvent(CARTA.EventType.SET_HISTOGRAM_REQUIREMENTS, this.eventCounter, requirementsMessage, false);
            if (this.sendEvent(CARTA.EventType.SET_HISTOGRAM_REQUIREMENTS, CARTA.SetHistogramRequirements.encode(requirementsMessage).finish())) {
                return true;
            }
        }
        return false;
    }

    @action("add required tiles")
    addRequiredTiles(fileId: number, tiles: Array<number>, quality: number): boolean {
        if (this.connectionStatus === ConnectionStatus.ACTIVE) {
            const message = CARTA.AddRequiredTiles.create({fileId, tiles, compressionQuality: quality, compressionType: CARTA.CompressionType.ZFP});
            this.logEvent(CARTA.EventType.ADD_REQUIRED_TILES, this.eventCounter, message, false);
            if (this.sendEvent(CARTA.EventType.ADD_REQUIRED_TILES, CARTA.AddRequiredTiles.encode(message).finish())) {
                return true;
            }
        }
        return false;
    }

    @action("remove required tiles")
    removeRequiredTiles(fileId: number, tiles: Array<number>): boolean {
        if (this.connectionStatus === ConnectionStatus.ACTIVE) {
            const message = CARTA.RemoveRequiredTiles.create({fileId, tiles});
            this.logEvent(CARTA.EventType.REMOVE_REQUIRED_TILES, this.eventCounter, message, false);
            if (this.sendEvent(CARTA.EventType.REMOVE_REQUIRED_TILES, CARTA.RemoveRequiredTiles.encode(message).finish())) {
                return true;
            }
        }
        return false;
    }

    async startAnimation(animationMessage: CARTA.IStartAnimation): Promise<CARTA.IStartAnimationAck> {
        if (this.connectionStatus !== ConnectionStatus.ACTIVE) {
            throw new Error("Not connected");
        } else {
            const requestId = this.eventCounter;
            this.logEvent(CARTA.EventType.START_ANIMATION, requestId, animationMessage, false);
            if (this.sendEvent(CARTA.EventType.START_ANIMATION, CARTA.StartAnimation.encode(animationMessage).finish())) {
                const deferredResponse = new Deferred<CARTA.IStartAnimationAck>();
                this.deferredMap.set(requestId, deferredResponse);
                return await deferredResponse.promise;
            } else {
                throw new Error("Could not send event");
            }
        }
    }

    @action("stop animation")
    stopAnimation(animationMessage: CARTA.IStopAnimation) {
        this.animationId = INVALID_ANIMATION_ID;
        if (this.connectionStatus === ConnectionStatus.ACTIVE) {
            this.logEvent(CARTA.EventType.STOP_ANIMATION, this.eventCounter, animationMessage, false);
            if (this.sendEvent(CARTA.EventType.STOP_ANIMATION, CARTA.StopAnimation.encode(animationMessage).finish())) {
                return true;
            }
        }
        return false;
    }

    @action("animation flow control")
    sendAnimationFlowControl(message: CARTA.IAnimationFlowControl) {
        if (this.connectionStatus === ConnectionStatus.ACTIVE) {
            this.logEvent(CARTA.EventType.ANIMATION_FLOW_CONTROL, this.eventCounter, message, false);
            if (this.sendEvent(CARTA.EventType.ANIMATION_FLOW_CONTROL, CARTA.AnimationFlowControl.encode(message).finish())) {
                return true;
            }
        }
        return false;
    }

    @action("set contour parameters")
    setContourParameters(message: CARTA.ISetContourParameters) {
        if (this.connectionStatus === ConnectionStatus.ACTIVE) {
            this.logEvent(CARTA.EventType.SET_CONTOUR_PARAMETERS, this.eventCounter, message, false);
            if (this.sendEvent(CARTA.EventType.SET_CONTOUR_PARAMETERS, CARTA.SetContourParameters.encode(message).finish())) {
                return true;
            }
        }
        return false;
    }

    async resumeSession(message: CARTA.IResumeSession): Promise<CARTA.IResumeSessionAck> {
        if (this.connectionStatus !== ConnectionStatus.ACTIVE) {
            throw new Error("Not connected");
        } else {
            const requestId = this.eventCounter;
            this.logEvent(CARTA.EventType.RESUME_SESSION, requestId, message, false);
            if (this.sendEvent(CARTA.EventType.RESUME_SESSION, CARTA.ResumeSession.encode(message).finish())) {
                const deferredResponse = new Deferred<CARTA.IResumeSessionAck>();
                this.deferredMap.set(requestId, deferredResponse);
                return await deferredResponse.promise;
            } else {
                throw new Error("Could not send event");
            }
        }
    }

    @action("set auth token")
    setAuthToken = (token: string) => {
        document.cookie = `CARTA-Authorization=${token}; path=/`;
    };

    async requestMoment(message: CARTA.IMomentRequest): Promise<CARTA.IMomentResponse> {
        if (this.connectionStatus !== ConnectionStatus.ACTIVE) {
            throw new Error("Not connected");
        } else {
            const requestId = this.eventCounter;
            this.logEvent(CARTA.EventType.MOMENT_REQUEST, requestId, message, false);
            if (this.sendEvent(CARTA.EventType.MOMENT_REQUEST, CARTA.MomentRequest.encode(message).finish())) {
                const deferredResponse = new Deferred<CARTA.IMomentResponse>();
                this.deferredMap.set(requestId, deferredResponse);
                return await deferredResponse.promise;
            } else {
                throw new Error("Could not send event");
            }
        }
    }

    cancelRequestingMoment(fileId: number) {
        if (this.connectionStatus !== ConnectionStatus.ACTIVE) {
            return throwError(new Error("Not connected"));
        } else {
            const message = CARTA.StopMomentCalc.create({fileId});
            this.logEvent(CARTA.EventType.STOP_MOMENT_CALC, this.eventCounter, message, false);
            if (this.sendEvent(CARTA.EventType.STOP_MOMENT_CALC, CARTA.StopMomentCalc.encode(message).finish())) {
                return true;
            }
            return throwError(new Error("Could not send event"));
        }
    }

    @action("cancel requesting file list")
    cancelRequestingFileList(fileListType: CARTA.FileListType) {
        if (this.connectionStatus !== ConnectionStatus.ACTIVE) {
            return throwError(new Error("Not connected"));
        } else {
            const message = CARTA.StopFileList.create({fileListType: fileListType});
            this.logEvent(CARTA.EventType.STOP_FILE_LIST, this.eventCounter, message, false);
            if (this.sendEvent(CARTA.EventType.STOP_FILE_LIST, new Uint8Array())) {
                return true;
            }
            return throwError(new Error("Could not send event"));
        }
    }

    async requestSpectralLine(frequencyRange: CARTA.DoubleBounds, intensityLimit: number): Promise<CARTA.ISpectralLineResponse> {
        if (this.connectionStatus !== ConnectionStatus.ACTIVE) {
            throw new Error("Not connected");
        } else {
            const message = CARTA.SpectralLineRequest.create({frequencyRange: frequencyRange, lineIntensityLowerLimit: intensityLimit});
            const requestId = this.eventCounter;
            this.logEvent(CARTA.EventType.SPECTRAL_LINE_REQUEST, requestId, message, false);
            if (this.sendEvent(CARTA.EventType.SPECTRAL_LINE_REQUEST, CARTA.SpectralLineRequest.encode(message).finish())) {
                const deferredResponse = new Deferred<CARTA.ISpectralLineResponse>();
                this.deferredMap.set(requestId, deferredResponse);
                return await deferredResponse.promise;
            } else {
                throw new Error("Could not send event");
            }
        }
    }

    @action("send scripting response")
    sendScriptingResponse = (message: CARTA.IScriptingResponse) => {
        if (this.connectionStatus === ConnectionStatus.ACTIVE) {
            this.logEvent(CARTA.EventType.SCRIPTING_RESPONSE, this.eventCounter, message, false);
            if (this.sendEvent(CARTA.EventType.SCRIPTING_RESPONSE, CARTA.ScriptingResponse.encode(message).finish())) {
                return true;
            }
        }
        return false;
    };

    public serverHasFeature(feature: CARTA.ServerFeatureFlags): boolean {
        return (this.serverFeatureFlags & feature) !== 0;
    }

    private messageHandler(event: MessageEvent) {
        if (event.data === "PONG") {
            this.lastPongTime = performance.now();
            this.updateEndToEndPing();
            return;
        } else if (event.data.byteLength < 8) {
            console.log("Unknown event format");
            return;
        }

        const eventHeader16 = new Uint16Array(event.data, 0, 2);
        const eventHeader32 = new Uint32Array(event.data, 4, 1);
        const eventData = new Uint8Array(event.data, 8);

        const eventType: CARTA.EventType = eventHeader16[0];
        const eventIcdVersion = eventHeader16[1];
        const eventId = eventHeader32[0];

        if (eventIcdVersion !== BackendService.IcdVersion) {
            console.warn(`Server event has ICD version ${eventIcdVersion}, which differs from frontend version ${BackendService.IcdVersion}. Errors may occur`);
        }
        try {
            const decoderEntry = this.decoderMap.get(eventType);
            if (decoderEntry) {
                const parsedMessage = decoderEntry.messageClass.decode(eventData);
                if (parsedMessage) {
                    this.logEvent(eventType, eventId, parsedMessage);
                    decoderEntry.handler.call(this, eventId, parsedMessage);
                } else {
                    console.log(`Unsupported event response ${eventType}`);
                }
            }
        } catch (e) {
            console.log(e);
        }
    }

    private onDeferredResponse(eventId: number, response: IBackendResponse) {
        const def = this.deferredMap.get(eventId);
        if (def) {
            if (response.success) {
                def.resolve(response);
            } else {
                def.reject(response.message);
            }
        }else {
            console.log(`Can't find deferred for request ${eventId}`);
        }
    }

    private onRegisterViewerAck(eventId: number, ack: CARTA.RegisterViewerAck) {
        this.sessionId = ack.sessionId;
        this.serverFeatureFlags = ack.serverFeatureFlags;
        this.grpcPort = ack.grpcPort;

        this.onDeferredResponse(eventId, ack);
    }

    private onStartAnimationAck(eventId: number, ack: CARTA.StartAnimationAck) {
        this.animationId = ack.success ? ack.animationId : INVALID_ANIMATION_ID;
        this.onDeferredResponse(eventId, ack);
    }

    private onStreamedRasterTileData(_eventId: number, rasterTileData: CARTA.RasterTileData) {
        this.rasterTileStream.next(rasterTileData);
    }

    private onStreamedRasterSync(_eventId: number, rasterTileSync: CARTA.RasterTileSync) {
        this.rasterSyncStream.next(rasterTileSync);
    }

    private onStreamedRegionHistogramData(_eventId: number, regionHistogramData: CARTA.RegionHistogramData) {
        this.histogramStream.next(regionHistogramData);
    }

    private onStreamedErrorData(_eventId: number, errorData: CARTA.ErrorData) {
        this.errorStream.next(errorData);
    }

    private onStreamedSpatialProfileData(_eventId: number, spatialProfileData: CARTA.SpatialProfileData) {
        this.spatialProfileStream.next(spatialProfileData);
    }

    private onStreamedSpectralProfileData(_eventId: number, spectralProfileData: CARTA.SpectralProfileData) {
        this.spectralProfileStream.next(spectralProfileData);
    }

    private onStreamedRegionStatsData(_eventId: number, regionStatsData: CARTA.RegionStatsData) {
        this.statsStream.next(regionStatsData);
    }

    private onStreamedContourData(_eventId: number, contourData: CARTA.ContourImageData) {
        this.contourStream.next(contourData);
    }

    private onScriptingRequest(_eventId: number, scriptingRequest: CARTA.ScriptingRequest) {
        this.scriptingStream.next(scriptingRequest);
    }

    private onStreamedCatalogData(_eventId: number, catalogFilter: CARTA.CatalogFilterResponse) {
        this.catalogStream.next(catalogFilter);
    }

    private onStreamedMomentProgress(_eventId: number, momentProgress: CARTA.MomentProgress) {
        this.momentProgressStream.next(momentProgress);
    }

    private onStreameListProgress(_eventId: number, listProgress: CARTA.ListProgress) {
        this.listProgressStream.next(listProgress);
    }

    private sendEvent(eventType: CARTA.EventType, payload: Uint8Array): boolean {
        if (this.connection.readyState === WebSocket.OPEN) {
            const eventData = new Uint8Array(8 + payload.byteLength);
            const eventHeader16 = new Uint16Array(eventData.buffer, 0, 2);
            const eventHeader32 = new Uint32Array(eventData.buffer, 4, 1);
            eventHeader16[0] = eventType;
            eventHeader16[1] = BackendService.IcdVersion;
            eventHeader32[0] = this.eventCounter;

            eventData.set(payload, 8);
            this.connection.send(eventData);
            this.eventCounter++;
            return true;
        } else {
            console.log("Error sending event");
            this.eventCounter++;
            return false;
        }
    }

    private logEvent(eventType: CARTA.EventType, eventId: number, message: any, incoming: boolean = true) {
        const eventName = CARTA.EventType[eventType];
        if (this.loggingEnabled && PreferenceStore.Instance.isEventLoggingEnabled(eventType)) {
            if (incoming) {
                if (eventId === 0) {
                    console.log(`<== ${eventName} [Stream]`);
                } else {
                    console.log(`<== ${eventName} [${eventId}]`);
                }
            } else {
                console.log(`${eventName} [${eventId}] ==>`);
            }
            console.log(message);
            console.log("\n");
        }
    }
}<|MERGE_RESOLUTION|>--- conflicted
+++ resolved
@@ -28,7 +28,7 @@
     private _promise: Promise<T> = new Promise<T>((resolve, reject) => {
         this._reject = reject;
         this._resolve = resolve;
-    })
+    });
 
     public get promise(): Promise<T> {
         return this._promise;
@@ -42,8 +42,6 @@
         this._reject(reason);
     }
 }
-
-
 
 export class BackendService {
     private static staticInstance: BackendService;
@@ -191,7 +189,6 @@
         this.eventCounter = 1;
         const requestId = this.eventCounter;
 
-<<<<<<< HEAD
         const deferredResponse = new Deferred<CARTA.IRegisterViewerAck>();
         this.deferredMap.set(requestId, deferredResponse);
 
@@ -211,16 +208,10 @@
             }
         });
 
-        this.connection.onerror = (ev => {
+        this.connection.onerror = ev => {
             AppStore.Instance.logStore.addInfo(`Connecting to server ${url} failed.`, ["network"]);
             console.log(ev);
-=======
-            this.connection.onerror = ev => {
-                AppStore.Instance.logStore.addInfo(`Connecting to server ${url} failed.`, ["network"]);
-                console.log(ev);
-            };
->>>>>>> 17b13f04
-        });
+        };
 
         return await deferredResponse.promise;
     }
@@ -385,7 +376,6 @@
                 return await deferredResponse.promise;
             } else {
                 throw new Error("Could not send event");
-
             }
         }
     }
@@ -441,7 +431,7 @@
         return false;
     }
 
-        async saveFile(fileId: number, outputFileDirectory: string, outputFileName: string, outputFileType: CARTA.FileType, regionId?: number, channels?: number[], stokes?: number[], keepDegenerate?: boolean): Promise<CARTA.ISaveFileAck> {
+    async saveFile(fileId: number, outputFileDirectory: string, outputFileName: string, outputFileType: CARTA.FileType, regionId?: number, channels?: number[], stokes?: number[], keepDegenerate?: boolean): Promise<CARTA.ISaveFileAck> {
         if (this.connectionStatus !== ConnectionStatus.ACTIVE) {
             throw new Error("Not connected");
         } else {
@@ -801,7 +791,7 @@
             } else {
                 def.reject(response.message);
             }
-        }else {
+        } else {
             console.log(`Can't find deferred for request ${eventId}`);
         }
     }
