import {action, observable} from "mobx";
import {CARTA} from "carta-protobuf";
import {Observable, Observer, Subject, throwError} from "rxjs";
<<<<<<< HEAD
import {AppStore, PreferenceStore, RegionStore} from "stores";
=======
import {PreferenceStore, RegionStore} from "stores";
>>>>>>> 27fe9fcc

export enum ConnectionStatus {
    CLOSED = 0,
    PENDING = 1,
    ACTIVE = 2,
}

export const INVALID_ANIMATION_ID = -1;

type HandlerFunction = (eventId: number, parsedMessage: any) => void;

export class BackendService {
    private static staticInstance: BackendService;

    static get Instance() {
        if (!BackendService.staticInstance) {
            BackendService.staticInstance = new BackendService();
        }
        return BackendService.staticInstance;
    }

    private static readonly IcdVersion = 13;
    private static readonly DefaultFeatureFlags = CARTA.ClientFeatureFlags.WEB_ASSEMBLY | CARTA.ClientFeatureFlags.WEB_GL;
    @observable connectionStatus: ConnectionStatus;
    readonly loggingEnabled: boolean;
    @observable connectionDropped: boolean;
    @observable endToEndPing: number;

    public animationId: number;
    public sessionId: number;

    private connection: WebSocket;
    private lastPingTime: number;
    private lastPongTime: number;
    private autoReconnect: boolean;
    private observerRequestMap: Map<number, Observer<any>>;
    private eventCounter: number;

    readonly rasterTileStream: Subject<CARTA.RasterTileData>;
    readonly rasterSyncStream: Subject<CARTA.RasterTileSync>;
    readonly histogramStream: Subject<CARTA.RegionHistogramData>;
    readonly errorStream: Subject<CARTA.ErrorData>;
    readonly spatialProfileStream: Subject<CARTA.SpatialProfileData>;
    readonly spectralProfileStream: Subject<CARTA.SpectralProfileData>;
    readonly statsStream: Subject<CARTA.RegionStatsData>;
    readonly contourStream: Subject<CARTA.ContourImageData>;
    readonly catalogStream: Subject<CARTA.CatalogFilterResponse>;
    readonly momentProgressStream: Subject<CARTA.MomentProgress>;
    readonly reconnectStream: Subject<void>;
    readonly scriptingStream: Subject<CARTA.ScriptingRequest>;
    private readonly handlerMap: Map<CARTA.EventType, HandlerFunction>;
    private readonly decoderMap: Map<CARTA.EventType, any>;

    private constructor() {
        this.loggingEnabled = true;
        this.observerRequestMap = new Map<number, Observer<any>>();
        this.eventCounter = 1;
        this.sessionId = 0;
        this.endToEndPing = NaN;
        this.animationId = INVALID_ANIMATION_ID;
        this.connectionStatus = ConnectionStatus.CLOSED;
        this.rasterTileStream = new Subject<CARTA.RasterTileData>();
        this.rasterSyncStream = new Subject<CARTA.RasterTileSync>();
        this.histogramStream = new Subject<CARTA.RegionHistogramData>();
        this.errorStream = new Subject<CARTA.ErrorData>();
        this.spatialProfileStream = new Subject<CARTA.SpatialProfileData>();
        this.spectralProfileStream = new Subject<CARTA.SpectralProfileData>();
        this.statsStream = new Subject<CARTA.RegionStatsData>();
        this.contourStream = new Subject<CARTA.ContourImageData>();
        this.scriptingStream = new Subject<CARTA.ScriptingRequest>();
        this.catalogStream = new Subject<CARTA.CatalogFilterResponse>();
        this.momentProgressStream = new Subject<CARTA.MomentProgress>();
        this.reconnectStream = new Subject<void>();

        // Construct handler and decoder maps
        this.handlerMap = new Map<CARTA.EventType, HandlerFunction>([
            [CARTA.EventType.REGISTER_VIEWER_ACK, this.onRegisterViewerAck],
            [CARTA.EventType.FILE_LIST_RESPONSE, this.onSimpleMappedResponse],
            [CARTA.EventType.REGION_LIST_RESPONSE, this.onSimpleMappedResponse],
            [CARTA.EventType.CATALOG_LIST_RESPONSE, this.onSimpleMappedResponse],
            [CARTA.EventType.FILE_INFO_RESPONSE, this.onSimpleMappedResponse],
            [CARTA.EventType.REGION_FILE_INFO_RESPONSE, this.onSimpleMappedResponse],
            [CARTA.EventType.CATALOG_FILE_INFO_RESPONSE, this.onSimpleMappedResponse],
            [CARTA.EventType.OPEN_FILE_ACK, this.onSimpleMappedResponse],
            [CARTA.EventType.SAVE_FILE_ACK, this.onSimpleMappedResponse],
            [CARTA.EventType.OPEN_CATALOG_FILE_ACK, this.onSimpleMappedResponse],
            [CARTA.EventType.IMPORT_REGION_ACK, this.onSimpleMappedResponse],
            [CARTA.EventType.EXPORT_REGION_ACK, this.onSimpleMappedResponse],
            [CARTA.EventType.SET_REGION_ACK, this.onSimpleMappedResponse],
            [CARTA.EventType.SET_USER_LAYOUT_ACK, this.onSimpleMappedResponse],
            [CARTA.EventType.SET_USER_PREFERENCES_ACK, this.onSimpleMappedResponse],
            [CARTA.EventType.RESUME_SESSION_ACK, this.onSimpleMappedResponse],
            [CARTA.EventType.START_ANIMATION_ACK, this.onStartAnimationAck],
            [CARTA.EventType.RASTER_TILE_DATA, this.onStreamedRasterTileData],
            [CARTA.EventType.REGION_HISTOGRAM_DATA, this.onStreamedRegionHistogramData],
            [CARTA.EventType.ERROR_DATA, this.onStreamedErrorData],
            [CARTA.EventType.SPATIAL_PROFILE_DATA, this.onStreamedSpatialProfileData],
            [CARTA.EventType.SPECTRAL_PROFILE_DATA, this.onStreamedSpectralProfileData],
            [CARTA.EventType.REGION_STATS_DATA, this.onStreamedRegionStatsData],
            [CARTA.EventType.CONTOUR_IMAGE_DATA, this.onStreamedContourData],
            [CARTA.EventType.CATALOG_FILTER_RESPONSE, this.onStreamedCatalogData],
            [CARTA.EventType.RASTER_TILE_SYNC, this.onStreamedRasterSync],
<<<<<<< HEAD
            [CARTA.EventType.MOMENT_PROGRESS, this.onStreamedMomentProgress],
            [CARTA.EventType.MOMENT_RESPONSE, this.onMomentResponse]
=======
            [CARTA.EventType.SCRIPTING_REQUEST, this.onScriptingRequest]
>>>>>>> 27fe9fcc
        ]);

        this.decoderMap = new Map<CARTA.EventType, any>([
            [CARTA.EventType.REGISTER_VIEWER_ACK, CARTA.RegisterViewerAck],
            [CARTA.EventType.FILE_LIST_RESPONSE, CARTA.FileListResponse],
            [CARTA.EventType.REGION_LIST_RESPONSE, CARTA.RegionListResponse],
            [CARTA.EventType.CATALOG_LIST_RESPONSE, CARTA.CatalogListResponse],
            [CARTA.EventType.FILE_INFO_RESPONSE, CARTA.FileInfoResponse],
            [CARTA.EventType.REGION_FILE_INFO_RESPONSE, CARTA.RegionFileInfoResponse],
            [CARTA.EventType.CATALOG_FILE_INFO_RESPONSE, CARTA.CatalogFileInfoResponse],
            [CARTA.EventType.OPEN_FILE_ACK, CARTA.OpenFileAck],
            [CARTA.EventType.SAVE_FILE_ACK, CARTA.SaveFileAck],
            [CARTA.EventType.OPEN_CATALOG_FILE_ACK, CARTA.OpenCatalogFileAck],
            [CARTA.EventType.IMPORT_REGION_ACK, CARTA.ImportRegionAck],
            [CARTA.EventType.EXPORT_REGION_ACK, CARTA.ExportRegionAck],
            [CARTA.EventType.SET_REGION_ACK, CARTA.SetRegionAck],
            [CARTA.EventType.RESUME_SESSION_ACK, CARTA.ResumeSessionAck],
            [CARTA.EventType.START_ANIMATION_ACK, CARTA.StartAnimationAck],
            [CARTA.EventType.RASTER_TILE_DATA, CARTA.RasterTileData],
            [CARTA.EventType.REGION_HISTOGRAM_DATA, CARTA.RegionHistogramData],
            [CARTA.EventType.ERROR_DATA, CARTA.ErrorData],
            [CARTA.EventType.SPATIAL_PROFILE_DATA, CARTA.SpatialProfileData],
            [CARTA.EventType.SPECTRAL_PROFILE_DATA, CARTA.SpectralProfileData],
            [CARTA.EventType.REGION_STATS_DATA, CARTA.RegionStatsData],
            [CARTA.EventType.CONTOUR_IMAGE_DATA, CARTA.ContourImageData],
            [CARTA.EventType.CATALOG_FILTER_RESPONSE, CARTA.CatalogFilterResponse],
            [CARTA.EventType.SET_USER_LAYOUT_ACK, CARTA.SetUserLayoutAck],
            [CARTA.EventType.SET_USER_PREFERENCES_ACK, CARTA.SetUserPreferencesAck],
            [CARTA.EventType.RASTER_TILE_SYNC, CARTA.RasterTileSync],
<<<<<<< HEAD
            [CARTA.EventType.MOMENT_PROGRESS, CARTA.MomentProgress],
            [CARTA.EventType.MOMENT_RESPONSE, CARTA.MomentResponse]
=======
            [CARTA.EventType.SCRIPTING_REQUEST, CARTA.ScriptingRequest]
>>>>>>> 27fe9fcc
        ]);

        // check ping every 5 seconds
        setInterval(this.sendPing, 5000);
    }

    @action("connect")
    connect(url: string, autoConnect: boolean = true): Observable<CARTA.RegisterViewerAck> {
        if (this.connection) {
            this.connection.onclose = null;
            this.connection.close();
        }

        this.autoReconnect = autoConnect;
        this.connectionDropped = false;
        this.connectionStatus = ConnectionStatus.PENDING;
        this.connection = new WebSocket(url);
        this.connection.binaryType = "arraybuffer";
        this.connection.onmessage = this.messageHandler.bind(this);
        this.connection.onclose = (ev: CloseEvent) => {
            this.connectionStatus = ConnectionStatus.CLOSED;
            // Reconnect to the same URL if Websocket is closed
            if (!ev.wasClean && this.autoReconnect) {
                setTimeout(() => {
                    const newConnection = new WebSocket(url);
                    newConnection.binaryType = "arraybuffer";
                    newConnection.onopen = this.connection.onopen;
                    newConnection.onerror = this.connection.onerror;
                    newConnection.onclose = this.connection.onclose;
                    newConnection.onmessage = this.connection.onmessage;
                    this.connection = newConnection;
                }, 1000);
            }
        };

        const obs = new Observable<CARTA.RegisterViewerAck>(observer => {
            this.connection.onopen = () => {
                if (this.connectionStatus === ConnectionStatus.CLOSED) {
                    this.connectionDropped = true;
                }
                this.connectionStatus = ConnectionStatus.ACTIVE;
                this.autoReconnect = true;
                const message = CARTA.RegisterViewer.create({sessionId: this.sessionId, clientFeatureFlags: BackendService.DefaultFeatureFlags});
                // observer map is cleared, so that old subscriptions don't get incorrectly fired
                this.observerRequestMap.clear();
                this.eventCounter = 1;
                const requestId = this.eventCounter;
                this.logEvent(CARTA.EventType.REGISTER_VIEWER, requestId, message, false);
                if (this.sendEvent(CARTA.EventType.REGISTER_VIEWER, CARTA.RegisterViewer.encode(message).finish())) {
                    this.observerRequestMap.set(requestId, observer);
                } else {
                    observer.error("Could not connect");
                }
            };

            this.connection.onerror = (ev => observer.error(ev));
        });

        return obs;
    }

    sendPing = () => {
        if (this.connection && this.connectionStatus === ConnectionStatus.ACTIVE) {
            this.lastPingTime = performance.now();
            this.connection.send("PING");
        }
    };

    @action updateEndToEndPing = () => {
        this.endToEndPing = this.lastPongTime - this.lastPingTime;
    };

    @action("file list")
    getFileList(directory: string): Observable<CARTA.FileListResponse> {
        if (this.connectionStatus !== ConnectionStatus.ACTIVE) {
            return throwError(new Error("Not connected"));
        } else {
            const message = CARTA.FileListRequest.create({directory});
            const requestId = this.eventCounter;
            this.logEvent(CARTA.EventType.FILE_LIST_REQUEST, requestId, message, false);
            if (this.sendEvent(CARTA.EventType.FILE_LIST_REQUEST, CARTA.FileListRequest.encode(message).finish())) {
                return new Observable<CARTA.FileListResponse>(observer => {
                    this.observerRequestMap.set(requestId, observer);
                });
            } else {
                return throwError(new Error("Could not send event"));
            }
        }
    }

    @action("region list")
    getRegionList(directory: string): Observable<CARTA.RegionListResponse> {
        if (this.connectionStatus !== ConnectionStatus.ACTIVE) {
            return throwError(new Error("Not connected"));
        } else {
            const message = CARTA.RegionListRequest.create({directory});
            const requestId = this.eventCounter;
            this.logEvent(CARTA.EventType.REGION_LIST_REQUEST, requestId, message, false);
            if (this.sendEvent(CARTA.EventType.REGION_LIST_REQUEST, CARTA.RegionListRequest.encode(message).finish())) {
                return new Observable<CARTA.RegionListResponse>(observer => {
                    this.observerRequestMap.set(requestId, observer);
                });
            } else {
                return throwError(new Error("Could not send event"));
            }
        }
    }

    @action("catalog list")
    getCatalogList(directory: string): Observable<CARTA.CatalogListResponse> {
        if (this.connectionStatus !== ConnectionStatus.ACTIVE) {
            return throwError(new Error("Not connected"));
        } else {
            const message = CARTA.CatalogListRequest.create({directory});
            const requestId = this.eventCounter;
            this.logEvent(CARTA.EventType.CATALOG_LIST_REQUEST, requestId, message, false);
            if (this.sendEvent(CARTA.EventType.CATALOG_LIST_REQUEST, CARTA.CatalogListRequest.encode(message).finish())) {
                return new Observable<CARTA.CatalogListResponse>(observer => {
                    this.observerRequestMap.set(requestId, observer);
                });
            } else {
                return throwError(new Error("Could not send event"));
            }
        }
    }

    @action("file info")
    getFileInfo(directory: string, file: string, hdu: string): Observable<CARTA.FileInfoResponse> {
        if (this.connectionStatus !== ConnectionStatus.ACTIVE) {
            return throwError(new Error("Not connected"));
        } else {
            const message = CARTA.FileInfoRequest.create({directory, file, hdu});
            const requestId = this.eventCounter;
            this.logEvent(CARTA.EventType.FILE_INFO_REQUEST, requestId, message, false);
            if (this.sendEvent(CARTA.EventType.FILE_INFO_REQUEST, CARTA.FileInfoRequest.encode(message).finish())) {
                return new Observable<CARTA.FileInfoResponse>(observer => {
                    this.observerRequestMap.set(requestId, observer);
                });
            } else {
                return throwError(new Error("Could not send event"));
            }
        }
    }

    @action("region info")
    getRegionFileInfo(directory: string, file: string): Observable<CARTA.RegionFileInfoResponse> {
        if (this.connectionStatus !== ConnectionStatus.ACTIVE) {
            return throwError(new Error("Not connected"));
        } else {
            const message = CARTA.RegionFileInfoRequest.create({directory, file});
            const requestId = this.eventCounter;
            this.logEvent(CARTA.EventType.REGION_FILE_INFO_REQUEST, requestId, message, false);
            if (this.sendEvent(CARTA.EventType.REGION_FILE_INFO_REQUEST, CARTA.RegionFileInfoRequest.encode(message).finish())) {
                return new Observable<CARTA.RegionFileInfoResponse>(observer => {
                    this.observerRequestMap.set(requestId, observer);
                });
            } else {
                return throwError(new Error("Could not send event"));
            }
        }
    }

    @action("catalog info")
    getCatalogFileInfo(directory: string, name: string): Observable<CARTA.CatalogFileInfoResponse> {
        if (this.connectionStatus !== ConnectionStatus.ACTIVE) {
            return throwError(new Error("Not connected"));
        } else {
            const message = CARTA.CatalogFileInfoRequest.create({directory, name});
            const requestId = this.eventCounter;
            this.logEvent(CARTA.EventType.CATALOG_FILE_INFO_REQUEST, requestId, message, false);
            if (this.sendEvent(CARTA.EventType.CATALOG_FILE_INFO_REQUEST, CARTA.CatalogFileInfoRequest.encode(message).finish())) {
                return new Observable<CARTA.CatalogFileInfoResponse>(observer => {
                    this.observerRequestMap.set(requestId, observer);
                });
            } else {
                return throwError(new Error("Could not send event"));
            }
        }
    }

    @action("import region")
    importRegion(directory: string, file: string, type: CARTA.FileType, fileId: number): Observable<CARTA.ImportRegionAck> {
        if (this.connectionStatus !== ConnectionStatus.ACTIVE) {
            return throwError(new Error("Not connected"));
        } else {
            const message = CARTA.ImportRegion.create({directory, file, type, groupId: fileId});
            const requestId = this.eventCounter;
            this.logEvent(CARTA.EventType.IMPORT_REGION, requestId, message, false);
            if (this.sendEvent(CARTA.EventType.IMPORT_REGION, CARTA.ImportRegion.encode(message).finish())) {
                return new Observable<CARTA.ImportRegionAck>(observer => {
                    this.observerRequestMap.set(requestId, observer);
                });
            } else {
                return throwError(new Error("Could not send event"));
            }
        }
    }

    @action("export regions")
    exportRegion(directory: string, file: string, type: CARTA.FileType, coordType: CARTA.CoordinateType, fileId: number, regionId: number[]): Observable<CARTA.ExportRegionAck> {
        if (this.connectionStatus !== ConnectionStatus.ACTIVE) {
            return throwError(new Error("Not connected"));
        } else {
            const message = CARTA.ExportRegion.create({directory, file, type, fileId, regionId, coordType});
            const requestId = this.eventCounter;
            this.logEvent(CARTA.EventType.EXPORT_REGION, requestId, message, false);
            if (this.sendEvent(CARTA.EventType.EXPORT_REGION, CARTA.ExportRegion.encode(message).finish())) {
                return new Observable<CARTA.ExportRegionAck>(observer => {
                    this.observerRequestMap.set(requestId, observer);
                });
            } else {
                return throwError(new Error("Could not send event"));
            }
        }
    }

    @action("load file")
    loadFile(directory: string, file: string, hdu: string, fileId: number, renderMode: CARTA.RenderMode): Observable<CARTA.OpenFileAck> {
        if (this.connectionStatus !== ConnectionStatus.ACTIVE) {
            return throwError(new Error("Not connected"));
        } else {
            const message = CARTA.OpenFile.create({directory, file, hdu, fileId, renderMode});
            const requestId = this.eventCounter;
            this.logEvent(CARTA.EventType.OPEN_FILE, requestId, message, false);
            if (this.sendEvent(CARTA.EventType.OPEN_FILE, CARTA.OpenFile.encode(message).finish())) {
                return new Observable<CARTA.OpenFileAck>(observer => {
                    this.observerRequestMap.set(requestId, observer);
                });
            } else {
                return throwError(new Error("Could not send event"));
            }
        }
    }

    @action("load catalog file")
    loadCatalogFile(directory: string, name: string, fileId: number, previewDataSize: number): Observable<CARTA.OpenCatalogFileAck> {
        if (this.connectionStatus !== ConnectionStatus.ACTIVE) {
            return throwError(new Error("Not connected"));
        } else {
            const message = CARTA.OpenCatalogFile.create({directory, name, fileId, previewDataSize});
            const requestId = this.eventCounter;
            this.logEvent(CARTA.EventType.OPEN_CATALOG_FILE, requestId, message, false);
            if (this.sendEvent(CARTA.EventType.OPEN_CATALOG_FILE, CARTA.OpenCatalogFile.encode(message).finish())) {
                return new Observable<CARTA.OpenCatalogFileAck>(observer => {
                    this.observerRequestMap.set(requestId, observer);
                });
            } else {
                return throwError(new Error("Could not send event"));
            }
        }
    }

    @action("close catalog file")
    closeCatalogFile(fileId: number): boolean {
        if (this.connectionStatus === ConnectionStatus.ACTIVE) {
            const message = CARTA.CloseCatalogFile.create({fileId});
            this.logEvent(CARTA.EventType.CLOSE_CATALOG_FILE, this.eventCounter, message, false);
            if (this.sendEvent(CARTA.EventType.CLOSE_CATALOG_FILE, CARTA.CloseCatalogFile.encode(message).finish())) {
                return true;
            }
        }
        return false;
    }

    @action("save file")
    saveFile(fileId: number, outputFileDirectory: string, outputFileName: string, outputFileType: CARTA.FileType): boolean {
        if (this.connectionStatus === ConnectionStatus.ACTIVE) {
            const message = CARTA.SaveFile.create({fileId, outputFileDirectory, outputFileName, outputFileType});
            this.logEvent(CARTA.EventType.SAVE_FILE, this.eventCounter, message, false);
            if (this.sendEvent(CARTA.EventType.SAVE_FILE, CARTA.SaveFile.encode(message).finish())) {
                return true;
            }
        }
        return false;
    }

    @action("close file")
    closeFile(fileId: number): boolean {
        if (this.connectionStatus === ConnectionStatus.ACTIVE) {
            const message = CARTA.CloseFile.create({fileId});
            this.logEvent(CARTA.EventType.CLOSE_FILE, this.eventCounter, message, false);
            if (this.sendEvent(CARTA.EventType.CLOSE_FILE, CARTA.CloseFile.encode(message).finish())) {
                return true;
            }
        }
        return false;
    }

    @action("set channels")
    setChannels(fileId: number, channel: number, stokes: number, requiredTiles: CARTA.IAddRequiredTiles): boolean {
        if (this.connectionStatus === ConnectionStatus.ACTIVE) {
            const message = CARTA.SetImageChannels.create({fileId, channel, stokes, requiredTiles});
            this.logEvent(CARTA.EventType.SET_IMAGE_CHANNELS, this.eventCounter, message, false);
            if (this.sendEvent(CARTA.EventType.SET_IMAGE_CHANNELS, CARTA.SetImageChannels.encode(message).finish())) {
                return true;
            }
        }
        return false;
    }

    @action("set cursor")
    setCursor(fileId: number, x: number, y: number): boolean {
        if (this.connectionStatus === ConnectionStatus.ACTIVE) {
            const message = CARTA.SetCursor.create({fileId, point: {x, y}});
            this.logEvent(CARTA.EventType.SET_CURSOR, this.eventCounter, message, false);
            if (this.sendEvent(CARTA.EventType.SET_CURSOR, CARTA.SetCursor.encode(message).finish())) {
                return true;
            }
        }
        return false;
    }

    @action("set region")
    setRegion(fileId: number, regionId: number, region: RegionStore): Observable<CARTA.SetRegionAck> {
        if (this.connectionStatus !== ConnectionStatus.ACTIVE) {
            return throwError(new Error("Not connected"));
        } else {
            const message = CARTA.SetRegion.create({
                fileId,
                regionId,
                regionType: region.regionType,
                regionName: region.name,
                controlPoints: region.controlPoints.map(point => ({x: point.x, y: point.y})),
                rotation: region.rotation
            });

            const requestId = this.eventCounter;
            this.logEvent(CARTA.EventType.SET_REGION, requestId, message, false);
            if (this.sendEvent(CARTA.EventType.SET_REGION, CARTA.SetRegion.encode(message).finish())) {
                return new Observable<CARTA.SetRegionAck>(observer => {
                    this.observerRequestMap.set(requestId, observer);
                });
            } else {
                return throwError(new Error("Could not send event"));
            }
        }
    }

    @action("remove region")
    removeRegion(regionId: number) {
        if (this.connectionStatus === ConnectionStatus.ACTIVE) {
            const message = CARTA.RemoveRegion.create({regionId});
            this.logEvent(CARTA.EventType.REMOVE_REGION, this.eventCounter, message, false);
            if (this.sendEvent(CARTA.EventType.REMOVE_REGION, CARTA.RemoveRegion.encode(message).finish())) {
                return true;
            }
        }
        return false;
    }

    @action("set catalog filter")
    setCatalogFilterRequest(filterRequest: CARTA.ICatalogFilterRequest) {
        if (this.connectionStatus === ConnectionStatus.ACTIVE) {
            this.logEvent(CARTA.EventType.CATALOG_FILTER_REQUEST, this.eventCounter, filterRequest, false);
            if (this.sendEvent(CARTA.EventType.CATALOG_FILTER_REQUEST, CARTA.CatalogFilterRequest.encode(filterRequest).finish())) {
                return true;
            }
        }
        return false;
    }

    @action("set spatial requirements")
    setSpatialRequirements(requirementsMessage: CARTA.ISetSpectralRequirements) {
        if (this.connectionStatus === ConnectionStatus.ACTIVE) {
            this.logEvent(CARTA.EventType.SET_SPATIAL_REQUIREMENTS, this.eventCounter, requirementsMessage, false);
            if (this.sendEvent(CARTA.EventType.SET_SPATIAL_REQUIREMENTS, CARTA.SetSpatialRequirements.encode(requirementsMessage).finish())) {
                return true;
            }
        }
        return false;
    }

    @action("set spectral requirements")
    setSpectralRequirements(requirementsMessage: CARTA.ISetSpectralRequirements) {
        if (this.connectionStatus === ConnectionStatus.ACTIVE) {
            this.logEvent(CARTA.EventType.SET_SPECTRAL_REQUIREMENTS, this.eventCounter, requirementsMessage, false);
            if (this.sendEvent(CARTA.EventType.SET_SPECTRAL_REQUIREMENTS, CARTA.SetSpectralRequirements.encode(requirementsMessage).finish())) {
                return true;
            }
        }
        return false;
    }

    @action("set stats requirements")
    setStatsRequirements(requirementsMessage: CARTA.ISetStatsRequirements) {
        if (this.connectionStatus === ConnectionStatus.ACTIVE) {
            this.logEvent(CARTA.EventType.SET_STATS_REQUIREMENTS, this.eventCounter, requirementsMessage, false);
            if (this.sendEvent(CARTA.EventType.SET_STATS_REQUIREMENTS, CARTA.SetStatsRequirements.encode(requirementsMessage).finish())) {
                return true;
            }
        }
        return false;
    }

    @action("set histogram requirements")
    setHistogramRequirements(requirementsMessage: CARTA.ISetHistogramRequirements) {
        if (this.connectionStatus === ConnectionStatus.ACTIVE) {
            this.logEvent(CARTA.EventType.SET_HISTOGRAM_REQUIREMENTS, this.eventCounter, requirementsMessage, false);
            if (this.sendEvent(CARTA.EventType.SET_HISTOGRAM_REQUIREMENTS, CARTA.SetHistogramRequirements.encode(requirementsMessage).finish())) {
                return true;
            }
        }
        return false;
    }

    @action("add required tiles")
    addRequiredTiles(fileId: number, tiles: Array<number>, quality: number): boolean {
        if (this.connectionStatus === ConnectionStatus.ACTIVE) {
            const message = CARTA.AddRequiredTiles.create({fileId, tiles, compressionQuality: quality, compressionType: CARTA.CompressionType.ZFP});
            this.logEvent(CARTA.EventType.ADD_REQUIRED_TILES, this.eventCounter, message, false);
            if (this.sendEvent(CARTA.EventType.ADD_REQUIRED_TILES, CARTA.AddRequiredTiles.encode(message).finish())) {
                return true;
            }
        }
        return false;
    }

    @action("remove required tiles")
    removeRequiredTiles(fileId: number, tiles: Array<number>): boolean {
        if (this.connectionStatus === ConnectionStatus.ACTIVE) {
            const message = CARTA.RemoveRequiredTiles.create({fileId, tiles});
            this.logEvent(CARTA.EventType.REMOVE_REQUIRED_TILES, this.eventCounter, message, false);
            if (this.sendEvent(CARTA.EventType.REMOVE_REQUIRED_TILES, CARTA.RemoveRequiredTiles.encode(message).finish())) {
                return true;
            }
        }
        return false;
    }

    @action("start animation")
    startAnimation(animationMessage: CARTA.IStartAnimation): Observable<CARTA.StartAnimationAck> {
        if (this.connectionStatus !== ConnectionStatus.ACTIVE) {
            return throwError(new Error("Not connected"));
        } else {
            const requestId = this.eventCounter;
            this.logEvent(CARTA.EventType.START_ANIMATION, requestId, animationMessage, false);
            if (this.sendEvent(CARTA.EventType.START_ANIMATION, CARTA.StartAnimation.encode(animationMessage).finish())) {
                return new Observable<CARTA.StartAnimationAck>(observer => {
                    this.observerRequestMap.set(requestId, observer);
                });
            } else {
                return throwError(new Error("Could not send event"));
            }
        }
    }

    @action("stop animation")
    stopAnimation(animationMessage: CARTA.IStopAnimation) {
        this.animationId = INVALID_ANIMATION_ID;
        if (this.connectionStatus === ConnectionStatus.ACTIVE) {
            this.logEvent(CARTA.EventType.STOP_ANIMATION, this.eventCounter, animationMessage, false);
            if (this.sendEvent(CARTA.EventType.STOP_ANIMATION, CARTA.StopAnimation.encode(animationMessage).finish())) {
                return true;
            }
        }
        return false;
    }

    @action("animation flow control")
    sendAnimationFlowControl(message: CARTA.IAnimationFlowControl) {
        if (this.connectionStatus === ConnectionStatus.ACTIVE) {
            this.logEvent(CARTA.EventType.ANIMATION_FLOW_CONTROL, this.eventCounter, message, false);
            if (this.sendEvent(CARTA.EventType.ANIMATION_FLOW_CONTROL, CARTA.AnimationFlowControl.encode(message).finish())) {
                return true;
            }
        }
        return false;
    }

    @action("set contour parameters")
    setContourParameters(message: CARTA.ISetContourParameters) {
        if (this.connectionStatus === ConnectionStatus.ACTIVE) {
            this.logEvent(CARTA.EventType.SET_CONTOUR_PARAMETERS, this.eventCounter, message, false);
            if (this.sendEvent(CARTA.EventType.SET_CONTOUR_PARAMETERS, CARTA.SetContourParameters.encode(message).finish())) {
                return true;
            }
        }
        return false;
    }

    @action("set user preferences")
    setUserPreferences(preferencesMap: { [k: string]: string }): Observable<CARTA.SetUserPreferencesAck> {
        if (this.connectionStatus !== ConnectionStatus.ACTIVE) {
            return throwError(new Error("Not connected"));
        } else {
            const message = CARTA.SetUserPreferences.create({preferenceMap: preferencesMap});
            const requestId = this.eventCounter;
            this.logEvent(CARTA.EventType.SET_USER_PREFERENCES, requestId, message, false);
            if (this.sendEvent(CARTA.EventType.SET_USER_PREFERENCES, CARTA.SetUserPreferences.encode(message).finish())) {
                return new Observable<CARTA.SetUserPreferencesAck>(observer => {
                    this.observerRequestMap.set(requestId, observer);
                });
            } else {
                return throwError(new Error("Could not send event"));
            }
        }
    }

    @action("set user layout")
    setUserLayout(name: string, value: string): Observable<CARTA.SetUserLayoutAck> {
        if (this.connectionStatus !== ConnectionStatus.ACTIVE) {
            return throwError(new Error("Not connected"));
        } else {
            const message = CARTA.SetUserLayout.create({name, value});
            const requestId = this.eventCounter;
            this.logEvent(CARTA.EventType.SET_USER_LAYOUT, requestId, message, false);
            if (this.sendEvent(CARTA.EventType.SET_USER_LAYOUT, CARTA.SetUserLayout.encode(message).finish())) {
                return new Observable<CARTA.SetUserLayoutAck>(observer => {
                    this.observerRequestMap.set(requestId, observer);
                });
            } else {
                return throwError(new Error("Could not send event"));
            }
        }
    }

    @action("resume session")
    resumeSession(message: CARTA.IResumeSession): Observable<CARTA.ResumeSessionAck> {
        if (this.connectionStatus !== ConnectionStatus.ACTIVE) {
            return throwError(new Error("Not connected"));
        } else {
            const requestId = this.eventCounter;
            this.logEvent(CARTA.EventType.RESUME_SESSION, requestId, message, false);
            if (this.sendEvent(CARTA.EventType.RESUME_SESSION, CARTA.ResumeSession.encode(message).finish())) {
                return new Observable<CARTA.ResumeSessionAck>(observer => {
                    this.observerRequestMap.set(requestId, observer);
                });
            } else {
                return throwError(new Error("Could not send event"));
            }
        }
    }

    @action("authenticate")
    authenticate = (username: string, password: string) => {
        let authUrl = `${window.location.protocol}//${window.location.hostname}/carta_auth/`;
        // Check for URL query parameters as a final override
        const url = new URL(window.location.href);
        const queryUrl = url.searchParams.get("authUrl");

        if (queryUrl) {
            authUrl = queryUrl;
        }

        return fetch(authUrl, {
            headers: {
                "Content-Type": "application/json"
            },
            method: "POST",
            body: JSON.stringify({username, password})
        });
    };

    @action("set auth token")
    setAuthToken = (token: string) => {
        document.cookie = `CARTA-Authorization=${token}; path=/`;
    };

<<<<<<< HEAD
    @action("request moment")
    requestMoment(message: CARTA.IMomentRequest) {
        if (this.connectionStatus !== ConnectionStatus.ACTIVE) {
            return throwError(new Error("Not connected"));
        } else {
            const requestId = this.eventCounter;
            this.logEvent(CARTA.EventType.MOMENT_REQUEST, requestId, message, false);
            if (this.sendEvent(CARTA.EventType.MOMENT_REQUEST, CARTA.MomentRequest.encode(message).finish())) {
                return true;
            } else {
                return throwError(new Error("Could not send event"));
            }
        }
    }

    @action("cancel requesting moment")
    cancelRequestingMoment(fileId: number) {
        if (this.connectionStatus !== ConnectionStatus.ACTIVE) {
            return throwError(new Error("Not connected"));
        } else {
            const message = CARTA.StopMomentCalc.create({fileId});
            this.logEvent(CARTA.EventType.STOP_MOMENT_CALC, this.eventCounter, message, false);
            if (this.sendEvent(CARTA.EventType.STOP_MOMENT_CALC, CARTA.StopMomentCalc.encode(message).finish())) {
                return true;
            }
            console.log("Under construction!");
            return throwError(new Error("Under construction!"));
        }
    }
=======
    sendScriptingResponse = (message: CARTA.IScriptingResponse) => {
        if (this.connectionStatus === ConnectionStatus.ACTIVE) {
            this.logEvent(CARTA.EventType.SCRIPTING_RESPONSE, this.eventCounter, message, false);
            if (this.sendEvent(CARTA.EventType.SCRIPTING_RESPONSE, CARTA.ScriptingResponse.encode(message).finish())) {
                return true;
            }
        }
        return false;
    };
>>>>>>> 27fe9fcc

    private messageHandler(event: MessageEvent) {
        if (event.data === "PONG") {
            this.lastPongTime = performance.now();
            this.updateEndToEndPing();
            return;
        } else if (event.data.byteLength < 8) {
            console.log("Unknown event format");
            return;
        }

        const eventHeader16 = new Uint16Array(event.data, 0, 2);
        const eventHeader32 = new Uint32Array(event.data, 4, 1);
        const eventData = new Uint8Array(event.data, 8);

        const eventType: CARTA.EventType = eventHeader16[0];
        const eventIcdVersion = eventHeader16[1];
        const eventId = eventHeader32[0];

        if (eventIcdVersion !== BackendService.IcdVersion) {
            console.warn(`Server event has ICD version ${eventIcdVersion}, which differs from frontend version ${BackendService.IcdVersion}. Errors may occur`);
        }
        try {
            const messageClass = this.decoderMap.get(eventType);
            if (messageClass) {
                const parsedMessage = messageClass.decode(eventData);
                if (parsedMessage) {
                    this.logEvent(eventType, eventId, parsedMessage);
                    const handler = this.handlerMap.get(eventType);
                    if (handler) {
                        handler.call(this, eventId, parsedMessage);
                    } else {
                        console.log(`Missing handler for event response ${eventType}`);
                    }
                } else {
                    console.log(`Unsupported event response ${eventType}`);
                }
            }
        } catch (e) {
            console.log(e);
        }
    }

    private onSimpleMappedResponse(eventId: number, response: any) {
        const observer = this.observerRequestMap.get(eventId);
        if (observer) {
            if (response.success) {
                observer.next(response);
            } else {
                observer.error(response.message);
            }
            observer.complete();
            this.observerRequestMap.delete(eventId);
        } else {
            console.log(`Can't find observable for request ${eventId}`);
        }
    }

    private onRegisterViewerAck(eventId: number, ack: CARTA.RegisterViewerAck) {
        this.sessionId = ack.sessionId;
        this.onSimpleMappedResponse(eventId, ack);

        // use the reconnect stream when the session type is resumed
        if (ack.success && ack.sessionType === CARTA.SessionType.RESUMED) {
            this.reconnectStream.next();
        }
    }

    private onStartAnimationAck(eventId: number, ack: CARTA.StartAnimationAck) {
        this.animationId = ack.success ? ack.animationId : INVALID_ANIMATION_ID;
        const observer = this.observerRequestMap.get(eventId);
        if (observer) {
            if (ack.success) {
                observer.next(ack);
            } else {
                observer.error(ack.message);
            }
            observer.complete();
            this.observerRequestMap.delete(eventId);
        } else {
            console.log(`Can't find observable for request ${eventId}`);
        }
    }

    private onMomentResponse(eventId: number, response: CARTA.MomentResponse) {
        if (response.success && response.directory && response.outputFiles) {
            const appStore = AppStore.Instance;
            const fileNames = response.outputFiles.map(image => image.fileName);
            appStore.batchAppendFiles(response.directory, fileNames, "");
        }
    }

    private onStreamedRasterTileData(eventId: number, rasterTileData: CARTA.RasterTileData) {
        this.rasterTileStream.next(rasterTileData);
    }

    private onStreamedRasterSync(eventId: number, rasterTileSync: CARTA.RasterTileSync) {
        this.rasterSyncStream.next(rasterTileSync);
    }

    private onStreamedRegionHistogramData(eventId: number, regionHistogramData: CARTA.RegionHistogramData) {
        this.histogramStream.next(regionHistogramData);
    }

    private onStreamedErrorData(eventId: number, errorData: CARTA.ErrorData) {
        this.errorStream.next(errorData);
    }

    private onStreamedSpatialProfileData(eventId: number, spatialProfileData: CARTA.SpatialProfileData) {
        this.spatialProfileStream.next(spatialProfileData);
    }

    private onStreamedSpectralProfileData(eventId: number, spectralProfileData: CARTA.SpectralProfileData) {
        this.spectralProfileStream.next(spectralProfileData);
    }

    private onStreamedRegionStatsData(eventId: number, regionStatsData: CARTA.RegionStatsData) {
        this.statsStream.next(regionStatsData);
    }

    private onStreamedContourData(eventId: number, contourData: CARTA.ContourImageData) {
        this.contourStream.next(contourData);
    }

    private onScriptingRequest(eventId: number, scriptingRequest: CARTA.ScriptingRequest) {
        this.scriptingStream.next(scriptingRequest);
    }

    private onStreamedCatalogData(eventId: number, catalogFilter: CARTA.CatalogFilterResponse) {
        this.catalogStream.next(catalogFilter);
    }

    private onStreamedMomentProgress(eventId: number, momentProgress: CARTA.MomentProgress) {
        this.momentProgressStream.next(momentProgress);
    }

    private sendEvent(eventType: CARTA.EventType, payload: Uint8Array): boolean {
        if (this.connection.readyState === WebSocket.OPEN) {
            const eventData = new Uint8Array(8 + payload.byteLength);
            const eventHeader16 = new Uint16Array(eventData.buffer, 0, 2);
            const eventHeader32 = new Uint32Array(eventData.buffer, 4, 1);
            eventHeader16[0] = eventType;
            eventHeader16[1] = BackendService.IcdVersion;
            eventHeader32[0] = this.eventCounter;

            eventData.set(payload, 8);
            this.connection.send(eventData);
            this.eventCounter++;
            return true;
        } else {
            console.log("Error sending event");
            this.eventCounter++;
            return false;
        }
    }

    private logEvent(eventType: CARTA.EventType, eventId: number, message: any, incoming: boolean = true) {
        const eventName = CARTA.EventType[eventType];
        if (this.loggingEnabled && PreferenceStore.Instance.isEventLoggingEnabled(eventType)) {
            if (incoming) {
                if (eventId === 0) {
                    console.log(`<== ${eventName} [Stream]`);
                } else {
                    console.log(`<== ${eventName} [${eventId}]`);
                }
            } else {
                console.log(`${eventName} [${eventId}] ==>`);
            }
            console.log(message);
            console.log("\n");
        }
    }
}<|MERGE_RESOLUTION|>--- conflicted
+++ resolved
@@ -1,11 +1,7 @@
 import {action, observable} from "mobx";
 import {CARTA} from "carta-protobuf";
 import {Observable, Observer, Subject, throwError} from "rxjs";
-<<<<<<< HEAD
 import {AppStore, PreferenceStore, RegionStore} from "stores";
-=======
-import {PreferenceStore, RegionStore} from "stores";
->>>>>>> 27fe9fcc
 
 export enum ConnectionStatus {
     CLOSED = 0,
@@ -108,12 +104,9 @@
             [CARTA.EventType.CONTOUR_IMAGE_DATA, this.onStreamedContourData],
             [CARTA.EventType.CATALOG_FILTER_RESPONSE, this.onStreamedCatalogData],
             [CARTA.EventType.RASTER_TILE_SYNC, this.onStreamedRasterSync],
-<<<<<<< HEAD
             [CARTA.EventType.MOMENT_PROGRESS, this.onStreamedMomentProgress],
-            [CARTA.EventType.MOMENT_RESPONSE, this.onMomentResponse]
-=======
+            [CARTA.EventType.MOMENT_RESPONSE, this.onMomentResponse],
             [CARTA.EventType.SCRIPTING_REQUEST, this.onScriptingRequest]
->>>>>>> 27fe9fcc
         ]);
 
         this.decoderMap = new Map<CARTA.EventType, any>([
@@ -143,12 +136,9 @@
             [CARTA.EventType.SET_USER_LAYOUT_ACK, CARTA.SetUserLayoutAck],
             [CARTA.EventType.SET_USER_PREFERENCES_ACK, CARTA.SetUserPreferencesAck],
             [CARTA.EventType.RASTER_TILE_SYNC, CARTA.RasterTileSync],
-<<<<<<< HEAD
             [CARTA.EventType.MOMENT_PROGRESS, CARTA.MomentProgress],
-            [CARTA.EventType.MOMENT_RESPONSE, CARTA.MomentResponse]
-=======
+            [CARTA.EventType.MOMENT_RESPONSE, CARTA.MomentResponse],
             [CARTA.EventType.SCRIPTING_REQUEST, CARTA.ScriptingRequest]
->>>>>>> 27fe9fcc
         ]);
 
         // check ping every 5 seconds
@@ -707,7 +697,6 @@
         document.cookie = `CARTA-Authorization=${token}; path=/`;
     };
 
-<<<<<<< HEAD
     @action("request moment")
     requestMoment(message: CARTA.IMomentRequest) {
         if (this.connectionStatus !== ConnectionStatus.ACTIVE) {
@@ -737,7 +726,7 @@
             return throwError(new Error("Under construction!"));
         }
     }
-=======
+
     sendScriptingResponse = (message: CARTA.IScriptingResponse) => {
         if (this.connectionStatus === ConnectionStatus.ACTIVE) {
             this.logEvent(CARTA.EventType.SCRIPTING_RESPONSE, this.eventCounter, message, false);
@@ -747,7 +736,6 @@
         }
         return false;
     };
->>>>>>> 27fe9fcc
 
     private messageHandler(event: MessageEvent) {
         if (event.data === "PONG") {
