import {Subject} from "rxjs";
import {action, computed, observable} from "mobx";
import LRUCache from "mnemonist/lru-cache";
import {CARTA} from "carta-protobuf";
import {Point2D, TileCoordinate} from "models";
<<<<<<< HEAD
import {BackendService} from "services";
import {copyToFP32Texture, createFP32Texture} from "utilities";
=======
import {BackendService, TileWebGLService} from "services";
import {copyToFP32Texture, createFP32Texture} from "../utilities";
>>>>>>> 71542035

export interface RasterTile {
    data: Float32Array;
    width: number;
    height: number;
    textureCoordinate: number;
}

export interface CompressedTile {
    tile: CARTA.ITileData;
    compressionQuality: number;
}

export interface TileStreamDetails {
    tileCount: number;
    fileId: number;
    channel: number;
    stokes: number;
    flush: boolean;
}

export const TEXTURE_SIZE = 4096;
export const TILE_SIZE = 256;
export const MAX_TEXTURES = 8;
export const NUM_PERSISTENT_LAYERS = 4;
export const NUM_PERSISTENT_TILES = 85;

export class TileService {
    private readonly backendService: BackendService;
    private readonly persistentTiles: Map<number, RasterTile>;
    private readonly cacheMapCompressedTiles: Map<number, LRUCache<number, CompressedTile>>;
    private readonly pendingRequests: Map<number, boolean>;
    private readonly pendingDecompressions: Map<string, Map<number, boolean>>;
    private readonly channelMap: Map<number, { channel: number, stokes: number }>;
    private readonly completedChannels: Map<string, boolean>;
    private currentFileId: number;
<<<<<<< HEAD
    private readonly tileStream: Subject<TileStreamDetails>;
    private glContext: WebGLRenderingContext;
=======
    readonly tileStream: Subject<number>;
>>>>>>> 71542035
    private cachedTiles: LRUCache<number, RasterTile>;
    private lruCapacitySystem: number;
    private textureArray: Array<WebGLTexture>;
    private textureCoordinateQueue: Array<number>;
    private readonly workers: Worker[];
    private compressionRequestCounter: number;
    private pendingSynchronisedTiles: Array<number>;
    private receivedSynchronisedTiles: Array<{ coordinate: number, tile: RasterTile }>;
    private animationEnabled: boolean;

    @observable remainingTiles: number;
<<<<<<< HEAD
    @observable workersReady: boolean[];
=======
    readonly tileWebGLService: TileWebGLService;
>>>>>>> 71542035

    @computed get zfpReady() {
        return this.workersReady && this.workersReady.every(v => v);
    }

<<<<<<< HEAD
    public GetTileStream() {
        return this.tileStream;
    }

    public setAnimationEnabled = (val: boolean) => {
        this.animationEnabled = val;
    };

=======
>>>>>>> 71542035
    public setCache = (lruCapacityGPU: number, lruCapacitySystem: number) => {
        // L1 cache: on GPU
        const minRequiredTiles = lruCapacityGPU + NUM_PERSISTENT_TILES;
        const numTilesPerTexture = (TEXTURE_SIZE * TEXTURE_SIZE) / (TILE_SIZE * TILE_SIZE);
        const numTextures = Math.min(Math.ceil(minRequiredTiles / numTilesPerTexture), MAX_TEXTURES);
        lruCapacityGPU = numTextures * numTilesPerTexture - NUM_PERSISTENT_TILES;
        console.log(`lruGPU capacity rounded to : ${lruCapacityGPU}`);

        this.textureArray = new Array<WebGLTexture>(numTextures);
        this.initTextures();
        this.resetCoordinateQueue();
        this.cachedTiles = new LRUCache<number, RasterTile>(Int32Array, null, lruCapacityGPU);

        // L2 cache: compressed tiles on system memory
        this.lruCapacitySystem = lruCapacitySystem;
    };

    constructor(backendService: BackendService) {
        this.backendService = backendService;
        this.tileWebGLService = new TileWebGLService();

        this.channelMap = new Map<number, { channel: number, stokes: number }>();
        this.persistentTiles = new Map<number, RasterTile>();
        this.pendingRequests = new Map<number, boolean>();
        this.cacheMapCompressedTiles = new Map<number, LRUCache<number, CompressedTile>>();
        this.pendingDecompressions = new Map<string, Map<number, boolean>>();
        this.completedChannels = new Map<string, boolean>();

        this.compressionRequestCounter = 0;
        this.remainingTiles = 0;
        this.animationEnabled = false;

        this.tileStream = new Subject<TileStreamDetails>();
        this.backendService.getRasterTileStream().subscribe(this.handleStreamedTiles);
        this.backendService.rasterSyncStream.subscribe(this.handleStreamSync);

        const ZFPWorker = require("worker-loader!zfp_wrapper");
        this.workers = new Array<Worker>(Math.min(navigator.hardwareConcurrency || 4, 4));
        this.workersReady = new Array<boolean>(this.workers.length);

        for (let i = 0; i < this.workers.length; i++) {
            this.workers[i] = new ZFPWorker();
            this.workers[i].onmessage = (event: MessageEvent) => {
                if (event.data[0] === "ready") {
                    this.workersReady[i] = true;
                    console.log(`Tile Worker ${i} ready`);
                } else if (event.data[0] === "decompress") {
                    const buffer = event.data[1];
                    const eventArgs = event.data[2];
                    const length = eventArgs.width * eventArgs.subsetHeight;
                    const resultArray = new Float32Array(buffer, 0, length);
                    this.updateStream(eventArgs.fileId, eventArgs.channel, eventArgs.stokes, resultArray, eventArgs.width, eventArgs.subsetHeight, eventArgs.layer, eventArgs.tileCoordinate);
                }
            };
        }
    }

    private resetCoordinateQueue() {
        const numTilesPerTexture = (TEXTURE_SIZE * TEXTURE_SIZE) / (TILE_SIZE * TILE_SIZE);
        const numTextures = this.textureArray.length;
        const totalTiles = numTextures * numTilesPerTexture;
        this.textureCoordinateQueue = new Array<number>(totalTiles);

        for (let i = 0; i < totalTiles; i++) {
            this.textureCoordinateQueue[i] = totalTiles - 1 - i;
        }
    }

    private getCompressedCache(fileId: number) {
        const cache = this.cacheMapCompressedTiles.get(fileId);
        if (cache) {
            return cache;
        } else {
            const newCache = new LRUCache<number, CompressedTile>(Int32Array, null, this.lruCapacitySystem);
            this.cacheMapCompressedTiles.set(fileId, newCache);
            return newCache;
        }
    }

    getTile(tileCoordinateEncoded: number, fileId: number, channel: number, stokes: number, peek: boolean = false) {
        const layer = TileCoordinate.GetLayer(tileCoordinateEncoded);
        if (layer < NUM_PERSISTENT_LAYERS) {
            return this.persistentTiles.get(tileCoordinateEncoded);
        }
        if (peek) {
            return this.cachedTiles.peek(tileCoordinateEncoded);
        }
        return this.cachedTiles.get(tileCoordinateEncoded);
    }

    requestTiles(tiles: TileCoordinate[], fileId: number, channel: number, stokes: number, focusPoint: Point2D, compressionQuality: number) {
        let channelsChanged;
        let fileChanged = this.currentFileId !== fileId;
        const currentChannels = this.channelMap.get(fileId);
        if (currentChannels) {
            channelsChanged = (channel !== currentChannels.channel || stokes !== currentChannels.stokes);
        } else {
            channelsChanged = true;
        }

        if (fileChanged) {
            this.currentFileId = fileId;
            this.pendingSynchronisedTiles = tiles.map(tile => tile.encode());
            this.receivedSynchronisedTiles = [];
            this.clearRequestQueue();
        }

        if (channelsChanged) {
            this.pendingSynchronisedTiles = tiles.map(tile => tile.encode());
            this.receivedSynchronisedTiles = [];
            this.clearRequestQueue();
            this.channelMap.set(fileId, {channel, stokes});
            this.clearCompressedCache(fileId);
        }

        const newRequests = new Array<TileCoordinate>();
        for (const tile of tiles) {
            if (tile.layer < 0) {
                continue;
            }
            const encodedCoordinate = tile.encode();
            const tileCached = !(channelsChanged || fileChanged) && ((tile.layer < NUM_PERSISTENT_LAYERS && this.persistentTiles.has(encodedCoordinate))
                || (tile.layer >= NUM_PERSISTENT_LAYERS && this.cachedTiles.has(encodedCoordinate)));
            if (!tileCached && !this.pendingRequests.has(encodedCoordinate)) {
                const compressedTile = !channelsChanged && this.getCompressedCache(fileId).get(encodedCoordinate);
                const key = `${fileId}_${stokes}_${channel}`;
                const pendingCompressionMap = this.pendingDecompressions.get(key);
                const tileIsQueuedForDecompression = pendingCompressionMap && pendingCompressionMap.has(encodedCoordinate);
                if (compressedTile && !tileIsQueuedForDecompression) {
                    if (!pendingCompressionMap) {
                        this.pendingDecompressions.set(key, new Map<number, boolean>());
                    }
                    // Load from L2 cache instead

                    this.asyncDecompressTile(fileId, channel, stokes, compressedTile.tile, compressedTile.compressionQuality, encodedCoordinate);
                } else if (!compressedTile) {
                    // Request from backend
                    this.pendingRequests.set(encodedCoordinate, true);
                    this.updateRemainingTileCount();
                    newRequests.push(tile);
                }
            }
        }

        if (newRequests.length) {
            // sort by distance to midpoint and encode
            const sortedRequests = newRequests.sort((a, b) => {
                const aX = focusPoint.x - a.x;
                const aY = focusPoint.y - a.y;
                const bX = focusPoint.x - b.x;
                const bY = focusPoint.y - b.y;
                return (aX * aX + aY * aY) - (bX * bX + bY * bY);
            }).map(tile => tile.encode());
            if (channelsChanged) {
                this.backendService.setChannels(fileId, channel, stokes, {fileId, compressionQuality, compressionType: CARTA.CompressionType.ZFP, tiles: sortedRequests});
            } else {
                this.backendService.addRequiredTiles(fileId, sortedRequests, compressionQuality);
            }
        } else {
            // No requests required, mark channel as complete
            const key = `${fileId}_${stokes}_${channel}`;
            this.completedChannels.set(key, true);
        }
    }

    clearGPUCache() {
        this.cachedTiles.forEach(this.clearTile);
        this.cachedTiles.clear();
        this.persistentTiles.forEach(this.clearTile);
        this.persistentTiles.clear();
    }

    clearCompressedCache(fileId: number) {
        if (fileId === -1) {
            this.cacheMapCompressedTiles.clear();
        } else {
            this.cacheMapCompressedTiles.delete(fileId);
        }
    }

    clearRequestQueue() {
        this.pendingRequests.clear();
        this.updateRemainingTileCount();
    }

    private initTextures() {
        const textureSizeMb = TEXTURE_SIZE * TEXTURE_SIZE * 4 / 1024 / 1024;
        console.log(`Creating ${this.textureArray.length} tile textures of size ${textureSizeMb} MB each (${textureSizeMb * this.textureArray.length} MB total)`);
        for (let i = 0; i < this.textureArray.length; i++) {
            this.textureArray[i] = createFP32Texture(this.tileWebGLService.gl, TEXTURE_SIZE, TEXTURE_SIZE, WebGLRenderingContext.TEXTURE0);
        }
    }

    uploadTileToGPU(tile: RasterTile) {
        const numTilesPerTexture = (TEXTURE_SIZE * TEXTURE_SIZE) / (TILE_SIZE * TILE_SIZE);
        const localOffset = tile.textureCoordinate % numTilesPerTexture;
        const textureIndex = Math.floor((tile.textureCoordinate - localOffset) / numTilesPerTexture);
        const tilesPerRow = TEXTURE_SIZE / TILE_SIZE;
        const xOffset = (localOffset % tilesPerRow) * TILE_SIZE;
        const yOffset = Math.floor(localOffset / tilesPerRow) * TILE_SIZE;
        copyToFP32Texture(this.tileWebGLService.gl, this.textureArray[textureIndex], tile.data, WebGLRenderingContext.TEXTURE0, tile.width, tile.height, xOffset, yOffset);
    }

    getTileTextureParameters(tile: RasterTile) {
        const numTilesPerTexture = (TEXTURE_SIZE * TEXTURE_SIZE) / (TILE_SIZE * TILE_SIZE);
        const localOffset = tile.textureCoordinate % numTilesPerTexture;
        const textureIndex = Math.floor((tile.textureCoordinate - localOffset) / numTilesPerTexture);
        const tilesPerRow = TEXTURE_SIZE / TILE_SIZE;
        const xOffset = (localOffset % tilesPerRow) * TILE_SIZE;
        const yOffset = Math.floor(localOffset / tilesPerRow) * TILE_SIZE;
        return {
            texture: this.textureArray[textureIndex],
            offset: {x: xOffset, y: yOffset}
        };
    }

    @action updateRemainingTileCount = () => {
        this.remainingTiles = this.pendingRequests.size;
    };

    private clearTile = (tile: RasterTile, key: number) => {
        if (tile.data) {
            delete tile.data;
        }
        this.textureCoordinateQueue.push(tile.textureCoordinate);
    };

    private handleStreamSync = (syncMessage: CARTA.IRasterTileSync) => {
        const key = `${syncMessage.fileId}_${syncMessage.stokes}_${syncMessage.channel}`;
        if (this.animationEnabled && syncMessage.animationId !== this.backendService.animationId) {
            return;
        } else if (!this.animationEnabled && syncMessage.animationId !== 0) {
            return;
        }

        // At the start of the stream, create a new pending decompressions map for the channel about to be streamed
        if (!syncMessage.endSync) {
            this.pendingDecompressions.set(key, new Map<number, boolean>());
        } else {
            // mark the channel as complete
            this.completedChannels.set(key, true);
        }
    };

    private handleStreamedTiles = (tileMessage: CARTA.IRasterTileData) => {
        const key = `${tileMessage.fileId}_${tileMessage.stokes}_${tileMessage.channel}`;

        if (tileMessage.compressionType !== CARTA.CompressionType.NONE && tileMessage.compressionType !== CARTA.CompressionType.ZFP) {
            console.error("Unsupported compression type");
        }

        const currentChannels = this.channelMap.get(tileMessage.fileId);
        // Ignore stale tiles that don't match the currently required tiles. During animation, ignore changes to channel
        if (this.currentFileId !== tileMessage.fileId || (!this.animationEnabled && (!currentChannels || currentChannels.channel !== tileMessage.channel || currentChannels.stokes !== tileMessage.stokes))) {
            console.log(`Ignoring stale tile ${tileMessage.channel}`);
            return;
        }

        if (this.animationEnabled && tileMessage.animationId !== this.backendService.animationId) {
            console.log(`Skipping stale tile during animation Message animation_id: ${tileMessage.animationId}. Service animation_id: ${this.backendService.animationId}`);
            return;
        } else if (!this.animationEnabled && tileMessage.animationId !== 0) {
            console.log(`Skipping stale animation tile outside of animation. Message animation_id: ${tileMessage.animationId}. Service animation_id: ${this.backendService.animationId}`);
            return;
        }

        const pendingCompressionMap = this.pendingDecompressions.get(key);
        if (!pendingCompressionMap) {
            return;
        }

        if (this.animationEnabled) {
            this.channelMap.set(tileMessage.fileId, {channel: tileMessage.channel, stokes: tileMessage.stokes});
        }

        for (let tile of tileMessage.tiles) {
            const encodedCoordinate = TileCoordinate.Encode(tile.x, tile.y, tile.layer);
            // Remove from the requested tile map. If in animation mode, don't check if we're still requesting tiles
            if (this.pendingRequests.has(encodedCoordinate) || this.animationEnabled) {
                this.pendingRequests.delete(encodedCoordinate);
                this.updateRemainingTileCount();

                if (tileMessage.compressionType === CARTA.CompressionType.NONE) {
                    const decompressedData = new Float32Array(tile.imageData.buffer.slice(tile.imageData.byteOffset, tile.imageData.byteOffset + tile.imageData.byteLength));
                    this.updateStream(tileMessage.fileId, tileMessage.channel, tileMessage.stokes, decompressedData, tile.width, tile.height, tile.layer, encodedCoordinate);
                } else {
                    this.getCompressedCache(tileMessage.fileId).set(encodedCoordinate, {tile, compressionQuality: tileMessage.compressionQuality});
                    this.asyncDecompressTile(tileMessage.fileId, tileMessage.channel, tileMessage.stokes, tile, tileMessage.compressionQuality, encodedCoordinate);
                }
            }
        }
    };

    private asyncDecompressTile(fileId: number, channel: number, stokes: number, tile: CARTA.ITileData, precision: number, tileCoordinate: number) {
        const compressedArray = tile.imageData;
        const workerIndex = this.compressionRequestCounter % this.workers.length;
        const nanEncodings32 = new Int32Array(tile.nanEncodings.slice(0).buffer);
        let compressedView = new Uint8Array(tile.width * tile.height * 4);
        compressedView.set(compressedArray);

        const key = `${fileId}_${stokes}_${channel}`;
        const pendingCompressionMap = this.pendingDecompressions.get(key);
        if (!pendingCompressionMap) {
            console.log("Problem decompressing tile!");
            return;
        }
        pendingCompressionMap.set(tileCoordinate, true);

        this.workers[workerIndex].postMessage(["decompress", compressedView.buffer, {
                fileId,
                channel,
                stokes,
                width: tile.width,
                subsetHeight: tile.height,
                subsetLength: compressedArray.byteLength,
                compression: precision,
                nanEncodings: nanEncodings32,
                tileCoordinate,
                layer: tile.layer,
                requestId: this.compressionRequestCounter
            }],
            [compressedView.buffer, nanEncodings32.buffer]);
        this.compressionRequestCounter++;
    }

    private updateStream(fileId: number, channel: number, stokes: number, decompressedData: Float32Array, width: number, height: number, layer: number, encodedCoordinate: number) {
        const key = `${fileId}_${stokes}_${channel}`;
        const pendingCompressionMap = this.pendingDecompressions.get(key);
        if (!pendingCompressionMap) {
            console.log(`Problem decompressing tile. Missing pending decompression map ${key}!`);
            return;
        }

        // If there are pending tiles to be synchronized, don't send tiles one-by-one
        if (this.animationEnabled || this.pendingSynchronisedTiles && this.pendingSynchronisedTiles.length) {
            // remove coordinate from pending list
            this.pendingSynchronisedTiles = this.pendingSynchronisedTiles.filter(v => v !== encodedCoordinate);
            const nextTile: RasterTile = {
                width,
                height,
                textureCoordinate: -1,
                data: decompressedData,
            };
            if (!this.receivedSynchronisedTiles) {
                this.receivedSynchronisedTiles = [];
            }
            this.receivedSynchronisedTiles.push({coordinate: encodedCoordinate, tile: nextTile});
            pendingCompressionMap.delete(encodedCoordinate);

            // If all tiles are in place, add them to the LRU and fire the stream observable
            this.completedChannels.get(key);
            if (!pendingCompressionMap.size && this.completedChannels.get(key)) {
                this.completedChannels.delete(key);
                this.pendingDecompressions.delete(key);
                const tileCount = this.receivedSynchronisedTiles.length;
                this.clearGPUCache();
                if (this.animationEnabled) {
                    this.clearCompressedCache(fileId);
                }
                this.resetCoordinateQueue();

                for (const tilePair of this.receivedSynchronisedTiles) {
                    tilePair.tile.textureCoordinate = this.textureCoordinateQueue.pop();
                    if (layer < NUM_PERSISTENT_LAYERS) {
                        this.persistentTiles.set(tilePair.coordinate, tilePair.tile);
                    } else {
                        const oldValue = this.cachedTiles.setpop(tilePair.coordinate, tilePair.tile);
                        if (oldValue) {
                            this.clearTile(oldValue.value, oldValue.key);
                        }
                    }
                }
                this.receivedSynchronisedTiles = [];
                this.tileStream.next({tileCount, fileId, channel, stokes, flush: true});
            }
        } else {
            // Handle single tile, no sync required
            const textureCoordinate = this.textureCoordinateQueue.pop();
            const rasterTile: RasterTile = {
                width,
                height,
                textureCoordinate,
                data: decompressedData,
            };
            if (layer < NUM_PERSISTENT_LAYERS) {
                this.persistentTiles.set(encodedCoordinate, rasterTile);
            } else {
                const oldValue = this.cachedTiles.setpop(encodedCoordinate, rasterTile);
                if (oldValue) {
                    this.clearTile(oldValue.value, oldValue.key);
                }
            }
            pendingCompressionMap.delete(encodedCoordinate);
            this.tileStream.next({tileCount: 1, fileId, channel, stokes, flush: false});
        }
    }
}<|MERGE_RESOLUTION|>--- conflicted
+++ resolved
@@ -3,13 +3,8 @@
 import LRUCache from "mnemonist/lru-cache";
 import {CARTA} from "carta-protobuf";
 import {Point2D, TileCoordinate} from "models";
-<<<<<<< HEAD
-import {BackendService} from "services";
+import {BackendService, TileWebGLService} from "services";
 import {copyToFP32Texture, createFP32Texture} from "utilities";
-=======
-import {BackendService, TileWebGLService} from "services";
-import {copyToFP32Texture, createFP32Texture} from "../utilities";
->>>>>>> 71542035
 
 export interface RasterTile {
     data: Float32Array;
@@ -46,12 +41,7 @@
     private readonly channelMap: Map<number, { channel: number, stokes: number }>;
     private readonly completedChannels: Map<string, boolean>;
     private currentFileId: number;
-<<<<<<< HEAD
-    private readonly tileStream: Subject<TileStreamDetails>;
-    private glContext: WebGLRenderingContext;
-=======
-    readonly tileStream: Subject<number>;
->>>>>>> 71542035
+    readonly tileStream: Subject<TileStreamDetails>;
     private cachedTiles: LRUCache<number, RasterTile>;
     private lruCapacitySystem: number;
     private textureArray: Array<WebGLTexture>;
@@ -63,17 +53,13 @@
     private animationEnabled: boolean;
 
     @observable remainingTiles: number;
-<<<<<<< HEAD
     @observable workersReady: boolean[];
-=======
     readonly tileWebGLService: TileWebGLService;
->>>>>>> 71542035
 
     @computed get zfpReady() {
         return this.workersReady && this.workersReady.every(v => v);
     }
 
-<<<<<<< HEAD
     public GetTileStream() {
         return this.tileStream;
     }
@@ -82,8 +68,6 @@
         this.animationEnabled = val;
     };
 
-=======
->>>>>>> 71542035
     public setCache = (lruCapacityGPU: number, lruCapacitySystem: number) => {
         // L1 cache: on GPU
         const minRequiredTiles = lruCapacityGPU + NUM_PERSISTENT_TILES;
