import {Subject} from "rxjs";
import {action, computed, observable, makeObservable} from "mobx";
import LRUCache from "mnemonist/lru-cache";
import {CARTA} from "carta-protobuf";
import {Point2D, TileCoordinate} from "models";
import {BackendService, TileWebGLService} from "services";
import {copyToFP32Texture, createFP32Texture} from "utilities";

import ZFPWorker from "!worker-loader!zfp_wrapper";

export interface RasterTile {
    data: Float32Array;
    width: number;
    height: number;
    textureCoordinate: number;
}

export interface CompressedTile {
    tile: CARTA.ITileData;
    compressionQuality: number;
}

export interface TileStreamDetails {
    tileCount: number;
    fileId: number;
    channel: number;
    stokes: number;
    flush: boolean;
}

export const TEXTURE_SIZE = 4096;
export const TILE_SIZE = 256;
export const MAX_TEXTURES = 8;
export const MAX_FILES = 256;

interface TileMessageArgs {
    width: number;
    subsetHeight: number;
    subsetLength: number;
    requestId: number;
    tileCoordinate: number;
    layer: number;
    fileId: number;
    channel: number;
    stokes: number;
    compression?: number;
    nanEncodings?: Int32Array;
}

export class TileService {
    private static staticInstance: TileService;

    static get Instance() {
        if (!TileService.staticInstance) {
            TileService.staticInstance = new TileService();
        }
        return TileService.staticInstance;
    }

    private readonly backendService: BackendService;
    private readonly cacheMapCompressedTiles: Map<number, LRUCache<number, CompressedTile>>;
    private readonly pendingRequests: Map<string, Map<number, boolean>>;
    private readonly pendingDecompressions: Map<string, Map<number, boolean>>;
    private readonly channelMap: Map<number, {channel: number; stokes: number}>;
    private readonly completedChannels: Map<string, boolean>;
    private currentFileId: number;
    readonly tileStream: Subject<TileStreamDetails>;
    private cachedTiles: LRUCache<number, RasterTile>;
    private lruCapacitySystem: number;
    private textureArray: Array<WebGLTexture>;
    private textureCoordinateQueue: Array<number>;
    private readonly workers: Worker[];
    private compressionRequestCounter: number;
<<<<<<< HEAD
    private pendingSynchronisedTiles: Map<string, Array<number>>;
    private receivedSynchronisedTiles: Map<string, Array<{ coordinate: number, tile: RasterTile }>>;
=======
    private pendingSynchronisedTiles: Array<number>;
    private receivedSynchronisedTiles: Array<{coordinate: number; tile: RasterTile}>;
>>>>>>> 17b13f04
    private animationEnabled: boolean;
    private readonly gl: WebGLRenderingContext;

    @observable remainingTiles: number;
    @observable workersReady: boolean[];

    @computed get zfpReady() {
        return this.workersReady && this.workersReady.every(v => v);
    }

    public setAnimationEnabled = (val: boolean) => {
        this.animationEnabled = val;
    };

    public setCache = (lruCapacityGPU: number, lruCapacitySystem: number) => {
        // L1 cache: on GPU
        const numTilesPerTexture = (TEXTURE_SIZE * TEXTURE_SIZE) / (TILE_SIZE * TILE_SIZE);
        const numTextures = Math.min(Math.ceil(lruCapacityGPU / numTilesPerTexture), MAX_TEXTURES);
        lruCapacityGPU = numTextures * numTilesPerTexture;
        console.log(`lruGPU capacity rounded to : ${lruCapacityGPU}`);

        this.textureArray = new Array<WebGLTexture>(numTextures);
        this.initTextures();
        this.resetCoordinateQueue();
        this.cachedTiles = new LRUCache<number, RasterTile>(Float64Array, null, lruCapacityGPU);

        // L2 cache: compressed tiles on system memory
        this.lruCapacitySystem = lruCapacitySystem;
    };

    private constructor() {
        makeObservable(this);
        this.backendService = BackendService.Instance;
        this.gl = TileWebGLService.Instance.gl;

<<<<<<< HEAD
        this.channelMap = new Map<number, { channel: number, stokes: number }>();
        this.pendingRequests = new Map<string, Map<number, boolean>>();
=======
        this.channelMap = new Map<number, {channel: number; stokes: number}>();
        this.persistentTiles = new Map<number, RasterTile>();
        this.pendingRequests = new Map<number, boolean>();
>>>>>>> 17b13f04
        this.cacheMapCompressedTiles = new Map<number, LRUCache<number, CompressedTile>>();
        this.pendingDecompressions = new Map<string, Map<number, boolean>>();
        this.completedChannels = new Map<string, boolean>();
        this.receivedSynchronisedTiles = new Map<string, Array<{ coordinate: number, tile: RasterTile }>>();
        this.pendingSynchronisedTiles = new Map<string, Array<number>>();

        this.compressionRequestCounter = 0;
        this.remainingTiles = 0;
        this.animationEnabled = false;

        this.tileStream = new Subject<TileStreamDetails>();
        this.backendService.rasterTileStream.subscribe(this.handleStreamedTiles);
        this.backendService.rasterSyncStream.subscribe(this.handleStreamSync);
        this.workers = new Array<Worker>(Math.min(navigator.hardwareConcurrency || 4, 4));
        this.workersReady = new Array<boolean>(this.workers.length);

        for (let i = 0; i < this.workers.length; i++) {
            this.workers[i] = new ZFPWorker();
            this.workers[i].onmessage = (event: MessageEvent) => {
                if (event.data[0] === "ready") {
                    this.workersReady[i] = true;
                    console.log(`Tile Worker ${i} ready`);
                } else if (event.data[0] === "decompress") {
                    const buffer = event.data[1];
                    const eventArgs = event.data[2] as TileMessageArgs;
                    const length = eventArgs.width * eventArgs.subsetHeight;
                    const resultArray = new Float32Array(buffer, 0, length);
                    this.updateStream(eventArgs.fileId, eventArgs.channel, eventArgs.stokes, resultArray, eventArgs.width, eventArgs.subsetHeight, eventArgs.layer, eventArgs.tileCoordinate);
                }
            };
        }
    }

    private resetCoordinateQueue() {
        const numTilesPerTexture = (TEXTURE_SIZE * TEXTURE_SIZE) / (TILE_SIZE * TILE_SIZE);
        const numTextures = this.textureArray.length;
        const totalTiles = numTextures * numTilesPerTexture;
        this.textureCoordinateQueue = new Array<number>(totalTiles);

        for (let i = 0; i < totalTiles; i++) {
            this.textureCoordinateQueue[i] = totalTiles - 1 - i;
        }
    }

    private getCompressedCache(fileId: number) {
        const cache = this.cacheMapCompressedTiles.get(fileId);
        if (cache) {
            return cache;
        } else {
            const newCache = new LRUCache<number, CompressedTile>(Float64Array, null, this.lruCapacitySystem);
            this.cacheMapCompressedTiles.set(fileId, newCache);
            return newCache;
        }
    }

    getTile(tileCoordinateEncoded: number, fileId: number, channel: number, stokes: number, peek: boolean = false) {
        const gpuCacheCoordinate = tileCoordinateEncoded + fileId / MAX_FILES;
        if (peek) {
            return this.cachedTiles.peek(gpuCacheCoordinate);
        }
        return this.cachedTiles.get(gpuCacheCoordinate);
    }

    requestTiles(tiles: TileCoordinate[], fileId: number, channel: number, stokes: number, focusPoint: Point2D, compressionQuality: number, channelsChanged: boolean = false) {
        const key = `${fileId}_${stokes}_${channel}`;
        let fileChanged = this.currentFileId !== fileId;
        // TODO: what was this for?
        // const prevFileId = this.currentFileId;

        if (fileChanged) {
            this.currentFileId = fileId;
            let receivedTiles = this.receivedSynchronisedTiles.get(key);
            if (!receivedTiles) {
                receivedTiles = [];
                this.receivedSynchronisedTiles.set(key, receivedTiles);
            }
            this.pendingSynchronisedTiles.set(key, tiles.map(tile => tile.encode()));
            this.receivedSynchronisedTiles.delete(key);
            this.clearRequestQueue(fileId);
        }

        if (channelsChanged || !this.channelMap.has(fileId)) {
            this.pendingSynchronisedTiles.set(key, tiles.map(tile => tile.encode()));
            this.receivedSynchronisedTiles.delete(key);
            this.clearRequestQueue(fileId);
            this.channelMap.set(fileId, {channel, stokes});
            this.clearCompressedCache(fileId);
        }

        const newRequests = new Array<TileCoordinate>();
        for (const tile of tiles) {
            if (tile.layer < 0) {
                continue;
            }
            const encodedCoordinate = tile.encode();
<<<<<<< HEAD
            const gpuCacheCoordinate = encodedCoordinate + fileId / MAX_FILES;
            const pendingRequestsMap = this.pendingRequests.get(key);
            const tileCached = !channelsChanged && this.cachedTiles.has(gpuCacheCoordinate);
            if (!tileCached && !(pendingRequestsMap && pendingRequestsMap.has(encodedCoordinate))) {
=======
            const tileCached = !(channelsChanged || fileChanged) && ((tile.layer < NUM_PERSISTENT_LAYERS && this.persistentTiles.has(encodedCoordinate)) || (tile.layer >= NUM_PERSISTENT_LAYERS && this.cachedTiles.has(encodedCoordinate)));
            if (!tileCached && !this.pendingRequests.has(encodedCoordinate)) {
>>>>>>> 17b13f04
                const compressedTile = !channelsChanged && this.getCompressedCache(fileId).get(encodedCoordinate);
                const pendingCompressionMap = this.pendingDecompressions.get(key);
                const tileIsQueuedForDecompression = pendingCompressionMap && pendingCompressionMap.has(encodedCoordinate);
                if (compressedTile && !tileIsQueuedForDecompression) {
                    if (!pendingCompressionMap) {
                        this.pendingDecompressions.set(key, new Map<number, boolean>());
                    }
                    // Load from L2 cache instead
                    console.log(`Fetching tile (L=${compressedTile.tile.layer}, x=${compressedTile.tile.x}, y=${compressedTile.tile.y})  for fileId ${fileId} from L2 cache [${gpuCacheCoordinate}]`);
                    this.asyncDecompressTile(fileId, channel, stokes, compressedTile.tile, compressedTile.compressionQuality, encodedCoordinate);
                } else if (!compressedTile) {
                    // Request from backend
                    if (!pendingRequestsMap) {
                        this.pendingRequests.set(key, new Map<number, boolean>());
                    }
                    this.pendingRequests.get(key).set(encodedCoordinate, true);
                    this.updateRemainingTileCount();
                    newRequests.push(tile);
                }
            }
        }

        if (newRequests.length) {
            // sort by distance to midpoint and encode
            const sortedRequests = newRequests
                .sort((a, b) => {
                    const aX = focusPoint.x - a.x;
                    const aY = focusPoint.y - a.y;
                    const bX = focusPoint.x - b.x;
                    const bY = focusPoint.y - b.y;
                    return aX * aX + aY * aY - (bX * bX + bY * bY);
                })
                .map(tile => tile.encode());
            if (channelsChanged) {
                this.backendService.setChannels(fileId, channel, stokes, {
                    fileId,
                    compressionQuality,
                    compressionType: CARTA.CompressionType.ZFP,
                    tiles: sortedRequests
                });
            } else {
                this.backendService.addRequiredTiles(fileId, sortedRequests, compressionQuality);
            }
        } else {
            this.completedChannels.set(key, true);
            this.tileStream.next({tileCount: 0, fileId, channel, stokes, flush: false});
        }
    }

    updateInactiveFileChannel(fileId: number, channel: number, stokes: number) {
        this.clearCompressedCache(fileId);
        this.channelMap.set(fileId, {channel, stokes});
        this.backendService.setChannels(fileId, channel, stokes, {});
    }

    clearGPUCache(fileId: number) {
        console.log(`Clearing GPU cache for fileId ${fileId}`);
        const gpuCacheCoordinate = fileId / MAX_FILES;
        const cacheCapacity = this.cachedTiles.capacity;
        const keys: number[] = [];
        const tiles: RasterTile[] = [];

        for (const [key, tile] of this.cachedTiles) {
            const fileKey = key % 1.0;
            // Clear tile if it matches the fileId, otherwise add it to the collection of tiles to add to the new cache
            if (fileKey === gpuCacheCoordinate) {
                console.log(`Clearing GPU texture tile ${tile.textureCoordinate} from tile ${key} `);
                this.clearTile(tile, key);
            } else {
                keys.push(key);
                tiles.push(tile);
            }
        }

        // populate new cache with old entries, from oldest to newest, in order to preserve LRU ordering
        this.cachedTiles = new LRUCache<number, RasterTile>(Float64Array, null, cacheCapacity);
        for (let i = keys.length - 1; i >= 0; i--) {
            this.cachedTiles.set(keys[i], tiles[i]);
        }
    }

    clearCompressedCache(fileId: number) {
        if (fileId === -1) {
            this.cacheMapCompressedTiles.clear();
        } else {
            this.cacheMapCompressedTiles.delete(fileId);
        }
    }

    clearRequestQueue(fileId?: number) {
        if (fileId === undefined) {
            // Clear all requests with the given file ID
            const fileKey = `${fileId}`;
            this.pendingRequests.forEach((value, key) => {
                if (key.startsWith(fileKey)) {
                    value.clear();
                }
            });
        } else {
            // Clear all requests
            this.pendingRequests.clear();
        }

        this.updateRemainingTileCount();
    }

    handleFileClosed(fileId: number) {
        this.clearCompressedCache(fileId);
        this.clearGPUCache(fileId);
        this.channelMap.delete(fileId);
        const fileKey = `${fileId}`;
        // remove all entries from the map with fileId in the key
        this.completedChannels.forEach((value, key) => {
            if (key.startsWith(fileKey)) {
                this.completedChannels.delete(key);
            }
        });

        this.pendingDecompressions.forEach((value, key) => {
            if (key.startsWith(fileKey)) {
                this.pendingDecompressions.delete(key);
            }
        });
    }

    private initTextures() {
        const textureSizeMb = (TEXTURE_SIZE * TEXTURE_SIZE * 4) / 1024 / 1024;
        console.log(`Creating ${this.textureArray.length} tile textures of size ${textureSizeMb} MB each (${textureSizeMb * this.textureArray.length} MB total)`);
        for (let i = 0; i < this.textureArray.length; i++) {
            this.textureArray[i] = createFP32Texture(this.gl, TEXTURE_SIZE, TEXTURE_SIZE, WebGLRenderingContext.TEXTURE0);
        }
    }

    uploadTileToGPU(tile: RasterTile) {
        console.log(`Uploading tile ${tile.textureCoordinate} to GPU`);
        const textureParameters = this.getTileTextureParameters(tile);
        copyToFP32Texture(this.gl, textureParameters.texture, tile.data, WebGLRenderingContext.TEXTURE0, tile.width, tile.height, textureParameters.offset.x, textureParameters.offset.y);
    }

    getTileTextureParameters(tile: RasterTile) {
        const numTilesPerTexture = (TEXTURE_SIZE * TEXTURE_SIZE) / (TILE_SIZE * TILE_SIZE);
        const localOffset = tile.textureCoordinate % numTilesPerTexture;
        const textureIndex = Math.floor((tile.textureCoordinate - localOffset) / numTilesPerTexture);
        const tilesPerRow = TEXTURE_SIZE / TILE_SIZE;
        const xOffset = (localOffset % tilesPerRow) * TILE_SIZE;
        const yOffset = Math.floor(localOffset / tilesPerRow) * TILE_SIZE;
        return {
            texture: this.textureArray[textureIndex],
            offset: {x: xOffset, y: yOffset}
        };
    }

    @action updateRemainingTileCount = () => {
        let remainingTiles = 0;
        this.pendingRequests.forEach(value => this.remainingTiles += value.size);
        this.remainingTiles = remainingTiles;
    };

    private clearTile = (tile: RasterTile, _key: number) => {
        if (tile.data) {
            delete tile.data;
        }
        console.log(`Putting texture coordinate ${tile.textureCoordinate} back onto the queue`);
        this.textureCoordinateQueue.push(tile.textureCoordinate);
    };

    private handleStreamSync = (syncMessage: CARTA.IRasterTileSync) => {
        const key = `${syncMessage.fileId}_${syncMessage.stokes}_${syncMessage.channel}`;
        if (this.animationEnabled && syncMessage.animationId !== this.backendService.animationId) {
            return;
        } else if (!this.animationEnabled && syncMessage.animationId !== 0) {
            return;
        }

        // At the start of the stream, create a new pending decompressions map for the channel about to be streamed
        if (!syncMessage.endSync) {
            this.completedChannels.delete(key);
            this.pendingDecompressions.set(key, new Map<number, boolean>());
        } else {
            // mark the channel as complete
            this.completedChannels.set(key, true);
        }
    };

    private handleStreamedTiles = (tileMessage: CARTA.IRasterTileData) => {
        const key = `${tileMessage.fileId}_${tileMessage.stokes}_${tileMessage.channel}`;

        if (tileMessage.compressionType !== CARTA.CompressionType.NONE && tileMessage.compressionType !== CARTA.CompressionType.ZFP) {
            console.error("Unsupported compression type");
        }

        const currentChannels = this.channelMap.get(tileMessage.fileId);
        // Ignore stale tiles that don't match the currently required tiles. During animation, ignore changes to channel
        if (this.currentFileId !== tileMessage.fileId || (!this.animationEnabled && (!currentChannels || currentChannels.channel !== tileMessage.channel || currentChannels.stokes !== tileMessage.stokes))) {
            console.log(`Ignoring stale tile for channel=${tileMessage.channel} (Current channel=${currentChannels ? currentChannels.channel : undefined})`);
            return;
        }

        if (this.animationEnabled && tileMessage.animationId !== this.backendService.animationId) {
            console.log(`Skipping stale tile during animation Message animation_id: ${tileMessage.animationId}. Service animation_id: ${this.backendService.animationId}`);
            return;
        } else if (!this.animationEnabled && tileMessage.animationId !== 0) {
            console.log(`Skipping stale animation tile outside of animation. Message animation_id: ${tileMessage.animationId}. Service animation_id: ${this.backendService.animationId}`);
            return;
        }

        const pendingCompressionMap = this.pendingDecompressions.get(key);
        if (!pendingCompressionMap) {
            console.log(`Missing compression map for key=${key}`);
            return;
        }

        if (this.animationEnabled) {
            this.channelMap.set(tileMessage.fileId, {channel: tileMessage.channel, stokes: tileMessage.stokes});
        }

        for (let tile of tileMessage.tiles) {
            const encodedCoordinate = TileCoordinate.Encode(tile.x, tile.y, tile.layer);
            // Remove from the requested tile map. If in animation mode, don't check if we're still requesting tiles
            const pendingRequestsMap = this.pendingRequests.get(key);
            if (pendingRequestsMap?.has(encodedCoordinate) || this.animationEnabled) {
                if (pendingRequestsMap) {
                    pendingRequestsMap.delete(encodedCoordinate);
                }
                this.updateRemainingTileCount();

                if (tileMessage.compressionType === CARTA.CompressionType.NONE) {
                    const decompressedData = new Float32Array(tile.imageData.buffer.slice(tile.imageData.byteOffset, tile.imageData.byteOffset + tile.imageData.byteLength));
                    this.updateStream(tileMessage.fileId, tileMessage.channel, tileMessage.stokes, decompressedData, tile.width, tile.height, tile.layer, encodedCoordinate);
                } else {
                    this.getCompressedCache(tileMessage.fileId).set(encodedCoordinate, {tile, compressionQuality: tileMessage.compressionQuality});
                    this.asyncDecompressTile(tileMessage.fileId, tileMessage.channel, tileMessage.stokes, tile, tileMessage.compressionQuality, encodedCoordinate);
                }
            }
        }
    };

    private asyncDecompressTile(fileId: number, channel: number, stokes: number, tile: CARTA.ITileData, precision: number, tileCoordinate: number) {
        const compressedArray = tile.imageData;
        const workerIndex = this.compressionRequestCounter % this.workers.length;
        const nanEncodings32 = new Int32Array(tile.nanEncodings.slice(0).buffer);
        let compressedView = new Uint8Array(tile.width * tile.height * 4);
        compressedView.set(compressedArray);

        const key = `${fileId}_${stokes}_${channel}`;
        const pendingCompressionMap = this.pendingDecompressions.get(key);
        if (!pendingCompressionMap) {
            console.log("Problem decompressing tile!");
            return;
        }
        pendingCompressionMap.set(tileCoordinate, true);

<<<<<<< HEAD
        const eventArgs: TileMessageArgs = {
            fileId,
            channel,
            stokes,
            width: tile.width,
            subsetHeight: tile.height,
            subsetLength: compressedArray.byteLength,
            compression: precision,
            nanEncodings: nanEncodings32,
            tileCoordinate,
            layer: tile.layer,
            requestId: this.compressionRequestCounter
        };

        this.workers[workerIndex].postMessage(["decompress", compressedView.buffer, eventArgs], [compressedView.buffer, nanEncodings32.buffer]);
=======
        this.workers[workerIndex].postMessage(
            [
                "decompress",
                compressedView.buffer,
                {
                    fileId,
                    channel,
                    stokes,
                    width: tile.width,
                    subsetHeight: tile.height,
                    subsetLength: compressedArray.byteLength,
                    compression: precision,
                    nanEncodings: nanEncodings32,
                    tileCoordinate,
                    layer: tile.layer,
                    requestId: this.compressionRequestCounter
                }
            ],
            [compressedView.buffer, nanEncodings32.buffer]
        );
>>>>>>> 17b13f04
        this.compressionRequestCounter++;
    }

    private updateStream(fileId: number, channel: number, stokes: number, decompressedData: Float32Array, width: number, height: number, _layer: number, encodedCoordinate: number) {
        const key = `${fileId}_${stokes}_${channel}`;
        const pendingCompressionMap = this.pendingDecompressions.get(key);
        if (!pendingCompressionMap) {
            console.log(`Problem decompressing tile. Missing pending decompression map ${key}!`);
            return;
        }

        // If there are pending tiles to be synchronized, don't send tiles one-by-one
        const pendingTiles = this.pendingSynchronisedTiles.get(key);
        console.log(pendingTiles);
        if (this.animationEnabled || pendingTiles?.length) {
            // remove coordinate from pending list
            if (pendingTiles) {
                this.pendingSynchronisedTiles.set(key, pendingTiles.filter(v => v !== encodedCoordinate));
            }
            const nextTile: RasterTile = {
                width,
                height,
                textureCoordinate: -1,
                data: decompressedData
            };

            let receivedTiles = this.receivedSynchronisedTiles.get(key);
            if (!receivedTiles) {
                receivedTiles = [];
                this.receivedSynchronisedTiles.set(key, receivedTiles);
            }
            receivedTiles.push({coordinate: encodedCoordinate, tile: nextTile});
            pendingCompressionMap.delete(encodedCoordinate);

            // If all tiles are in place, add them to the LRU and fire the stream observable
            if (!pendingCompressionMap.size && this.completedChannels.get(key)) {
                this.completedChannels.delete(key);
                this.pendingDecompressions.delete(key);
                const tileCount = receivedTiles.length;
                this.clearGPUCache(fileId);
                if (this.animationEnabled) {
                    this.clearCompressedCache(fileId);
                }

                for (const tilePair of receivedTiles) {
                    tilePair.tile.textureCoordinate = this.textureCoordinateQueue.pop();
                    const gpuCacheCoordinate = tilePair.coordinate + fileId / MAX_FILES;
                    console.log(`Assigning GPU texture coordinate ${tilePair.tile.textureCoordinate} to tile ${tilePair.coordinate} of file ${fileId}`);
                    const oldValue = this.cachedTiles.setpop(gpuCacheCoordinate, tilePair.tile);
                    if (oldValue) {
                        this.clearTile(oldValue.value, oldValue.key);
                        console.log(`Removing old tile ${oldValue.key}`);
                    }
                }
                this.receivedSynchronisedTiles.set(key, receivedTiles);
                this.tileStream.next({tileCount, fileId, channel, stokes, flush: true});
            }
        } else {
            // Handle single tile, no sync required
            const textureCoordinate = this.textureCoordinateQueue.pop();
            const rasterTile: RasterTile = {
                width,
                height,
                textureCoordinate,
                data: decompressedData
            };
            const gpuCacheCoordinate = encodedCoordinate + fileId / MAX_FILES;
            const oldValue = this.cachedTiles.setpop(gpuCacheCoordinate, rasterTile);
            if (oldValue) {
                this.clearTile(oldValue.value, oldValue.key);
            }
            pendingCompressionMap.delete(encodedCoordinate);
            this.tileStream.next({tileCount: 1, fileId, channel, stokes, flush: false});
        }
    }
}<|MERGE_RESOLUTION|>--- conflicted
+++ resolved
@@ -71,13 +71,8 @@
     private textureCoordinateQueue: Array<number>;
     private readonly workers: Worker[];
     private compressionRequestCounter: number;
-<<<<<<< HEAD
     private pendingSynchronisedTiles: Map<string, Array<number>>;
-    private receivedSynchronisedTiles: Map<string, Array<{ coordinate: number, tile: RasterTile }>>;
-=======
-    private pendingSynchronisedTiles: Array<number>;
-    private receivedSynchronisedTiles: Array<{coordinate: number; tile: RasterTile}>;
->>>>>>> 17b13f04
+    private receivedSynchronisedTiles: Map<string, Array<{coordinate: number; tile: RasterTile}>>;
     private animationEnabled: boolean;
     private readonly gl: WebGLRenderingContext;
 
@@ -113,18 +108,12 @@
         this.backendService = BackendService.Instance;
         this.gl = TileWebGLService.Instance.gl;
 
-<<<<<<< HEAD
-        this.channelMap = new Map<number, { channel: number, stokes: number }>();
+        this.channelMap = new Map<number, {channel: number; stokes: number}>();
         this.pendingRequests = new Map<string, Map<number, boolean>>();
-=======
-        this.channelMap = new Map<number, {channel: number; stokes: number}>();
-        this.persistentTiles = new Map<number, RasterTile>();
-        this.pendingRequests = new Map<number, boolean>();
->>>>>>> 17b13f04
         this.cacheMapCompressedTiles = new Map<number, LRUCache<number, CompressedTile>>();
         this.pendingDecompressions = new Map<string, Map<number, boolean>>();
         this.completedChannels = new Map<string, boolean>();
-        this.receivedSynchronisedTiles = new Map<string, Array<{ coordinate: number, tile: RasterTile }>>();
+        this.receivedSynchronisedTiles = new Map<string, Array<{coordinate: number; tile: RasterTile}>>();
         this.pendingSynchronisedTiles = new Map<string, Array<number>>();
 
         this.compressionRequestCounter = 0;
@@ -197,13 +186,19 @@
                 receivedTiles = [];
                 this.receivedSynchronisedTiles.set(key, receivedTiles);
             }
-            this.pendingSynchronisedTiles.set(key, tiles.map(tile => tile.encode()));
+            this.pendingSynchronisedTiles.set(
+                key,
+                tiles.map(tile => tile.encode())
+            );
             this.receivedSynchronisedTiles.delete(key);
             this.clearRequestQueue(fileId);
         }
 
         if (channelsChanged || !this.channelMap.has(fileId)) {
-            this.pendingSynchronisedTiles.set(key, tiles.map(tile => tile.encode()));
+            this.pendingSynchronisedTiles.set(
+                key,
+                tiles.map(tile => tile.encode())
+            );
             this.receivedSynchronisedTiles.delete(key);
             this.clearRequestQueue(fileId);
             this.channelMap.set(fileId, {channel, stokes});
@@ -216,15 +211,10 @@
                 continue;
             }
             const encodedCoordinate = tile.encode();
-<<<<<<< HEAD
             const gpuCacheCoordinate = encodedCoordinate + fileId / MAX_FILES;
             const pendingRequestsMap = this.pendingRequests.get(key);
             const tileCached = !channelsChanged && this.cachedTiles.has(gpuCacheCoordinate);
             if (!tileCached && !(pendingRequestsMap && pendingRequestsMap.has(encodedCoordinate))) {
-=======
-            const tileCached = !(channelsChanged || fileChanged) && ((tile.layer < NUM_PERSISTENT_LAYERS && this.persistentTiles.has(encodedCoordinate)) || (tile.layer >= NUM_PERSISTENT_LAYERS && this.cachedTiles.has(encodedCoordinate)));
-            if (!tileCached && !this.pendingRequests.has(encodedCoordinate)) {
->>>>>>> 17b13f04
                 const compressedTile = !channelsChanged && this.getCompressedCache(fileId).get(encodedCoordinate);
                 const pendingCompressionMap = this.pendingDecompressions.get(key);
                 const tileIsQueuedForDecompression = pendingCompressionMap && pendingCompressionMap.has(encodedCoordinate);
@@ -259,12 +249,7 @@
                 })
                 .map(tile => tile.encode());
             if (channelsChanged) {
-                this.backendService.setChannels(fileId, channel, stokes, {
-                    fileId,
-                    compressionQuality,
-                    compressionType: CARTA.CompressionType.ZFP,
-                    tiles: sortedRequests
-                });
+                this.backendService.setChannels(fileId, channel, stokes, {fileId, compressionQuality, compressionType: CARTA.CompressionType.ZFP, tiles: sortedRequests});
             } else {
                 this.backendService.addRequiredTiles(fileId, sortedRequests, compressionQuality);
             }
@@ -379,7 +364,7 @@
 
     @action updateRemainingTileCount = () => {
         let remainingTiles = 0;
-        this.pendingRequests.forEach(value => this.remainingTiles += value.size);
+        this.pendingRequests.forEach(value => (this.remainingTiles += value.size));
         this.remainingTiles = remainingTiles;
     };
 
@@ -477,7 +462,6 @@
         }
         pendingCompressionMap.set(tileCoordinate, true);
 
-<<<<<<< HEAD
         const eventArgs: TileMessageArgs = {
             fileId,
             channel,
@@ -493,28 +477,6 @@
         };
 
         this.workers[workerIndex].postMessage(["decompress", compressedView.buffer, eventArgs], [compressedView.buffer, nanEncodings32.buffer]);
-=======
-        this.workers[workerIndex].postMessage(
-            [
-                "decompress",
-                compressedView.buffer,
-                {
-                    fileId,
-                    channel,
-                    stokes,
-                    width: tile.width,
-                    subsetHeight: tile.height,
-                    subsetLength: compressedArray.byteLength,
-                    compression: precision,
-                    nanEncodings: nanEncodings32,
-                    tileCoordinate,
-                    layer: tile.layer,
-                    requestId: this.compressionRequestCounter
-                }
-            ],
-            [compressedView.buffer, nanEncodings32.buffer]
-        );
->>>>>>> 17b13f04
         this.compressionRequestCounter++;
     }
 
@@ -532,7 +494,10 @@
         if (this.animationEnabled || pendingTiles?.length) {
             // remove coordinate from pending list
             if (pendingTiles) {
-                this.pendingSynchronisedTiles.set(key, pendingTiles.filter(v => v !== encodedCoordinate));
+                this.pendingSynchronisedTiles.set(
+                    key,
+                    pendingTiles.filter(v => v !== encodedCoordinate)
+                );
             }
             const nextTile: RasterTile = {
                 width,
