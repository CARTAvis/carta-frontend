import * as React from "react";
import * as ReactDOM from "react-dom";
import {FocusStyleManager, OverlaysProvider} from "@blueprintjs/core";
import axios from "axios";

import {ApiService} from "services";

// Pre-load static assets
import allMaps from "./static/allmaps.png";
import gammaPng from "./static/equations/gamma.png";
import linearPng from "./static/equations/linear.png";
import logPng from "./static/equations/log.png";
import powerPng from "./static/equations/power.png";
import sqrtPng from "./static/equations/sqrt.png";
import squaredPng from "./static/equations/squared.png";
import {App} from "./App";

import "./index.scss";

for (const val of [allMaps, linearPng, logPng, sqrtPng, squaredPng, gammaPng, powerPng]) {
    new Image().src = val;
}

// Remove focus on tabs
FocusStyleManager.onlyShowFocusOnTabs();

// GoldenLayout requires these in the global namespace
window["React"] = React; // tslint:disable-line
window["ReactDOM"] = ReactDOM; // tslint:disable-line

async function fetchConfig() {
    const baseUrl = window.location.href.replace(window.location.search, "").replace("index.html", "");
    const configUrl = baseUrl + (baseUrl.endsWith("/") ? "" : "/") + "config";
    try {
        const res = await axios.get(configUrl);
        ApiService.SetRuntimeConfig(res?.data);
    } catch (e) {
        console.log("No runtime config provided. Using default configuration");
        ApiService.SetRuntimeConfig({});
    }

<<<<<<< HEAD
    if (ApiService.RuntimeConfig.googleClientId) {
        // Lazy load google API script only when the config requires it
        const script = document.createElement("script");
        script.src = "https://apis.google.com/js/client.js";
        script.onload = () => {
            ReactDOM.render(
                <OverlaysProvider>
                    <App />
                </OverlaysProvider>,
                document.getElementById("root") as HTMLElement
            );
        };
        document.body.appendChild(script);
    } else {
        ReactDOM.render(
            <OverlaysProvider>
                <App />
            </OverlaysProvider>,
            document.getElementById("root") as HTMLElement
        );
    }
=======
    ReactDOM.render(<App />, document.getElementById("root") as HTMLElement);
>>>>>>> 9ac13b05
}

fetchConfig().then(() => {
    console.log("Configuration complete. Rendering frontend");
});<|MERGE_RESOLUTION|>--- conflicted
+++ resolved
@@ -39,31 +39,12 @@
         ApiService.SetRuntimeConfig({});
     }
 
-<<<<<<< HEAD
-    if (ApiService.RuntimeConfig.googleClientId) {
-        // Lazy load google API script only when the config requires it
-        const script = document.createElement("script");
-        script.src = "https://apis.google.com/js/client.js";
-        script.onload = () => {
-            ReactDOM.render(
-                <OverlaysProvider>
-                    <App />
-                </OverlaysProvider>,
-                document.getElementById("root") as HTMLElement
-            );
-        };
-        document.body.appendChild(script);
-    } else {
-        ReactDOM.render(
-            <OverlaysProvider>
-                <App />
-            </OverlaysProvider>,
-            document.getElementById("root") as HTMLElement
-        );
-    }
-=======
-    ReactDOM.render(<App />, document.getElementById("root") as HTMLElement);
->>>>>>> 9ac13b05
+    ReactDOM.render(
+        <OverlaysProvider>
+            <App />
+        </OverlaysProvider>,
+        document.getElementById("root") as HTMLElement
+    );
 }
 
 fetchConfig().then(() => {
