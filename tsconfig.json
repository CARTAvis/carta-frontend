--- conflicted
+++ resolved
@@ -34,10 +34,6 @@
         "jest",
         "src/setupTests.ts",
         "src/test",
-<<<<<<< HEAD
-        "public/runtimeConfig.js"
-=======
         "emscripten.simg"
->>>>>>> 37aab732
     ]
 }