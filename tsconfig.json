{
    "compilerOptions": {
        "target": "es6",
        "baseUrl": "./src",
        "rootDir": "src",
        "lib": [
            "dom",
            "dom.iterable",
            "esnext"
        ],
        "allowJs": true,
        "skipLibCheck": true,
        "esModuleInterop": true,
        "allowSyntheticDefaultImports": true,
        "strict": false,
        "noImplicitReturns": true,
        "noImplicitThis": true,
        "noImplicitAny": false,
        "strictNullChecks": false,
        "suppressImplicitAnyIndexErrors": true,
<<<<<<< HEAD
        "downlevelIteration": true,
        "noUnusedLocals": false
=======
        "noUnusedLocals": false,
        "forceConsistentCasingInFileNames": true,
        "experimentalDecorators": true,
        "module": "esnext",
        "moduleResolution": "node",
        "resolveJsonModule": true,
        "isolatedModules": true,
        "noEmit": true,
        "jsx": "react"
>>>>>>> 0750dd4b
    },
    "include": [
        "src",
        "declarations.d.ts"
    ],
    "exclude": [
        "node_modules",
        "build",
        "wasm_src",
        "wasm_libs",
        "protobuf",
        "scripts",
        "acceptance-tests",
        "webpack",
        "jest",
        "src/setupTests.ts",
        "src/test",
        "emscripten.simg"
    ]
}<|MERGE_RESOLUTION|>--- conflicted
+++ resolved
@@ -18,10 +18,6 @@
         "noImplicitAny": false,
         "strictNullChecks": false,
         "suppressImplicitAnyIndexErrors": true,
-<<<<<<< HEAD
-        "downlevelIteration": true,
-        "noUnusedLocals": false
-=======
         "noUnusedLocals": false,
         "forceConsistentCasingInFileNames": true,
         "experimentalDecorators": true,
@@ -30,8 +26,8 @@
         "resolveJsonModule": true,
         "isolatedModules": true,
         "noEmit": true,
-        "jsx": "react"
->>>>>>> 0750dd4b
+        "jsx": "react",
+        "downlevelIteration": true
     },
     "include": [
         "src",
